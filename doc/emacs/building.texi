--- conflicted
+++ resolved
@@ -427,27 +427,14 @@
 @kbd{M-x rgrep}.  The default value includes the data directories used
 by various version control systems.
 
-<<<<<<< HEAD
-@vindex grep-find-abbreviate
-@findex grep-find-toggle-abbreviation
-=======
 @vindex grep-find-hide
->>>>>>> 39598924
   By default, the shell commands constructed for @code{lgrep},
 @code{rgrep}, and @code{zgrep} are abbreviated for display by
 concealing the part that contains a long list of files and directories
 to ignore.  You can reveal the concealed part by clicking on the
-<<<<<<< HEAD
-button with ellipsis, which represents them.  You can also
-interactively toggle viewing the concealed part by typing @kbd{M-x
-grep-find-toggle-abbreviation}.  To disable this abbreviation of the
-shell commands, customize the option @code{grep-find-abbreviate} to a
-@code{nil} value.
-=======
 button with ellipsis, which represents them.  To disable this
 abbreviation of the shell commands, customize the option
 @code{grep-find-hide} to a @code{nil} value.
->>>>>>> 39598924
 
 @node Flymake
 @section Finding Syntax Errors On The Fly
