@c -*- coding: utf-8 -*-
@c This is part of the Emacs manual.
@c Copyright (C) 1985-1987, 1993-1995, 1997, 1999-2018 Free Software
@c Foundation, Inc.
@c See file emacs.texi for copying conditions.
@node Programs
@chapter Editing Programs
@cindex Lisp editing
@cindex C editing
@cindex program editing

  This chapter describes Emacs features for facilitating editing
programs.  Some of the things these features can do are:

@itemize @bullet
@item
Find or move over top-level definitions (@pxref{Defuns}).
@item
Apply the usual indentation conventions of the language
(@pxref{Program Indent}).
@item
Balance parentheses (@pxref{Parentheses}).
@item
Insert, kill or align comments (@pxref{Comments}).
@item
Highlight program syntax (@pxref{Font Lock}).
@end itemize

@menu
* Program Modes::       Major modes for editing programs.
* Defuns::              Commands to operate on major top-level parts
                          of a program.
* Program Indent::      Adjusting indentation to show the nesting.
* Parentheses::         Commands that operate on parentheses.
* Comments::            Inserting, killing, and aligning comments.
* Documentation::       Getting documentation of functions you plan to call.
* Hideshow::            Displaying blocks selectively.
* Symbol Completion::   Completion on symbol names of your program or language.
* MixedCase Words::     Dealing with identifiersLikeThis.
* Semantic::            Suite of editing tools based on source code parsing.
* Misc for Programs::   Other Emacs features useful for editing programs.
* C Modes::             Special commands of C, C++, Objective-C, Java,
                          IDL, Pike and AWK modes.
* Asm Mode::            Asm mode and its special features.
@ifnottex
* Fortran::             Fortran mode and its special features.
@end ifnottex
@end menu

@node Program Modes
@section Major Modes for Programming Languages
@cindex modes for programming languages

  Emacs has specialized major modes (@pxref{Major Modes}) for many
programming languages.  A programming language mode typically
specifies the syntax of expressions, the customary rules for
indentation, how to do syntax highlighting for the language, and how
to find the beginning or end of a function definition.  It often has
features for compiling and debugging programs as well.  The major mode
for each language is named after the language; for instance, the major
mode for the C programming language is @code{c-mode}.

@cindex Perl mode
@cindex Icon mode
@cindex Makefile mode
@cindex Tcl mode
@cindex CPerl mode
@cindex DSSSL mode
@cindex Octave mode
@cindex Metafont mode
@cindex Modula2 mode
@cindex Prolog mode
@cindex Python mode
@cindex Ruby mode
@cindex Simula mode
@cindex Verilog mode
@cindex VHDL mode
@cindex M4 mode
@cindex Shell-script mode
@cindex OPascal mode
@cindex PostScript mode
@cindex Conf mode
@cindex DNS mode
@cindex Javascript mode
@cindex Awk mode
  Emacs has programming language modes for Lisp, Scheme, the
Scheme-based DSSSL expression language, Ada, ASM, AWK, C, C++,
<<<<<<< HEAD
Fortran, Icon, IDL (CORBA), IDLWAVE, Java, Javascript, Metafont
(@TeX{}'s companion for font creation), Modula2, Object Pascal, Objective-C,
Octave, Pascal, Perl, Pike, PostScript, Prolog, Python, Ruby, Simula, Tcl,
and VHDL@.  An alternative mode for Perl is called CPerl mode.  Modes are
also available for the scripting languages of the common GNU and Unix
shells, and MS-Windows @samp{BAT} files, and for makefiles,
DNS master files, and various sorts of configuration files.
=======
Fortran, Icon, IDL (CORBA), IDLWAVE, Java, Javascript, M4, Makefiles,
Metafont (@TeX{}'s companion for font creation), Modula2, Object
Pascal, Objective-C, Octave, Pascal, Perl, Pike, PostScript, Prolog,
Python, Ruby, Simula, SQL, Tcl, Verilog, and VHDL@.  An alternative
mode for Perl is called CPerl mode.  Modes are also available for the
scripting languages of the common GNU and Unix shells, and
MS-DOS/MS-Windows @samp{BAT} files, and for makefiles, DNS master
files, and various sorts of configuration files.
>>>>>>> 89212988

  Ideally, Emacs should have a major mode for each programming
language that you might want to edit.  If it doesn't have a mode for
your favorite language, the mode might be implemented in a package not
distributed with Emacs (@pxref{Packages}); or you can contribute one.

@kindex DEL @r{(programming modes)}
@findex backward-delete-char-untabify
  In most programming languages, indentation should vary from line to
line to illustrate the structure of the program.  Therefore, in most
programming language modes, typing @kbd{@key{TAB}} updates the
indentation of the current line (@pxref{Program Indent}).
Furthermore, @kbd{@key{DEL}} is usually bound to
@code{backward-delete-char-untabify}, which deletes backward treating
each tab as if it were the equivalent number of spaces, so that you
can delete one column of indentation without worrying whether the
whitespace consists of spaces or tabs.

@cindex mode hook, and major modes
@vindex c-mode-hook
@vindex lisp-mode-hook
@vindex emacs-lisp-mode-hook
@vindex lisp-interaction-mode-hook
@vindex scheme-mode-hook
  Entering a programming language mode runs the custom Lisp functions
specified in the hook variable @code{prog-mode-hook}, followed by
those specified in the mode's own mode hook (@pxref{Major Modes}).
For instance, entering C mode runs the hooks @code{prog-mode-hook} and
@code{c-mode-hook}.  @xref{Hooks}, for information about hooks.

@ifnottex
  Separate manuals are available for the modes for Ada (@pxref{Top,,
Ada Mode, ada-mode, Ada Mode}), C/C++/Objective C/Java/Corba
IDL/Pike/AWK (@pxref{Top, , CC Mode, ccmode, CC Mode}), Octave, VHDL,
and IDLWAVE (@pxref{Top,, IDLWAVE, idlwave, IDLWAVE User Manual}).
@end ifnottex
@iftex
  The Emacs distribution contains Info manuals for the major modes for
Ada, C/C++/Objective C/Java/Corba IDL/Pike/AWK, Octave, VHDL, and
IDLWAVE@.  For Fortran mode, @pxref{Fortran,,, emacs-xtra, Specialized
Emacs Features}.
@end iftex

@node Defuns
@section Top-Level Definitions, or Defuns

  In Emacs, a major definition at the top level in the buffer, such as
a function, is called a @dfn{defun}.  The name comes from Lisp, but in
Emacs we use it for all languages.

@menu
* Left Margin Paren::   An open-paren or similar opening delimiter
                          starts a defun if it is at the left margin.
* Moving by Defuns::    Commands to move over or mark a major definition.
* Imenu::               Making buffer indexes as menus.
* Which Function::      Which Function mode shows which function you are in.
@end menu

@node Left Margin Paren
@subsection Left Margin Convention

@cindex open-parenthesis in leftmost column
@cindex ( in leftmost column
  Many programming-language modes have traditionally assumed that any
opening parenthesis or brace found at the left margin is the start of
a top-level definition, or defun.  So, by default, commands which seek
the beginning of a defun accept such a delimiter as signifying that
position.

@vindex open-paren-in-column-0-is-defun-start
  If you want to override this convention, you can do so by setting
the user option @code{open-paren-in-column-0-is-defun-start} to
@code{nil}.  If this option is set to @code{t} (the default), commands
seeking the start of a defun will stop at opening parentheses or
braces at column zero which aren't in a comment or string.  When it is
@code{nil}, defuns are found by searching for parens or braces at the
outermost level.  Since low-level Emacs routines no longer depend on
this convention, you usually won't need to change
@code{open-paren-in-column-0-is-defun-start} from its default.

@node Moving by Defuns
@subsection Moving by Defuns
@cindex defuns

  These commands move point or set up the region based on top-level
major definitions, also called @dfn{defuns}.

@table @kbd
@item C-M-a
Move to beginning of current or preceding defun
(@code{beginning-of-defun}).
@item C-M-e
Move to end of current or following defun (@code{end-of-defun}).
@item C-M-h
Put region around whole current or following defun (@code{mark-defun}).
@end table

@cindex move to beginning or end of function
@cindex function, move to beginning or end
@kindex C-M-a
@kindex C-M-e
@kindex C-M-h
@findex beginning-of-defun
@findex end-of-defun
@findex mark-defun
  The commands to move to the beginning and end of the current defun
are @kbd{C-M-a} (@code{beginning-of-defun}) and @kbd{C-M-e}
(@code{end-of-defun}).  If you repeat one of these commands, or use a
positive numeric argument, each repetition moves to the next defun in
the direction of motion.

  @kbd{C-M-a} with a negative argument @minus{}@var{n} moves forward
@var{n} times to the next beginning of a defun.  This is not exactly
the same place that @kbd{C-M-e} with argument @var{n} would move to;
the end of this defun is not usually exactly the same place as the
beginning of the following defun.  (Whitespace, comments, and perhaps
declarations can separate them.)  Likewise, @kbd{C-M-e} with a
negative argument moves back to an end of a defun, which is not quite
the same as @kbd{C-M-a} with a positive argument.

@kindex C-M-h @r{(C mode)}
@findex c-mark-function
  To operate on the current defun, use @kbd{C-M-h}
(@code{mark-defun}), which sets the mark at the end of the current
defun and puts point at its beginning.  @xref{Marking Objects}.  This
is the easiest way to get ready to kill the defun in order to move it
to a different place in the file.  If the defun is directly preceded
by comments (with no intervening blank lines), they are marked, too.
If you use the command while point is between defuns, it uses the
following defun.  If you use the command while the mark is already
active, it extends the end of the region to include one more defun.
With a prefix argument, it marks that many defuns or extends the
region by the appropriate number of defuns.  With negative prefix
argument it marks defuns in the opposite direction and also changes
the direction of selecting for subsequent uses of @code{mark-defun}.

  In C mode, @kbd{C-M-h} runs the function @code{c-mark-function},
which is almost the same as @code{mark-defun}; the difference is that
it backs up over the argument declarations, function name and returned
data type so that the entire C function is inside the region.  This is
an example of how major modes adjust the standard key bindings so that
they do their standard jobs in a way better fitting a particular
language.  Other major modes may replace any or all of these key
bindings for that purpose.

@node Imenu
@subsection Imenu
@cindex index of buffer definitions
@cindex buffer definitions index

  The Imenu facility offers a way to find the major definitions in
a file by name.  It is also useful in text formatter major modes,
where it treats each chapter, section, etc., as a definition.
(@xref{Xref}, for a more powerful feature that handles multiple files
together.)

@findex imenu
  If you type @kbd{M-x imenu}, it reads the name of a definition using
the minibuffer, then moves point to that definition.  You can use
completion to specify the name; the command always displays the whole
list of valid names.

@findex imenu-add-menubar-index
  Alternatively, you can bind the command @code{imenu} to a mouse
click.  Then it displays mouse menus for you to select a definition
name.  You can also add the buffer's index to the menu bar by calling
@code{imenu-add-menubar-index}.  If you want to have this menu bar
item available for all buffers in a certain major mode, you can do
this by adding @code{imenu-add-menubar-index} to its mode hook.  But
if you have done that, you will have to wait a little while each time
you visit a file in that mode, while Emacs finds all the definitions
in that buffer.

@vindex imenu-auto-rescan
  When you change the contents of a buffer, if you add or delete
definitions, you can update the buffer's index based on the
new contents by invoking the @samp{*Rescan*} item in the menu.
Rescanning happens automatically if you set @code{imenu-auto-rescan} to
a non-@code{nil} value.  There is no need to rescan because of small
changes in the text.

@vindex imenu-sort-function
  You can customize the way the menus are sorted by setting the
variable @code{imenu-sort-function}.  By default, names are ordered as
they occur in the buffer; if you want alphabetic sorting, use the
symbol @code{imenu--sort-by-name} as the value.  You can also
define your own comparison function by writing Lisp code.

  Imenu provides the information to guide Which Function mode
@ifnottex
(@pxref{Which Function}).
@end ifnottex
@iftex
(see below).
@end iftex
The Speedbar can also use it (@pxref{Speedbar}).

@node Which Function
@subsection Which Function Mode
@cindex current function name in mode line

  Which Function mode is a global minor mode (@pxref{Minor Modes})
which displays the current function name in the mode line, updating it
as you move around in a buffer.

@findex which-function-mode
@vindex which-func-modes
  To either enable or disable Which Function mode, use the command
@kbd{M-x which-function-mode}.  Which Function mode is a global minor
mode.  By default, it takes effect in all major modes that
know how to support it (i.e., all the major modes that support
Imenu).  You can restrict it to a specific list of major modes by
changing the value of the variable @code{which-func-modes} from
@code{t} (which means to support all available major modes) to a list
of major mode names.

@node Program Indent
@section Indentation for Programs
@cindex indentation for programs

  The best way to keep a program properly indented is to use Emacs to
reindent it as you change it.  Emacs has commands to indent either a
single line, a specified number of lines, or all of the lines inside a
single parenthetical grouping.

  @xref{Indentation}, for general information about indentation.  This
section describes indentation features specific to programming
language modes.

@menu
* Basic Indent::        Indenting a single line.
* Multi-line Indent::   Commands to reindent many lines at once.
* Lisp Indent::         Specifying how each Lisp function should be indented.
* C Indent::            Extra features for indenting C and related modes.
* Custom C Indent::     Controlling indentation style for C and related modes.
@end menu

@cindex pretty-printer
  Emacs also provides a Lisp pretty-printer in the @code{pp} package,
which reformats Lisp objects with nice-looking indentation.
@xref{Output Functions, pp,, elisp, The Emacs Lisp Reference Manual}.

@node Basic Indent
@subsection Basic Program Indentation Commands

@table @kbd
@item @key{TAB}
Adjust indentation of current line (@code{indent-for-tab-command}).
@item @key{RET}
Insert a newline, then adjust indentation of following line
(@code{newline}).
@end table

@kindex TAB @r{(programming modes)}
@findex indent-line-function
  The basic indentation command is @kbd{@key{TAB}}
(@code{indent-for-tab-command}), which was documented in
@ref{Indentation}.  In programming language modes, @kbd{@key{TAB}}
indents the current line, based on the indentation and syntactic
content of the preceding lines; if the region is active,
@kbd{@key{TAB}} indents each line within the region, not just the
current line.

  The command @kbd{@key{RET}} (@code{newline}), which was documented
in @ref{Inserting Text}, does the same as @kbd{C-j} followed by
@kbd{@key{TAB}}: it inserts a new line, then adjusts the line's
indentation.

  When indenting a line that starts within a parenthetical grouping,
Emacs usually places the start of the line under the preceding line
within the group, or under the text after the parenthesis.  If you
manually give one of these lines a nonstandard indentation (e.g., for
aesthetic purposes), the lines below will follow it.

  The indentation commands for most programming language modes assume
that an open-parenthesis, open-brace or other opening delimiter at the
left margin is the start of a function.  If the code you are editing
violates this assumption---even if the delimiters occur in strings or
comments---you must set @code{open-paren-in-column-0-is-defun-start}
to @code{nil} for indentation to work properly.  @xref{Left Margin
Paren}.

@node Multi-line Indent
@subsection Indenting Several Lines

  Sometimes, you may want to reindent several lines of code at a time.
One way to do this is to use the mark; when the mark is active and the
region is non-empty, @kbd{@key{TAB}} indents every line in the region.
Alternatively, the command @kbd{C-M-\} (@code{indent-region}) indents
every line in the region, whether or not the mark is active
(@pxref{Indentation Commands}).

  In addition, Emacs provides the following commands for indenting
large chunks of code:

@table @kbd
@item C-M-q
Reindent all the lines within one parenthetical grouping.
@item C-u @key{TAB}
Shift an entire parenthetical grouping rigidly sideways so that its
first line is properly indented.
@item M-x indent-code-rigidly
Shift all the lines in the region rigidly sideways, but do not alter
lines that start inside comments and strings.
@end table

@kindex C-M-q
@findex indent-pp-sexp
  To reindent the contents of a single parenthetical grouping,
position point before the beginning of the grouping and type
@kbd{C-M-q}.  This changes the relative indentation within the
grouping, without affecting its overall indentation (i.e., the
indentation of the line where the grouping starts).  The function that
@kbd{C-M-q} runs depends on the major mode; it is
@code{indent-pp-sexp} in Lisp mode, @code{c-indent-exp} in C mode,
etc.  To correct the overall indentation as well, type @kbd{@key{TAB}}
first.

@kindex C-u TAB
  If you like the relative indentation within a grouping but not the
indentation of its first line, move point to that first line and type
@kbd{C-u @key{TAB}}.  In Lisp, C, and some other major modes,
@kbd{@key{TAB}} with a numeric argument reindents the current line as
usual, then reindents by the same amount all the lines in the
parenthetical grouping starting on the current line.  It is clever,
though, and does not alter lines that start inside strings.  Neither
does it alter C preprocessor lines when in C mode, but it does
reindent any continuation lines that may be attached to them.

@findex indent-code-rigidly
  The command @kbd{M-x indent-code-rigidly} rigidly shifts all the
lines in the region sideways, like @code{indent-rigidly} does
(@pxref{Indentation Commands}).  It doesn't alter the indentation of
lines that start inside a string, unless the region also starts inside
that string.  The prefix arg specifies the number of columns to
indent.

@node Lisp Indent
@subsection Customizing Lisp Indentation
@cindex customizing Lisp indentation

  The indentation pattern for a Lisp expression can depend on the function
called by the expression.  For each Lisp function, you can choose among
several predefined patterns of indentation, or define an arbitrary one with
a Lisp program.

  The standard pattern of indentation is as follows: the second line of the
expression is indented under the first argument, if that is on the same
line as the beginning of the expression; otherwise, the second line is
indented underneath the function name.  Each following line is indented
under the previous line whose nesting depth is the same.

@vindex lisp-indent-offset
  If the variable @code{lisp-indent-offset} is non-@code{nil}, it overrides
the usual indentation pattern for the second line of an expression, so that
such lines are always indented @code{lisp-indent-offset} more columns than
the containing list.

@vindex lisp-body-indent
  Certain functions override the standard pattern.  Functions whose
names start with @code{def} treat the second lines as the start of
a @dfn{body}, by indenting the second line @code{lisp-body-indent}
additional columns beyond the open-parenthesis that starts the
expression.

@cindex @code{lisp-indent-function} property
  You can override the standard pattern in various ways for individual
functions, according to the @code{lisp-indent-function} property of
the function name.  This is normally done for macro definitions, using
the @code{declare} construct.  @xref{Defining Macros,,, elisp, The
Emacs Lisp Reference Manual}.

@node C Indent
@subsection Commands for C Indentation

  Here are special features for indentation in C mode and related modes:

@table @kbd
@item C-c C-q
@kindex C-c C-q @r{(C mode)}
@findex c-indent-defun
Reindent the current top-level function definition or aggregate type
declaration (@code{c-indent-defun}).

@item C-M-q
@kindex C-M-q @r{(C mode)}
@findex c-indent-exp
Reindent each line in the balanced expression that follows point
(@code{c-indent-exp}).  A prefix argument inhibits warning messages
about invalid syntax.

@item @key{TAB}
@findex c-indent-command
Reindent the current line, and/or in some cases insert a tab character
(@code{c-indent-command}).

@vindex c-tab-always-indent
If @code{c-tab-always-indent} is @code{t}, this command always reindents
the current line and does nothing else.  This is the default.

If that variable is @code{nil}, this command reindents the current line
only if point is at the left margin or in the line's indentation;
otherwise, it inserts a tab (or the equivalent number of spaces,
if @code{indent-tabs-mode} is @code{nil}).

Any other value (not @code{nil} or @code{t}) means always reindent the
line, and also insert a tab if within a comment or a string.
@end table

  To reindent the whole current buffer, type @kbd{C-x h C-M-\}.  This
first selects the whole buffer as the region, then reindents that
region.

  To reindent the current block, use @kbd{C-M-u C-M-q}.  This moves
to the front of the block and then reindents it all.

@node Custom C Indent
@subsection Customizing C Indentation
@cindex style (for indentation)

  C mode and related modes use a flexible mechanism for customizing
indentation.  C mode indents a source line in two steps: first it
classifies the line syntactically according to its contents and
context; second, it determines the indentation offset associated by
your selected @dfn{style} with the syntactic construct and adds this
onto the indentation of the @dfn{anchor statement}.

@table @kbd
@item C-c . @var{style} @key{RET}
Select a predefined style @var{style} (@code{c-set-style}).
@end table

  A @dfn{style} is a named collection of customizations that can be
used in C mode and the related modes.  @ref{Styles,,, ccmode, The CC
Mode Manual}, for a complete description.  Emacs comes with several
predefined styles, including @code{gnu}, @code{k&r}, @code{bsd},
@code{stroustrup}, @code{linux}, @code{python}, @code{java},
@code{whitesmith}, @code{ellemtel}, and @code{awk}.  Some of these
styles are primarily intended for one language, but any of them can be
used with any of the languages supported by these modes.  To find out
what a style looks like, select it and reindent some code, e.g., by
typing @kbd{C-M-q} at the start of a function definition.

@kindex C-c . @r{(C mode)}
@findex c-set-style
  To choose a style for the current buffer, use the command @w{@kbd{C-c
.}}.  Specify a style name as an argument (case is not significant).
This command affects the current buffer only, and it affects only
future invocations of the indentation commands; it does not reindent
the code already in the buffer.  To reindent the whole buffer in the
new style, you can type @kbd{C-x h C-M-\}.

@vindex c-default-style
  You can also set the variable @code{c-default-style} to specify the
default style for various major modes.  Its value should be either the
style's name (a string) or an alist, in which each element specifies
one major mode and which indentation style to use for it.  For
example,

@example
(setq c-default-style
      '((java-mode . "java")
        (awk-mode . "awk")
        (other . "gnu")))
@end example

@noindent
specifies explicit choices for Java and AWK modes, and the default
@samp{gnu} style for the other C-like modes.  (These settings are
actually the defaults.)  This variable takes effect when you select
one of the C-like major modes; thus, if you specify a new default
style for Java mode, you can make it take effect in an existing Java
mode buffer by typing @kbd{M-x java-mode} there.

  The @code{gnu} style specifies the formatting recommended by the GNU
Project for C; it is the default, so as to encourage use of our
recommended style.

  @xref{Indentation Engine Basics,,, ccmode, the CC Mode Manual}, and
@ref{Customizing Indentation,,, ccmode, the CC Mode Manual}, for more
information on customizing indentation for C and related modes,
including how to override parts of an existing style and how to define
your own styles.

@findex c-guess
@findex c-guess-install
  As an alternative to specifying a style, you can tell Emacs to guess
a style by typing @kbd{M-x c-guess} in a sample code buffer.  You can
then apply the guessed style to other buffers with @kbd{M-x
c-guess-install}.  @xref{Guessing the Style,,, ccmode, the CC Mode
Manual}, for details.

@node Parentheses
@section Commands for Editing with Parentheses

@findex check-parens
@cindex unbalanced parentheses and quotes
  This section describes the commands and features that take advantage
of the parenthesis structure in a program, or help you keep it
balanced.

  When talking about these facilities, the term ``parenthesis'' also
includes braces, brackets, or whatever delimiters are defined to match
in pairs.  The major mode controls which delimiters are significant,
through the syntax table (@pxref{Syntax Tables,, Syntax Tables, elisp,
The Emacs Lisp Reference Manual}).  In Lisp, only parentheses count;
in C, these commands apply to braces and brackets too.

  You can use @kbd{M-x check-parens} to find any unbalanced
parentheses and unbalanced string quotes in the buffer.

@menu
* Expressions::         Expressions with balanced parentheses.
* Moving by Parens::    Commands for moving up, down and across
                          in the structure of parentheses.
* Matching::            Insertion of a close-delimiter flashes matching open.
@end menu

@node Expressions
@subsection Expressions with Balanced Parentheses

@cindex sexp
@cindex expression
@cindex balanced expression
  Each programming language mode has its own definition of a
@dfn{balanced expression}.  Balanced expressions typically include
individual symbols, numbers, and string constants, as well as pieces
of code enclosed in a matching pair of delimiters.  The following
commands deal with balanced expressions (in Emacs, such expressions
are referred to internally as @dfn{sexps}@footnote{The word ``sexp''
is used to refer to an expression in Lisp.}).

@table @kbd
@item C-M-f
Move forward over a balanced expression (@code{forward-sexp}).
@item C-M-b
Move backward over a balanced expression (@code{backward-sexp}).
@item C-M-k
Kill balanced expression forward (@code{kill-sexp}).
@item C-M-t
Transpose expressions (@code{transpose-sexps}).
@item C-M-@@
@itemx C-M-@key{SPC}
Put mark after following expression (@code{mark-sexp}).
@end table

@kindex C-M-f
@kindex C-M-b
@findex forward-sexp
@findex backward-sexp
  To move forward over a balanced expression, use @kbd{C-M-f}
(@code{forward-sexp}).  If the first significant character after point
is an opening delimiter (e.g., @samp{(}, @samp{[} or @samp{@{} in C),
this command moves past the matching closing delimiter.  If the
character begins a symbol, string, or number, the command moves over
that.

  The command @kbd{C-M-b} (@code{backward-sexp}) moves backward over a
balanced expression---like @kbd{C-M-f}, but in the reverse direction.
If the expression is preceded by any prefix characters (single-quote,
backquote and comma, in Lisp), the command moves back over them as
well.

  @kbd{C-M-f} or @kbd{C-M-b} with an argument repeats that operation
the specified number of times; with a negative argument means to move
in the opposite direction.  In most modes, these two commands move
across comments as if they were whitespace.  Note that their keys,
@kbd{C-M-f} and @kbd{C-M-b}, are analogous to @kbd{C-f} and @kbd{C-b},
which move by characters (@pxref{Moving Point}), and @kbd{M-f} and
@kbd{M-b}, which move by words (@pxref{Words}).

@cindex killing expressions
@kindex C-M-k
@findex kill-sexp
  To kill a whole balanced expression, type @kbd{C-M-k}
(@code{kill-sexp}).  This kills the text that @kbd{C-M-f} would move
over.

@cindex transposition of expressions
@kindex C-M-t
@findex transpose-sexps
  @kbd{C-M-t} (@code{transpose-sexps}) switches the positions of the
previous balanced expression and the next one.  It is analogous to the
@kbd{C-t} command, which transposes characters (@pxref{Transpose}).
An argument to @kbd{C-M-t} serves as a repeat count, moving the
previous expression over that many following ones.  A negative
argument moves the previous balanced expression backwards across those
before it.  An argument of zero, rather than doing nothing, transposes
the balanced expressions ending at or after point and the mark.

<<<<<<< HEAD
@kindex C-M-@@
@kindex C-M-SPC
@findex mark-sexp
=======
@kindex C-M-SPC
>>>>>>> 89212988
  To operate on balanced expressions with a command which acts on the
region, type @kbd{C-M-@key{SPC}} (@code{mark-sexp}).  This sets the
mark where @kbd{C-M-f} would move to.  While the mark is active, each
successive call to this command extends the region by shifting the
mark by one expression.  Positive or negative numeric arguments move
the mark forward or backward by the specified number of expressions.
The alias @kbd{C-M-@@} is equivalent to @kbd{C-M-@key{SPC}}.
@xref{Marking Objects}, for more information about this and related
commands.

  In languages that use infix operators, such as C, it is not possible
to recognize all balanced expressions because there can be multiple
possibilities at a given position.  For example, C mode does not treat
@samp{foo + bar} as a single expression, even though it @emph{is} one
C expression; instead, it recognizes @samp{foo} as one expression and
@samp{bar} as another, with the @samp{+} as punctuation between them.
However, C mode recognizes @samp{(foo + bar)} as a single expression,
because of the parentheses.

@node Moving by Parens
@subsection Moving in the Parenthesis Structure

@cindex parenthetical groupings
@cindex parentheses, moving across
@cindex matching parenthesis and braces, moving to
@cindex braces, moving across
@cindex list commands

  The following commands move over groupings delimited by parentheses
(or whatever else serves as delimiters in the language you are working
with).  They ignore strings and comments, including any parentheses
within them, and also ignore parentheses that are quoted with an
escape character.  These commands are mainly intended for editing
programs, but can be useful for editing any text containing
parentheses.  They are referred to internally as ``list commands''
because in Lisp these groupings are lists.

  These commands assume that the starting point is not inside a string
or a comment.  If you invoke them from inside a string or comment, the
results are unreliable.

@table @kbd
@item C-M-n
Move forward over a parenthetical group (@code{forward-list}).
@item C-M-p
Move backward over a parenthetical group (@code{backward-list}).
@item C-M-u
Move up in parenthesis structure (@code{backward-up-list}).
@item C-M-d
Move down in parenthesis structure (@code{down-list}).
@end table

@kindex C-M-n
@kindex C-M-p
@findex forward-list
@findex backward-list
  The list commands @kbd{C-M-n} (@code{forward-list}) and
@kbd{C-M-p} (@code{backward-list}) move forward or backward over one
(or @var{n}) parenthetical groupings.

@kindex C-M-u
@findex backward-up-list
  @kbd{C-M-n} and @kbd{C-M-p} try to stay at the same level in the
parenthesis structure.  To move @emph{up} one (or @var{n}) levels, use
@kbd{C-M-u} (@code{backward-up-list}).  @kbd{C-M-u} moves backward up
past one unmatched opening delimiter.  A positive argument serves as a
repeat count; a negative argument reverses the direction of motion, so
that the command moves forward and up one or more levels.

@kindex C-M-d
@findex down-list
  To move @emph{down} in the parenthesis structure, use @kbd{C-M-d}
(@code{down-list}).  In Lisp mode, where @samp{(} is the only opening
delimiter, this is nearly the same as searching for a @samp{(}.  An
argument specifies the number of levels to go down.

@node Matching
@subsection Matching Parentheses
@cindex matching parentheses
@cindex parentheses, displaying matches

  Emacs has a number of @dfn{parenthesis matching} features, which
make it easy to see how and whether parentheses (or other delimiters)
match up.

  Whenever you type a self-inserting character that is a closing
delimiter, Emacs briefly indicates the location of the matching
opening delimiter, provided that is on the screen.  If it is not on
the screen, Emacs displays some of the text near it in the echo area.
Either way, you can tell which grouping you are closing off.  If the
opening delimiter and closing delimiter are mismatched---such as in
@samp{[x)}---a warning message is displayed in the echo area.

@vindex blink-matching-paren
@vindex blink-matching-paren-distance
@vindex blink-matching-delay
  Three variables control the display of matching parentheses:

@itemize @bullet
@item
@code{blink-matching-paren} turns the feature on or off: @code{nil}
disables it, but the default is @code{t} to enable it.  Set it to
@code{jump} to make indication work by momentarily moving the cursor
to the matching opening delimiter.  Set it to @code{jump-offscreen} to
make the cursor jump, even if the opening delimiter is off screen.

@item
@code{blink-matching-delay} says how many seconds to keep indicating
the matching opening delimiter.  This may be an integer or
floating-point number; the default is 1.

@item
@code{blink-matching-paren-distance} specifies how many characters
back to search to find the matching opening delimiter.  If the match
is not found in that distance, Emacs stops scanning and nothing is
displayed.  The default is 102400.
@end itemize

@cindex Show Paren mode
@cindex highlighting matching parentheses
@findex show-paren-mode
  Show Paren mode, a global minor mode, provides a more powerful kind
of automatic matching.  Whenever point is before an opening delimiter
or after a closing delimiter, the delimiter, its matching delimiter,
and optionally the text between them are highlighted.  To toggle Show
Paren mode, type @kbd{M-x show-paren-mode}.  To customize it, type
@kbd{M-x customize-group @key{RET} paren-showing}.  The customizable
options which control the operation of this mode include:

@itemize @bullet
@item
@code{show-paren-highlight-open-paren} controls whether to highlight
an open paren when point stands just before it, and hence its position
is marked by the cursor anyway.  The default is non-@code{nil} (yes).

@item
@code{show-paren-style} controls whether just the two parens, or also
the space between them get highlighted.  The valid options here are
@code{parenthesis} (show the matching paren), @code{expression}
(highlight the entire expression enclosed by the parens), and
@code{mixed} (highlight the matching paren if it is visible, the
expression otherwise).

@item
@code{show-paren-when-point-inside-paren}, when non-@code{nil}, causes
highlighting also when point is on the inside of a parenthesis.

@item
@code{show-paren-when-point-in-periphery}, when non-@code{nil}, causes
highlighting also when point is in whitespace at the beginning or end
of a line, and there is a paren at, respectively, the first or last,
or the last, non-whitespace position on the line.
@end itemize

@cindex Electric Pair mode
@cindex inserting matching parentheses
@findex electric-pair-mode
  Electric Pair mode, a global minor mode, provides a way to easily
insert matching delimiters: parentheses, braces, brackets, etc.
Whenever you insert an opening delimiter, the matching closing
delimiter is automatically inserted as well, leaving point between the
two.  Conversely, when you insert a closing delimiter over an existing
one, no insertion takes places, and that position is simply skipped
over.  If the region is active (@pxref{Mark}), insertion of a
delimiter operates on the region: the characters in the region are
enclosed in a pair of matching delimiters, leaving point after the
delimiter you typed.

These variables control additional features of Electric Pair mode:

@itemize @bullet
@item
@vindex electric-pair-preserve-balance
@code{electric-pair-preserve-balance}, when non-@code{nil}, makes the
default pairing logic balance out the number of opening and closing
delimiters.

@item
@vindex electric-pair-delete-adjacent-pairs
@code{electric-pair-delete-adjacent-pairs}, when non-@code{nil}, makes
backspacing between two adjacent delimiters also automatically delete
the closing delimiter.

@item
@vindex electric-pair-open-newline-between-pairs
@code{electric-pair-open-newline-between-pairs}, when non-@code{nil},
makes inserting a newline between two adjacent pairs also
automatically open an extra newline after point.

@item
@vindex electric-pair-skip-whitespace
@code{electric-pair-skip-whitespace}, when non-@code{nil}, causes the minor
mode to skip whitespace forward before deciding whether to skip over
the closing delimiter.
@end itemize

To toggle Electric Pair mode, type @kbd{M-x electric-pair-mode}.  To
toggle the mode in a single buffer, use @kbd{M-x
electric-pair-local-mode}.

@node Comments
@section Manipulating Comments
@cindex comments

  Because comments are such an important part of programming, Emacs
provides special commands for editing and inserting comments.  It can
also do spell checking on comments with Flyspell Prog mode
(@pxref{Spelling}).

  Some major modes have special rules for indenting different kinds of
comments.  For example, in Lisp code, comments starting with two
semicolons are indented as if they were lines of code, while those
starting with three semicolons are supposed to be aligned to the left
margin and are often used for sectioning purposes.  Emacs understands
these conventions; for instance, typing @kbd{@key{TAB}} on a comment
line will indent the comment to the appropriate position.

@example
;; This function is just an example.
;;; Here either two or three semicolons are appropriate.
(defun foo (x)
;;;  And now, the first part of the function:
  ;; The following line adds one.
  (1+ x))           ; This line adds one.
@end example

@menu
* Comment Commands::    Inserting, killing, and aligning comments.
* Multi-Line Comments:: Commands for adding and editing multi-line comments.
* Options for Comments::Customizing the comment features.
@end menu

@node Comment Commands
@subsection Comment Commands
@cindex indentation for comments
@cindex alignment for comments

  The following commands operate on comments:

@table @asis
@item @kbd{M-;}
Insert or realign comment on current line; if the region is active,
comment or uncomment the region instead (@code{comment-dwim}).
@item @kbd{C-x C-;}
Comment or uncomment the current line (@code{comment-line}).  If the
region is active, comment or uncomment the lines in the region
instead.
@item @kbd{C-u M-;}
Kill comment on current line (@code{comment-kill}).
@item @kbd{C-x ;}
Set comment column (@code{comment-set-column}).
@item @kbd{C-M-j}
@itemx @kbd{M-j}
Like @kbd{@key{RET}} followed by inserting and aligning a comment
(@code{comment-indent-new-line}).  @xref{Multi-Line Comments}.
@item @kbd{M-x comment-region}
@itemx @kbd{C-c C-c} (in C-like modes)
Add comment delimiters to all the lines in the region.
@end table

@kindex M-;
@findex comment-dwim
  The command to create or align a comment is @kbd{M-;}
(@code{comment-dwim}).  The word ``dwim'' is an acronym for ``Do What
I Mean''; it indicates that this command can be used for many
different jobs relating to comments, depending on the situation where
you use it.

  When a region is active (@pxref{Mark}), @kbd{M-;} either adds
comment delimiters to the region, or removes them.  If every line in
the region is already a comment, it uncomments each of those lines
by removing their comment delimiters.  Otherwise, it adds comment
delimiters to enclose the text in the region.

  If you supply a prefix argument to @kbd{M-;} when a region is
active, that specifies the number of comment delimiters to add or
delete.  A positive argument @var{n} adds @var{n} delimiters, while a
negative argument @var{-n} removes @var{n} delimiters.

  If the region is not active, and there is no existing comment on the
current line, @kbd{M-;} adds a new comment to the current line.  If
the line is blank (i.e., empty or containing only whitespace
characters), the comment is indented to the same position where
@kbd{@key{TAB}} would indent to (@pxref{Basic Indent}).  If the line
is non-blank, the comment is placed after the last non-whitespace
character on the line.  Emacs tries to fit the comment between the
columns specified by the variables @code{comment-column} and
@code{comment-fill-column} (@pxref{Options for Comments}), if
possible.  Otherwise, it will choose some other suitable position,
usually separated from the non-comment text by at least one space.  In
each case, Emacs places point after the comment's starting delimiter,
so that you can start typing the comment text right away.

  You can also use @kbd{M-;} to align an existing comment.  If a line
already contains the comment-start string, @kbd{M-;} realigns it to
the conventional alignment and moves point after the comment's
starting delimiter.  As an exception, comments starting in column 0
are not moved.  Even when an existing comment is properly aligned,
@kbd{M-;} is still useful for moving directly to the start of the
comment text.

@findex comment-line
@kindex C-x C-;
  @kbd{C-x C-;} (@code{comment-line}) comments or uncomments complete
lines.  When a region is active (@pxref{Mark}), @kbd{C-x C-;} either
comments or uncomments the lines in the region.  If the region is not
active, this command comments or uncomments the line point is on.
With a positive prefix argument @var{n}, it operates on @var{n} lines
starting with the current one; with a negative @var{n}, it affects
@var{n} preceding lines.  After invoking this command with a negative
argument, successive invocations with a positive argument will operate
on preceding lines as if the argument were negated.

@findex comment-kill
@kindex C-u M-;
  @kbd{C-u M-;} (@code{comment-dwim} with a prefix argument) kills any
comment on the current line, along with the whitespace before it.
Since the comment is saved to the kill ring, you can reinsert it on
another line by moving to the end of that line, doing @kbd{C-y}, and
then @kbd{M-;} to realign the comment.  You can achieve the same
effect as @kbd{C-u M-;} by typing @kbd{M-x comment-kill}
(@code{comment-dwim} actually calls @code{comment-kill} as a
subroutine when it is given a prefix argument).

@kindex C-c C-c @r{(C mode)}
@findex comment-region
@findex uncomment-region
  The command @kbd{M-x comment-region} is equivalent to calling
@kbd{M-;} on an active region, except that it always acts on the
region, even if the mark is inactive.  In C mode and related modes,
this command is bound to @kbd{C-c C-c}.  The command @kbd{M-x
uncomment-region} uncomments each line in the region; a numeric prefix
argument specifies the number of comment delimiters to remove
(negative arguments specify the number of comment delimiters to add).

  For C-like modes, you can configure the exact effect of @kbd{M-;} by
setting the variables @code{c-indent-comment-alist} and
@code{c-indent-comments-syntactically-p}.  For example, on a line
ending in a closing brace, @kbd{M-;} puts the comment one space after
the brace rather than at @code{comment-column}.  For full details see
@ref{Comment Commands,,, ccmode, The CC Mode Manual}.

@node Multi-Line Comments
@subsection Multiple Lines of Comments

@kindex C-M-j
@kindex M-j
@cindex blank lines in programs
@findex comment-indent-new-line
@vindex comment-multi-line
  If you are typing a comment and wish to continue it to another line,
type @kbd{M-j} or @kbd{C-M-j} (@code{comment-indent-new-line}).  This
breaks the current line, and inserts the necessary comment delimiters
and indentation to continue the comment.

  For languages with closing comment delimiters (e.g., @samp{*/} in
C), the exact behavior of @kbd{M-j} depends on the value of the
variable @code{comment-multi-line}.  If the value is @code{nil}, the
command closes the comment on the old line and starts a new comment on
the new line.  Otherwise, it opens a new line within the current
comment delimiters.

  When Auto Fill mode is on, going past the fill column while typing a
comment also continues the comment, in the same way as an explicit
invocation of @kbd{M-j}.

  To turn existing lines into comment lines, use @kbd{M-;} with the
region active, or use @kbd{M-x comment-region}
@ifinfo
(@pxref{Comment Commands}).
@end ifinfo
@ifnotinfo
as described in the preceding section.
@end ifnotinfo

  You can configure C Mode such that when you type a @samp{/} at the
start of a line in a multi-line block comment, this closes the
comment.  Enable the @code{comment-close-slash} clean-up for this.
@xref{Clean-ups,,, ccmode, The CC Mode Manual}.

@node Options for Comments
@subsection Options Controlling Comments

@vindex comment-column
@vindex comment-fill-column
@kindex C-x ;
@findex comment-set-column
  As mentioned in @ref{Comment Commands}, when the @kbd{M-j} command
adds a comment to a line, it tries to place the comment between the
columns specified by the buffer-local variables @code{comment-column}
and @code{comment-fill-column} (or if that is @code{nil}, then the
value of @code{fill-column}, @pxref{Fill Commands}).  You can set
either the local value or the default value of these buffer-local
variables in the usual way (@pxref{Locals}).  Alternatively, you can
type @kbd{C-x ;} (@code{comment-set-column}) to set the value of
@code{comment-column} in the current buffer to the column where point
is currently located.  @kbd{C-u C-x ;} sets the comment column to
match the last comment before point in the buffer, and then does a
@kbd{M-;} to align the current line's comment under the previous one.

@vindex comment-start-skip
  The comment commands recognize comments based on the regular
expression that is the value of the variable @code{comment-start-skip}.
Make sure this regexp does not match the null string.  It may match more
than the comment starting delimiter in the strictest sense of the word;
for example, in C mode the value of the variable is
@c This stops M-q from breaking the line inside that @code.
@code{@w{"\\(//+\\|/\\*+\\)\\s *"}}, which matches extra stars and
spaces after the @samp{/*} itself, and accepts C++ style comments
also.  (Note that @samp{\\} is needed in Lisp syntax to include a
@samp{\} in the string, which is needed to deny the first star its
special meaning in regexp syntax.  @xref{Regexp Backslash}.)

@vindex comment-start
@vindex comment-end
  When a comment command makes a new comment, it inserts the value of
@code{comment-start} as an opening comment delimiter.  It also inserts
the value of @code{comment-end} after point, as a closing comment
delimiter.  For example, in Lisp mode, @code{comment-start} is
@samp{";"} and @code{comment-end} is @code{""} (the empty string).  In
C mode, @code{comment-start} is @code{"/* "} and @code{comment-end} is
@code{" */"}.

@vindex comment-padding
  The variable @code{comment-padding} specifies a string that the
commenting commands should insert between the comment delimiter(s) and
the comment text.  The default, @samp{" "}, specifies a single space.
Alternatively, the value can be a number, which specifies that number
of spaces, or @code{nil}, which means no spaces at all.

  The variable @code{comment-multi-line} controls how @kbd{M-j} and
Auto Fill mode continue comments over multiple lines.
@xref{Multi-Line Comments}.

@vindex comment-indent-function
  The variable @code{comment-indent-function} should contain a function
that will be called to compute the alignment for a newly inserted
comment or for aligning an existing comment.  It is set differently by
various major modes.  The function is called with no arguments, but with
point at the beginning of the comment, or at the end of a line if a new
comment is to be inserted.  It should return the column in which the
comment ought to start.  For example, the default function bases its
decision on how many comment characters begin an existing comment.

Emacs also tries to align comments on adjacent lines.  To override
this, the function may return a cons of two (possibly equal) integers
to indicate an acceptable range of indentation.

@node Documentation
@section Documentation Lookup

  Emacs provides several features you can use to look up the
documentation of functions, variables and commands that you plan to
use in your program.

@menu
* Info Lookup::         Looking up library functions and commands in Info files.
* Man Page::            Looking up man pages of library functions and commands.
* Lisp Doc::            Looking up Emacs Lisp functions, etc.
@end menu

@node Info Lookup
@subsection Info Documentation Lookup

@findex info-lookup-file
  For major modes that apply to languages which have documentation in
Info, you can use @kbd{C-h S} (@code{info-lookup-symbol}) to view the
Info documentation for a symbol used in the program.  You specify the
symbol with the minibuffer; the default is the symbol appearing in the
buffer at point.  For example, in C mode this looks for the symbol in
the C Library Manual.  The command only works if the appropriate
manual's Info files are installed.

  Emacs determines where to look for documentation for the
symbol---which Info files to look in, and which indices to
search---based on the major mode.  You can also use @kbd{M-x
info-lookup-file} to look for documentation for a file name.

  If you use @kbd{C-h S} in a major mode that does not support it,
it asks you to specify the symbol help mode.  You should enter
a command such as @code{c-mode} that would select a major
mode which @kbd{C-h S} does support.

@node Man Page
@subsection Man Page Lookup

@cindex man page
  On Unix, the main form of on-line documentation was the @dfn{manual
page} or @dfn{man page}.  In the GNU operating system, we aim to
replace man pages with better-organized manuals that you can browse
with Info (@pxref{Misc Help}).  This process is not finished, so it is
still useful to read manual pages.

@findex man
  You can read the man page for an operating system command, library
function, or system call, with the @kbd{M-x man} command.  This
prompts for a topic, with completion (@pxref{Completion}), and runs
the @command{man} program to format the corresponding man page.  If
the system permits, it runs @command{man} asynchronously, so that you
can keep on editing while the page is being formatted.  The result
goes in a buffer named @file{*Man @var{topic}*}.  These buffers use a
special major mode, Man mode, that facilitates scrolling and jumping
to other manual pages.  For details, type @kbd{C-h m} while in a Man
mode buffer.

@cindex sections of manual pages
  Each man page belongs to one of ten or more @dfn{sections}, each
named by a digit or by a digit and a letter.  Sometimes there are man
pages with the same name in different sections.  To read a man page
from a specific section, type @samp{@var{topic}(@var{section})} or
@samp{@var{section} @var{topic}} when @kbd{M-x man} prompts for the
topic.  For example, the man page for the C library function
@code{chmod} is in section 2, but there is a shell command of the same
name, whose man page is in section 1; to view the former, type
@w{@kbd{M-x man @key{RET} chmod(2) @key{RET}}}.

@vindex Man-switches
@kindex M-n @r{(Man mode)}
@kindex M-p @r{(Man mode)}
  If you do not specify a section, @kbd{M-x man} normally displays
only the first man page found.  On some systems, the @code{man}
program accepts a @samp{-a} command-line option, which tells it to
display all the man pages for the specified topic.  To make use of
this, change the value of the variable @code{Man-switches} to
@samp{"-a"}.  Then, in the Man mode buffer, you can type @kbd{M-n} and
@kbd{M-p} to switch between man pages in different sections.  The mode
line shows how many manual pages are available.

@findex woman
@cindex manual pages, on MS-Windows
  An alternative way of reading manual pages is the @kbd{M-x woman}
command.  Unlike @kbd{M-x man}, it does not run any external programs
to format and display the man pages; the formatting is done by Emacs,
so it works on systems such as MS-Windows where the @command{man}
program may be unavailable.  It prompts for a man page, and displays
it in a buffer named @file{*WoMan @var{section} @var{topic}}.

  @kbd{M-x woman} computes the completion list for manpages the first
time you invoke the command.  With a numeric argument, it recomputes
this list; this is useful if you add or delete manual pages.

  If you type a name of a manual page and @kbd{M-x woman} finds that
several manual pages by the same name exist in different sections, it
pops up a window with possible candidates asking you to choose one of
them.

  Note that @kbd{M-x woman} doesn't yet support the latest features of
modern man pages, so we recommend using @kbd{M-x man} if that is
available on your system.

  For more information about setting up and using @kbd{M-x woman}, see
@ifinfo
@ref{Top, WoMan, Browse UN*X Manual Pages WithOut Man, woman, The
WoMan Manual}.
@end ifinfo
@ifnotinfo
the WoMan Info manual, which is distributed with Emacs.
@end ifnotinfo

@node Lisp Doc
@subsection Emacs Lisp Documentation Lookup

  When editing Emacs Lisp code, you can use the commands @kbd{C-h f}
(@code{describe-function}) and @kbd{C-h v} (@code{describe-variable})
to view the built-in documentation for the Lisp functions and
variables that you want to use.  @xref{Name Help}.

@cindex Eldoc mode
@findex eldoc-mode
@findex global-eldoc-mode
  Eldoc is a buffer-local minor mode that helps with looking up Lisp
documentation.  When it is enabled, the echo area displays some useful
information whenever there is a Lisp function or variable at point;
for a function, it shows the argument list, and for a variable it
shows the first line of the variable's documentation string.  To
toggle Eldoc mode, type @kbd{M-x eldoc-mode}.  There's also a Global
Eldoc mode, which is turned on by default, and affects buffers, such
as @samp{*scratch*}, whose major mode is Emacs Lisp or Lisp
Interaction (@w{@kbd{M-x global-eldoc-mode}} to turn it off globally).

@node Hideshow
@section Hideshow minor mode
@cindex Hideshow mode
@cindex mode, Hideshow

@findex hs-minor-mode
  Hideshow mode is a buffer-local minor mode that allows you to
selectively display portions of a program, which are referred to as
@dfn{blocks}.  Type @kbd{M-x hs-minor-mode} to toggle this minor mode
(@pxref{Minor Modes}).

  When you use Hideshow mode to hide a block, the block disappears
from the screen, to be replaced by an ellipsis (three periods in a
row).  Just what constitutes a block depends on the major mode.  In C
mode and related modes, blocks are delimited by braces, while in Lisp
mode they are delimited by parentheses.  Multi-line comments also
count as blocks.

  Hideshow mode provides the following commands:

@findex hs-hide-all
@findex hs-hide-block
@findex hs-show-all
@findex hs-show-block
@findex hs-show-region
@findex hs-hide-level
@kindex C-c @@ C-h
@kindex C-c @@ C-s
@kindex C-c @@ C-M-h
@kindex C-c @@ C-M-s
@kindex C-c @@ C-r
@kindex C-c @@ C-l
@kindex S-mouse-2
@table @kbd
@item C-c @@ C-h
@itemx C-c @@ C-d
Hide the current block (@code{hs-hide-block}).
@item C-c @@ C-s
Show the current block (@code{hs-show-block}).
@item C-c @@ C-c
@itemx C-x @@ C-e
Either hide or show the current block (@code{hs-toggle-hiding}).
@item S-mouse-2
Toggle hiding for the block you click on (@code{hs-mouse-toggle-hiding}).
@item C-c @@ C-M-h
@itemx C-c @@ C-t
Hide all top-level blocks (@code{hs-hide-all}).
@item C-c @@ C-M-s
@itemx C-c @@ C-a
Show all blocks in the buffer (@code{hs-show-all}).
@item C-u @var{n} C-c @@ C-l
Hide all blocks @var{n} levels below this block
(@code{hs-hide-level}).
@end table

@vindex hs-hide-comments-when-hiding-all
@vindex hs-isearch-open
@vindex hs-special-modes-alist
  These variables can be used to customize Hideshow mode:

@table @code
@item hs-hide-comments-when-hiding-all
If non-@code{nil}, @kbd{C-c @@ C-M-h} (@code{hs-hide-all}) hides
comments too.

@item hs-isearch-open
This variable specifies the conditions under which incremental search
should unhide a hidden block when matching text occurs within the
block.  Its value should be either @code{code} (unhide only code
blocks), @code{comment} (unhide only comments), @code{t} (unhide both
code blocks and comments), or @code{nil} (unhide neither code blocks
nor comments).  The default value is @code{code}.
@end table

@node Symbol Completion
@section Completion for Symbol Names
@cindex completion (symbol names)

  Completion is normally done in the minibuffer (@pxref{Completion}),
but you can also complete symbol names in ordinary Emacs buffers.

@kindex M-TAB
@kindex C-M-i
  In programming language modes, type @kbd{C-M-i} or @kbd{M-@key{TAB}}
to complete the partial symbol before point.  On graphical displays,
the @kbd{M-@key{TAB}} key is usually reserved by the window manager
for switching graphical windows, so you should type @kbd{C-M-i} or
@kbd{@key{ESC} @key{TAB}} instead.

@cindex tags-based completion
@findex completion-at-point@r{, in programming language modes}
@cindex Lisp symbol completion
@cindex completion (Lisp symbols)
  In most programming language modes, @kbd{C-M-i} (or
@kbd{M-@key{TAB}}) invokes the command @code{completion-at-point},
which generates its completion list in a flexible way.  If Semantic
mode is enabled, it tries to use the Semantic parser data for
completion (@pxref{Semantic}).  If Semantic mode is not enabled or
fails at performing completion, it tries to complete using the
selected tags table (@pxref{Tags Tables}).  If in Emacs Lisp mode, it
performs completion using the function, variable, or property names
defined in the current Emacs session.

  In all other respects, in-buffer symbol completion behaves like
minibuffer completion.  For instance, if Emacs cannot complete to a
unique symbol, it displays a list of completion alternatives in
another window.  @xref{Completion}.

  In Text mode and related modes, @kbd{M-@key{TAB}} completes words
based on the spell-checker's dictionary.  @xref{Spelling}.

@node MixedCase Words
@section MixedCase Words
@cindex camel case

  Some programming styles make use of mixed-case (or ``CamelCase'')
symbols like @samp{unReadableSymbol}.  (In the GNU project, we recommend
using underscores to separate words within an identifier, rather than
using case distinctions.)  Emacs has various features to make it easier
to deal with such symbols.

@cindex Glasses mode
@cindex mode, Glasses
  Glasses mode is a buffer-local minor mode that makes it easier to read
such symbols, by altering how they are displayed.  By default, it
displays extra underscores between each lower-case letter and the
following capital letter.  This does not alter the buffer text, only how
it is displayed.

  To toggle Glasses mode, type @kbd{M-x glasses-mode} (@pxref{Minor
Modes}).  When Glasses mode is enabled, the minor mode indicator
@samp{o^o} appears in the mode line.  For more information about
Glasses mode, type @kbd{C-h P glasses @key{RET}}.

@cindex Subword mode
@findex subword-mode
  Subword mode is another buffer-local minor mode.  In subword mode,
Emacs's word commands recognize upper case letters in
@samp{StudlyCapsIdentifiers} as word boundaries.  When Subword mode is
enabled, the minor mode indicator @samp{,} appears in the mode line.
See also the similar @code{superword-mode} (@pxref{Misc for Programs}).

@node Semantic
@section Semantic
@cindex Semantic package

Semantic is a package that provides language-aware editing commands
based on @code{source code parsers}.  This section provides a brief
description of Semantic; for full details,
@ifnottex
see @ref{Top, Semantic,, semantic, Semantic}.
@end ifnottex
@iftex
see the Semantic Info manual, which is distributed with Emacs.
@end iftex

  Most of the language-aware features in Emacs, such as Font Lock
mode (@pxref{Font Lock}), rely on rules of thumb@footnote{Regular
expressions and syntax tables.} that usually give good results but are
never completely exact.  In contrast, the parsers used by Semantic
have an exact understanding of programming language syntax.  This
allows Semantic to provide search, navigation, and completion commands
that are powerful and precise.

@cindex Semantic mode
@cindex mode, Semantic
  To begin using Semantic, type @kbd{M-x semantic-mode} or click on
the menu item named @samp{Source Code Parsers (Semantic)} in the
@samp{Tools} menu.  This enables Semantic mode, a global minor mode.

   When Semantic mode is enabled, Emacs automatically attempts to
parse each file you visit.  Currently, Semantic understands C, C++,
HTML, Java, Javascript, Make, Python, Scheme, SRecode, and Texinfo.
Within each parsed buffer, the following commands are available:

@table @kbd
@item C-c , j
@kindex C-c , j
Prompt for the name of a function defined in the current file, and
move point there (@code{semantic-complete-jump-local}).

@item C-c , J
@kindex C-c , J
Prompt for the name of a function defined in any file Emacs has
parsed, and move point there (@code{semantic-complete-jump}).

@item C-c , @key{SPC}
@kindex C-c , SPC
Display a list of possible completions for the symbol at point
(@code{semantic-complete-analyze-inline}).  This also activates a set
of special key bindings for choosing a completion: @kbd{@key{RET}}
accepts the current completion, @kbd{M-n} and @kbd{M-p} cycle through
possible completions, @kbd{@key{TAB}} completes as far as possible and
then cycles, and @kbd{C-g} or any other key aborts completion.

@item C-c , l
@kindex C-c , l
Display a list of the possible completions of the symbol at point, in
another window (@code{semantic-analyze-possible-completions}).
@end table

@noindent
In addition to the above commands, the Semantic package provides a
variety of other ways to make use of parser information.  For
instance, you can use it to display a list of completions when Emacs
is idle.
@ifnottex
@xref{Top, Semantic,, semantic, Semantic}, for details.
@end ifnottex

@node Misc for Programs
@section Other Features Useful for Editing Programs

  Some Emacs commands that aren't designed specifically for editing
programs are useful for that nonetheless.

  The Emacs commands that operate on words, sentences and paragraphs
are useful for editing code.  Most symbol names contain words
(@pxref{Words}), while sentences can be found in strings and comments
(@pxref{Sentences}).  As for paragraphs, they are defined in most
programming language modes to begin and end at blank lines
(@pxref{Paragraphs}).  Therefore, judicious use of blank lines to make
the program clearer will also provide useful chunks of text for the
paragraph commands to work on.  Auto Fill mode, if enabled in a
programming language major mode, indents the new lines which it
creates.

@findex superword-mode
 Superword mode is a buffer-local minor mode that causes editing and
motion commands to treat symbols (e.g., @samp{this_is_a_symbol}) as words.
When Superword mode is enabled, the minor mode indicator
@iftex
@samp{@math{^2}}
@end iftex
@ifnottex
@samp{²}
@end ifnottex
appears in the mode line.  See also the similar @code{subword-mode}
(@pxref{MixedCase Words}).

@findex electric-layout-mode
  Electric Layout mode (@kbd{M-x electric-layout-mode}) is a global
minor mode that automatically inserts newlines when you type certain
characters; for example, @samp{@{}, @samp{@}} and @samp{;} in Javascript
mode.

  Apart from Hideshow mode (@pxref{Hideshow}), another way to
selectively display parts of a program is to use the selective display
feature (@pxref{Selective Display}).  Programming modes often also
support Outline minor mode (@pxref{Outline Mode}), which can be used
with the Foldout package (@pxref{Foldout}).

@ifinfo
  The automatic typing features may be useful for writing programs.
@xref{Top,,Autotyping, autotype, Autotyping}.
@end ifinfo

@findex prettify-symbols-mode
  Prettify Symbols mode is a buffer-local minor mode that replaces
certain strings with more attractive versions for display purposes.
For example, in Emacs Lisp mode, it replaces the string @samp{lambda}
with the Greek lambda character @samp{λ}.  In a @TeX{} buffer, it will
replace @samp{\alpha} @dots{} @samp{\omega} and other math macros with
their Unicode characters.  You may wish to use this in non-programming
modes as well.  You can customize the mode by adding more entries to
@code{prettify-symbols-alist}.  More elaborate customization is
available via customizing @code{prettify-symbols-compose-predicate} if
its default value @code{prettify-symbols-default-compose-p} is not
appropriate.  There is also a global version,
@code{global-prettify-symbols-mode}, which enables the mode in all
buffers that support it.

  The symbol at point can be shown in its original form.  This is
controlled by the variable @code{prettify-symbols-unprettify-at-point}:
if non-@code{nil}, the original form of symbol at point will be
restored for as long as point is at it.


@node C Modes
@section C and Related Modes
@cindex C mode
@cindex Java mode
@cindex Pike mode
@cindex IDL mode
@cindex CORBA IDL mode
@cindex Objective C mode
@cindex C++ mode
@cindex AWK mode
@cindex mode, Java
@cindex mode, C
@cindex mode, C++
@cindex mode, Objective C
@cindex mode, CORBA IDL
@cindex mode, Pike
@cindex mode, AWK

  This section gives a brief description of the special features
available in C, C++, Objective-C, Java, CORBA IDL, Pike and AWK modes.
(These are called ``C mode and related modes''.)
@ifinfo
@xref{Top,, CC Mode, ccmode, CC Mode}, for more details.
@end ifinfo
@ifnotinfo
For more details, see the CC mode Info manual, which is distributed
with Emacs.
@end ifnotinfo

@menu
* Motion in C::                 Commands to move by C statements, etc.
* Electric C::                  Colon and other chars can automatically reindent.
* Hungry Delete::               A more powerful DEL command.
* Other C Commands::            Filling comments, viewing expansion of macros,
                                and other neat features.
@end menu

@node Motion in C
@subsection C Mode Motion Commands

  This section describes commands for moving point, in C mode and
related modes.

@table @code
@item C-M-a
@itemx C-M-e
@findex c-beginning-of-defun
@findex c-end-of-defun
Move point to the beginning or end of the current function or
top-level definition.  In languages with enclosing scopes (such as
C++'s classes) the @dfn{current function} is the immediate one,
possibly inside a scope.  Otherwise it is the one defined by the least
enclosing braces.  (By contrast, @code{beginning-of-defun} and
@code{end-of-defun} search for braces in column zero.)  @xref{Moving
by Defuns}.

@item C-c C-u
@kindex C-c C-u @r{(C mode)}
@findex c-up-conditional
Move point back to the containing preprocessor conditional, leaving the
mark behind.  A prefix argument acts as a repeat count.  With a negative
argument, move point forward to the end of the containing
preprocessor conditional.

@samp{#elif} is equivalent to @samp{#else} followed by @samp{#if}, so
the function will stop at a @samp{#elif} when going backward, but not
when going forward.

@item C-c C-p
@kindex C-c C-p @r{(C mode)}
@findex c-backward-conditional
Move point back over a preprocessor conditional, leaving the mark
behind.  A prefix argument acts as a repeat count.  With a negative
argument, move forward.

@item C-c C-n
@kindex C-c C-n @r{(C mode)}
@findex c-forward-conditional
Move point forward across a preprocessor conditional, leaving the mark
behind.  A prefix argument acts as a repeat count.  With a negative
argument, move backward.

@item M-a
@kindex M-a @r{(C mode)}
@findex c-beginning-of-statement
Move point to the beginning of the innermost C statement
(@code{c-beginning-of-statement}).  If point is already at the beginning
of a statement, move to the beginning of the preceding statement.  With
prefix argument @var{n}, move back @var{n} @minus{} 1 statements.

In comments or in strings which span more than one line, this command
moves by sentences instead of statements.

@item M-e
@kindex M-e @r{(C mode)}
@findex c-end-of-statement
Move point to the end of the innermost C statement or sentence; like
@kbd{M-a} except that it moves in the other direction
(@code{c-end-of-statement}).
@end table

@node Electric C
@subsection Electric C Characters

  In C mode and related modes, certain printing characters are
@dfn{electric}---in addition to inserting themselves, they also
reindent the current line, and optionally also insert newlines.  The
electric characters are @kbd{@{}, @kbd{@}}, @kbd{:}, @kbd{#},
@kbd{;}, @kbd{,}, @kbd{<}, @kbd{>}, @kbd{/}, @kbd{*}, @kbd{(}, and
@kbd{)}.

  You might find electric indentation inconvenient if you are editing
chaotically indented code.  If you are new to CC Mode, you might find
it disconcerting.  You can toggle electric action with the command
@kbd{C-c C-l}; when it is enabled, @samp{/@var{c}l} appears in the
mode line after the mode name (where @var{c}, if present, is @samp{*}
or @samp{/}):

@table @kbd
@item C-c C-l
@kindex C-c C-l @r{(C mode)}
@findex c-toggle-electric-state
Toggle electric action (@code{c-toggle-electric-state}).  With a
positive prefix argument, this command enables electric action, with a
negative one it disables it.
@end table

  Electric characters insert newlines only when, in addition to the
electric state, the @dfn{auto-newline} feature is enabled (indicated
by @samp{/@var{c}la} in the mode line after the mode name).  You can
turn this feature on or off with the command @kbd{C-c C-a}:

@table @kbd
@item C-c C-a
@kindex C-c C-a @r{(C mode)}
@findex c-toggle-auto-newline
Toggle the auto-newline feature (@code{c-toggle-auto-newline}).  With a
prefix argument, this command turns the auto-newline feature on if the
argument is positive, and off if it is negative.
@end table

  Usually the CC Mode style configures the exact circumstances in
which Emacs inserts auto-newlines.  You can also configure this
directly.  @xref{Custom Auto-newlines,,, ccmode, The CC Mode Manual}.

@node Hungry Delete
@subsection Hungry Delete Feature in C
@cindex hungry deletion (C Mode)

  If you want to delete an entire block of whitespace at point, you
can use @dfn{hungry deletion}.  This deletes all the contiguous
whitespace either before point or after point in a single operation.
@dfn{Whitespace} here includes tabs and newlines, but not comments or
preprocessor commands.

@table @kbd
@item C-c C-@key{DEL}
@itemx C-c @key{DEL}
@findex c-hungry-delete-backwards
<<<<<<< HEAD
@kindex C-c C-DEL (C Mode)
@kindex C-c DEL (C Mode)
=======
@kindex C-c C-DEL @r{(C Mode)}
@kindex C-c DEL @r{(C Mode)}
>>>>>>> 89212988
Delete the entire block of whitespace preceding point (@code{c-hungry-delete-backwards}).

@item C-c C-d
@itemx C-c C-@key{Delete}
@itemx C-c @key{Delete}
@findex c-hungry-delete-forward
<<<<<<< HEAD
@kindex C-c C-d (C Mode)
@kindex C-c C-Delete (C Mode)
@kindex C-c Delete (C Mode)
=======
@kindex C-c C-d @r{(C Mode)}
@kindex C-c C-Delete @r{(C Mode)}
@kindex C-c Delete @r{(C Mode)}
>>>>>>> 89212988
Delete the entire block of whitespace after point (@code{c-hungry-delete-forward}).
@end table

  As an alternative to the above commands, you can enable @dfn{hungry
delete mode}.  When this feature is enabled (indicated by @samp{h}
after a @samp{/} in the mode line after the mode name), a single
@kbd{@key{DEL}} deletes all preceding whitespace, not just one space,
and a single @kbd{C-d} (but @emph{not} plain @kbd{@key{Delete}})
deletes all following whitespace.

@table @kbd
@item M-x c-toggle-hungry-state
@findex c-toggle-hungry-state
Toggle the hungry-delete feature
(@code{c-toggle-hungry-state}).  With a prefix argument,
this command turns the hungry-delete feature on if the argument is
positive, and off if it is negative.
@end table

@vindex c-hungry-delete-key
   The variable @code{c-hungry-delete-key} controls whether the
hungry-delete feature is enabled.

@node Other C Commands
@subsection Other Commands for C Mode

@table @kbd
@item M-x c-context-line-break
@findex c-context-line-break
This command inserts a line break and indents the new line in a manner
appropriate to the context.  In normal code, it does the work of
@kbd{@key{RET}} (@code{newline}), in a C preprocessor line it additionally
inserts a @samp{\} at the line break, and within comments it's like
@kbd{M-j} (@code{c-indent-new-comment-line}).

@code{c-context-line-break} isn't bound to a key by default, but it
needs a binding to be useful.  The following code will bind it to
@kbd{@key{RET}}.  We use @code{c-initialization-hook} here to make
sure the keymap is loaded before we try to change it.

@example
(defun my-bind-clb ()
  (define-key c-mode-base-map "\C-m"
              'c-context-line-break))
(add-hook 'c-initialization-hook 'my-bind-clb)
@end example

@item C-M-h
Put mark at the end of a function definition, and put point at the
beginning (@code{c-mark-function}).

@item M-q
@kindex M-q @r{(C mode)}
@findex c-fill-paragraph
Fill a paragraph, handling C and C++ comments (@code{c-fill-paragraph}).
If any part of the current line is a comment or within a comment, this
command fills the comment or the paragraph of it that point is in,
preserving the comment indentation and comment delimiters.

@item C-c C-e
@cindex macro expansion in C
@cindex expansion of C macros
@findex c-macro-expand
@kindex C-c C-e @r{(C mode)}
Run the C preprocessor on the text in the region, and show the result,
which includes the expansion of all the macro calls
(@code{c-macro-expand}).  The buffer text before the region is also
included in preprocessing, for the sake of macros defined there, but the
output from this part isn't shown.

When you are debugging C code that uses macros, sometimes it is hard to
figure out precisely how the macros expand.  With this command, you
don't have to figure it out; you can see the expansions.

@item C-c C-\
@findex c-backslash-region
@kindex C-c C-\ @r{(C mode)}
Insert or align @samp{\} characters at the ends of the lines of the
region (@code{c-backslash-region}).  This is useful after writing or
editing a C macro definition.

If a line already ends in @samp{\}, this command adjusts the amount of
whitespace before it.  Otherwise, it inserts a new @samp{\}.  However,
the last line in the region is treated specially; no @samp{\} is
inserted on that line, and any @samp{\} there is deleted.

@item M-x cpp-highlight-buffer
@cindex preprocessor highlighting
@findex cpp-highlight-buffer
Highlight parts of the text according to its preprocessor conditionals.
This command displays another buffer named @file{*CPP Edit*}, which
serves as a graphic menu for selecting how to display particular kinds
of conditionals and their contents.  After changing various settings,
click on @samp{[A]pply these settings} (or go to that buffer and type
@kbd{a}) to rehighlight the C mode buffer accordingly.

@item C-c C-s
@findex c-show-syntactic-information
@kindex C-c C-s @r{(C mode)}
Display the syntactic information about the current source line
(@code{c-show-syntactic-information}).  This information directs how
the line is indented.

@item M-x cwarn-mode
@itemx M-x global-cwarn-mode
@findex cwarn-mode
@findex global-cwarn-mode
@vindex global-cwarn-mode
@cindex CWarn mode
@cindex suspicious constructions in C, C++
CWarn minor mode highlights certain suspicious C and C++ constructions:

@itemize @bullet{}
@item
Assignments inside expressions.
@item
Semicolon following immediately after @samp{if}, @samp{for}, and @samp{while}
(except after a @samp{do @dots{} while} statement);
@item
C++ functions with reference parameters.
@end itemize

@noindent
You can enable the mode for one buffer with the command @kbd{M-x
cwarn-mode}, or for all suitable buffers with the command @kbd{M-x
global-cwarn-mode} or by customizing the variable
@code{global-cwarn-mode}.  You must also enable Font Lock mode to make
it work.

@item M-x hide-ifdef-mode
@findex hide-ifdef-mode
@cindex Hide-ifdef mode
@vindex hide-ifdef-shadow
Hide-ifdef minor mode hides selected code within @samp{#if} and
@samp{#ifdef} preprocessor blocks.  If you change the variable
@code{hide-ifdef-shadow} to @code{t}, Hide-ifdef minor mode
shadows preprocessor blocks by displaying them with a less
prominent face, instead of hiding them entirely.  See the
documentation string of @code{hide-ifdef-mode} for more information.

@item M-x ff-find-related-file
@cindex related files
@findex ff-find-related-file
@vindex ff-related-file-alist
Find a file related in a special way to the file visited by the
current buffer.  Typically this will be the header file corresponding
to a C/C++ source file, or vice versa.  The variable
@code{ff-related-file-alist} specifies how to compute related file
names.
@end table

@node Asm Mode
@section Asm Mode

@cindex Asm mode
@cindex assembler mode
Asm mode is a major mode for editing files of assembler code.  It
defines these commands:

@table @kbd
@item @key{TAB}
@code{tab-to-tab-stop}.
@c FIXME: Maybe this should be consistent with other programming modes.

@item C-j
Insert a newline and then indent using @code{tab-to-tab-stop}.

@item :
Insert a colon and then remove the indentation from before the label
preceding colon.  Then do @code{tab-to-tab-stop}.

@item ;
Insert or align a comment.
@end table

  The variable @code{asm-comment-char} specifies which character
starts comments in assembler syntax.

@ifnottex
@include fortran-xtra.texi
@end ifnottex<|MERGE_RESOLUTION|>--- conflicted
+++ resolved
@@ -85,15 +85,6 @@
 @cindex Awk mode
   Emacs has programming language modes for Lisp, Scheme, the
 Scheme-based DSSSL expression language, Ada, ASM, AWK, C, C++,
-<<<<<<< HEAD
-Fortran, Icon, IDL (CORBA), IDLWAVE, Java, Javascript, Metafont
-(@TeX{}'s companion for font creation), Modula2, Object Pascal, Objective-C,
-Octave, Pascal, Perl, Pike, PostScript, Prolog, Python, Ruby, Simula, Tcl,
-and VHDL@.  An alternative mode for Perl is called CPerl mode.  Modes are
-also available for the scripting languages of the common GNU and Unix
-shells, and MS-Windows @samp{BAT} files, and for makefiles,
-DNS master files, and various sorts of configuration files.
-=======
 Fortran, Icon, IDL (CORBA), IDLWAVE, Java, Javascript, M4, Makefiles,
 Metafont (@TeX{}'s companion for font creation), Modula2, Object
 Pascal, Objective-C, Octave, Pascal, Perl, Pike, PostScript, Prolog,
@@ -102,7 +93,6 @@
 scripting languages of the common GNU and Unix shells, and
 MS-DOS/MS-Windows @samp{BAT} files, and for makefiles, DNS master
 files, and various sorts of configuration files.
->>>>>>> 89212988
 
   Ideally, Emacs should have a major mode for each programming
 language that you might want to edit.  If it doesn't have a mode for
@@ -693,13 +683,7 @@
 before it.  An argument of zero, rather than doing nothing, transposes
 the balanced expressions ending at or after point and the mark.
 
-<<<<<<< HEAD
-@kindex C-M-@@
 @kindex C-M-SPC
-@findex mark-sexp
-=======
-@kindex C-M-SPC
->>>>>>> 89212988
   To operate on balanced expressions with a command which acts on the
 region, type @kbd{C-M-@key{SPC}} (@code{mark-sexp}).  This sets the
 mark where @kbd{C-M-f} would move to.  While the mark is active, each
@@ -1717,28 +1701,17 @@
 @item C-c C-@key{DEL}
 @itemx C-c @key{DEL}
 @findex c-hungry-delete-backwards
-<<<<<<< HEAD
-@kindex C-c C-DEL (C Mode)
-@kindex C-c DEL (C Mode)
-=======
 @kindex C-c C-DEL @r{(C Mode)}
 @kindex C-c DEL @r{(C Mode)}
->>>>>>> 89212988
 Delete the entire block of whitespace preceding point (@code{c-hungry-delete-backwards}).
 
 @item C-c C-d
 @itemx C-c C-@key{Delete}
 @itemx C-c @key{Delete}
 @findex c-hungry-delete-forward
-<<<<<<< HEAD
-@kindex C-c C-d (C Mode)
-@kindex C-c C-Delete (C Mode)
-@kindex C-c Delete (C Mode)
-=======
 @kindex C-c C-d @r{(C Mode)}
 @kindex C-c C-Delete @r{(C Mode)}
 @kindex C-c Delete @r{(C Mode)}
->>>>>>> 89212988
 Delete the entire block of whitespace after point (@code{c-hungry-delete-forward}).
 @end table
 
