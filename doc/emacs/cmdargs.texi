--- conflicted
+++ resolved
@@ -651,14 +651,8 @@
 Emacs Lisp Reference Manual}.  On MS-Windows, Emacs
 does not use @env{TZ} at all.
 @item USER
-<<<<<<< HEAD
 @vindex USER, environment variable
 The user's login name.  See also @env{LOGNAME}.
-=======
-@vindex USER@r{, environment variable}
-The user's login name.  See also @env{LOGNAME}.  On MS-DOS, this
-defaults to @samp{root}.
->>>>>>> 89212988
 @item VERSION_CONTROL
 @vindex VERSION_CONTROL@r{, environment variable}
 Used to initialize the @code{version-control} variable (@pxref{Backup
