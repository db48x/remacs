--- conflicted
+++ resolved
@@ -1338,11 +1338,7 @@
 @c FIXME?  The doc of *standard*-fontset-spec says:
 @c "You have the biggest chance to display international characters
 @c with correct glyphs by using the *standard* fontset." (my emphasis)
-<<<<<<< HEAD
-@c See https://lists.gnu.org/archive/html/emacs-devel/2012-04/msg00430.html
-=======
 @c See https://lists.gnu.org/r/emacs-devel/2012-04/msg00430.html
->>>>>>> 89212988
 The default fontset is most likely to have fonts for a wide variety of
 non-@acronym{ASCII} characters, and is the default fallback for the
 other two fontsets, and if you set a default font rather than fontset.
