@c -*-texinfo-*-
@c This is part of the GNU Emacs Lisp Reference Manual.
@c Copyright (C) 1990-1995, 1998-1999, 2001-2017 Free Software
@c Foundation, Inc.
@c See the file elisp.texi for copying conditions.
@node Files
@chapter Files

  This chapter describes the Emacs Lisp functions and variables to
find, create, view, save, and otherwise work with files and
directories.  A few other file-related functions are described in
@ref{Buffers}, and those related to backups and auto-saving are
described in @ref{Backups and Auto-Saving}.

  Many of the file functions take one or more arguments that are file
names.  A file name is a string.  Most of these functions expand file
name arguments using the function @code{expand-file-name}, so that
@file{~} is handled correctly, as are relative file names (including
@file{../}).  @xref{File Name Expansion}.

  In addition, certain @dfn{magic} file names are handled specially.
For example, when a remote file name is specified, Emacs accesses the
file over the network via an appropriate protocol.  @xref{Remote
Files,, Remote Files, emacs, The GNU Emacs Manual}.  This handling is
done at a very low level, so you may assume that all the functions
described in this chapter accept magic file names as file name
arguments, except where noted.  @xref{Magic File Names}, for details.

  When file I/O functions signal Lisp errors, they usually use the
condition @code{file-error} (@pxref{Handling Errors}).  The error
message is in most cases obtained from the operating system, according
to locale @code{system-messages-locale}, and decoded using coding system
@code{locale-coding-system} (@pxref{Locales}).

@menu
* Visiting Files::           Reading files into Emacs buffers for editing.
* Saving Buffers::           Writing changed buffers back into files.
* Reading from Files::       Reading files into buffers without visiting.
* Writing to Files::         Writing new files from parts of buffers.
* File Locks::               Locking and unlocking files, to prevent
                               simultaneous editing by two people.
* Information about Files::  Testing existence, accessibility, size of files.
* Changing Files::           Renaming files, changing permissions, etc.
* Files and Storage::        Surviving power and media failures
* File Names::               Decomposing and expanding file names.
* Contents of Directories::  Getting a list of the files in a directory.
* Create/Delete Dirs::       Creating and Deleting Directories.
* Magic File Names::         Special handling for certain file names.
* Format Conversion::        Conversion to and from various file formats.
@end menu

@node Visiting Files
@section Visiting Files
@cindex finding files
@cindex visiting files

  Visiting a file means reading a file into a buffer.  Once this is
done, we say that the buffer is @dfn{visiting} that file, and call the
file @dfn{the visited file} of the buffer.

  A file and a buffer are two different things.  A file is information
recorded permanently in the computer (unless you delete it).  A
buffer, on the other hand, is information inside of Emacs that will
vanish at the end of the editing session (or when you kill the
buffer).  When a buffer is visiting a file, it contains information
copied from the file.  The copy in the buffer is what you modify with
editing commands.  Changes to the buffer do not change the file; to
make the changes permanent, you must @dfn{save} the buffer, which
means copying the altered buffer contents back into the file.

  Despite the distinction between files and buffers, people often
refer to a file when they mean a buffer and vice-versa.  Indeed, we
say, ``I am editing a file'', rather than, ``I am editing a buffer
that I will soon save as a file of the same name''.  Humans do not
usually need to make the distinction explicit.  When dealing with a
computer program, however, it is good to keep the distinction in mind.

@menu
* Visiting Functions::         The usual interface functions for visiting.
* Subroutines of Visiting::    Lower-level subroutines that they use.
@end menu

@node Visiting Functions
@subsection Functions for Visiting Files
@cindex visiting files, functions for
@cindex how to visit files

  This section describes the functions normally used to visit files.
For historical reasons, these functions have names starting with
@samp{find-} rather than @samp{visit-}.  @xref{Buffer File Name}, for
functions and variables that access the visited file name of a buffer or
that find an existing buffer by its visited file name.

  In a Lisp program, if you want to look at the contents of a file but
not alter it, the fastest way is to use @code{insert-file-contents} in a
temporary buffer.  Visiting the file is not necessary and takes longer.
@xref{Reading from Files}.

@deffn Command find-file filename &optional wildcards
This command selects a buffer visiting the file @var{filename},
using an existing buffer if there is one, and otherwise creating a
new buffer and reading the file into it.  It also returns that buffer.

Aside from some technical details, the body of the @code{find-file}
function is basically equivalent to:

@smallexample
(switch-to-buffer (find-file-noselect filename nil nil wildcards))
@end smallexample

@noindent
(See @code{switch-to-buffer} in @ref{Switching Buffers}.)

If @var{wildcards} is non-@code{nil}, which is always true in an
interactive call, then @code{find-file} expands wildcard characters in
@var{filename} and visits all the matching files.

When @code{find-file} is called interactively, it prompts for
@var{filename} in the minibuffer.
@end deffn

@deffn Command find-file-literally filename
This command visits @var{filename}, like @code{find-file} does, but it
does not perform any format conversions (@pxref{Format Conversion}),
character code conversions (@pxref{Coding Systems}), or end-of-line
conversions (@pxref{Coding System Basics, End of line conversion}).
The buffer visiting the file is made unibyte, and its major mode is
Fundamental mode, regardless of the file name.  File local variable
specifications  in the file (@pxref{File Local Variables}) are
ignored, and automatic decompression and adding a newline at the end
of the file due to @code{require-final-newline} (@pxref{Saving
Buffers, require-final-newline}) are also disabled.

Note that if Emacs already has a buffer visiting the same file
non-literally, it will not visit the same file literally, but instead
just switch to the existing buffer.  If you want to be sure of
accessing a file's contents literally, you should create a temporary
buffer and then read the file contents into it using
@code{insert-file-contents-literally} (@pxref{Reading from Files}).
@end deffn

@defun find-file-noselect filename &optional nowarn rawfile wildcards
This function is the guts of all the file-visiting functions.  It
returns a buffer visiting the file @var{filename}.  You may make the
buffer current or display it in a window if you wish, but this
function does not do so.

The function returns an existing buffer if there is one; otherwise it
creates a new buffer and reads the file into it.  When
@code{find-file-noselect} uses an existing buffer, it first verifies
that the file has not changed since it was last visited or saved in
that buffer.  If the file has changed, this function asks the user
whether to reread the changed file.  If the user says @samp{yes}, any
edits previously made in the buffer are lost.

Reading the file involves decoding the file's contents (@pxref{Coding
Systems}), including end-of-line conversion, and format conversion
(@pxref{Format Conversion}).  If @var{wildcards} is non-@code{nil},
then @code{find-file-noselect} expands wildcard characters in
@var{filename} and visits all the matching files.

This function displays warning or advisory messages in various peculiar
cases, unless the optional argument @var{nowarn} is non-@code{nil}.  For
example, if it needs to create a buffer, and there is no file named
@var{filename}, it displays the message @samp{(New file)} in the echo
area, and leaves the buffer empty.

The @code{find-file-noselect} function normally calls
@code{after-find-file} after reading the file (@pxref{Subroutines of
Visiting}).  That function sets the buffer major mode, parses local
variables, warns the user if there exists an auto-save file more recent
than the file just visited, and finishes by running the functions in
@code{find-file-hook}.

If the optional argument @var{rawfile} is non-@code{nil}, then
@code{after-find-file} is not called, and the
@code{find-file-not-found-functions} are not run in case of failure.
What's more, a non-@code{nil} @var{rawfile} value suppresses coding
system conversion and format conversion.

The @code{find-file-noselect} function usually returns the buffer that
is visiting the file @var{filename}.  But, if wildcards are actually
used and expanded, it returns a list of buffers that are visiting the
various files.

@example
@group
(find-file-noselect "/etc/fstab")
     @result{} #<buffer fstab>
@end group
@end example
@end defun

@deffn Command find-file-other-window filename &optional wildcards
This command selects a buffer visiting the file @var{filename}, but
does so in a window other than the selected window.  It may use
another existing window or split a window; see @ref{Switching
Buffers}.

When this command is called interactively, it prompts for
@var{filename}.
@end deffn

@deffn Command find-file-read-only filename &optional wildcards
This command selects a buffer visiting the file @var{filename}, like
@code{find-file}, but it marks the buffer as read-only.  @xref{Read Only
Buffers}, for related functions and variables.

When this command is called interactively, it prompts for
@var{filename}.
@end deffn

@defopt find-file-wildcards
If this variable is non-@code{nil}, then the various @code{find-file}
commands check for wildcard characters and visit all the files that
match them (when invoked interactively or when their @var{wildcards}
argument is non-@code{nil}).  If this option is @code{nil}, then
the @code{find-file} commands ignore their @var{wildcards} argument
and never treat wildcard characters specially.
@end defopt

@defopt find-file-hook
The value of this variable is a list of functions to be called after a
file is visited.  The file's local-variables specification (if any) will
have been processed before the hooks are run.  The buffer visiting the
file is current when the hook functions are run.

This variable is a normal hook.  @xref{Hooks}.
@end defopt

@defvar find-file-not-found-functions
The value of this variable is a list of functions to be called when
@code{find-file} or @code{find-file-noselect} is passed a nonexistent
file name.  @code{find-file-noselect} calls these functions as soon as
it detects a nonexistent file.  It calls them in the order of the list,
until one of them returns non-@code{nil}.  @code{buffer-file-name} is
already set up.

This is not a normal hook because the values of the functions are
used, and in many cases only some of the functions are called.
@end defvar

@defvar find-file-literally
This buffer-local variable, if set to a non-@code{nil} value, makes
@code{save-buffer} behave as if the buffer were visiting its file
literally, i.e., without conversions of any kind.  The command
@code{find-file-literally} sets this variable's local value, but other
equivalent functions and commands can do that as well, e.g., to avoid
automatic addition of a newline at the end of the file.  This variable
is permanent local, so it is unaffected by changes of major modes.
@end defvar

@node Subroutines of Visiting
@subsection Subroutines of Visiting

  The @code{find-file-noselect} function uses two important subroutines
which are sometimes useful in user Lisp code: @code{create-file-buffer}
and @code{after-find-file}.  This section explains how to use them.

@c FIXME This does not describe the default behavior, because
@c uniquify is enabled by default and advises this function.
@c This is confusing.  uniquify should be folded into the function proper.
@defun create-file-buffer filename
This function creates a suitably named buffer for visiting
@var{filename}, and returns it.  It uses @var{filename} (sans directory)
as the name if that name is free; otherwise, it appends a string such as
@samp{<2>} to get an unused name.  See also @ref{Creating Buffers}.
Note that the @file{uniquify} library affects the result of this
function.  @xref{Uniquify,,, emacs, The GNU Emacs Manual}.

@strong{Please note:} @code{create-file-buffer} does @emph{not}
associate the new buffer with a file and does not select the buffer.
It also does not use the default major mode.

@example
@group
(create-file-buffer "foo")
     @result{} #<buffer foo>
@end group
@group
(create-file-buffer "foo")
     @result{} #<buffer foo<2>>
@end group
@group
(create-file-buffer "foo")
     @result{} #<buffer foo<3>>
@end group
@end example

This function is used by @code{find-file-noselect}.
It uses @code{generate-new-buffer} (@pxref{Creating Buffers}).
@end defun

@defun after-find-file &optional error warn noauto after-find-file-from-revert-buffer nomodes
This function sets the buffer major mode, and parses local variables
(@pxref{Auto Major Mode}).  It is called by @code{find-file-noselect}
and by the default revert function (@pxref{Reverting}).

@cindex new file message
@cindex file open error
If reading the file got an error because the file does not exist, but
its directory does exist, the caller should pass a non-@code{nil} value
for @var{error}.  In that case, @code{after-find-file} issues a warning:
@samp{(New file)}.  For more serious errors, the caller should usually not
call @code{after-find-file}.

If @var{warn} is non-@code{nil}, then this function issues a warning
if an auto-save file exists and is more recent than the visited file.

If @var{noauto} is non-@code{nil}, that says not to enable or disable
Auto-Save mode.  The mode remains enabled if it was enabled before.

If @var{after-find-file-from-revert-buffer} is non-@code{nil}, that
means this call was from @code{revert-buffer}.  This has no direct
effect, but some mode functions and hook functions check the value
of this variable.

If @var{nomodes} is non-@code{nil}, that means don't alter the buffer's
major mode, don't process local variables specifications in the file,
and don't run @code{find-file-hook}.  This feature is used by
@code{revert-buffer} in some cases.

The last thing @code{after-find-file} does is call all the functions
in the list @code{find-file-hook}.
@end defun

@node Saving Buffers
@section Saving Buffers
@cindex saving buffers

  When you edit a file in Emacs, you are actually working on a buffer
that is visiting that file---that is, the contents of the file are
copied into the buffer and the copy is what you edit.  Changes to the
buffer do not change the file until you @dfn{save} the buffer, which
means copying the contents of the buffer into the file.

@deffn Command save-buffer &optional backup-option
This function saves the contents of the current buffer in its visited
file if the buffer has been modified since it was last visited or saved.
Otherwise it does nothing.

@code{save-buffer} is responsible for making backup files.  Normally,
@var{backup-option} is @code{nil}, and @code{save-buffer} makes a backup
file only if this is the first save since visiting the file.  Other
values for @var{backup-option} request the making of backup files in
other circumstances:

@itemize @bullet
@item
With an argument of 4 or 64, reflecting 1 or 3 @kbd{C-u}'s, the
@code{save-buffer} function marks this version of the file to be
backed up when the buffer is next saved.

@item
With an argument of 16 or 64, reflecting 2 or 3 @kbd{C-u}'s, the
@code{save-buffer} function unconditionally backs up the previous
version of the file before saving it.

@item
With an argument of 0, unconditionally do @emph{not} make any backup file.
@end itemize
@end deffn

@deffn Command save-some-buffers &optional save-silently-p pred
@anchor{Definition of save-some-buffers}
This command saves some modified file-visiting buffers.  Normally it
asks the user about each buffer.  But if @var{save-silently-p} is
non-@code{nil}, it saves all the file-visiting buffers without querying
the user.

@vindex save-some-buffers-default-predicate
The optional @var{pred} argument provides a predicate that controls
which buffers to ask about (or to save silently if
@var{save-silently-p} is non-@code{nil}).  If @var{pred} is
@code{nil}, that means to use the value of
@code{save-some-buffers-default-predicate} instead of @var{pred}.  If
the result is @code{nil}, it means ask only about file-visiting
buffers.  If it is @code{t}, that means also offer to save certain
other non-file buffers---those that have a non-@code{nil} buffer-local
value of @code{buffer-offer-save} (@pxref{Killing Buffers}).  A user
who says @samp{yes} to saving a non-file buffer is asked to specify
the file name to use.  The @code{save-buffers-kill-emacs} function
passes the value @code{t} for @var{pred}.

If the predicate is neither @code{t} nor @code{nil}, then it should be
a function of no arguments.  It will be called in each buffer to decide
whether to offer to save that buffer.  If it returns a non-@code{nil}
value in a certain buffer, that means do offer to save that buffer.
@end deffn

@deffn Command write-file filename &optional confirm
@anchor{Definition of write-file}
This function writes the current buffer into file @var{filename}, makes
the buffer visit that file, and marks it not modified.  Then it renames
the buffer based on @var{filename}, appending a string like @samp{<2>}
if necessary to make a unique buffer name.  It does most of this work by
calling @code{set-visited-file-name} (@pxref{Buffer File Name}) and
@code{save-buffer}.

If @var{confirm} is non-@code{nil}, that means to ask for confirmation
before overwriting an existing file.  Interactively, confirmation is
required, unless the user supplies a prefix argument.

If @var{filename} is a directory name (@pxref{Directory Names}),
@code{write-file} uses the name of the visited file, in directory
@var{filename}.  If the buffer is not visiting a file, it uses the
buffer name instead.
@end deffn

  Saving a buffer runs several hooks.  It also performs format
conversion (@pxref{Format Conversion}).  Note that these hooks,
described below, are only run by @code{save-buffer}, they are not run
by other primitives and functions that write buffer text to files, and
in particular auto-saving (@pxref{Auto-Saving}) doesn't run these
hooks.

@defvar write-file-functions
The value of this variable is a list of functions to be called before
writing out a buffer to its visited file.  If one of them returns
non-@code{nil}, the file is considered already written and the rest of
the functions are not called, nor is the usual code for writing the file
executed.

If a function in @code{write-file-functions} returns non-@code{nil}, it
is responsible for making a backup file (if that is appropriate).
To do so, execute the following code:

@example
(or buffer-backed-up (backup-buffer))
@end example

You might wish to save the file modes value returned by
@code{backup-buffer} and use that (if non-@code{nil}) to set the mode
bits of the file that you write.  This is what @code{save-buffer}
normally does.  @xref{Making Backups,, Making Backup Files}.

The hook functions in @code{write-file-functions} are also responsible
for encoding the data (if desired): they must choose a suitable coding
system and end-of-line conversion (@pxref{Lisp and Coding Systems}),
perform the encoding (@pxref{Explicit Encoding}), and set
@code{last-coding-system-used} to the coding system that was used
(@pxref{Encoding and I/O}).

If you set this hook locally in a buffer, it is assumed to be
associated with the file or the way the contents of the buffer were
obtained.  Thus the variable is marked as a permanent local, so that
changing the major mode does not alter a buffer-local value.  On the
other hand, calling @code{set-visited-file-name} will reset it.
If this is not what you want, you might like to use
@code{write-contents-functions} instead.

Even though this is not a normal hook, you can use @code{add-hook} and
@code{remove-hook} to manipulate the list.  @xref{Hooks}.
@end defvar

@c Emacs 19 feature
@defvar write-contents-functions
This works just like @code{write-file-functions}, but it is intended
for hooks that pertain to the buffer's contents, not to the particular
visited file or its location, and can be used to create arbitrary save
processes for buffers that aren't visiting files at all.  Such hooks
are usually set up by major modes, as buffer-local bindings for this
variable.  This variable automatically becomes buffer-local whenever
it is set; switching to a new major mode always resets this variable,
but calling @code{set-visited-file-name} does not.

If any of the functions in this hook returns non-@code{nil}, the file
is considered already written and the rest are not called and neither
are the functions in @code{write-file-functions}.

When using this hook to save buffers that are not visiting files (for
instance, special-mode buffers), keep in mind that, if the function
fails to save correctly and returns a @code{nil} value,
@code{save-buffer} will go on to prompt the user for a file to save
the buffer in.  If this is undesirable, consider having the function
fail by raising an error.
@end defvar

@defopt before-save-hook
This normal hook runs before a buffer is saved in its visited file,
regardless of whether that is done normally or by one of the hooks
described above.  For instance, the @file{copyright.el} program uses
this hook to make sure the file you are saving has the current year in
its copyright notice.
@end defopt

@c Emacs 19 feature
@defopt after-save-hook
This normal hook runs after a buffer has been saved in its visited file.
One use of this hook is in Fast Lock mode; it uses this hook to save the
highlighting information in a cache file.
@end defopt

@defopt file-precious-flag
If this variable is non-@code{nil}, then @code{save-buffer} protects
against I/O errors while saving by writing the new file to a temporary
name instead of the name it is supposed to have, and then renaming it to
the intended name after it is clear there are no errors.  This procedure
prevents problems such as a lack of disk space from resulting in an
invalid file.

As a side effect, backups are necessarily made by copying.  @xref{Rename
or Copy}.  Yet, at the same time, saving a precious file always breaks
all hard links between the file you save and other file names.

Some modes give this variable a non-@code{nil} buffer-local value
in particular buffers.
@end defopt

@defopt require-final-newline
This variable determines whether files may be written out that do
@emph{not} end with a newline.  If the value of the variable is
@code{t}, then @code{save-buffer} silently adds a newline at the end
of the buffer whenever it does not already end in one.  If the value
is @code{visit}, Emacs adds a missing newline just after it visits the
file.  If the value is @code{visit-save}, Emacs adds a missing newline
both on visiting and on saving.  For any other non-@code{nil} value,
@code{save-buffer} asks the user whether to add a newline each time
the case arises.

If the value of the variable is @code{nil}, then @code{save-buffer}
doesn't add newlines at all.  @code{nil} is the default value, but a few
major modes set it to @code{t} in particular buffers.
@end defopt

  See also the function @code{set-visited-file-name} (@pxref{Buffer File
Name}).

@node Reading from Files
@section Reading from Files
@cindex reading from files

  To copy the contents of a file into a buffer, use the function
@code{insert-file-contents}.  (Don't use the command
@code{insert-file} in a Lisp program, as that sets the mark.)

@defun insert-file-contents filename &optional visit beg end replace
This function inserts the contents of file @var{filename} into the
current buffer after point.  It returns a list of the absolute file name
and the length of the data inserted.  An error is signaled if
@var{filename} is not the name of a file that can be read.

This function checks the file contents against the defined file
formats, and converts the file contents if appropriate and also calls
the functions in the list @code{after-insert-file-functions}.
@xref{Format Conversion}.  Normally, one of the functions in the
@code{after-insert-file-functions} list determines the coding system
(@pxref{Coding Systems}) used for decoding the file's contents,
including end-of-line conversion.  However, if the file contains null
bytes, it is by default visited without any code conversions.
@xref{Lisp and Coding Systems, inhibit-null-byte-detection}.

If @var{visit} is non-@code{nil}, this function additionally marks the
buffer as unmodified and sets up various fields in the buffer so that it
is visiting the file @var{filename}: these include the buffer's visited
file name and its last save file modtime.  This feature is used by
@code{find-file-noselect} and you probably should not use it yourself.

If @var{beg} and @var{end} are non-@code{nil}, they should be numbers
that are byte offsets specifying the portion of the file to insert.
In this case, @var{visit} must be @code{nil}.  For example,

@example
(insert-file-contents filename nil 0 500)
@end example

@noindent
inserts the first 500 characters of a file.

If the argument @var{replace} is non-@code{nil}, it means to replace the
contents of the buffer (actually, just the accessible portion) with the
contents of the file.  This is better than simply deleting the buffer
contents and inserting the whole file, because (1) it preserves some
marker positions and (2) it puts less data in the undo list.

It is possible to read a special file (such as a FIFO or an I/O device)
with @code{insert-file-contents}, as long as @var{replace} and
@var{visit} are @code{nil}.
@end defun

@defun insert-file-contents-literally filename &optional visit beg end replace
This function works like @code{insert-file-contents} except that it
does not run @code{find-file-hook}, and does not do format decoding,
character code conversion, automatic uncompression, and so on.
@end defun

If you want to pass a file name to another process so that another
program can read the file, use the function @code{file-local-copy}; see
@ref{Magic File Names}.

@node Writing to Files
@section Writing to Files
@cindex writing to files

  You can write the contents of a buffer, or part of a buffer, directly
to a file on disk using the @code{append-to-file} and
@code{write-region} functions.  Don't use these functions to write to
files that are being visited; that could cause confusion in the
mechanisms for visiting.

@deffn Command append-to-file start end filename
This function appends the contents of the region delimited by
@var{start} and @var{end} in the current buffer to the end of file
@var{filename}.  If that file does not exist, it is created.  This
function returns @code{nil}.

An error is signaled if @var{filename} specifies a nonwritable file,
or a nonexistent file in a directory where files cannot be created.

When called from Lisp, this function is completely equivalent to:

@example
(write-region start end filename t)
@end example
@end deffn

@deffn Command write-region start end filename &optional append visit lockname mustbenew
This function writes the region delimited by @var{start} and @var{end}
in the current buffer into the file specified by @var{filename}.

If @var{start} is @code{nil}, then the command writes the entire buffer
contents (@emph{not} just the accessible portion) to the file and
ignores @var{end}.

@c Emacs 19 feature
If @var{start} is a string, then @code{write-region} writes or appends
that string, rather than text from the buffer.  @var{end} is ignored in
this case.

If @var{append} is non-@code{nil}, then the specified text is appended
to the existing file contents (if any).  If @var{append} is a
number, @code{write-region} seeks to that byte offset from the start
of the file and writes the data from there.

If @var{mustbenew} is non-@code{nil}, then @code{write-region} asks
for confirmation if @var{filename} names an existing file.  If
@var{mustbenew} is the symbol @code{excl}, then @code{write-region}
does not ask for confirmation, but instead it signals an error
@code{file-already-exists} if the file already exists.  Although
@code{write-region} normally follows a symbolic link and creates the
pointed-to file if the symbolic link is dangling, it does not follow
symbolic links if @var{mustbenew} is @code{excl}.

The test for an existing file, when @var{mustbenew} is @code{excl}, uses
a special system feature.  At least for files on a local disk, there is
no chance that some other program could create a file of the same name
before Emacs does, without Emacs's noticing.

If @var{visit} is @code{t}, then Emacs establishes an association
between the buffer and the file: the buffer is then visiting that file.
It also sets the last file modification time for the current buffer to
@var{filename}'s modtime, and marks the buffer as not modified.  This
feature is used by @code{save-buffer}, but you probably should not use
it yourself.

@c Emacs 19 feature
If @var{visit} is a string, it specifies the file name to visit.  This
way, you can write the data to one file (@var{filename}) while recording
the buffer as visiting another file (@var{visit}).  The argument
@var{visit} is used in the echo area message and also for file locking;
@var{visit} is stored in @code{buffer-file-name}.  This feature is used
to implement @code{file-precious-flag}; don't use it yourself unless you
really know what you're doing.

The optional argument @var{lockname}, if non-@code{nil}, specifies the
file name to use for purposes of locking and unlocking, overriding
@var{filename} and @var{visit} for that purpose.

The function @code{write-region} converts the data which it writes to
the appropriate file formats specified by @code{buffer-file-format}
and also calls the functions in the list
@code{write-region-annotate-functions}.
@xref{Format Conversion}.

Normally, @code{write-region} displays the message @samp{Wrote
@var{filename}} in the echo area.  This message is inhibited if
@var{visit} is neither @code{t} nor @code{nil} nor a string, or if
Emacs is operating in batch mode (@pxref{Batch Mode}).  This
feature is useful for programs that use files for internal purposes,
files that the user does not need to know about.
@end deffn

@defvar write-region-inhibit-fsync
If this variable's value is @code{nil}, @code{write-region} uses the
@code{fsync} system call after writing a file.  Although this slows
Emacs down, it lessens the risk of data loss after power failure.  If
the value is @code{t}, Emacs does not use @code{fsync}.  The default
value is @code{nil} when Emacs is interactive, and @code{t} when Emacs
runs in batch mode.  @xref{Files and Storage}.
@end defvar

@defmac with-temp-file file body@dots{}
@anchor{Definition of with-temp-file}
The @code{with-temp-file} macro evaluates the @var{body} forms with a
temporary buffer as the current buffer; then, at the end, it writes the
buffer contents into file @var{file}.  It kills the temporary buffer
when finished, restoring the buffer that was current before the
@code{with-temp-file} form.  Then it returns the value of the last form
in @var{body}.

The current buffer is restored even in case of an abnormal exit via
@code{throw} or error (@pxref{Nonlocal Exits}).

See also @code{with-temp-buffer} in @ref{Definition of
with-temp-buffer,, The Current Buffer}.
@end defmac

@node File Locks
@section File Locks
@cindex file locks
@cindex lock file

  When two users edit the same file at the same time, they are likely
to interfere with each other.  Emacs tries to prevent this situation
from arising by recording a @dfn{file lock} when a file is being
modified.
Emacs can then detect the first attempt to modify a buffer visiting a
file that is locked by another Emacs job, and ask the user what to do.
The file lock is really a file, a symbolic link with a special name,
stored in the same directory as the file you are editing.  (On file
systems that do not support symbolic links, a regular file is used.)

  When you access files using NFS, there may be a small probability that
you and another user will both lock the same file simultaneously.
If this happens, it is possible for the two users to make changes
simultaneously, but Emacs will still warn the user who saves second.
Also, the detection of modification of a buffer visiting a file changed
on disk catches some cases of simultaneous editing; see
@ref{Modification Time}.

@defun file-locked-p filename
This function returns @code{nil} if the file @var{filename} is not
locked.  It returns @code{t} if it is locked by this Emacs process, and
it returns the name of the user who has locked it if it is locked by
some other job.

@example
@group
(file-locked-p "foo")
     @result{} nil
@end group
@end example
@end defun

@defun lock-buffer &optional filename
This function locks the file @var{filename}, if the current buffer is
modified.  The argument @var{filename} defaults to the current buffer's
visited file.  Nothing is done if the current buffer is not visiting a
file, or is not modified, or if the option @code{create-lockfiles} is
@code{nil}.
@end defun

@defun unlock-buffer
This function unlocks the file being visited in the current buffer,
if the buffer is modified.  If the buffer is not modified, then
the file should not be locked, so this function does nothing.  It also
does nothing if the current buffer is not visiting a file, or is not locked.
@end defun

@defopt create-lockfiles
If this variable is @code{nil}, Emacs does not lock files.
@end defopt

@defun ask-user-about-lock file other-user
This function is called when the user tries to modify @var{file}, but it
is locked by another user named @var{other-user}.  The default
definition of this function asks the user to say what to do.  The value
this function returns determines what Emacs does next:

@itemize @bullet
@item
A value of @code{t} says to grab the lock on the file.  Then
this user may edit the file and @var{other-user} loses the lock.

@item
A value of @code{nil} says to ignore the lock and let this
user edit the file anyway.

@item
@kindex file-locked
This function may instead signal a @code{file-locked} error, in which
case the change that the user was about to make does not take place.

The error message for this error looks like this:

@example
@error{} File is locked: @var{file} @var{other-user}
@end example

@noindent
where @code{file} is the name of the file and @var{other-user} is the
name of the user who has locked the file.
@end itemize

If you wish, you can replace the @code{ask-user-about-lock} function
with your own version that makes the decision in another way.
@end defun

@node Information about Files
@section Information about Files
@cindex file, information about

  This section describes the functions for retrieving various types of
information about files (or directories or symbolic links), such as
whether a file is readable or writable, and its size.  These functions
all take arguments which are file names.  Except where noted, these
arguments need to specify existing files, or an error is signaled.

@cindex file names, trailing whitespace
@cindex trailing blanks in file names
  Be careful with file names that end in spaces.  On some filesystems
(notably, MS-Windows), trailing whitespace characters in file names
are silently and automatically ignored.

@menu
* Testing Accessibility::   Is a given file readable?  Writable?
* Kinds of Files::          Is it a directory?  A symbolic link?
* Truenames::               Eliminating symbolic links from a file name.
* File Attributes::         File sizes, modification times, etc.
* Extended Attributes::     Extended file attributes for access control.
* Locating Files::          How to find a file in standard places.
@end menu

@node Testing Accessibility
@subsection Testing Accessibility
@cindex accessibility of a file
@cindex file accessibility

  These functions test for permission to access a file for reading,
writing, or execution.  Unless explicitly stated otherwise, they
follow symbolic links.  @xref{Kinds of Files}.

  On some operating systems, more complex sets of access permissions
can be specified, via mechanisms such as Access Control Lists (ACLs).
@xref{Extended Attributes}, for how to query and set those
permissions.

@defun file-exists-p filename
This function returns @code{t} if a file named @var{filename} appears
to exist.  This does not mean you can necessarily read the file, only
that you can find out its attributes.  (On GNU and other POSIX-like
systems, this is true if the file exists and you have execute
permission on the containing directories, regardless of the
permissions of the file itself.)

If the file does not exist, or if access control policies prevent you
from finding its attributes, this function returns @code{nil}.

Directories are files, so @code{file-exists-p} can return @code{t} when
given a directory.  However, because @code{file-exists-p} follows
symbolic links, it returns @code{t} for a symbolic link
name only if the target file exists.
@end defun

@defun file-readable-p filename
This function returns @code{t} if a file named @var{filename} exists
and you can read it.  It returns @code{nil} otherwise.
@end defun

@defun file-executable-p filename
This function returns @code{t} if a file named @var{filename} exists
and you can execute it.  It returns @code{nil} otherwise.  On GNU and
other POSIX-like systems, if the file is a directory, execute
permission means you can check the existence and attributes of files
inside the directory, and open those files if their modes permit.
@end defun

@defun file-writable-p filename
This function returns @code{t} if the file @var{filename} can be written
or created by you, and @code{nil} otherwise.  A file is writable if the
file exists and you can write it.  It is creatable if it does not exist,
but the specified directory does exist and you can write in that
directory.

In the example below, @file{foo} is not writable because the parent
directory does not exist, even though the user could create such a
directory.

@example
@group
(file-writable-p "~/no-such-dir/foo")
     @result{} nil
@end group
@end example
@end defun

@defun file-accessible-directory-p dirname
This function returns @code{t} if you have permission to open existing
files in the directory whose name as a file is @var{dirname};
otherwise (or if there is no such directory), it returns @code{nil}.
The value of @var{dirname} may be either a directory name (such as
@file{/foo/}) or the file name of a file which is a directory
(such as @file{/foo}, without the final slash).

For example, from the following we deduce that any attempt to read a
file in @file{/foo/} will give an error:

@example
(file-accessible-directory-p "/foo")
     @result{} nil
@end example
@end defun

@defun access-file filename string
This function opens file @var{filename} for reading, then closes it and
returns @code{nil}.  However, if the open fails, it signals an error
using @var{string} as the error message text.
@end defun

@defun file-ownership-preserved-p filename &optional group
This function returns @code{t} if deleting the file @var{filename} and
then creating it anew would keep the file's owner unchanged.  It also
returns @code{t} for nonexistent files.

If the optional argument @var{group} is non-@code{nil}, this function
also checks that the file's group would be unchanged.

This function does not follow symbolic links.
@end defun

@defun file-modes filename
@cindex mode bits
@cindex file permissions
@cindex permissions, file
@cindex file modes
This function returns the @dfn{mode bits} of @var{filename}---an
integer summarizing its read, write, and execution permissions.
This function follows symbolic links.  If the file does not exist, the
return value is @code{nil}.

@xref{File permissions,,, coreutils, The @sc{gnu} @code{Coreutils}
Manual}, for a description of mode bits.  For example, if the
low-order bit is 1, the file is executable by all users; if the
second-lowest-order bit is 1, the file is writable by all users; etc.
The highest possible value is 4095 (7777 octal), meaning that everyone
has read, write, and execute permission, the @acronym{SUID} bit is set
for both others and group, and the sticky bit is set.

@xref{Changing Files}, for the @code{set-file-modes} function, which
can be used to set these permissions.

@example
@group
(file-modes "~/junk/diffs")
     @result{} 492               ; @r{Decimal integer.}
@end group
@group
(format "%o" 492)
     @result{} "754"             ; @r{Convert to octal.}
@end group

@group
(set-file-modes "~/junk/diffs" #o666)
     @result{} nil
@end group

@group
$ ls -l diffs
-rw-rw-rw- 1 lewis lewis 3063 Oct 30 16:00 diffs
@end group
@end example
<<<<<<< HEAD
=======

@cindex MS-DOS and file modes
@cindex file modes and MS-DOS
@strong{MS-DOS note:} On MS-DOS, there is no such thing as an
executable file mode bit.  So @code{file-modes} considers a file
executable if its name ends in one of the standard executable
extensions, such as @file{.com}, @file{.bat}, @file{.exe}, and some
others.  Files that begin with the POSIX-standard @samp{#!} signature,
such as shell and Perl scripts, are also considered executable.
Directories are also reported as executable, for compatibility with
POSIX@.  These conventions are also followed by @code{file-attributes}
(@pxref{File Attributes}).
>>>>>>> c0af83b6
@end defun

@node Kinds of Files
@subsection Distinguishing Kinds of Files
@cindex file classification
@cindex classification of file types
@cindex symbolic links

  This section describes how to distinguish various kinds of files, such
as directories, symbolic links, and ordinary files.

  Symbolic links are ordinarily followed wherever they appear.  For
example, to interpret the file name @file{a/b/c}, any of @file{a},
@file{a/b}, and @file{a/b/c} can be symbolic links that are followed,
possibly recursively if the link targets are themselves symbolic
links.  However, a few functions do not follow symbolic links at the
end of a file name (@file{a/b/c} in this example).  Such a function
is said to @dfn{not follow symbolic links}.

@defun file-symlink-p filename
@cindex symbolic links
If the file @var{filename} is a symbolic link, this function does not
follow it and instead returns its link target
as a string.  (The link target string is not necessarily the full
absolute file name of the target; determining the full file name that
the link points to is nontrivial, see below.)

If the file @var{filename} is not a symbolic link, or does not exist,
@code{file-symlink-p} returns @code{nil}.

Here are a few examples of using this function:

@example
@group
(file-symlink-p "not-a-symlink")
     @result{} nil
@end group
@group
(file-symlink-p "sym-link")
     @result{} "not-a-symlink"
@end group
@group
(file-symlink-p "sym-link2")
     @result{} "sym-link"
@end group
@group
(file-symlink-p "/bin")
     @result{} "/pub/bin"
@end group
@end example

Note that in the third example, the function returned @file{sym-link},
but did not proceed to resolve it, although that file is itself a
symbolic link.  That is because this function does not follow symbolic
links---the process of following the symbolic links does not apply to
the last component of the file name.

The string that this function returns is what is recorded in the
symbolic link; it may or may not include any leading directories.
This function does @emph{not} expand the link target to produce a
fully-qualified file name, and in particular does not use the leading
directories, if any, of the @var{filename} argument if the link target
is not an absolute file name.  Here's an example:

@example
@group
(file-symlink-p "/foo/bar/baz")
     @result{} "some-file"
@end group
@end example

@noindent
Here, although @file{/foo/bar/baz} was given as a fully-qualified file
name, the result is not, and in fact does not have any leading
directories at all.  And since @file{some-file} might itself be a
symbolic link, you cannot simply prepend leading directories to it,
nor even naively use @code{expand-file-name} (@pxref{File Name
Expansion}) to produce its absolute file name.

For this reason, this function is seldom useful if you need to
determine more than just the fact that a file is or isn't a symbolic
link.  If you actually need the file name of the link target, use
@code{file-chase-links} or @code{file-truename}, described in
@ref{Truenames}.
@end defun

@defun file-directory-p filename
This function returns @code{t} if @var{filename} is the name of an
existing directory, @code{nil} otherwise.
This function follows symbolic links.

@example
@group
(file-directory-p "~rms")
     @result{} t
@end group
@group
(file-directory-p "~rms/lewis/files.texi")
     @result{} nil
@end group
@group
(file-directory-p "~rms/lewis/no-such-file")
     @result{} nil
@end group
@group
(file-directory-p "$HOME")
     @result{} nil
@end group
@group
(file-directory-p
 (substitute-in-file-name "$HOME"))
     @result{} t
@end group
@end example
@end defun

@defun file-regular-p filename
This function returns @code{t} if the file @var{filename} exists and is
a regular file (not a directory, named pipe, terminal, or
other I/O device).
This function follows symbolic links.
@end defun

@node Truenames
@subsection Truenames
@cindex truename (of file)

  The @dfn{truename} of a file is the name that you get by following
symbolic links at all levels until none remain, then simplifying away
@samp{.}@: and @samp{..}@: appearing as name components.  This results
in a sort of canonical name for the file.  A file does not always have a
unique truename; the number of distinct truenames a file has is equal to
the number of hard links to the file.  However, truenames are useful
because they eliminate symbolic links as a cause of name variation.

@defun file-truename filename
This function returns the truename of the file @var{filename}.  If the
argument is not an absolute file name, this function first expands it
against @code{default-directory}.

This function does not expand environment variables.  Only
@code{substitute-in-file-name} does that.  @xref{Definition of
substitute-in-file-name}.

If you may need to follow symbolic links preceding @samp{..}@:
appearing as a name component, call @code{file-truename} without prior
direct or indirect calls to @code{expand-file-name}.  Otherwise, the
file name component immediately preceding @samp{..} will be
simplified away before @code{file-truename} is called.  To
eliminate the need for a call to @code{expand-file-name},
@code{file-truename} handles @samp{~} in the same way that
@code{expand-file-name} does.

If the target of a symbolic links has remote file name syntax,
@code{file-truename} returns it quoted.  @xref{File Name Expansion,,
Functions that Expand Filenames}.
@end defun

@defun file-chase-links filename &optional limit
This function follows symbolic links, starting with @var{filename},
until it finds a file name which is not the name of a symbolic link.
Then it returns that file name.  This function does @emph{not} follow
symbolic links at the level of parent directories.

If you specify a number for @var{limit}, then after chasing through
that many links, the function just returns what it has even if that is
still a symbolic link.
@end defun

  To illustrate the difference between @code{file-chase-links} and
@code{file-truename}, suppose that @file{/usr/foo} is a symbolic link to
the directory @file{/home/foo}, and @file{/home/foo/hello} is an
ordinary file (or at least, not a symbolic link) or nonexistent.  Then
we would have:

@example
(file-chase-links "/usr/foo/hello")
     ;; @r{This does not follow the links in the parent directories.}
     @result{} "/usr/foo/hello"
(file-truename "/usr/foo/hello")
     ;; @r{Assuming that @file{/home} is not a symbolic link.}
     @result{} "/home/foo/hello"
@end example

@defun file-equal-p file1 file2
This function returns @code{t} if the files @var{file1} and
@var{file2} name the same file.  This is similar to comparing their
truenames, except that remote file names are also handled in an
appropriate manner.  If @var{file1} or @var{file2} does not exist, the
return value is unspecified.
@end defun

@defun file-name-case-insensitive-p filename
Sometimes file names or their parts need to be compared as strings, in
which case it's important to know whether the underlying filesystem is
case-insensitive.  This function returns @code{t} if file
@var{filename} is on a case-insensitive filesystem.  It always returns
@code{t} on and MS-Windows.  On Cygwin and Mac OS X,
filesystems may or may not be case-insensitive, and the function tries
to determine case-sensitivity by a runtime test.  If the test is
inconclusive, the function returns @code{t} on Cygwin and @code{nil}
on Mac OS X.

Currently this function always returns @code{nil} on platforms other
than MS-Windows, Cygwin, and Mac OS X.  It does not detect
case-insensitivity of mounted filesystems, such as Samba shares or
NFS-mounted Windows volumes.  On remote hosts, it assumes @code{t} for
the @samp{smb} method.  For all other connection methods, runtime
tests are performed.
@end defun

@defun file-in-directory-p file dir
This function returns @code{t} if @var{file} is a file in directory
@var{dir}, or in a subdirectory of @var{dir}.  It also returns
@code{t} if @var{file} and @var{dir} are the same directory.  It
compares the truenames of the two directories.  If @var{dir} does not
name an existing directory, the return value is @code{nil}.
@end defun

@defun vc-responsible-backend file
This function determines the responsible VC backend of the given
@var{file}.  For example, if @file{emacs.c} is a file tracked by Git,
@w{@code{(vc-responsible-backend "emacs.c")}} returns @samp{Git}.
Note that if @var{file} is a symbolic link,
@code{vc-responsible-backend} will not resolve it---the backend of the
symbolic link file itself is reported.  To get the backend VC of the
file to which @var{file} refers, wrap @var{file} with a symbolic link
resolving function such as @code{file-chase-links}:

@smallexample
(vc-responsible-backend (file-chase-links "emacs.c"))
@end smallexample
@end defun

@node File Attributes
@subsection File Attributes
@cindex file attributes

  This section describes the functions for getting detailed
information about a file, including the owner and group numbers, the
number of names, the inode number, the size, and the times of access
and modification.

@defun file-newer-than-file-p filename1 filename2
@cindex file age
@cindex file modification time
This function returns @code{t} if the file @var{filename1} is
newer than file @var{filename2}.  If @var{filename1} does not
exist, it returns @code{nil}.  If @var{filename1} does exist, but
@var{filename2} does not, it returns @code{t}.

In the following example, assume that the file @file{aug-19} was written
on the 19th, @file{aug-20} was written on the 20th, and the file
@file{no-file} doesn't exist at all.

@example
@group
(file-newer-than-file-p "aug-19" "aug-20")
     @result{} nil
@end group
@group
(file-newer-than-file-p "aug-20" "aug-19")
     @result{} t
@end group
@group
(file-newer-than-file-p "aug-19" "no-file")
     @result{} t
@end group
@group
(file-newer-than-file-p "no-file" "aug-19")
     @result{} nil
@end group
@end example
@end defun

@defun file-attributes filename &optional id-format
@anchor{Definition of file-attributes}
This function returns a list of attributes of file @var{filename}.  If
the specified file's attributes cannot be accessed, it returns @code{nil}.
This function does not follow symbolic links.
The optional parameter @var{id-format} specifies the preferred format
of attributes @acronym{UID} and @acronym{GID} (see below)---the
valid values are @code{'string} and @code{'integer}.  The latter is
the default, but we plan to change that, so you should specify a
non-@code{nil} value for @var{id-format} if you use the returned
@acronym{UID} or @acronym{GID}.

On GNU platforms when operating on a local file, this function is
atomic: if the filesystem is simultaneously being changed by some
other process, this function returns the file's attributes either
before or after the change.  Otherwise this function is not atomic,
and might return @code{nil} if it detects the race condition, or might
return a hodgepodge of the previous and current file attributes.

Accessor functions are provided to access the elements in this list.
The accessors are mentioned along with the descriptions of the
elements below.

The elements of the list, in order, are:

@enumerate 0
@item
@code{t} for a directory, a string for a symbolic link (the name
linked to), or @code{nil} for a text file
(@code{file-attribute-type}).

@c Wordy so as to prevent an overfull hbox.  --rjc 15mar92
@item
The number of names the file has (@code{file-attribute-link-number}).
Alternate names, also known as hard links, can be created by using the
@code{add-name-to-file} function (@pxref{Changing Files}).

@item
The file's @acronym{UID}, normally as a string
(@code{file-attribute-user-id}).  However, if it does not correspond
to a named user, the value is a number.

@item
The file's @acronym{GID}, likewise (@code{file-attribute-group-id}).

@item
The time of last access, as a list of four integers
@code{(@var{sec-high} @var{sec-low} @var{microsec} @var{picosec})}
(@code{file-attribute-access-time}).  (This is similar to the value of
@code{current-time}; see @ref{Time of Day}.)  Note that on some
FAT-based filesystems, only the date of last access is recorded, so
this time will always hold the midnight of the day of last access.

@cindex modification time of file
@item
The time of last modification as a list of four integers (as above)
(@code{file-attribute-modification-time}).  This is the last time when
the file's contents were modified.

@item
The time of last status change as a list of four integers (as above)
(@code{file-attribute-status-change-time}).  This is the time of the
last change to the file's access mode bits, its owner and group, and
other information recorded in the filesystem for the file, beyond the
file's contents.

@item
The size of the file in bytes (@code{file-attribute-size}).  This is
floating point if the size is too large to fit in a Lisp integer.

@item
The file's modes, as a string of ten letters or dashes, as in
@samp{ls -l} (@code{file-attribute-modes}).

@item
An unspecified value, present for backward compatibility.

@item
The file's inode number (@code{file-attribute-inode-number}).  If
possible, this is an integer.  If the inode number is too large to be
represented as an integer in Emacs Lisp but dividing it by
@math{2^{16}} yields a representable integer, then the value has the
form @code{(@var{high} . @var{low})}, where @var{low} holds the low 16
bits.  If the inode number is too wide for even that, the value is of
the form @code{(@var{high} @var{middle} . @var{low})}, where
@code{high} holds the high bits, @var{middle} the middle 24 bits, and
@var{low} the low 16 bits.

@item
The filesystem number of the device that the file is on
@code{file-attribute-device-number}).  Depending on the magnitude of
the value, this can be either an integer or a cons cell, in the same
manner as the inode number.  This element and the file's inode number
together give enough information to distinguish any two files on the
system---no two files can have the same values for both of these
numbers.
@end enumerate

For example, here are the file attributes for @file{files.texi}:

@example
@group
(file-attributes "files.texi" 'string)
     @result{}  (nil 1 "lh" "users"
          (20614 64019 50040 152000)
          (20000 23 0 0)
          (20614 64555 902289 872000)
          122295 "-rw-rw-rw-"
          t (5888 2 . 43978)
          (15479 . 46724))
@end group
@end example

@noindent
and here is how the result is interpreted:

@table @code
@item nil
is neither a directory nor a symbolic link.

@item 1
has only one name (the name @file{files.texi} in the current default
directory).

@item "lh"
is owned by the user with name @samp{lh}.

@item "users"
is in the group with name @samp{users}.

@item (20614 64019 50040 152000)
was last accessed on October 23, 2012, at 20:12:03.050040152 UTC.

@item (20000 23 0 0)
was last modified on July 15, 2001, at 08:53:43 UTC.

@item (20614 64555 902289 872000)
last had its status changed on October 23, 2012, at 20:20:59.902289872 UTC.

@item 122295
is 122295 bytes long.  (It may not contain 122295 characters, though,
if some of the bytes belong to multibyte sequences, and also if the
end-of-line format is CR-LF.)

@item "-rw-rw-rw-"
has a mode of read and write access for the owner, group, and world.

@item t
is merely a placeholder; it carries no information.

@item (5888 2 . 43978)
has an inode number of 6473924464520138.

@item (15479 . 46724)
is on the file-system device whose number is 1014478468.
@end table
@end defun

@defun file-nlinks filename
This function returns the number of names (i.e., hard links) that
file @var{filename} has.  If the file does not exist, this function
returns @code{nil}.  Note that symbolic links have no effect on this
function, because they are not considered to be names of the files
they link to.  This function does not follow symbolic links.

@example
@group
$ ls -l foo*
-rw-rw-rw- 2 rms rms 4 Aug 19 01:27 foo
-rw-rw-rw- 2 rms rms 4 Aug 19 01:27 foo1
@end group

@group
(file-nlinks "foo")
     @result{} 2
@end group
@group
(file-nlinks "doesnt-exist")
     @result{} nil
@end group
@end example
@end defun

@node Extended Attributes
@subsection Extended File Attributes
@cindex extended file attributes

On some operating systems, each file can be associated with arbitrary
@dfn{extended file attributes}.  At present, Emacs supports querying
and setting two specific sets of extended file attributes: Access
Control Lists (ACLs) and SELinux contexts.  These extended file
attributes are used, on some systems, to impose more sophisticated
file access controls than the basic Unix-style permissions
discussed in the previous sections.

@cindex access control list
@cindex ACL entries
@cindex SELinux context
  A detailed explanation of ACLs and SELinux is beyond the scope of
this manual.  For our purposes, each file can be associated with an
@dfn{ACL}, which specifies its properties under an ACL-based file
control system, and/or an @dfn{SELinux context}, which specifies its
properties under the SELinux system.

@defun file-acl filename
This function returns the ACL for the file @var{filename}.  The exact
Lisp representation of the ACL is unspecified (and may change in
future Emacs versions), but it is the same as what @code{set-file-acl}
takes for its @var{acl} argument (@pxref{Changing Files}).

The underlying ACL implementation is platform-specific; on GNU/Linux
and BSD, Emacs uses the POSIX ACL interface, while on MS-Windows Emacs
emulates the POSIX ACL interface with native file security APIs.

If Emacs was not compiled with ACL support, or the file does not exist
or is inaccessible, or Emacs was unable to determine the ACL entries
for any other reason, then the return value is @code{nil}.
@end defun

@defun file-selinux-context filename
This function returns the SELinux context of the file @var{filename},
as a list of the form @code{(@var{user} @var{role} @var{type}
@var{range})}.  The list elements are the context's user, role, type,
and range respectively, as Lisp strings; see the SELinux documentation
for details about what these actually mean.  The return value has the
same form as what @code{set-file-selinux-context} takes for its
@var{context} argument (@pxref{Changing Files}).

If Emacs was not compiled with SELinux support, or the file does not
exist or is inaccessible, or if the system does not support SELinux,
then the return value is @code{(nil nil nil nil)}.
@end defun

@defun file-extended-attributes filename
This function returns an alist of the Emacs-recognized extended
attributes of file @var{filename}.  Currently, it serves as a
convenient way to retrieve both the ACL and SELinux context; you can
then call the function @code{set-file-extended-attributes}, with the
returned alist as its second argument, to apply the same file access
attributes to another file (@pxref{Changing Files}).

One of the elements is @code{(acl . @var{acl})}, where @var{acl} has
the same form returned by @code{file-acl}.

Another element is @code{(selinux-context . @var{context})}, where
@var{context} is the SELinux context, in the same form returned by
@code{file-selinux-context}.
@end defun

@node Locating Files
@subsection Locating Files in Standard Places
@cindex locate file in path
@cindex find file in path

  This section explains how to search for a file in a list of
directories (a @dfn{path}), or for an executable file in the standard
list of executable file directories.

  To search for a user-specific configuration file, @xref{Standard
File Names}, for the @code{locate-user-emacs-file} function.

@defun locate-file filename path &optional suffixes predicate
This function searches for a file whose name is @var{filename} in a
list of directories given by @var{path}, trying the suffixes in
@var{suffixes}.  If it finds such a file, it returns the file's
absolute file name (@pxref{Relative File Names}); otherwise it returns
@code{nil}.

The optional argument @var{suffixes} gives the list of file-name
suffixes to append to @var{filename} when searching.
@code{locate-file} tries each possible directory with each of these
suffixes.  If @var{suffixes} is @code{nil}, or @code{("")}, then there
are no suffixes, and @var{filename} is used only as-is.  Typical
values of @var{suffixes} are @code{exec-suffixes} (@pxref{Subprocess
Creation}), @code{load-suffixes}, @code{load-file-rep-suffixes} and
the return value of the function @code{get-load-suffixes} (@pxref{Load
Suffixes}).

Typical values for @var{path} are @code{exec-path} (@pxref{Subprocess
Creation}) when looking for executable programs, or @code{load-path}
(@pxref{Library Search}) when looking for Lisp files.  If
@var{filename} is absolute, @var{path} has no effect, but the suffixes
in @var{suffixes} are still tried.

The optional argument @var{predicate}, if non-@code{nil}, specifies a
predicate function for testing whether a candidate file is suitable.
The predicate is passed the candidate file name as its single
argument.  If @var{predicate} is @code{nil} or omitted,
@code{locate-file} uses @code{file-readable-p} as the predicate.
@xref{Kinds of Files}, for other useful predicates, e.g.,
@code{file-executable-p} and @code{file-directory-p}.

For compatibility, @var{predicate} can also be one of the symbols
@code{executable}, @code{readable}, @code{writable}, @code{exists}, or
a list of one or more of these symbols.
@end defun

@defun executable-find program
This function searches for the executable file of the named
@var{program} and returns the absolute file name of the executable,
including its file-name extensions, if any.  It returns @code{nil} if
the file is not found.  The functions searches in all the directories
in @code{exec-path}, and tries all the file-name extensions in
@code{exec-suffixes} (@pxref{Subprocess Creation}).
@end defun

@node Changing Files
@section Changing File Names and Attributes
@c @cindex renaming files  Duplicates rename-file
@cindex copying files
@cindex deleting files
@cindex linking files
@cindex setting modes of files

  The functions in this section rename, copy, delete, link, and set
the modes (permissions) of files.  Typically, they signal a
@code{file-error} error if they fail to perform their function,
reporting the system-dependent error message that describes the reason
for the failure.  If they fail because a file is missing, they signal
a @code{file-missing} error instead.

  For performance, the operating system may cache or alias changes
made by these functions instead of writing them immediately to
secondary storage.  @xref{Files and Storage}.

  In the functions that have an argument @var{newname}, if this
argument is a directory name it is treated as if the nondirectory part
of the source name were appended.  Typically, a directory name is one
that ends in @samp{/} (@pxref{Directory Names}).  For example, if the
old name is @file{a/b/c}, the @var{newname} @file{d/e/f/} is treated
as if it were @file{d/e/f/c}.  This special treatment does not apply
if @var{newname} is not a directory name but names a file that is a
directory; for example, the @var{newname} @file{d/e/f} is left as-is
even if @file{d/e/f} happens to be a directory.

  In the functions that have an argument @var{newname}, if a file by the
name of @var{newname} already exists, the actions taken depend on the
value of the argument @var{ok-if-already-exists}:

@itemize @bullet
@item
Signal a @code{file-already-exists} error if
@var{ok-if-already-exists} is @code{nil}.

@item
Request confirmation if @var{ok-if-already-exists} is a number.

@item
Replace the old file without confirmation if @var{ok-if-already-exists}
is any other value.
@end itemize

@deffn Command add-name-to-file oldname newname &optional ok-if-already-exists
@cindex file with multiple names
@cindex file hard link
This function gives the file named @var{oldname} the additional name
@var{newname}.  This means that @var{newname} becomes a new hard
link to @var{oldname}.

If @var{newname} is a symbolic link, its directory entry is replaced,
not the directory entry it points to.  If @var{oldname} is a symbolic
link, this function might or might not follow the link; it does not
follow the link on GNU platforms.  If @var{oldname} is a directory,
this function typically fails, although for the superuser on a few
old-fashioned non-GNU platforms it can succeed and create a filesystem
that is not tree-structured.

In the first part of the following example, we list two files,
@file{foo} and @file{foo3}.

@example
@group
$ ls -li fo*
81908 -rw-rw-rw- 1 rms rms 29 Aug 18 20:32 foo
84302 -rw-rw-rw- 1 rms rms 24 Aug 18 20:31 foo3
@end group
@end example

Now we create a hard link, by calling @code{add-name-to-file}, then list
the files again.  This shows two names for one file, @file{foo} and
@file{foo2}.

@example
@group
(add-name-to-file "foo" "foo2")
     @result{} nil
@end group

@group
$ ls -li fo*
81908 -rw-rw-rw- 2 rms rms 29 Aug 18 20:32 foo
81908 -rw-rw-rw- 2 rms rms 29 Aug 18 20:32 foo2
84302 -rw-rw-rw- 1 rms rms 24 Aug 18 20:31 foo3
@end group
@end example

Finally, we evaluate the following:

@example
(add-name-to-file "foo" "foo3" t)
@end example

@noindent
and list the files again.  Now there are three names
for one file: @file{foo}, @file{foo2}, and @file{foo3}.  The old
contents of @file{foo3} are lost.

@example
@group
(add-name-to-file "foo1" "foo3")
     @result{} nil
@end group

@group
$ ls -li fo*
81908 -rw-rw-rw- 3 rms rms 29 Aug 18 20:32 foo
81908 -rw-rw-rw- 3 rms rms 29 Aug 18 20:32 foo2
81908 -rw-rw-rw- 3 rms rms 29 Aug 18 20:32 foo3
@end group
@end example

This function is meaningless on operating systems where multiple names
for one file are not allowed.  Some systems implement multiple names
by copying the file instead.

See also @code{file-nlinks} in @ref{File Attributes}.
@end deffn

@deffn Command rename-file filename newname &optional ok-if-already-exists
This command renames the file @var{filename} as @var{newname}.

If @var{filename} has additional names aside from @var{filename}, it
continues to have those names.  In fact, adding the name @var{newname}
with @code{add-name-to-file} and then deleting @var{filename} has the
same effect as renaming, aside from momentary intermediate states and
treatment of errors, directories and symbolic links.

This command does not follow symbolic links.  If @var{filename} is a
symbolic link, this command renames the symbolic link, not the file it
points to.  If @var{newname} is a symbolic link, its directory entry
is replaced, not the directory entry it points to.

This command does nothing if @var{filename} and @var{newname} are the
same directory entry, i.e., if they refer to the same parent directory
and give the same name within that directory.  Otherwise, if
@var{filename} and @var{newname} name the same file, this command does
nothing on POSIX-conforming systems, and removes @var{filename} on
some non-POSIX systems.

If @var{newname} exists, then it must be an empty directory if
@var{oldname} is a directory and a non-directory otherwise.
@end deffn

@deffn Command copy-file oldname newname &optional ok-if-already-exists time preserve-uid-gid preserve-extended-attributes
This command copies the file @var{oldname} to @var{newname}.  An
error is signaled if @var{oldname} is not a regular file.  If @var{newname}
names a directory, it copies @var{oldname} into that directory,
preserving its final name component.
@c FIXME: See Bug#27986 for how the previous sentence might change.

This function follows symbolic links, except that it does not follow a
dangling symbolic link to create @var{newname}.

If @var{time} is non-@code{nil}, then this function gives the new file
the same last-modified time that the old one has.  (This works on only
some operating systems.)  If setting the time gets an error,
@code{copy-file} signals a @code{file-date-error} error.  In an
interactive call, a prefix argument specifies a non-@code{nil} value
for @var{time}.

If argument @var{preserve-uid-gid} is @code{nil}, we let the operating
system decide the user and group ownership of the new file (this is
usually set to the user running Emacs).  If @var{preserve-uid-gid} is
non-@code{nil}, we attempt to copy the user and group ownership of the
file.  This works only on some operating systems, and only if you have
the correct permissions to do so.

If the optional argument @var{preserve-permissions} is non-@code{nil},
this function copies the file modes (or ``permissions'') of
@var{oldname} to @var{newname}, as well as the Access Control List and
SELinux context (if any).  @xref{Information about Files}.

Otherwise, the file modes of @var{newname} are left unchanged if it is
an existing file, and set to those of @var{oldname}, masked by the
default file permissions (see @code{set-default-file-modes} below), if
@var{newname} is to be newly created.  The Access Control List or
SELinux context are not copied over in either case.
@end deffn

@deffn Command make-symbolic-link target newname &optional ok-if-already-exists
@pindex ln
@kindex file-already-exists
This command makes a symbolic link to @var{target}, named
@var{newname}.  This is like the shell command @samp{ln -s
@var{target} @var{newname}}.  The @var{target} argument
is treated only as a string; it need not name an existing file.
If @var{ok-if-already-exists} is an integer, indicating interactive
use, then leading @samp{~} is expanded and leading @samp{/:} is
stripped in the @var{target} string.

If @var{target} is a relative file name, the resulting symbolic link
is interpreted relative to the directory containing the symbolic link.
@xref{Relative File Names}.

If both @var{target} and @var{newname} have remote file name syntax,
and if both remote identifications are equal, the symbolic link points
to the local file name part of @var{target}.

This function is not available on systems that don't support symbolic
links.
@end deffn

@cindex trash
@vindex delete-by-moving-to-trash
@deffn Command delete-file filename &optional trash
@pindex rm
This command deletes the file @var{filename}.  If the file has
multiple names, it continues to exist under the other names.  If
@var{filename} is a symbolic link, @code{delete-file} deletes only the
symbolic link and not its target.

A suitable kind of @code{file-error} error is signaled if the file
does not exist, or is not deletable.  (On GNU and other POSIX-like
systems, a file is deletable if its directory is writable.)

If the optional argument @var{trash} is non-@code{nil} and the
variable @code{delete-by-moving-to-trash} is non-@code{nil}, this
command moves the file into the system Trash instead of deleting it.
@xref{Misc File Ops,,Miscellaneous File Operations, emacs, The GNU
Emacs Manual}.  When called interactively, @var{trash} is @code{t} if
no prefix argument is given, and @code{nil} otherwise.

See also @code{delete-directory} in @ref{Create/Delete Dirs}.
@end deffn

@cindex file permissions, setting
@cindex permissions, file
@cindex file modes, setting
@deffn Command set-file-modes filename mode
This function sets the @dfn{file mode} (or @dfn{permissions}) of
@var{filename} to @var{mode}.  This function follows symbolic links.

If called non-interactively, @var{mode} must be an integer.  Only the
lowest 12 bits of the integer are used; on most systems, only the
lowest 9 bits are meaningful.  You can use the Lisp construct for
octal numbers to enter @var{mode}.  For example,

@example
(set-file-modes #o644)
@end example

@noindent
specifies that the file should be readable and writable for its owner,
readable for group members, and readable for all other users.
@xref{File permissions,,, coreutils, The @sc{gnu} @code{Coreutils}
Manual}, for a description of mode bit specifications.

Interactively, @var{mode} is read from the minibuffer using
@code{read-file-modes} (see below), which lets the user type in either
an integer or a string representing the permissions symbolically.

@xref{File Attributes}, for the function @code{file-modes}, which
returns the permissions of a file.
@end deffn

@defun set-default-file-modes mode
@cindex umask
This function sets the default permissions for new files created by
Emacs and its subprocesses.  Every file created with Emacs initially
has these permissions, or a subset of them (@code{write-region} will
not grant execute permissions even if the default file permissions
allow execution).  On GNU and other POSIX-like systems, the default
permissions are given by the bitwise complement of the @samp{umask}
value.

The argument @var{mode} should be an integer which specifies the
permissions, similar to @code{set-file-modes} above.  Only the lowest
9 bits are meaningful.

The default file permissions have no effect when you save a modified
version of an existing file; saving a file preserves its existing
permissions.
@end defun

@defmac with-file-modes mode body@dots{}
This macro evaluates the @var{body} forms with the default
permissions for new files temporarily set to @var{modes} (whose value
is as for @code{set-file-modes} above).  When finished, it restores
the original default file permissions, and returns the value of the
last form in @var{body}.

This is useful for creating private files, for example.
@end defmac

@defun default-file-modes
This function returns the default file permissions, as an integer.
@end defun

@defun read-file-modes &optional prompt base-file
This function reads a set of file mode bits from the minibuffer.  The
first optional argument @var{prompt} specifies a non-default prompt.
Second second optional argument @var{base-file} is the name of a file
on whose permissions to base the mode bits that this function returns,
if what the user types specifies mode bits relative to permissions of
an existing file.

If user input represents an octal number, this function returns that
number.  If it is a complete symbolic specification of mode bits, as
in @code{"u=rwx"}, the function converts it to the equivalent numeric
value using @code{file-modes-symbolic-to-number} and returns the
result.  If the specification is relative, as in @code{"o+g"}, then
the permissions on which the specification is based are taken from the
mode bits of @var{base-file}.  If @var{base-file} is omitted or
@code{nil}, the function uses @code{0} as the base mode bits.  The
complete and relative specifications can be combined, as in
@code{"u+r,g+rx,o+r,g-w"}.  @xref{File permissions,,, coreutils, The
@sc{gnu} @code{Coreutils} Manual}, for a description of file mode
specifications.
@end defun

@defun file-modes-symbolic-to-number modes &optional base-modes
This function converts a symbolic file mode specification in
@var{modes} into the equivalent integer.  If the symbolic
specification is based on an existing file, that file's mode bits are
taken from the optional argument @var{base-modes}; if that argument is
omitted or @code{nil}, it defaults to 0, i.e., no access rights at
all.
@end defun

@defun set-file-times filename &optional time
This function sets the access and modification times of @var{filename}
to @var{time}.  The return value is @code{t} if the times are successfully
set, otherwise it is @code{nil}.  @var{time} defaults to the current
time and must be in the format returned by @code{current-time}
(@pxref{Time of Day}).
@end defun

@defun set-file-extended-attributes filename attribute-alist
This function sets the Emacs-recognized extended file attributes for
@code{filename}.  The second argument @var{attribute-alist} should be
an alist of the same form returned by @code{file-extended-attributes}.
The return value is @code{t} if the attributes are successfully set,
otherwise it is @code{nil}.
@xref{Extended Attributes}.
@end defun

@defun set-file-selinux-context filename context
This function sets the SELinux security context for @var{filename} to
@var{context}.  The @var{context} argument should be a list
@code{(@var{user} @var{role} @var{type} @var{range})}, where each
element is a string.  @xref{Extended Attributes}.

The function returns @code{t} if it succeeds in setting the SELinux
context of @var{filename}.  It returns @code{nil} if the context was
not set (e.g., if SELinux is disabled, or if Emacs was compiled
without SELinux support).
@end defun

@defun set-file-acl filename acl
This function sets the Access Control List for @var{filename} to
@var{acl}.  The @var{acl} argument should have the same form returned
by the function @code{file-acl}.  @xref{Extended Attributes}.

The function returns @code{t} if it successfully sets the ACL of
@var{filename}, @code{nil} otherwise.
@end defun

@node Files and Storage
@section Files and Secondary Storage
@cindex secondary storage

After Emacs changes a file, there are two reasons the changes might
not survive later failures of power or media, both having to do with
efficiency.  First, the operating system might alias written data with
data already stored elsewhere on secondary storage until one file or
the other is later modified; this will lose both files if the only
copy on secondary storage is lost due to media failure.  Second, the
operating system might not write data to secondary storage
immediately, which will lose the data if power is lost.

@findex write-region
Although both sorts of failures can largely be avoided by a suitably
configured file system, such systems are typically more expensive or
less efficient.  In more-typical systems, to survive media failure you
can copy the file to a different device, and to survive a power
failure you can use the @code{write-region} function with the
@code{write-region-inhibit-fsync} variable set to @code{nil}.
@xref{Writing to Files}.

@node File Names
@section File Names
@cindex file names

  Files are generally referred to by their names, in Emacs as elsewhere.
File names in Emacs are represented as strings.  The functions that
operate on a file all expect a file name argument.

  In addition to operating on files themselves, Emacs Lisp programs
often need to operate on file names; i.e., to take them apart and to use
part of a name to construct related file names.  This section describes
how to manipulate file names.

  The functions in this section do not actually access files, so they
can operate on file names that do not refer to an existing file or
directory.

@findex cygwin-convert-file-name-from-windows
@findex cygwin-convert-file-name-to-windows
@cindex MS-Windows file-name syntax
@cindex converting file names from/to MS-Windows syntax
<<<<<<< HEAD
  On MS-Windows, these functions (like the function that
actually operate on files) accept MS-Windows file-name syntax,
where backslashes separate the components, as well as Unix syntax; but
they always return Unix syntax.  This enables Lisp programs to specify
file names in Unix syntax and work properly on all systems without
=======
  On MS-DOS and MS-Windows, these functions (like the function that
actually operate on files) accept MS-DOS or MS-Windows file-name syntax,
where backslashes separate the components, as well as POSIX syntax; but
they always return POSIX syntax.  This enables Lisp programs to specify
file names in POSIX syntax and work properly on all systems without
>>>>>>> c0af83b6
change.@footnote{In MS-Windows versions of Emacs compiled for the Cygwin
environment, you can use the functions
@code{cygwin-convert-file-name-to-windows} and
@code{cygwin-convert-file-name-from-windows} to convert between the
two file-name syntaxes.}

@menu
* File Name Components::  The directory part of a file name, and the rest.
* Relative File Names::   Some file names are relative to a current directory.
* Directory Names::       A directory's name as a directory
                            is different from its name as a file.
* File Name Expansion::   Converting relative file names to absolute ones.
* Unique File Names::     Generating names for temporary files.
* File Name Completion::  Finding the completions for a given file name.
* Standard File Names::   If your package uses a fixed file name,
                            how to handle various operating systems simply.
@end menu

@node File Name Components
@subsection File Name Components
@cindex directory part (of file name)
@cindex nondirectory part (of file name)
@cindex version number (in file name)

  The operating system groups files into directories.  To specify a
file, you must specify the directory and the file's name within that
directory.  Therefore, Emacs considers a file name as having two main
parts: the @dfn{directory name} part, and the @dfn{nondirectory} part
(or @dfn{file name within the directory}).  Either part may be empty.
Concatenating these two parts reproduces the original file name.

  On most systems, the directory part is everything up to and including
the last slash (backslash is also allowed in input on
MS-Windows); the nondirectory part is the rest.

  For some purposes, the nondirectory part is further subdivided into
the name proper and the @dfn{version number}.  On most systems, only
backup files have version numbers in their names.

@defun file-name-directory filename
This function returns the directory part of @var{filename}, as a
directory name (@pxref{Directory Names}), or @code{nil} if
@var{filename} does not include a directory part.

<<<<<<< HEAD
On GNU and Unix systems, a string returned by this function always
ends in a slash.
=======
On GNU and other POSIX-like systems, a string returned by this function always
ends in a slash.  On MS-DOS it can also end in a colon.
>>>>>>> c0af83b6

@example
@group
(file-name-directory "lewis/foo")  ; @r{GNU example}
     @result{} "lewis/"
@end group
@group
(file-name-directory "foo")        ; @r{GNU example}
     @result{} nil
@end group
@end example
@end defun

@defun file-name-nondirectory filename
This function returns the nondirectory part of @var{filename}.

@example
@group
(file-name-nondirectory "lewis/foo")
     @result{} "foo"
@end group
@group
(file-name-nondirectory "foo")
     @result{} "foo"
@end group
@group
(file-name-nondirectory "lewis/")
     @result{} ""
@end group
@end example
@end defun

@defun file-name-sans-versions filename &optional keep-backup-version
This function returns @var{filename} with any file version numbers,
backup version numbers, or trailing tildes discarded.

If @var{keep-backup-version} is non-@code{nil}, then true file version
numbers understood as such by the file system are discarded from the
return value, but backup version numbers are kept.

@example
@group
(file-name-sans-versions "~rms/foo.~1~")
     @result{} "~rms/foo"
@end group
@group
(file-name-sans-versions "~rms/foo~")
     @result{} "~rms/foo"
@end group
@group
(file-name-sans-versions "~rms/foo")
     @result{} "~rms/foo"
@end group
@end example
@end defun

@defun file-name-extension filename &optional period
This function returns @var{filename}'s final extension, if any,
after applying @code{file-name-sans-versions} to remove any
version/backup part.  The extension, in a file name, is the part that
follows the last @samp{.} in the last name component (minus any
version/backup part).

This function returns @code{nil} for extensionless file names such as
@file{foo}.  It returns @code{""} for null extensions, as in
@file{foo.}.  If the last component of a file name begins with a
@samp{.}, that @samp{.}  doesn't count as the beginning of an
extension.  Thus, @file{.emacs}'s extension is @code{nil}, not
@samp{.emacs}.

If @var{period} is non-@code{nil}, then the returned value includes
the period that delimits the extension, and if @var{filename} has no
extension, the value is @code{""}.
@end defun

@defun file-name-sans-extension filename
This function returns @var{filename} minus its extension, if any.  The
version/backup part, if present, is only removed if the file has an
extension.  For example,

@example
(file-name-sans-extension "foo.lose.c")
     @result{} "foo.lose"
(file-name-sans-extension "big.hack/foo")
     @result{} "big.hack/foo"
(file-name-sans-extension "/my/home/.emacs")
     @result{} "/my/home/.emacs"
(file-name-sans-extension "/my/home/.emacs.el")
     @result{} "/my/home/.emacs"
(file-name-sans-extension "~/foo.el.~3~")
     @result{} "~/foo"
(file-name-sans-extension "~/foo.~3~")
     @result{} "~/foo.~3~"
@end example

Note that the @samp{.~3~} in the two last examples is the backup part,
not an extension.
@end defun

@defun file-name-base &optional filename
This function is the composition of @code{file-name-sans-extension}
and @code{file-name-nondirectory}.  For example,

@example
(file-name-base "/my/home/foo.c")
    @result{} "foo"
@end example

The @var{filename} argument defaults to @code{buffer-file-name}.
@end defun

@node Relative File Names
@subsection Absolute and Relative File Names
@cindex absolute file name
@cindex relative file name

  All the directories in the file system form a tree starting at the
root directory.  A file name can specify all the directory names
starting from the root of the tree; then it is called an
@dfn{absolute} file name.  Or it can specify the position of the file
in the tree relative to a default directory; then it is called a
@dfn{relative} file name.  On GNU and other POSIX-like systems,
after any leading @samp{~} has been expanded, an absolute file name
starts with a @samp{/}
(@pxref{abbreviate-file-name}), and a relative one does not.  On
MS-Windows, an absolute file name starts with a slash or a
backslash, or with a drive specification @samp{@var{x}:/}, where
@var{x} is the @dfn{drive letter}.

@defun file-name-absolute-p filename
This function returns @code{t} if file @var{filename} is an absolute
file name or begins with @samp{~}, @code{nil} otherwise.

@example
@group
(file-name-absolute-p "~rms/foo")
     @result{} t
@end group
@group
(file-name-absolute-p "rms/foo")
     @result{} nil
@end group
@group
(file-name-absolute-p "/user/rms/foo")
     @result{} t
@end group
@end example
@end defun

  Given a possibly relative file name, you can expand any
leading @samp{~} and convert the result to an
absolute name using @code{expand-file-name} (@pxref{File Name
Expansion}).  This function converts absolute file names to relative
names:

@defun file-relative-name filename &optional directory
This function tries to return a relative name that is equivalent to
@var{filename}, assuming the result will be interpreted relative to
@var{directory} (an absolute directory name or directory file name).
If @var{directory} is omitted or @code{nil}, it defaults to the
current buffer's default directory.

On some operating systems, an absolute file name begins with a device
name.  On such systems, @var{filename} has no relative equivalent based
on @var{directory} if they start with two different device names.  In
this case, @code{file-relative-name} returns @var{filename} in absolute
form.

@example
(file-relative-name "/foo/bar" "/foo/")
     @result{} "bar"
(file-relative-name "/foo/bar" "/hack/")
     @result{} "../foo/bar"
@end example
@end defun

@node Directory Names
@subsection Directory Names
@cindex directory name
@cindex directory file name
@cindex file name of directory

<<<<<<< HEAD
  A @dfn{directory name} is the name of a directory.  A directory is
actually a kind of file, so it has a file name (called the
@dfn{directory file name}, which is related to the directory name but
not identical to it.  (This is not quite the same as the usual Unix
terminology.)  These two different names for the same entity are
related by a syntactic transformation.  On GNU and Unix systems, this
is simple: a directory name ends in a slash, whereas the directory
file name lacks that slash.
=======
  A @dfn{directory name} is a string that must name a directory if it
names any file at all.  A directory is actually a kind of file, and it
has a file name (called the @dfn{directory file name}, which is
related to the directory name but is typically not identical.  (This
is not quite the same as the usual POSIX terminology.)  These two
names for the same entity are related by a syntactic transformation.
On GNU and other POSIX-like systems, this is simple: to obtain a
directory name, append a @samp{/} to a directory file name that does
not already end in @samp{/}.  On MS-DOS the relationship is more
complicated.
>>>>>>> c0af83b6

  The difference between a directory name and a directory file name is
subtle but crucial.  When an Emacs variable or function argument is
described as being a directory name, a directory file name is not
acceptable.  When @code{file-name-directory} returns a string, that is
always a directory name.

  The following two functions convert between directory names and
directory file names.  They do nothing special with environment
variable substitutions such as @samp{$HOME}, and the constructs
@samp{~}, @samp{.} and @samp{..}.

@defun file-name-as-directory filename
This function returns a string representing @var{filename} in a form
that the operating system will interpret as the name of a directory (a
directory name).  On most systems, this means appending a slash to the
string (if it does not already end in one).

@example
@group
(file-name-as-directory "~rms/lewis")
     @result{} "~rms/lewis/"
@end group
@end example
@end defun

@defun directory-name-p filename
This function returns non-@code{nil} if @var{filename} ends with a
directory separator character.  This is the forward slash @samp{/} on
<<<<<<< HEAD
Unix and GNU systems; MS-Windows recognizes both the forward
slash and the backslash @samp{\} as directory separators.
=======
GNU and other POSIX-like systems; MS-Windows and MS-DOS recognize both
the forward slash and the backslash @samp{\} as directory separators.
>>>>>>> c0af83b6
@end defun

@defun directory-file-name dirname
This function returns a string representing @var{dirname} in a form
that the operating system will interpret as the name of a file (a
directory file name).  On most systems, this means removing the final
directory separators from the string, unless the string consists
entirely of directory separators.

@example
@group
(directory-file-name "~lewis/")
     @result{} "~lewis"
@end group
@end example
@end defun

  Given a directory name, you can combine it with a relative file name
using @code{concat}:

@example
(concat @var{dirname} @var{relfile})
@end example

@noindent
Be sure to verify that the file name is relative before doing that.
If you use an absolute file name, the results could be syntactically
invalid or refer to the wrong file.

  If you want to use a directory file name in making such a
combination, you must first convert it to a directory name using
@code{file-name-as-directory}:

@example
(concat (file-name-as-directory @var{dirfile}) @var{relfile})
@end example

@noindent
Don't try concatenating a slash by hand, as in

@example
;;; @r{Wrong!}
(concat @var{dirfile} "/" @var{relfile})
@end example

@noindent
because this is not portable.  Always use
@code{file-name-as-directory}.

  To avoid the issues mentioned above, or if the @var{dirname} value
might be nil (for example, from an element of @code{load-path}), use:

@example
(expand-file-name @var{relfile} @var{dirname})
@end example

However, @code{expand-file-name} expands leading @samp{~} in
@var{relfile}, which may not be what you want.  @xref{File Name
Expansion}.

  To convert a directory name to its abbreviation, use this
function:

@cindex file name abbreviations
@cindex abbreviated file names
@vindex directory-abbrev-alist
@defun abbreviate-file-name filename
@anchor{abbreviate-file-name}
This function returns an abbreviated form of @var{filename}.  It
applies the abbreviations specified in @code{directory-abbrev-alist}
(@pxref{File Aliases,,File Aliases, emacs, The GNU Emacs Manual}),
then substitutes @samp{~} for the user's home directory if the
argument names a file in the home directory or one of its
subdirectories.  If the home directory is a root directory, it is not
replaced with @samp{~}, because this does not make the result shorter
on many systems.

You can use this function for directory names and for file names,
because it recognizes abbreviations even as part of the name.
@end defun

@node File Name Expansion
@subsection Functions that Expand Filenames
@cindex expansion of file names

  @dfn{Expanding} a file name means converting a relative file name to
an absolute one.  Since this is done relative to a default directory,
you must specify the default directory as well as the file name
to be expanded.  It also involves expanding abbreviations like
@file{~/}
@ifnottex
(@pxref{abbreviate-file-name}),
@end ifnottex
and eliminating redundancies like @file{./} and @file{@var{name}/../}.

@defun expand-file-name filename &optional directory
This function converts @var{filename} to an absolute file name.  If
@var{directory} is supplied, it is the default directory to start with
if @var{filename} is relative and does not start with @samp{~}.
(The value of @var{directory} should
itself be an absolute directory name or directory file name; it may
start with @samp{~}.)  Otherwise, the current buffer's value of
@code{default-directory} is used.  For example:

@example
@group
(expand-file-name "foo")
     @result{} "/xcssun/users/rms/lewis/foo"
@end group
@group
(expand-file-name "../foo")
     @result{} "/xcssun/users/rms/foo"
@end group
@group
(expand-file-name "foo" "/usr/spool/")
     @result{} "/usr/spool/foo"
@end group
@end example

If the part of @var{filename} before the first slash is
@samp{~}, it expands to the value of the @env{HOME} environment
variable (usually your home directory).  If the part before the first
slash is @samp{~@var{user}} and if @var{user} is a valid login name,
it expands to @var{user}'s home directory.
If you do not want this expansion for a relative @var{filename} that
might begin with a literal @samp{~}, you can use @code{(concat
(file-name-as-directory directory) filename)} instead of
@code{(expand-file-name filename directory)}.

Filenames containing @samp{.} or @samp{..} are simplified to their
canonical form:

@example
@group
(expand-file-name "bar/../foo")
     @result{} "/xcssun/users/rms/lewis/foo"
@end group
@end example

In some cases, a leading @samp{..} component can remain in the output:

@example
@group
(expand-file-name "../home" "/")
     @result{} "/../home"
@end group
@end example

@noindent
This is for the sake of filesystems that have the concept of a
superroot above the root directory @file{/}.  On other filesystems,
@file{/../} is interpreted exactly the same as @file{/}.

Note that @code{expand-file-name} does @emph{not} expand environment
variables; only @code{substitute-in-file-name} does that:

@example
@group
(expand-file-name "$HOME/foo")
     @result{} "/xcssun/users/rms/lewis/$HOME/foo"
@end group
@end example

Note also that @code{expand-file-name} does not follow symbolic links
at any level.  This results in a difference between the way
@code{file-truename} and @code{expand-file-name} treat @samp{..}.
Assuming that @samp{/tmp/bar} is a symbolic link to the directory
@samp{/tmp/foo/bar} we get:

@example
@group
(file-truename "/tmp/bar/../myfile")
     @result{} "/tmp/foo/myfile"
@end group
@group
(expand-file-name "/tmp/bar/../myfile")
     @result{} "/tmp/myfile"
@end group
@end example

If you may need to follow symbolic links preceding @samp{..}, you
should make sure to call @code{file-truename} without prior direct or
indirect calls to @code{expand-file-name}.  @xref{Truenames}.
@end defun

@defvar default-directory
The value of this buffer-local variable is the default directory for the
current buffer.  It should be an absolute directory name; it may start
with @samp{~}.  This variable is buffer-local in every buffer.

@code{expand-file-name} uses the default directory when its second
argument is @code{nil}.

The value is always a string ending with a slash.

@example
@group
default-directory
     @result{} "/user/lewis/manual/"
@end group
@end example
@end defvar

@defun substitute-in-file-name filename
@anchor{Definition of substitute-in-file-name}
This function replaces environment variable references in
@var{filename} with the environment variable values.  Following
standard Unix shell syntax, @samp{$} is the prefix to substitute an
environment variable value.  If the input contains @samp{$$}, that is
converted to @samp{$}; this gives the user a way to quote a
@samp{$}.

The environment variable name is the series of alphanumeric characters
(including underscores) that follow the @samp{$}.  If the character following
the @samp{$} is a @samp{@{}, then the variable name is everything up to the
matching @samp{@}}.

Calling @code{substitute-in-file-name} on output produced by
@code{substitute-in-file-name} tends to give incorrect results.  For
instance, use of @samp{$$} to quote a single @samp{$} won't work
properly, and @samp{$} in an environment variable's value could lead
to repeated substitution.  Therefore, programs that call this function
and put the output where it will be passed to this function need to
double all @samp{$} characters to prevent subsequent incorrect
results.

@c Wordy to avoid overfull hbox.  --rjc 15mar92
Here we assume that the environment variable @env{HOME}, which holds
the user's home directory, has value @samp{/xcssun/users/rms}.

@example
@group
(substitute-in-file-name "$HOME/foo")
     @result{} "/xcssun/users/rms/foo"
@end group
@end example

After substitution, if a @samp{~} or a @samp{/} appears immediately
after another @samp{/}, the function discards everything before it (up
through the immediately preceding @samp{/}).

@example
@group
(substitute-in-file-name "bar/~/foo")
     @result{} "~/foo"
@end group
@group
(substitute-in-file-name "/usr/local/$HOME/foo")
     @result{} "/xcssun/users/rms/foo"
     ;; @r{@file{/usr/local/} has been discarded.}
@end group
@end example

@end defun

  Sometimes, it is not desired to expand file names.  In such cases,
the file name can be quoted to suppress the expansion, and to handle
the file name literally.  Quoting happens by prefixing the file name
with @samp{/:}.

@defmac file-name-quote name
This macro adds the quotation prefix @samp{/:} to the file @var{name}.
For a local file @var{name}, it prefixes @var{name} with @samp{/:}.
If @var{name} is a remote file name, the local part of @var{name} is
quoted.  If @var{name} is already a quoted file name, @var{name} is
returned unchanged.

@example
@group
(substitute-in-file-name (file-name-quote "bar/~/foo"))
     @result{} "/:bar/~/foo"
@end group

@group
(substitute-in-file-name (file-name-quote "/ssh:host:bar/~/foo"))
     @result{} "/ssh:host:/:bar/~/foo"
@end group
@end example

The macro cannot be used to suppress file name handlers from magic
file names (@pxref{Magic File Names}).
@end defmac

@defmac file-name-unquote name
This macro removes the quotation prefix @samp{/:} from the file
@var{name}, if any. If @var{name} is a remote file name, the local
part of @var{name} is unquoted.
@end defmac

@defmac file-name-quoted-p name
This macro returns non-@code{nil}, when @var{name} is quoted with the
prefix @samp{/:}.  If @var{name} is a remote file name, the local part
of @var{name} is checked.
@end defmac


@node Unique File Names
@subsection Generating Unique File Names
@cindex unique file names
@cindex temporary files

  Some programs need to write temporary files.  Here is the usual way to
construct a name for such a file:

@example
(make-temp-file @var{name-of-application})
@end example

@noindent
The job of @code{make-temp-file} is to prevent two different users or
two different jobs from trying to use the exact same file name.

@defun make-temp-file prefix &optional dir-flag suffix text
This function creates a temporary file and returns its name.  Emacs
creates the temporary file's name by adding to @var{prefix} some
random characters that are different in each Emacs job.  The result is
<<<<<<< HEAD
guaranteed to be a newly created empty file.
If @var{prefix} is a relative file name, it is expanded
=======
guaranteed to be a newly created file, containing @var{text} if that's
given as a string and empty otherwise. On MS-DOS, this function
can truncate the @var{string} prefix to fit into the 8+3 file-name
limits.  If @var{prefix} is a relative file name, it is expanded
>>>>>>> c0af83b6
against @code{temporary-file-directory}.

@example
@group
(make-temp-file "foo")
     @result{} "/tmp/foo232J6v"
@end group
@end example

When @code{make-temp-file} returns, the file has been created and is
empty.  At that point, you should write the intended contents into the
file.

If @var{dir-flag} is non-@code{nil}, @code{make-temp-file} creates an
empty directory instead of an empty file.  It returns the file name,
not the directory name, of that directory.  @xref{Directory Names}.

If @var{suffix} is non-@code{nil}, @code{make-temp-file} adds it at
the end of the file name.

If @var{text} is a string, @code{make-temp-file} inserts it in the file.

To prevent conflicts among different libraries running in the same
Emacs, each Lisp program that uses @code{make-temp-file} should have its
own @var{prefix}.  The number added to the end of @var{prefix}
distinguishes between the same application running in different Emacs
jobs.  Additional added characters permit a large number of distinct
names even in one Emacs job.
@end defun

  The default directory for temporary files is controlled by the
variable @code{temporary-file-directory}.  This variable gives the user
a uniform way to specify the directory for all temporary files.  Some
programs use @code{small-temporary-file-directory} instead, if that is
non-@code{nil}.  To use it, you should expand the prefix against
the proper directory before calling @code{make-temp-file}.

@defopt temporary-file-directory
@cindex @env{TMPDIR} environment variable
@cindex @env{TMP} environment variable
@cindex @env{TEMP} environment variable
This variable specifies the directory name for creating temporary files.
Its value should be a directory name (@pxref{Directory Names}), but it
is good for Lisp programs to cope if the value is a directory's file
name instead.  Using the value as the second argument to
@code{expand-file-name} is a good way to achieve that.

The default value is determined in a reasonable way for your operating
system; it is based on the @env{TMPDIR}, @env{TMP} and @env{TEMP}
environment variables, with a fall-back to a system-dependent name if
none of these variables is defined.

Even if you do not use @code{make-temp-file} to create the temporary
file, you should still use this variable to decide which directory to
put the file in.  However, if you expect the file to be small, you
should use @code{small-temporary-file-directory} first if that is
non-@code{nil}.
@end defopt

@defopt small-temporary-file-directory
This variable specifies the directory name for
creating certain temporary files, which are likely to be small.

If you want to write a temporary file which is likely to be small, you
should compute the directory like this:

@example
(make-temp-file
  (expand-file-name @var{prefix}
                    (or small-temporary-file-directory
                        temporary-file-directory)))
@end example
@end defopt

@defun make-temp-name base-name
This function generates a string that might be a unique file
name.  The name starts with @var{base-name}, and has several random
characters appended to it, which are different in each Emacs job.  It
is like @code{make-temp-file} except that (i) it just constructs a
<<<<<<< HEAD
name, and does not create a file, and (ii) @var{base-name} should be
an absolute file name.
=======
name and does not create a file, (ii) @var{base-name} should be an
absolute file name that is not magic, and (iii) if the returned file
name is magic, it might name an existing file.  @xref{Magic File
Names}.
>>>>>>> c0af83b6

@strong{Warning:} In most cases, you should not use this function; use
@code{make-temp-file} instead!  This function is susceptible to a race
condition, between the @code{make-temp-name} call and the creation of
the file, which in some cases may cause a security hole.
@end defun

Sometimes, it is necessary to create a temporary file on a remote host
or a mounted directory.  The following two functions support this.

@defun make-nearby-temp-file prefix &optional dir-flag suffix
This function is similar to @code{make-temp-file}, but it creates a
temporary file as close as possible to @code{default-directory}.  If
@var{prefix} is a relative file name, and @code{default-directory} is
a remote file name or located on a mounted file systems, the temporary
file is created in the directory returned by the function
@code{temporary-file-directory}.  Otherwise, the function
@code{make-temp-file} is used.  @var{prefix}, @var{dir-flag} and
@var{suffix} have the same meaning as in @code{make-temp-file}.

@example
@group
(let ((default-directory "/ssh:remotehost:"))
  (make-nearby-temp-file "foo"))
     @result{} "/ssh:remotehost:/tmp/foo232J6v"
@end group
@end example
@end defun

@defun temporary-file-directory
The directory for writing temporary files via
@code{make-nearby-temp-file}.  In case of a remote
@code{default-directory}, this is a directory for temporary files on
that remote host.  If such a directory does not exist, or
@code{default-directory} ought to be located on a mounted file system
(see @code{mounted-file-systems}), the function returns
@code{default-directory}.  For a non-remote and non-mounted
@code{default-directory}, the value of the variable
@code{temporary-file-directory} is returned.
@end defun

In order to extract the local part of the path name from a temporary
file, @code{file-local-name} could be used.

@node File Name Completion
@subsection File Name Completion
@cindex file name completion subroutines
@cindex completion, file name

  This section describes low-level subroutines for completing a file
name.  For higher level functions, see @ref{Reading File Names}.

@defun file-name-all-completions partial-filename directory
This function returns a list of all possible completions for a file
whose name starts with @var{partial-filename} in directory
@var{directory}.  The order of the completions is the order of the files
in the directory, which is unpredictable and conveys no useful
information.

The argument @var{partial-filename} must be a file name containing no
directory part and no slash (or backslash on some systems).  The current
buffer's default directory is prepended to @var{directory}, if
@var{directory} is not absolute.

In the following example, suppose that @file{~rms/lewis} is the current
default directory, and has five files whose names begin with @samp{f}:
@file{foo}, @file{file~}, @file{file.c}, @file{file.c.~1~}, and
@file{file.c.~2~}.

@example
@group
(file-name-all-completions "f" "")
     @result{} ("foo" "file~" "file.c.~2~"
                "file.c.~1~" "file.c")
@end group

@group
(file-name-all-completions "fo" "")
     @result{} ("foo")
@end group
@end example
@end defun

@defun file-name-completion filename directory &optional predicate
This function completes the file name @var{filename} in directory
@var{directory}.  It returns the longest prefix common to all file names
in directory @var{directory} that start with @var{filename}.  If
@var{predicate} is non-@code{nil} then it ignores possible completions
that don't satisfy @var{predicate}, after calling that function
with one argument, the expanded absolute file name.

If only one match exists and @var{filename} matches it exactly, the
function returns @code{t}.  The function returns @code{nil} if directory
@var{directory} contains no name starting with @var{filename}.

In the following example, suppose that the current default directory
has five files whose names begin with @samp{f}: @file{foo},
@file{file~}, @file{file.c}, @file{file.c.~1~}, and
@file{file.c.~2~}.

@example
@group
(file-name-completion "fi" "")
     @result{} "file"
@end group

@group
(file-name-completion "file.c.~1" "")
     @result{} "file.c.~1~"
@end group

@group
(file-name-completion "file.c.~1~" "")
     @result{} t
@end group

@group
(file-name-completion "file.c.~3" "")
     @result{} nil
@end group
@end example
@end defun

@defopt completion-ignored-extensions
@code{file-name-completion} usually ignores file names that end in any
string in this list.  It does not ignore them when all the possible
completions end in one of these suffixes.  This variable has no effect
on @code{file-name-all-completions}.

A typical value might look like this:

@example
@group
completion-ignored-extensions
     @result{} (".o" ".elc" "~" ".dvi")
@end group
@end example

If an element of @code{completion-ignored-extensions} ends in a slash
@samp{/}, it signals a directory.  The elements which do @emph{not} end
in a slash will never match a directory; thus, the above value will not
filter out a directory named @file{foo.elc}.
@end defopt

@node Standard File Names
@subsection Standard File Names

  Sometimes, an Emacs Lisp program needs to specify a standard file
name for a particular use---typically, to hold configuration data
specified by the current user.  Usually, such files should be located
in the directory specified by @code{user-emacs-directory}, which is
@file{~/.emacs.d} by default (@pxref{Init File}).  For example, abbrev
definitions are stored by default in @file{~/.emacs.d/abbrev_defs}.
The easiest way to specify such a file name is to use the function
@code{locate-user-emacs-file}.

@defun locate-user-emacs-file base-name &optional old-name
This function returns an absolute file name for an Emacs-specific
configuration or data file.  The argument @file{base-name} should be a
relative file name.  The return value is the absolute name of a file
in the directory specified by @code{user-emacs-directory}; if that
directory does not exist, this function creates it.

If the optional argument @var{old-name} is non-@code{nil}, it
specifies a file in the user's home directory,
@file{~/@var{old-name}}.  If such a file exists, the return value is
the absolute name of that file, instead of the file specified by
@var{base-name}.  This argument is intended to be used by Emacs
packages to provide backward compatibility.  For instance, prior to
the introduction of @code{user-emacs-directory}, the abbrev file was
located in @file{~/.abbrev_defs}.  Here is the definition of
@code{abbrev-file-name}:

@example
(defcustom abbrev-file-name
  (locate-user-emacs-file "abbrev_defs" ".abbrev_defs")
  "Default name of file from which to read abbrevs."
  @dots{}
  :type 'file)
@end example
@end defun

  A lower-level function for standardizing file names, which
@code{locate-user-emacs-file} uses as a subroutine, is
@code{convert-standard-filename}.

@defun convert-standard-filename filename
This function returns a file name based on @var{filename}, which fits
the conventions of the current operating system.

<<<<<<< HEAD
On GNU and Unix systems, this simply returns @var{filename}.  On other
operating systems, it may enforce system-specific file name
conventions.
=======
On GNU and other POSIX-like systems, this simply returns @var{filename}.
On other operating systems, it may enforce system-specific file name
conventions; for example, on MS-DOS this function performs a variety
of changes to enforce MS-DOS file name limitations, including
converting any leading @samp{.} to @samp{_} and truncating to three
characters after the @samp{.}.
>>>>>>> c0af83b6

The recommended way to use this function is to specify a name which
fits the conventions of GNU and Unix systems, and pass it to
@code{convert-standard-filename}.
@end defun

@node Contents of Directories
@section Contents of Directories
@cindex directory-oriented functions
@cindex file names in directory

  A directory is a kind of file that contains other files entered under
various names.  Directories are a feature of the file system.

  Emacs can list the names of the files in a directory as a Lisp list,
or display the names in a buffer using the @code{ls} shell command.  In
the latter case, it can optionally display information about each file,
depending on the options passed to the @code{ls} command.

@defun directory-files directory &optional full-name match-regexp nosort
This function returns a list of the names of the files in the directory
@var{directory}.  By default, the list is in alphabetical order.

If @var{full-name} is non-@code{nil}, the function returns the files'
absolute file names.  Otherwise, it returns the names relative to
the specified directory.

If @var{match-regexp} is non-@code{nil}, this function returns only
those file names that contain a match for that regular expression---the
other file names are excluded from the list.  On case-insensitive
filesystems, the regular expression matching is case-insensitive.

@c Emacs 19 feature
If @var{nosort} is non-@code{nil}, @code{directory-files} does not sort
the list, so you get the file names in no particular order.  Use this if
you want the utmost possible speed and don't care what order the files
are processed in.  If the order of processing is visible to the user,
then the user will probably be happier if you do sort the names.

@example
@group
(directory-files "~lewis")
     @result{} ("#foo#" "#foo.el#" "." ".."
         "dired-mods.el" "files.texi"
         "files.texi.~1~")
@end group
@end example

An error is signaled if @var{directory} is not the name of a directory
that can be read.
@end defun

@defun directory-files-recursively directory regexp &optional include-directories
Return all files under @var{directory} whose names match @var{regexp}.
This function searches the specified @var{directory} and its
sub-directories, recursively, for files whose basenames (i.e., without
the leading directories) match the specified @var{regexp}, and returns
a list of the absolute file names of the matching files
(@pxref{Relative File Names, absolute file names}).  The file names
are returned in depth-first order, meaning that files in some
sub-directory are returned before the files in its parent directory.
In addition, matching files found in each subdirectory are sorted
alphabetically by their basenames.  By default, directories whose
names match @var{regexp} are omitted from the list, but if the
optional argument @var{include-directories} is non-@code{nil}, they
are included.
@end defun

@defun directory-files-and-attributes directory &optional full-name match-regexp nosort id-format
This is similar to @code{directory-files} in deciding which files
to report on and how to report their names.  However, instead
of returning a list of file names, it returns for each file a
list @code{(@var{filename} . @var{attributes})}, where @var{attributes}
is what @code{file-attributes} would return for that file.
The optional argument @var{id-format} has the same meaning as the
corresponding argument to @code{file-attributes} (@pxref{Definition
of file-attributes}).
@end defun

@defun file-expand-wildcards pattern &optional full
This function expands the wildcard pattern @var{pattern}, returning
a list of file names that match it.

If @var{pattern} is written as an absolute file name,
the values are absolute also.

If @var{pattern} is written as a relative file name, it is interpreted
relative to the current default directory.  The file names returned are
normally also relative to the current default directory.  However, if
@var{full} is non-@code{nil}, they are absolute.
@end defun

@defun insert-directory file switches &optional wildcard full-directory-p
This function inserts (in the current buffer) a directory listing for
directory @var{file}, formatted with @code{ls} according to
@var{switches}.  It leaves point after the inserted text.
@var{switches} may be a string of options, or a list of strings
representing individual options.

The argument @var{file} may be either a directory or a file
specification including wildcard characters.  If @var{wildcard} is
non-@code{nil}, that means treat @var{file} as a file specification with
wildcards.

If @var{full-directory-p} is non-@code{nil}, that means the directory
listing is expected to show the full contents of a directory.  You
should specify @code{t} when @var{file} is a directory and switches do
not contain @samp{-d}.  (The @samp{-d} option to @code{ls} says to
describe a directory itself as a file, rather than showing its
contents.)

On most systems, this function works by running a directory listing
program whose name is in the variable @code{insert-directory-program}.
If @var{wildcard} is non-@code{nil}, it also runs the shell specified by
@code{shell-file-name}, to expand the wildcards.

MS-Windows systems usually lack the standard Unix program
@code{ls}, so this function emulates the standard Unix program @code{ls}
with Lisp code.

As a technical detail, when @var{switches} contains the long
@samp{--dired} option, @code{insert-directory} treats it specially,
for the sake of dired.  However, the normally equivalent short
@samp{-D} option is just passed on to @code{insert-directory-program},
as any other option.
@end defun

@defvar insert-directory-program
This variable's value is the program to run to generate a directory listing
for the function @code{insert-directory}.  It is ignored on systems
which generate the listing with Lisp code.
@end defvar

@node Create/Delete Dirs
@section Creating, Copying and Deleting Directories
@cindex creating, copying and deleting directories
@c Emacs 19 features

  Most Emacs Lisp file-manipulation functions get errors when used on
files that are directories.  For example, you cannot delete a directory
with @code{delete-file}.  These special functions exist to create and
delete directories.

@findex mkdir
@deffn Command make-directory dirname &optional parents
This command creates a directory named @var{dirname}.  If
@var{parents} is non-@code{nil}, as is always the case in an
interactive call, that means to create the parent directories first,
if they don't already exist.

@code{mkdir} is an alias for this.
@end deffn

@deffn Command copy-directory dirname newname &optional keep-time parents copy-contents
This command copies the directory named @var{dirname} to
@var{newname}.  If @var{newname} is a directory name,
@var{dirname} will be copied to a subdirectory there.
@xref{Directory Names}.

It always sets the file modes of the copied files to match the
corresponding original file.

The third argument @var{keep-time} non-@code{nil} means to preserve the
modification time of the copied files.  A prefix arg makes
@var{keep-time} non-@code{nil}.

The fourth argument @var{parents} says whether to
create parent directories if they don't exist.  Interactively,
this happens by default.

The fifth argument @var{copy-contents}, if non-@code{nil}, means to
copy the contents of @var{dirname} directly into @var{newname} if the
latter is a directory name, instead of copying @var{dirname} into
it as a subdirectory.
@end deffn

@cindex trash
@vindex delete-by-moving-to-trash
@deffn Command delete-directory dirname &optional recursive trash
This command deletes the directory named @var{dirname}.  The function
@code{delete-file} does not work for files that are directories; you
must use @code{delete-directory} for them.  If @var{recursive} is
@code{nil}, and the directory contains any files,
@code{delete-directory} signals an error.
If recursive is non-@code{nil}, there is no error merely because the
directory or its files are deleted by some other process before
@code{delete-directory} gets to them.

@code{delete-directory} only follows symbolic links at the level of
parent directories.

If the optional argument @var{trash} is non-@code{nil} and the
variable @code{delete-by-moving-to-trash} is non-@code{nil}, this
command moves the file into the system Trash instead of deleting it.
@xref{Misc File Ops,,Miscellaneous File Operations, emacs, The GNU
Emacs Manual}.  When called interactively, @var{trash} is @code{t} if
no prefix argument is given, and @code{nil} otherwise.
@end deffn

@node Magic File Names
@section Making Certain File Names ``Magic''
@cindex magic file names

  You can implement special handling for certain file names.  This is
called making those names @dfn{magic}.  The principal use for this
feature is in implementing access to remote files (@pxref{Remote Files,,
Remote Files, emacs, The GNU Emacs Manual}).

  To define a kind of magic file name, you must supply a regular
expression to define the class of names (all those that match the
regular expression), plus a handler that implements all the primitive
Emacs file operations for file names that match.

@cindex file handler
@vindex file-name-handler-alist
  The variable @code{file-name-handler-alist} holds a list of handlers,
together with regular expressions that determine when to apply each
handler.  Each element has this form:

@example
(@var{regexp} . @var{handler})
@end example

@noindent
All the Emacs primitives for file access and file name transformation
check the given file name against @code{file-name-handler-alist}.  If
the file name matches @var{regexp}, the primitives handle that file by
calling @var{handler}.

  The first argument given to @var{handler} is the name of the
primitive, as a symbol; the remaining arguments are the arguments that
were passed to that primitive.  (The first of these arguments is most
often the file name itself.)  For example, if you do this:

@example
(file-exists-p @var{filename})
@end example

@noindent
and @var{filename} has handler @var{handler}, then @var{handler} is
called like this:

@example
(funcall @var{handler} 'file-exists-p @var{filename})
@end example

  When a function takes two or more arguments that must be file names,
it checks each of those names for a handler.  For example, if you do
this:

@example
(expand-file-name @var{filename} @var{dirname})
@end example

@noindent
then it checks for a handler for @var{filename} and then for a handler
for @var{dirname}.  In either case, the @var{handler} is called like
this:

@example
(funcall @var{handler} 'expand-file-name @var{filename} @var{dirname})
@end example

@noindent
The @var{handler} then needs to figure out whether to handle
@var{filename} or @var{dirname}.

  If the specified file name matches more than one handler, the one
whose match starts last in the file name gets precedence.  This rule
is chosen so that handlers for jobs such as uncompression are handled
first, before handlers for jobs such as remote file access.

  Here are the operations that a magic file name handler gets to handle:

@ifnottex
@noindent
@code{access-file}, @code{add-name-to-file},
@code{byte-compiler-base-file-name},@*
@code{copy-directory}, @code{copy-file},
@code{delete-directory}, @code{delete-file},
@code{diff-latest-backup-file},
@code{directory-file-name},
@code{directory-files},
@code{directory-files-and-attributes},
@code{dired-compress-file}, @code{dired-uncache},@*
@code{expand-file-name},
@code{file-accessible-directory-p},
@code{file-acl},
@code{file-attributes},
@code{file-directory-p},
@code{file-equal-p},
@code{file-executable-p}, @code{file-exists-p},
@code{file-in-directory-p},
@code{file-local-copy},
@code{file-modes}, @code{file-name-all-completions},
@code{file-name-as-directory},
@code{file-name-case-insensitive-p},
@code{file-name-completion},
@code{file-name-directory},
@code{file-name-nondirectory},
@code{file-name-sans-versions}, @code{file-newer-than-file-p},
@code{file-notify-add-watch}, @code{file-notify-rm-watch},
@code{file-notify-valid-p},
@code{file-ownership-preserved-p},
@code{file-readable-p}, @code{file-regular-p},
@code{file-remote-p}, @code{file-selinux-context},
@code{file-symlink-p}, @code{file-truename}, @code{file-writable-p},
@code{find-backup-file-name},@*
@code{get-file-buffer},
@code{insert-directory},
@code{insert-file-contents},@*
@code{load},
@code{make-auto-save-file-name},
@code{make-directory},
@code{make-directory-internal},
@code{make-nearby-temp-file},
@code{make-symbolic-link},@*
@code{process-file},
@code{rename-file}, @code{set-file-acl}, @code{set-file-modes},
@code{set-file-selinux-context}, @code{set-file-times},
@code{set-visited-file-modtime}, @code{shell-command},
@code{start-file-process},
@code{substitute-in-file-name},@*
@code{temporary-file-directory},
@code{unhandled-file-name-directory},
@code{vc-registered},
@code{verify-visited-file-modtime},@*
@code{write-region}.
@end ifnottex
@iftex
@noindent
@flushleft
@code{access-file}, @code{add-name-to-file},
@code{byte-com@discretionary{}{}{}piler-base-file-name},
@code{copy-directory}, @code{copy-file},
@code{delete-directory}, @code{delete-file},
@code{diff-latest-backup-file},
@code{directory-file-name},
@code{directory-files},
@code{directory-files-and-at@discretionary{}{}{}tributes},
@code{dired-compress-file}, @code{dired-uncache},
@code{expand-file-name},
@code{file-accessible-direc@discretionary{}{}{}tory-p},
@code{file-acl},
@code{file-attributes},
@code{file-direc@discretionary{}{}{}tory-p},
@code{file-equal-p},
@code{file-executable-p}, @code{file-exists-p},
@code{file-in-directory-p},
@code{file-local-copy},
@code{file-modes}, @code{file-name-all-completions},
@code{file-name-as-directory},
@code{file-name-case-insensitive-p},
@code{file-name-completion},
@code{file-name-directory},
@code{file-name-nondirec@discretionary{}{}{}tory},
@code{file-name-sans-versions}, @code{file-newer-than-file-p},
@code{file-notify-add-watch}, @code{file-notify-rm-watch},
@code{file-notify-valid-p},
@code{file-ownership-pre@discretionary{}{}{}served-p},
@code{file-readable-p}, @code{file-regular-p},
@code{file-remote-p}, @code{file-selinux-context},
@code{file-symlink-p}, @code{file-truename}, @code{file-writable-p},
@code{find-backup-file-name},
@code{get-file-buffer},
@code{insert-directory},
@code{insert-file-contents},
@code{load},
@code{make-auto-save-file-name},
@code{make-direc@discretionary{}{}{}tory},
@code{make-direc@discretionary{}{}{}tory-internal},
@code{make-symbolic-link},
@code{process-file},
@code{rename-file}, @code{set-file-acl}, @code{set-file-modes},
@code{set-file-selinux-context}, @code{set-file-times},
@code{set-visited-file-modtime}, @code{shell-command},
@code{start-file-process},
@code{substitute-in-file-name},
@code{unhandled-file-name-directory},
@code{vc-regis@discretionary{}{}{}tered},
@code{verify-visited-file-modtime},
@code{write-region}.
@end flushleft
@end iftex

  Handlers for @code{insert-file-contents} typically need to clear the
buffer's modified flag, with @code{(set-buffer-modified-p nil)}, if the
@var{visit} argument is non-@code{nil}.  This also has the effect of
unlocking the buffer if it is locked.

  The handler function must handle all of the above operations, and
possibly others to be added in the future.  It need not implement all
these operations itself---when it has nothing special to do for a
certain operation, it can reinvoke the primitive, to handle the
operation in the usual way.  It should always reinvoke the primitive
for an operation it does not recognize.  Here's one way to do this:

@smallexample
(defun my-file-handler (operation &rest args)
  ;; @r{First check for the specific operations}
  ;; @r{that we have special handling for.}
  (cond ((eq operation 'insert-file-contents) @dots{})
        ((eq operation 'write-region) @dots{})
        @dots{}
        ;; @r{Handle any operation we don't know about.}
        (t (let ((inhibit-file-name-handlers
                  (cons 'my-file-handler
                        (and (eq inhibit-file-name-operation operation)
                             inhibit-file-name-handlers)))
                 (inhibit-file-name-operation operation))
             (apply operation args)))))
@end smallexample

  When a handler function decides to call the ordinary Emacs primitive for
the operation at hand, it needs to prevent the primitive from calling
the same handler once again, thus leading to an infinite recursion.  The
example above shows how to do this, with the variables
@code{inhibit-file-name-handlers} and
@code{inhibit-file-name-operation}.  Be careful to use them exactly as
shown above; the details are crucial for proper behavior in the case of
multiple handlers, and for operations that have two file names that may
each have handlers.

@kindex safe-magic (@r{property})
  Handlers that don't really do anything special for actual access to the
file---such as the ones that implement completion of host names for
remote file names---should have a non-@code{nil} @code{safe-magic}
property.  For instance, Emacs normally protects directory names
it finds in @code{PATH} from becoming magic, if they look like magic
file names, by prefixing them with @samp{/:}.  But if the handler that
would be used for them has a non-@code{nil} @code{safe-magic}
property, the @samp{/:} is not added.

@kindex operations (@r{property})
  A file name handler can have an @code{operations} property to
declare which operations it handles in a nontrivial way.  If this
property has a non-@code{nil} value, it should be a list of
operations; then only those operations will call the handler.  This
avoids inefficiency, but its main purpose is for autoloaded handler
functions, so that they won't be loaded except when they have real
work to do.

  Simply deferring all operations to the usual primitives does not
work.  For instance, if the file name handler applies to
@code{file-exists-p}, then it must handle @code{load} itself, because
the usual @code{load} code won't work properly in that case.  However,
if the handler uses the @code{operations} property to say it doesn't
handle @code{file-exists-p}, then it need not handle @code{load}
nontrivially.

@defvar inhibit-file-name-handlers
This variable holds a list of handlers whose use is presently inhibited
for a certain operation.
@end defvar

@defvar inhibit-file-name-operation
The operation for which certain handlers are presently inhibited.
@end defvar

@defun find-file-name-handler file operation
This function returns the handler function for file name @var{file},
or @code{nil} if there is none.  The argument @var{operation} should
be the operation to be performed on the file---the value you will pass
to the handler as its first argument when you call it.  If
@var{operation} equals @code{inhibit-file-name-operation}, or if it is
not found in the @code{operations} property of the handler, this
function returns @code{nil}.
@end defun

@defun file-local-copy filename
This function copies file @var{filename} to an ordinary non-magic file
on the local machine, if it isn't on the local machine already.  Magic
file names should handle the @code{file-local-copy} operation if they
refer to files on other machines.  A magic file name that is used for
other purposes than remote file access should not handle
@code{file-local-copy}; then this function will treat the file as
local.

If @var{filename} is local, whether magic or not, this function does
nothing and returns @code{nil}.  Otherwise it returns the file name
of the local copy file.
@end defun

@defun file-remote-p filename &optional identification connected
This function tests whether @var{filename} is a remote file.  If
@var{filename} is local (not remote), the return value is @code{nil}.
If @var{filename} is indeed remote, the return value is a string that
identifies the remote system.

This identifier string can include a host name and a user name, as
well as characters designating the method used to access the remote
system.  For example, the remote identifier string for the filename
@code{/sudo::/some/file} is @code{/sudo:root@@localhost:}.

If @code{file-remote-p} returns the same identifier for two different
filenames, that means they are stored on the same file system and can
be accessed locally with respect to each other.  This means, for
example, that it is possible to start a remote process accessing both
files at the same time.  Implementers of file handlers need to ensure
this principle is valid.

@var{identification} specifies which part of the identifier shall be
returned as string.  @var{identification} can be the symbol
@code{method}, @code{user} or @code{host}; any other value is handled
like @code{nil} and means to return the complete identifier string.
In the example above, the remote @code{user} identifier string would
be @code{root}.

If @var{connected} is non-@code{nil}, this function returns @code{nil}
even if @var{filename} is remote, if Emacs has no network connection
to its host.  This is useful when you want to avoid the delay of
making connections when they don't exist.
@end defun

@defun unhandled-file-name-directory filename
This function returns the name of a directory that is not magic.  For
a non-magic @var{filename} it returns the corresponding directory name
(@pxref{Directory Names}).  For a magic @var{filename}, it invokes the
file name handler, which therefore decides what value to return.  If
@var{filename} is not accessible from a local process, then the file
name handler should indicate that by returning @code{nil}.

This is useful for running a subprocess; every subprocess must have a
non-magic directory to serve as its current directory, and this function
is a good way to come up with one.
@end defun

@defun file-local-name filename
This function returns the local part of file @var{filename}.  For a
remote @var{filename}, it returns a file name which could be used
directly as argument of a remote process.  If @var{filename} is local,
this function returns the file name.
@end defun

@defopt remote-file-name-inhibit-cache
The attributes of remote files can be cached for better performance.  If
they are changed outside of Emacs's control, the cached values become
invalid, and must be reread.

When this variable is set to @code{nil}, cached values are never
expired.  Use this setting with caution, only if you are sure nothing
other than Emacs ever changes the remote files.  If it is set to
@code{t}, cached values are never used.  This is the safest value, but
could result in performance degradation.

A compromise is to set it to a positive number.  This means that
cached values are used for that amount of seconds since they were
cached.  If a remote file is checked regularly, it might be a good
idea to let-bind this variable to a value less than the time period
between consecutive checks.  For example:

@example
(defun display-time-file-nonempty-p (file)
  (let ((remote-file-name-inhibit-cache
         (- display-time-interval 5)))
    (and (file-exists-p file)
         (< 0 (nth 7 (file-attributes
                       (file-chase-links file)))))))
@end example
@end defopt

@node Format Conversion
@section File Format Conversion

@cindex file format conversion
@cindex encoding file formats
@cindex decoding file formats
@cindex text properties in files
@cindex saving text properties
  Emacs performs several steps to convert the data in a buffer (text,
text properties, and possibly other information) to and from a
representation suitable for storing into a file.  This section describes
the fundamental functions that perform this @dfn{format conversion},
namely @code{insert-file-contents} for reading a file into a buffer,
and @code{write-region} for writing a buffer into a file.

@menu
* Overview: Format Conversion Overview.     @code{insert-file-contents} and @code{write-region}.
* Round-Trip: Format Conversion Round-Trip. Using @code{format-alist}.
* Piecemeal: Format Conversion Piecemeal.   Specifying non-paired conversion.
@end menu

@node Format Conversion Overview
@subsection Overview
@noindent
The function @code{insert-file-contents}:

@itemize
@item initially, inserts bytes from the file into the buffer;
@item decodes bytes to characters as appropriate;
@item processes formats as defined by entries in @code{format-alist}; and
@item calls functions in @code{after-insert-file-functions}.
@end itemize

@noindent
The function @code{write-region}:

@itemize
@item initially, calls functions in @code{write-region-annotate-functions};
@item processes formats as defined by entries in @code{format-alist};
@item encodes characters to bytes as appropriate; and
@item modifies the file with the bytes.
@end itemize

  This shows the symmetry of the lowest-level operations; reading and
writing handle things in opposite order.  The rest of this section
describes the two facilities surrounding the three variables named
above, as well as some related functions.  @ref{Coding Systems}, for
details on character encoding and decoding.

@node Format Conversion Round-Trip
@subsection Round-Trip Specification

  The most general of the two facilities is controlled by the variable
@code{format-alist}, a list of @dfn{file format} specifications, which
describe textual representations used in files for the data in an Emacs
buffer.  The descriptions for reading and writing are paired, which is
why we call this ``round-trip'' specification
(@pxref{Format Conversion Piecemeal}, for non-paired specification).

@defvar format-alist
This list contains one format definition for each defined file format.
Each format definition is a list of this form:

@example
(@var{name} @var{doc-string} @var{regexp} @var{from-fn} @var{to-fn} @var{modify} @var{mode-fn} @var{preserve})
@end example
@end defvar

@cindex format definition
@noindent
Here is what the elements in a format definition mean:

@table @var
@item name
The name of this format.

@item doc-string
A documentation string for the format.

@item regexp
A regular expression which is used to recognize files represented in
this format.  If @code{nil}, the format is never applied automatically.

@item from-fn
A shell command or function to decode data in this format (to convert
file data into the usual Emacs data representation).

A shell command is represented as a string; Emacs runs the command as a
filter to perform the conversion.

If @var{from-fn} is a function, it is called with two arguments, @var{begin}
and @var{end}, which specify the part of the buffer it should convert.
It should convert the text by editing it in place.  Since this can
change the length of the text, @var{from-fn} should return the modified
end position.

One responsibility of @var{from-fn} is to make sure that the beginning
of the file no longer matches @var{regexp}.  Otherwise it is likely to
get called again.  Also, @var{from-fn} must not involve buffers or
files other than the one being decoded, otherwise the internal buffer
used for formatting might be overwritten.

@item to-fn
A shell command or function to encode data in this format---that is, to
convert the usual Emacs data representation into this format.

If @var{to-fn} is a string, it is a shell command; Emacs runs the
command as a filter to perform the conversion.

If @var{to-fn} is a function, it is called with three arguments:
@var{begin} and @var{end}, which specify the part of the buffer it
should convert, and @var{buffer}, which specifies which buffer.  There
are two ways it can do the conversion:

@itemize @bullet
@item
By editing the buffer in place.  In this case, @var{to-fn} should
return the end-position of the range of text, as modified.

@item
By returning a list of annotations.  This is a list of elements of the
form @code{(@var{position} . @var{string})}, where @var{position} is an
integer specifying the relative position in the text to be written, and
@var{string} is the annotation to add there.  The list must be sorted in
order of position when @var{to-fn} returns it.

When @code{write-region} actually writes the text from the buffer to the
file, it intermixes the specified annotations at the corresponding
positions.  All this takes place without modifying the buffer.
@end itemize

@var{to-fn} must not involve buffers or files other than the one being
encoded, otherwise the internal buffer used for formatting might be
overwritten.

@item modify
A flag, @code{t} if the encoding function modifies the buffer, and
@code{nil} if it works by returning a list of annotations.

@item mode-fn
A minor-mode function to call after visiting a file converted from this
format.  The function is called with one argument, the integer 1;
that tells a minor-mode function to enable the mode.

@item preserve
A flag, @code{t} if @code{format-write-file} should not remove this format
from @code{buffer-file-format}.
@end table

The function @code{insert-file-contents} automatically recognizes file
formats when it reads the specified file.  It checks the text of the
beginning of the file against the regular expressions of the format
definitions, and if it finds a match, it calls the decoding function for
that format.  Then it checks all the known formats over again.
It keeps checking them until none of them is applicable.

Visiting a file, with @code{find-file-noselect} or the commands that use
it, performs conversion likewise (because it calls
@code{insert-file-contents}); it also calls the mode function for each
format that it decodes.  It stores a list of the format names in the
buffer-local variable @code{buffer-file-format}.

@defvar buffer-file-format
This variable states the format of the visited file.  More precisely,
this is a list of the file format names that were decoded in the course
of visiting the current buffer's file.  It is always buffer-local in all
buffers.
@end defvar

When @code{write-region} writes data into a file, it first calls the
encoding functions for the formats listed in @code{buffer-file-format},
in the order of appearance in the list.

@deffn Command format-write-file file format &optional confirm
This command writes the current buffer contents into the file @var{file}
in a format based on @var{format}, which is a list of format names.  It
constructs the actual format starting from @var{format}, then appending
any elements from the value of @code{buffer-file-format} with a
non-@code{nil} @var{preserve} flag (see above), if they are not already
present in @var{format}.  It then updates @code{buffer-file-format} with
this format, making it the default for future saves.  Except for the
@var{format} argument, this command is similar to @code{write-file}.  In
particular, @var{confirm} has the same meaning and interactive treatment
as the corresponding argument to @code{write-file}.  @xref{Definition of
write-file}.
@end deffn

@deffn Command format-find-file file format
This command finds the file @var{file}, converting it according to
format @var{format}.  It also makes @var{format} the default if the
buffer is saved later.

The argument @var{format} is a list of format names.  If @var{format} is
@code{nil}, no conversion takes place.  Interactively, typing just
@key{RET} for @var{format} specifies @code{nil}.
@end deffn

@deffn Command format-insert-file file format &optional beg end
This command inserts the contents of file @var{file}, converting it
according to format @var{format}.  If @var{beg} and @var{end} are
non-@code{nil}, they specify which part of the file to read, as in
@code{insert-file-contents} (@pxref{Reading from Files}).

The return value is like what @code{insert-file-contents} returns: a
list of the absolute file name and the length of the data inserted
(after conversion).

The argument @var{format} is a list of format names.  If @var{format} is
@code{nil}, no conversion takes place.  Interactively, typing just
@key{RET} for @var{format} specifies @code{nil}.
@end deffn

@defvar buffer-auto-save-file-format
This variable specifies the format to use for auto-saving.  Its value is
a list of format names, just like the value of
@code{buffer-file-format}; however, it is used instead of
@code{buffer-file-format} for writing auto-save files.  If the value
is @code{t}, the default, auto-saving uses the same format as a
regular save in the same buffer.  This variable is always buffer-local
in all buffers.
@end defvar

@node Format Conversion Piecemeal
@subsection Piecemeal Specification

  In contrast to the round-trip specification described in the previous
subsection (@pxref{Format Conversion Round-Trip}), you can use the variables
@code{after-insert-file-functions} and @code{write-region-annotate-functions}
to separately control the respective reading and writing conversions.

  Conversion starts with one representation and produces another
representation.  When there is only one conversion to do, there is no
conflict about what to start with.  However, when there are multiple
conversions involved, conflict may arise when two conversions need to
start with the same data.

  This situation is best understood in the context of converting text
properties during @code{write-region}.  For example, the character at
position 42 in a buffer is @samp{X} with a text property @code{foo}.  If
the conversion for @code{foo} is done by inserting into the buffer, say,
@samp{FOO:}, then that changes the character at position 42 from
@samp{X} to @samp{F}.  The next conversion will start with the wrong
data straight away.

  To avoid conflict, cooperative conversions do not modify the buffer,
but instead specify @dfn{annotations}, a list of elements of the form
@code{(@var{position} . @var{string})}, sorted in order of increasing
@var{position}.

  If there is more than one conversion, @code{write-region} merges their
annotations destructively into one sorted list.  Later, when the text
from the buffer is actually written to the file, it intermixes the
specified annotations at the corresponding positions.  All this takes
place without modifying the buffer.

@c ??? What about "overriding" conversions like those allowed
@c ??? for 'write-region-annotate-functions', below?  --ttn

  In contrast, when reading, the annotations intermixed with the text
are handled immediately.  @code{insert-file-contents} sets point to
the beginning of some text to be converted, then calls the conversion
functions with the length of that text.  These functions should always
return with point at the beginning of the inserted text.  This
approach makes sense for reading because annotations removed by the
first converter can't be mistakenly processed by a later converter.
Each conversion function should scan for the annotations it
recognizes, remove the annotation, modify the buffer text (to set a
text property, for example), and return the updated length of the
text, as it stands after those changes.  The value returned by one
function becomes the argument to the next function.

@defvar write-region-annotate-functions
A list of functions for @code{write-region} to call.  Each function in
the list is called with two arguments: the start and end of the region
to be written.  These functions should not alter the contents of the
buffer.  Instead, they should return annotations.

As a special case, a function may return with a different buffer
current.  Emacs takes this to mean that the current buffer contains
altered text to be output.  It therefore changes the @var{start} and
@var{end} arguments of the @code{write-region} call, giving them the
values of @code{point-min} and @code{point-max} in the new buffer,
respectively.  It also discards all previous annotations, because they
should have been dealt with by this function.
@end defvar

@defvar write-region-post-annotation-function
The value of this variable, if non-@code{nil}, should be a function.
This function is called, with no arguments, after @code{write-region}
has completed.

If any function in @code{write-region-annotate-functions} returns with
a different buffer current, Emacs calls
@code{write-region-post-annotation-function} more than once.  Emacs
calls it with the last buffer that was current, and again with the
buffer before that, and so on back to the original buffer.

Thus, a function in @code{write-region-annotate-functions} can create
a buffer, give this variable the local value of @code{kill-buffer} in
that buffer, set up the buffer with altered text, and make the buffer
current.  The buffer will be killed after @code{write-region} is done.
@end defvar

@defvar after-insert-file-functions
Each function in this list is called by @code{insert-file-contents}
with one argument, the number of characters inserted, and with point
at the beginning of the inserted text.  Each function should leave
point unchanged, and return the new character count describing the
inserted text as modified by the function.
@c ??? The docstring mentions a handler from 'file-name-handler-alist'
@c     "intercepting" 'insert-file-contents'.  Hmmm.  --ttn
@end defvar

  We invite users to write Lisp programs to store and retrieve text
properties in files, using these hooks, and thus to experiment with
various data formats and find good ones.  Eventually we hope users
will produce good, general extensions we can install in Emacs.

  We suggest not trying to handle arbitrary Lisp objects as text property
names or values---because a program that general is probably difficult
to write, and slow.  Instead, choose a set of possible data types that
are reasonably flexible, and not too hard to encode.<|MERGE_RESOLUTION|>--- conflicted
+++ resolved
@@ -959,21 +959,6 @@
 -rw-rw-rw- 1 lewis lewis 3063 Oct 30 16:00 diffs
 @end group
 @end example
-<<<<<<< HEAD
-=======
-
-@cindex MS-DOS and file modes
-@cindex file modes and MS-DOS
-@strong{MS-DOS note:} On MS-DOS, there is no such thing as an
-executable file mode bit.  So @code{file-modes} considers a file
-executable if its name ends in one of the standard executable
-extensions, such as @file{.com}, @file{.bat}, @file{.exe}, and some
-others.  Files that begin with the POSIX-standard @samp{#!} signature,
-such as shell and Perl scripts, are also considered executable.
-Directories are also reported as executable, for compatibility with
-POSIX@.  These conventions are also followed by @code{file-attributes}
-(@pxref{File Attributes}).
->>>>>>> c0af83b6
 @end defun
 
 @node Kinds of Files
@@ -1959,19 +1944,11 @@
 @findex cygwin-convert-file-name-to-windows
 @cindex MS-Windows file-name syntax
 @cindex converting file names from/to MS-Windows syntax
-<<<<<<< HEAD
   On MS-Windows, these functions (like the function that
 actually operate on files) accept MS-Windows file-name syntax,
-where backslashes separate the components, as well as Unix syntax; but
-they always return Unix syntax.  This enables Lisp programs to specify
-file names in Unix syntax and work properly on all systems without
-=======
-  On MS-DOS and MS-Windows, these functions (like the function that
-actually operate on files) accept MS-DOS or MS-Windows file-name syntax,
 where backslashes separate the components, as well as POSIX syntax; but
 they always return POSIX syntax.  This enables Lisp programs to specify
 file names in POSIX syntax and work properly on all systems without
->>>>>>> c0af83b6
 change.@footnote{In MS-Windows versions of Emacs compiled for the Cygwin
 environment, you can use the functions
 @code{cygwin-convert-file-name-to-windows} and
@@ -2016,13 +1993,8 @@
 directory name (@pxref{Directory Names}), or @code{nil} if
 @var{filename} does not include a directory part.
 
-<<<<<<< HEAD
-On GNU and Unix systems, a string returned by this function always
+On GNU and other POSIX-like systems, a string returned by this function always
 ends in a slash.
-=======
-On GNU and other POSIX-like systems, a string returned by this function always
-ends in a slash.  On MS-DOS it can also end in a colon.
->>>>>>> c0af83b6
 
 @example
 @group
@@ -2205,16 +2177,6 @@
 @cindex directory file name
 @cindex file name of directory
 
-<<<<<<< HEAD
-  A @dfn{directory name} is the name of a directory.  A directory is
-actually a kind of file, so it has a file name (called the
-@dfn{directory file name}, which is related to the directory name but
-not identical to it.  (This is not quite the same as the usual Unix
-terminology.)  These two different names for the same entity are
-related by a syntactic transformation.  On GNU and Unix systems, this
-is simple: a directory name ends in a slash, whereas the directory
-file name lacks that slash.
-=======
   A @dfn{directory name} is a string that must name a directory if it
 names any file at all.  A directory is actually a kind of file, and it
 has a file name (called the @dfn{directory file name}, which is
@@ -2223,9 +2185,7 @@
 names for the same entity are related by a syntactic transformation.
 On GNU and other POSIX-like systems, this is simple: to obtain a
 directory name, append a @samp{/} to a directory file name that does
-not already end in @samp{/}.  On MS-DOS the relationship is more
-complicated.
->>>>>>> c0af83b6
+not already end in @samp{/}.
 
   The difference between a directory name and a directory file name is
 subtle but crucial.  When an Emacs variable or function argument is
@@ -2255,13 +2215,8 @@
 @defun directory-name-p filename
 This function returns non-@code{nil} if @var{filename} ends with a
 directory separator character.  This is the forward slash @samp{/} on
-<<<<<<< HEAD
-Unix and GNU systems; MS-Windows recognizes both the forward
-slash and the backslash @samp{\} as directory separators.
-=======
-GNU and other POSIX-like systems; MS-Windows and MS-DOS recognize both
+GNU and other POSIX-like systems; MS-Windows recognizes both
 the forward slash and the backslash @samp{\} as directory separators.
->>>>>>> c0af83b6
 @end defun
 
 @defun directory-file-name dirname
@@ -2578,15 +2533,9 @@
 This function creates a temporary file and returns its name.  Emacs
 creates the temporary file's name by adding to @var{prefix} some
 random characters that are different in each Emacs job.  The result is
-<<<<<<< HEAD
-guaranteed to be a newly created empty file.
+guaranteed to be a newly created file, containing @var{text} if that's
+given as a string and empty otherwise.
 If @var{prefix} is a relative file name, it is expanded
-=======
-guaranteed to be a newly created file, containing @var{text} if that's
-given as a string and empty otherwise. On MS-DOS, this function
-can truncate the @var{string} prefix to fit into the 8+3 file-name
-limits.  If @var{prefix} is a relative file name, it is expanded
->>>>>>> c0af83b6
 against @code{temporary-file-directory}.
 
 @example
@@ -2666,15 +2615,10 @@
 name.  The name starts with @var{base-name}, and has several random
 characters appended to it, which are different in each Emacs job.  It
 is like @code{make-temp-file} except that (i) it just constructs a
-<<<<<<< HEAD
-name, and does not create a file, and (ii) @var{base-name} should be
-an absolute file name.
-=======
 name and does not create a file, (ii) @var{base-name} should be an
 absolute file name that is not magic, and (iii) if the returned file
 name is magic, it might name an existing file.  @xref{Magic File
 Names}.
->>>>>>> c0af83b6
 
 @strong{Warning:} In most cases, you should not use this function; use
 @code{make-temp-file} instead!  This function is susceptible to a race
@@ -2865,18 +2809,9 @@
 This function returns a file name based on @var{filename}, which fits
 the conventions of the current operating system.
 
-<<<<<<< HEAD
-On GNU and Unix systems, this simply returns @var{filename}.  On other
-operating systems, it may enforce system-specific file name
-conventions.
-=======
 On GNU and other POSIX-like systems, this simply returns @var{filename}.
 On other operating systems, it may enforce system-specific file name
-conventions; for example, on MS-DOS this function performs a variety
-of changes to enforce MS-DOS file name limitations, including
-converting any leading @samp{.} to @samp{_} and truncating to three
-characters after the @samp{.}.
->>>>>>> c0af83b6
+conventions.
 
 The recommended way to use this function is to specify a name which
 fits the conventions of GNU and Unix systems, and pass it to
