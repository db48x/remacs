@c -*-texinfo-*-
@c This is part of the GNU Emacs Lisp Reference Manual.
@c Copyright (C) 1990-1995, 1998-1999, 2001-2018 Free Software
@c Foundation, Inc.
@c See the file elisp.texi for copying conditions.
@node Files
@chapter Files

  This chapter describes the Emacs Lisp functions and variables to
find, create, view, save, and otherwise work with files and
directories.  A few other file-related functions are described in
@ref{Buffers}, and those related to backups and auto-saving are
described in @ref{Backups and Auto-Saving}.

  Many of the file functions take one or more arguments that are file
names.  A file name is a string.  Most of these functions expand file
name arguments using the function @code{expand-file-name}, so that
@file{~} is handled correctly, as are relative file names (including
@file{../}).  @xref{File Name Expansion}.

  In addition, certain @dfn{magic} file names are handled specially.
For example, when a remote file name is specified, Emacs accesses the
file over the network via an appropriate protocol.  @xref{Remote
Files,, Remote Files, emacs, The GNU Emacs Manual}.  This handling is
done at a very low level, so you may assume that all the functions
described in this chapter accept magic file names as file name
arguments, except where noted.  @xref{Magic File Names}, for details.

  When file I/O functions signal Lisp errors, they usually use the
condition @code{file-error} (@pxref{Handling Errors}).  The error
message is in most cases obtained from the operating system, according
to locale @code{system-messages-locale}, and decoded using coding system
@code{locale-coding-system} (@pxref{Locales}).

@menu
* Visiting Files::           Reading files into Emacs buffers for editing.
* Saving Buffers::           Writing changed buffers back into files.
* Reading from Files::       Reading files into buffers without visiting.
* Writing to Files::         Writing new files from parts of buffers.
* File Locks::               Locking and unlocking files, to prevent
                               simultaneous editing by two people.
* Information about Files::  Testing existence, accessibility, size of files.
* Changing Files::           Renaming files, changing permissions, etc.
* Files and Storage::        Surviving power and media failures
* File Names::               Decomposing and expanding file names.
* Contents of Directories::  Getting a list of the files in a directory.
* Create/Delete Dirs::       Creating and Deleting Directories.
* Magic File Names::         Special handling for certain file names.
* Format Conversion::        Conversion to and from various file formats.
@end menu

@node Visiting Files
@section Visiting Files
@cindex finding files
@cindex visiting files

  Visiting a file means reading a file into a buffer.  Once this is
done, we say that the buffer is @dfn{visiting} that file, and call the
file @dfn{the visited file} of the buffer.

  A file and a buffer are two different things.  A file is information
recorded permanently in the computer (unless you delete it).  A
buffer, on the other hand, is information inside of Emacs that will
vanish at the end of the editing session (or when you kill the
buffer).  When a buffer is visiting a file, it contains information
copied from the file.  The copy in the buffer is what you modify with
editing commands.  Changes to the buffer do not change the file; to
make the changes permanent, you must @dfn{save} the buffer, which
means copying the altered buffer contents back into the file.

  Despite the distinction between files and buffers, people often
refer to a file when they mean a buffer and vice-versa.  Indeed, we
say, ``I am editing a file'', rather than, ``I am editing a buffer
that I will soon save as a file of the same name''.  Humans do not
usually need to make the distinction explicit.  When dealing with a
computer program, however, it is good to keep the distinction in mind.

@menu
* Visiting Functions::         The usual interface functions for visiting.
* Subroutines of Visiting::    Lower-level subroutines that they use.
@end menu

@node Visiting Functions
@subsection Functions for Visiting Files
@cindex visiting files, functions for
@cindex how to visit files

  This section describes the functions normally used to visit files.
For historical reasons, these functions have names starting with
@samp{find-} rather than @samp{visit-}.  @xref{Buffer File Name}, for
functions and variables that access the visited file name of a buffer or
that find an existing buffer by its visited file name.

  In a Lisp program, if you want to look at the contents of a file but
not alter it, the fastest way is to use @code{insert-file-contents} in a
temporary buffer.  Visiting the file is not necessary and takes longer.
@xref{Reading from Files}.

@deffn Command find-file filename &optional wildcards
This command selects a buffer visiting the file @var{filename},
using an existing buffer if there is one, and otherwise creating a
new buffer and reading the file into it.  It also returns that buffer.

Aside from some technical details, the body of the @code{find-file}
function is basically equivalent to:

@smallexample
(switch-to-buffer (find-file-noselect filename nil nil wildcards))
@end smallexample

@noindent
(See @code{switch-to-buffer} in @ref{Switching Buffers}.)

If @var{wildcards} is non-@code{nil}, which is always true in an
interactive call, then @code{find-file} expands wildcard characters in
@var{filename} and visits all the matching files.

When @code{find-file} is called interactively, it prompts for
@var{filename} in the minibuffer.
@end deffn

@deffn Command find-file-literally filename
This command visits @var{filename}, like @code{find-file} does, but it
does not perform any format conversions (@pxref{Format Conversion}),
character code conversions (@pxref{Coding Systems}), or end-of-line
conversions (@pxref{Coding System Basics, End of line conversion}).
The buffer visiting the file is made unibyte, and its major mode is
Fundamental mode, regardless of the file name.  File local variable
specifications  in the file (@pxref{File Local Variables}) are
ignored, and automatic decompression and adding a newline at the end
of the file due to @code{require-final-newline} (@pxref{Saving
Buffers, require-final-newline}) are also disabled.

Note that if Emacs already has a buffer visiting the same file
non-literally, it will not visit the same file literally, but instead
just switch to the existing buffer.  If you want to be sure of
accessing a file's contents literally, you should create a temporary
buffer and then read the file contents into it using
@code{insert-file-contents-literally} (@pxref{Reading from Files}).
@end deffn

@defun find-file-noselect filename &optional nowarn rawfile wildcards
This function is the guts of all the file-visiting functions.  It
returns a buffer visiting the file @var{filename}.  You may make the
buffer current or display it in a window if you wish, but this
function does not do so.

The function returns an existing buffer if there is one; otherwise it
creates a new buffer and reads the file into it.  When
@code{find-file-noselect} uses an existing buffer, it first verifies
that the file has not changed since it was last visited or saved in
that buffer.  If the file has changed, this function asks the user
whether to reread the changed file.  If the user says @samp{yes}, any
edits previously made in the buffer are lost.

Reading the file involves decoding the file's contents (@pxref{Coding
Systems}), including end-of-line conversion, and format conversion
(@pxref{Format Conversion}).  If @var{wildcards} is non-@code{nil},
then @code{find-file-noselect} expands wildcard characters in
@var{filename} and visits all the matching files.

This function displays warning or advisory messages in various peculiar
cases, unless the optional argument @var{nowarn} is non-@code{nil}.  For
example, if it needs to create a buffer, and there is no file named
@var{filename}, it displays the message @samp{(New file)} in the echo
area, and leaves the buffer empty.

The @code{find-file-noselect} function normally calls
@code{after-find-file} after reading the file (@pxref{Subroutines of
Visiting}).  That function sets the buffer major mode, parses local
variables, warns the user if there exists an auto-save file more recent
than the file just visited, and finishes by running the functions in
@code{find-file-hook}.

If the optional argument @var{rawfile} is non-@code{nil}, then
@code{after-find-file} is not called, and the
@code{find-file-not-found-functions} are not run in case of failure.
What's more, a non-@code{nil} @var{rawfile} value suppresses coding
system conversion and format conversion.

The @code{find-file-noselect} function usually returns the buffer that
is visiting the file @var{filename}.  But, if wildcards are actually
used and expanded, it returns a list of buffers that are visiting the
various files.

@example
@group
(find-file-noselect "/etc/fstab")
     @result{} #<buffer fstab>
@end group
@end example
@end defun

@deffn Command find-file-other-window filename &optional wildcards
This command selects a buffer visiting the file @var{filename}, but
does so in a window other than the selected window.  It may use
another existing window or split a window; see @ref{Switching
Buffers}.

When this command is called interactively, it prompts for
@var{filename}.
@end deffn

@deffn Command find-file-read-only filename &optional wildcards
This command selects a buffer visiting the file @var{filename}, like
@code{find-file}, but it marks the buffer as read-only.  @xref{Read Only
Buffers}, for related functions and variables.

When this command is called interactively, it prompts for
@var{filename}.
@end deffn

@defopt find-file-wildcards
If this variable is non-@code{nil}, then the various @code{find-file}
commands check for wildcard characters and visit all the files that
match them (when invoked interactively or when their @var{wildcards}
argument is non-@code{nil}).  If this option is @code{nil}, then
the @code{find-file} commands ignore their @var{wildcards} argument
and never treat wildcard characters specially.
@end defopt

@defopt find-file-hook
The value of this variable is a list of functions to be called after a
file is visited.  The file's local-variables specification (if any) will
have been processed before the hooks are run.  The buffer visiting the
file is current when the hook functions are run.

This variable is a normal hook.  @xref{Hooks}.
@end defopt

@defvar find-file-not-found-functions
The value of this variable is a list of functions to be called when
@code{find-file} or @code{find-file-noselect} is passed a nonexistent
file name.  @code{find-file-noselect} calls these functions as soon as
it detects a nonexistent file.  It calls them in the order of the list,
until one of them returns non-@code{nil}.  @code{buffer-file-name} is
already set up.

This is not a normal hook because the values of the functions are
used, and in many cases only some of the functions are called.
@end defvar

@defvar find-file-literally
This buffer-local variable, if set to a non-@code{nil} value, makes
@code{save-buffer} behave as if the buffer were visiting its file
literally, i.e., without conversions of any kind.  The command
@code{find-file-literally} sets this variable's local value, but other
equivalent functions and commands can do that as well, e.g., to avoid
automatic addition of a newline at the end of the file.  This variable
is permanent local, so it is unaffected by changes of major modes.
@end defvar

@node Subroutines of Visiting
@subsection Subroutines of Visiting

  The @code{find-file-noselect} function uses two important subroutines
which are sometimes useful in user Lisp code: @code{create-file-buffer}
and @code{after-find-file}.  This section explains how to use them.

@c FIXME This does not describe the default behavior, because
@c uniquify is enabled by default and advises this function.
@c This is confusing.  uniquify should be folded into the function proper.
@defun create-file-buffer filename
This function creates a suitably named buffer for visiting
@var{filename}, and returns it.  It uses @var{filename} (sans directory)
as the name if that name is free; otherwise, it appends a string such as
@samp{<2>} to get an unused name.  See also @ref{Creating Buffers}.
Note that the @file{uniquify} library affects the result of this
function.  @xref{Uniquify,,, emacs, The GNU Emacs Manual}.

@strong{Please note:} @code{create-file-buffer} does @emph{not}
associate the new buffer with a file and does not select the buffer.
It also does not use the default major mode.

@example
@group
(create-file-buffer "foo")
     @result{} #<buffer foo>
@end group
@group
(create-file-buffer "foo")
     @result{} #<buffer foo<2>>
@end group
@group
(create-file-buffer "foo")
     @result{} #<buffer foo<3>>
@end group
@end example

This function is used by @code{find-file-noselect}.
It uses @code{generate-new-buffer} (@pxref{Creating Buffers}).
@end defun

@defun after-find-file &optional error warn noauto after-find-file-from-revert-buffer nomodes
This function sets the buffer major mode, and parses local variables
(@pxref{Auto Major Mode}).  It is called by @code{find-file-noselect}
and by the default revert function (@pxref{Reverting}).

@cindex new file message
@cindex file open error
If reading the file got an error because the file does not exist, but
its directory does exist, the caller should pass a non-@code{nil} value
for @var{error}.  In that case, @code{after-find-file} issues a warning:
@samp{(New file)}.  For more serious errors, the caller should usually not
call @code{after-find-file}.

If @var{warn} is non-@code{nil}, then this function issues a warning
if an auto-save file exists and is more recent than the visited file.

If @var{noauto} is non-@code{nil}, that says not to enable or disable
Auto-Save mode.  The mode remains enabled if it was enabled before.

If @var{after-find-file-from-revert-buffer} is non-@code{nil}, that
means this call was from @code{revert-buffer}.  This has no direct
effect, but some mode functions and hook functions check the value
of this variable.

If @var{nomodes} is non-@code{nil}, that means don't alter the buffer's
major mode, don't process local variables specifications in the file,
and don't run @code{find-file-hook}.  This feature is used by
@code{revert-buffer} in some cases.

The last thing @code{after-find-file} does is call all the functions
in the list @code{find-file-hook}.
@end defun

@node Saving Buffers
@section Saving Buffers
@cindex saving buffers

  When you edit a file in Emacs, you are actually working on a buffer
that is visiting that file---that is, the contents of the file are
copied into the buffer and the copy is what you edit.  Changes to the
buffer do not change the file until you @dfn{save} the buffer, which
means copying the contents of the buffer into the file.  Buffers which
are not visiting a file can still be ``saved'', in a sense, using
functions in the buffer-local @code{write-contents-functions} hook.

@deffn Command save-buffer &optional backup-option
This function saves the contents of the current buffer in its visited
file if the buffer has been modified since it was last visited or saved.
Otherwise it does nothing.

@code{save-buffer} is responsible for making backup files.  Normally,
@var{backup-option} is @code{nil}, and @code{save-buffer} makes a backup
file only if this is the first save since visiting the file.  Other
values for @var{backup-option} request the making of backup files in
other circumstances:

@itemize @bullet
@item
With an argument of 4 or 64, reflecting 1 or 3 @kbd{C-u}'s, the
@code{save-buffer} function marks this version of the file to be
backed up when the buffer is next saved.

@item
With an argument of 16 or 64, reflecting 2 or 3 @kbd{C-u}'s, the
@code{save-buffer} function unconditionally backs up the previous
version of the file before saving it.

@item
With an argument of 0, unconditionally do @emph{not} make any backup file.
@end itemize
@end deffn

@deffn Command save-some-buffers &optional save-silently-p pred
@anchor{Definition of save-some-buffers}
This command saves some modified file-visiting buffers.  Normally it
asks the user about each buffer.  But if @var{save-silently-p} is
non-@code{nil}, it saves all the file-visiting buffers without
querying the user.

@vindex save-some-buffers-default-predicate
The optional @var{pred} argument provides a predicate that controls
which buffers to ask about (or to save silently if
@var{save-silently-p} is non-@code{nil}).  If @var{pred} is
@code{nil}, that means to use the value of
@code{save-some-buffers-default-predicate} instead of @var{pred}.  If
the result is @code{nil}, it means ask only about file-visiting
buffers.  If it is @code{t}, that means also offer to save certain
other non-file buffers---those that have a non-@code{nil} buffer-local
value of @code{buffer-offer-save} (@pxref{Killing Buffers}).  A user
who says @samp{yes} to saving a non-file buffer is asked to specify
the file name to use.  The @code{save-buffers-kill-emacs} function
passes the value @code{t} for @var{pred}.

If the predicate is neither @code{t} nor @code{nil}, then it should be
a function of no arguments.  It will be called in each buffer to decide
whether to offer to save that buffer.  If it returns a non-@code{nil}
value in a certain buffer, that means do offer to save that buffer.
@end deffn

@deffn Command write-file filename &optional confirm
@anchor{Definition of write-file}
This function writes the current buffer into file @var{filename}, makes
the buffer visit that file, and marks it not modified.  Then it renames
the buffer based on @var{filename}, appending a string like @samp{<2>}
if necessary to make a unique buffer name.  It does most of this work by
calling @code{set-visited-file-name} (@pxref{Buffer File Name}) and
@code{save-buffer}.

If @var{confirm} is non-@code{nil}, that means to ask for confirmation
before overwriting an existing file.  Interactively, confirmation is
required, unless the user supplies a prefix argument.

If @var{filename} is a directory name (@pxref{Directory Names}),
@code{write-file} uses the name of the visited file, in directory
@var{filename}.  If the buffer is not visiting a file, it uses the
buffer name instead.
@end deffn

  Saving a buffer runs several hooks.  It also performs format
conversion (@pxref{Format Conversion}).  Note that these hooks,
described below, are only run by @code{save-buffer}, they are not run
by other primitives and functions that write buffer text to files, and
in particular auto-saving (@pxref{Auto-Saving}) doesn't run these
hooks.

@defvar write-file-functions
The value of this variable is a list of functions to be called before
writing out a buffer to its visited file.  If one of them returns
non-@code{nil}, the file is considered already written and the rest of
the functions are not called, nor is the usual code for writing the file
executed.

If a function in @code{write-file-functions} returns non-@code{nil}, it
is responsible for making a backup file (if that is appropriate).
To do so, execute the following code:

@example
(or buffer-backed-up (backup-buffer))
@end example

You might wish to save the file modes value returned by
@code{backup-buffer} and use that (if non-@code{nil}) to set the mode
bits of the file that you write.  This is what @code{save-buffer}
normally does.  @xref{Making Backups,, Making Backup Files}.

The hook functions in @code{write-file-functions} are also responsible
for encoding the data (if desired): they must choose a suitable coding
system and end-of-line conversion (@pxref{Lisp and Coding Systems}),
perform the encoding (@pxref{Explicit Encoding}), and set
@code{last-coding-system-used} to the coding system that was used
(@pxref{Encoding and I/O}).

If you set this hook locally in a buffer, it is assumed to be
associated with the file or the way the contents of the buffer were
obtained.  Thus the variable is marked as a permanent local, so that
changing the major mode does not alter a buffer-local value.  On the
other hand, calling @code{set-visited-file-name} will reset it.
If this is not what you want, you might like to use
@code{write-contents-functions} instead.

Even though this is not a normal hook, you can use @code{add-hook} and
@code{remove-hook} to manipulate the list.  @xref{Hooks}.
@end defvar

@c Emacs 19 feature
@defvar write-contents-functions
This works just like @code{write-file-functions}, but it is intended
for hooks that pertain to the buffer's contents, not to the particular
visited file or its location, and can be used to create arbitrary save
processes for buffers that aren't visiting files at all.  Such hooks
are usually set up by major modes, as buffer-local bindings for this
variable.  This variable automatically becomes buffer-local whenever
it is set; switching to a new major mode always resets this variable,
but calling @code{set-visited-file-name} does not.

If any of the functions in this hook returns non-@code{nil}, the file
is considered already written and the rest are not called and neither
are the functions in @code{write-file-functions}.

When using this hook to save buffers that are not visiting files (for
instance, special-mode buffers), keep in mind that, if the function
fails to save correctly and returns a @code{nil} value,
@code{save-buffer} will go on to prompt the user for a file to save
the buffer in.  If this is undesirable, consider having the function
fail by raising an error.
@end defvar

@defopt before-save-hook
This normal hook runs before a buffer is saved in its visited file,
regardless of whether that is done normally or by one of the hooks
described above.  For instance, the @file{copyright.el} program uses
this hook to make sure the file you are saving has the current year in
its copyright notice.
@end defopt

@c Emacs 19 feature
@defopt after-save-hook
This normal hook runs after a buffer has been saved in its visited file.
One use of this hook is in Fast Lock mode; it uses this hook to save the
highlighting information in a cache file.
@end defopt

@defopt file-precious-flag
If this variable is non-@code{nil}, then @code{save-buffer} protects
against I/O errors while saving by writing the new file to a temporary
name instead of the name it is supposed to have, and then renaming it to
the intended name after it is clear there are no errors.  This procedure
prevents problems such as a lack of disk space from resulting in an
invalid file.

As a side effect, backups are necessarily made by copying.  @xref{Rename
or Copy}.  Yet, at the same time, saving a precious file always breaks
all hard links between the file you save and other file names.

Some modes give this variable a non-@code{nil} buffer-local value
in particular buffers.
@end defopt

@defopt require-final-newline
This variable determines whether files may be written out that do
@emph{not} end with a newline.  If the value of the variable is
@code{t}, then @code{save-buffer} silently adds a newline at the end
of the buffer whenever it does not already end in one.  If the value
is @code{visit}, Emacs adds a missing newline just after it visits the
file.  If the value is @code{visit-save}, Emacs adds a missing newline
both on visiting and on saving.  For any other non-@code{nil} value,
@code{save-buffer} asks the user whether to add a newline each time
the case arises.

If the value of the variable is @code{nil}, then @code{save-buffer}
doesn't add newlines at all.  @code{nil} is the default value, but a few
major modes set it to @code{t} in particular buffers.
@end defopt

  See also the function @code{set-visited-file-name} (@pxref{Buffer File
Name}).

@node Reading from Files
@section Reading from Files
@cindex reading from files

  To copy the contents of a file into a buffer, use the function
@code{insert-file-contents}.  (Don't use the command
@code{insert-file} in a Lisp program, as that sets the mark.)

@defun insert-file-contents filename &optional visit beg end replace
This function inserts the contents of file @var{filename} into the
current buffer after point.  It returns a list of the absolute file name
and the length of the data inserted.  An error is signaled if
@var{filename} is not the name of a file that can be read.

This function checks the file contents against the defined file
formats, and converts the file contents if appropriate and also calls
the functions in the list @code{after-insert-file-functions}.
@xref{Format Conversion}.  Normally, one of the functions in the
@code{after-insert-file-functions} list determines the coding system
(@pxref{Coding Systems}) used for decoding the file's contents,
including end-of-line conversion.  However, if the file contains null
bytes, it is by default visited without any code conversions.
@xref{Lisp and Coding Systems, inhibit-null-byte-detection}.

If @var{visit} is non-@code{nil}, this function additionally marks the
buffer as unmodified and sets up various fields in the buffer so that it
is visiting the file @var{filename}: these include the buffer's visited
file name and its last save file modtime.  This feature is used by
@code{find-file-noselect} and you probably should not use it yourself.

If @var{beg} and @var{end} are non-@code{nil}, they should be numbers
that are byte offsets specifying the portion of the file to insert.
In this case, @var{visit} must be @code{nil}.  For example,

@example
(insert-file-contents filename nil 0 500)
@end example

@noindent
inserts the first 500 characters of a file.

If the argument @var{replace} is non-@code{nil}, it means to replace the
contents of the buffer (actually, just the accessible portion) with the
contents of the file.  This is better than simply deleting the buffer
contents and inserting the whole file, because (1) it preserves some
marker positions and (2) it puts less data in the undo list.

It is possible to read a special file (such as a FIFO or an I/O device)
with @code{insert-file-contents}, as long as @var{replace} and
@var{visit} are @code{nil}.
@end defun

@defun insert-file-contents-literally filename &optional visit beg end replace
This function works like @code{insert-file-contents} except that it
does not run @code{find-file-hook}, and does not do format decoding,
character code conversion, automatic uncompression, and so on.
@end defun

If you want to pass a file name to another process so that another
program can read the file, use the function @code{file-local-copy}; see
@ref{Magic File Names}.

@node Writing to Files
@section Writing to Files
@cindex writing to files

  You can write the contents of a buffer, or part of a buffer, directly
to a file on disk using the @code{append-to-file} and
@code{write-region} functions.  Don't use these functions to write to
files that are being visited; that could cause confusion in the
mechanisms for visiting.

@deffn Command append-to-file start end filename
This function appends the contents of the region delimited by
@var{start} and @var{end} in the current buffer to the end of file
@var{filename}.  If that file does not exist, it is created.  This
function returns @code{nil}.

An error is signaled if @var{filename} specifies a nonwritable file,
or a nonexistent file in a directory where files cannot be created.

When called from Lisp, this function is completely equivalent to:

@example
(write-region start end filename t)
@end example
@end deffn

@deffn Command write-region start end filename &optional append visit lockname mustbenew
This function writes the region delimited by @var{start} and @var{end}
in the current buffer into the file specified by @var{filename}.

If @var{start} is @code{nil}, then the command writes the entire buffer
contents (@emph{not} just the accessible portion) to the file and
ignores @var{end}.

@c Emacs 19 feature
If @var{start} is a string, then @code{write-region} writes or appends
that string, rather than text from the buffer.  @var{end} is ignored in
this case.

If @var{append} is non-@code{nil}, then the specified text is appended
to the existing file contents (if any).  If @var{append} is a
number, @code{write-region} seeks to that byte offset from the start
of the file and writes the data from there.

If @var{mustbenew} is non-@code{nil}, then @code{write-region} asks
for confirmation if @var{filename} names an existing file.  If
@var{mustbenew} is the symbol @code{excl}, then @code{write-region}
does not ask for confirmation, but instead it signals an error
@code{file-already-exists} if the file already exists.  Although
@code{write-region} normally follows a symbolic link and creates the
pointed-to file if the symbolic link is dangling, it does not follow
symbolic links if @var{mustbenew} is @code{excl}.

The test for an existing file, when @var{mustbenew} is @code{excl}, uses
a special system feature.  At least for files on a local disk, there is
no chance that some other program could create a file of the same name
before Emacs does, without Emacs's noticing.

If @var{visit} is @code{t}, then Emacs establishes an association
between the buffer and the file: the buffer is then visiting that file.
It also sets the last file modification time for the current buffer to
@var{filename}'s modtime, and marks the buffer as not modified.  This
feature is used by @code{save-buffer}, but you probably should not use
it yourself.

@c Emacs 19 feature
If @var{visit} is a string, it specifies the file name to visit.  This
way, you can write the data to one file (@var{filename}) while recording
the buffer as visiting another file (@var{visit}).  The argument
@var{visit} is used in the echo area message and also for file locking;
@var{visit} is stored in @code{buffer-file-name}.  This feature is used
to implement @code{file-precious-flag}; don't use it yourself unless you
really know what you're doing.

The optional argument @var{lockname}, if non-@code{nil}, specifies the
file name to use for purposes of locking and unlocking, overriding
@var{filename} and @var{visit} for that purpose.

The function @code{write-region} converts the data which it writes to
the appropriate file formats specified by @code{buffer-file-format}
and also calls the functions in the list
@code{write-region-annotate-functions}.
@xref{Format Conversion}.

Normally, @code{write-region} displays the message @samp{Wrote
@var{filename}} in the echo area.  This message is inhibited if
@var{visit} is neither @code{t} nor @code{nil} nor a string, or if
Emacs is operating in batch mode (@pxref{Batch Mode}).  This
feature is useful for programs that use files for internal purposes,
files that the user does not need to know about.
@end deffn

@defvar write-region-inhibit-fsync
If this variable's value is @code{nil}, @code{write-region} uses the
@code{fsync} system call after writing a file.  Although this slows
Emacs down, it lessens the risk of data loss after power failure.  If
the value is @code{t}, Emacs does not use @code{fsync}.  The default
value is @code{nil} when Emacs is interactive, and @code{t} when Emacs
runs in batch mode.  @xref{Files and Storage}.
@end defvar

@defmac with-temp-file file body@dots{}
@anchor{Definition of with-temp-file}
The @code{with-temp-file} macro evaluates the @var{body} forms with a
temporary buffer as the current buffer; then, at the end, it writes the
buffer contents into file @var{file}.  It kills the temporary buffer
when finished, restoring the buffer that was current before the
@code{with-temp-file} form.  Then it returns the value of the last form
in @var{body}.

The current buffer is restored even in case of an abnormal exit via
@code{throw} or error (@pxref{Nonlocal Exits}).

See also @code{with-temp-buffer} in @ref{Definition of
with-temp-buffer,, The Current Buffer}.
@end defmac

@node File Locks
@section File Locks
@cindex file locks
@cindex lock file

  When two users edit the same file at the same time, they are likely
to interfere with each other.  Emacs tries to prevent this situation
from arising by recording a @dfn{file lock} when a file is being
modified.
Emacs can then detect the first attempt to modify a buffer visiting a
file that is locked by another Emacs job, and ask the user what to do.
The file lock is really a file, a symbolic link with a special name,
stored in the same directory as the file you are editing.  (On file
systems that do not support symbolic links, a regular file is used.)

  When you access files using NFS, there may be a small probability that
you and another user will both lock the same file simultaneously.
If this happens, it is possible for the two users to make changes
simultaneously, but Emacs will still warn the user who saves second.
Also, the detection of modification of a buffer visiting a file changed
on disk catches some cases of simultaneous editing; see
@ref{Modification Time}.

@defun file-locked-p filename
This function returns @code{nil} if the file @var{filename} is not
locked.  It returns @code{t} if it is locked by this Emacs process, and
it returns the name of the user who has locked it if it is locked by
some other job.

@example
@group
(file-locked-p "foo")
     @result{} nil
@end group
@end example
@end defun

@defun lock-buffer &optional filename
This function locks the file @var{filename}, if the current buffer is
modified.  The argument @var{filename} defaults to the current buffer's
visited file.  Nothing is done if the current buffer is not visiting a
file, or is not modified, or if the option @code{create-lockfiles} is
@code{nil}.
@end defun

@defun unlock-buffer
This function unlocks the file being visited in the current buffer,
if the buffer is modified.  If the buffer is not modified, then
the file should not be locked, so this function does nothing.  It also
does nothing if the current buffer is not visiting a file, or is not locked.
@end defun

@defopt create-lockfiles
If this variable is @code{nil}, Emacs does not lock files.
@end defopt

@defun ask-user-about-lock file other-user
This function is called when the user tries to modify @var{file}, but it
is locked by another user named @var{other-user}.  The default
definition of this function asks the user to say what to do.  The value
this function returns determines what Emacs does next:

@itemize @bullet
@item
A value of @code{t} says to grab the lock on the file.  Then
this user may edit the file and @var{other-user} loses the lock.

@item
A value of @code{nil} says to ignore the lock and let this
user edit the file anyway.

@item
@kindex file-locked
This function may instead signal a @code{file-locked} error, in which
case the change that the user was about to make does not take place.

The error message for this error looks like this:

@example
@error{} File is locked: @var{file} @var{other-user}
@end example

@noindent
where @code{file} is the name of the file and @var{other-user} is the
name of the user who has locked the file.
@end itemize

If you wish, you can replace the @code{ask-user-about-lock} function
with your own version that makes the decision in another way.
@end defun

@node Information about Files
@section Information about Files
@cindex file, information about

  This section describes the functions for retrieving various types of
information about files (or directories or symbolic links), such as
whether a file is readable or writable, and its size.  These functions
all take arguments which are file names.  Except where noted, these
arguments need to specify existing files, or an error is signaled.

@cindex file names, trailing whitespace
@cindex trailing blanks in file names
  Be careful with file names that end in spaces.  On some filesystems
(notably, MS-Windows), trailing whitespace characters in file names
are silently and automatically ignored.

@menu
* Testing Accessibility::   Is a given file readable?  Writable?
* Kinds of Files::          Is it a directory?  A symbolic link?
* Truenames::               Eliminating symbolic links from a file name.
* File Attributes::         File sizes, modification times, etc.
* Extended Attributes::     Extended file attributes for access control.
* Locating Files::          How to find a file in standard places.
@end menu

@node Testing Accessibility
@subsection Testing Accessibility
@cindex accessibility of a file
@cindex file accessibility

  These functions test for permission to access a file for reading,
writing, or execution.  Unless explicitly stated otherwise, they
follow symbolic links.  @xref{Kinds of Files}.

  On some operating systems, more complex sets of access permissions
can be specified, via mechanisms such as Access Control Lists (ACLs).
@xref{Extended Attributes}, for how to query and set those
permissions.

@defun file-exists-p filename
This function returns @code{t} if a file named @var{filename} appears
to exist.  This does not mean you can necessarily read the file, only
that you can find out its attributes.  (On GNU and other POSIX-like
systems, this is true if the file exists and you have execute
permission on the containing directories, regardless of the
permissions of the file itself.)

If the file does not exist, or if access control policies prevent you
from finding its attributes, this function returns @code{nil}.

Directories are files, so @code{file-exists-p} can return @code{t} when
given a directory.  However, because @code{file-exists-p} follows
symbolic links, it returns @code{t} for a symbolic link
name only if the target file exists.
@end defun

@defun file-readable-p filename
This function returns @code{t} if a file named @var{filename} exists
and you can read it.  It returns @code{nil} otherwise.
@end defun

@defun file-executable-p filename
This function returns @code{t} if a file named @var{filename} exists
and you can execute it.  It returns @code{nil} otherwise.  On GNU and
other POSIX-like systems, if the file is a directory, execute
permission means you can check the existence and attributes of files
inside the directory, and open those files if their modes permit.
@end defun

@defun file-writable-p filename
This function returns @code{t} if the file @var{filename} can be written
or created by you, and @code{nil} otherwise.  A file is writable if the
file exists and you can write it.  It is creatable if it does not exist,
but the specified directory does exist and you can write in that
directory.

In the example below, @file{foo} is not writable because the parent
directory does not exist, even though the user could create such a
directory.

@example
@group
(file-writable-p "~/no-such-dir/foo")
     @result{} nil
@end group
@end example
@end defun

@defun file-accessible-directory-p dirname
This function returns @code{t} if you have permission to open existing
files in the directory whose name as a file is @var{dirname};
otherwise (or if there is no such directory), it returns @code{nil}.
The value of @var{dirname} may be either a directory name (such as
@file{/foo/}) or the file name of a file which is a directory
(such as @file{/foo}, without the final slash).

For example, from the following we deduce that any attempt to read a
file in @file{/foo/} will give an error:

@example
(file-accessible-directory-p "/foo")
     @result{} nil
@end example
@end defun

@defun access-file filename string
This function opens file @var{filename} for reading, then closes it and
returns @code{nil}.  However, if the open fails, it signals an error
using @var{string} as the error message text.
@end defun

@defun file-ownership-preserved-p filename &optional group
This function returns @code{t} if deleting the file @var{filename} and
then creating it anew would keep the file's owner unchanged.  It also
returns @code{t} for nonexistent files.

If the optional argument @var{group} is non-@code{nil}, this function
also checks that the file's group would be unchanged.

This function does not follow symbolic links.
@end defun

@defun file-modes filename
@cindex mode bits
@cindex file permissions
@cindex permissions, file
@cindex file modes
This function returns the @dfn{mode bits} of @var{filename}---an
integer summarizing its read, write, and execution permissions.
This function follows symbolic links.  If the file does not exist, the
return value is @code{nil}.

@xref{File permissions,,, coreutils, The @sc{gnu} @code{Coreutils}
Manual}, for a description of mode bits.  For example, if the
low-order bit is 1, the file is executable by all users; if the
second-lowest-order bit is 1, the file is writable by all users; etc.
The highest possible value is 4095 (7777 octal), meaning that everyone
has read, write, and execute permission, the @acronym{SUID} bit is set
for both others and group, and the sticky bit is set.

@xref{Changing Files}, for the @code{set-file-modes} function, which
can be used to set these permissions.

@example
@group
(file-modes "~/junk/diffs")
     @result{} 492               ; @r{Decimal integer.}
@end group
@group
(format "%o" 492)
     @result{} "754"             ; @r{Convert to octal.}
@end group

@group
(set-file-modes "~/junk/diffs" #o666)
     @result{} nil
@end group

@group
$ ls -l diffs
-rw-rw-rw- 1 lewis lewis 3063 Oct 30 16:00 diffs
@end group
@end example
@end defun

@node Kinds of Files
@subsection Distinguishing Kinds of Files
@cindex file classification
@cindex classification of file types
@cindex symbolic links

  This section describes how to distinguish various kinds of files, such
as directories, symbolic links, and ordinary files.

  Symbolic links are ordinarily followed wherever they appear.  For
example, to interpret the file name @file{a/b/c}, any of @file{a},
@file{a/b}, and @file{a/b/c} can be symbolic links that are followed,
possibly recursively if the link targets are themselves symbolic
links.  However, a few functions do not follow symbolic links at the
end of a file name (@file{a/b/c} in this example).  Such a function
is said to @dfn{not follow symbolic links}.

@defun file-symlink-p filename
@cindex symbolic links
If the file @var{filename} is a symbolic link, this function does not
follow it and instead returns its link target
as a string.  (The link target string is not necessarily the full
absolute file name of the target; determining the full file name that
the link points to is nontrivial, see below.)

If the file @var{filename} is not a symbolic link, or does not exist,
@code{file-symlink-p} returns @code{nil}.

Here are a few examples of using this function:

@example
@group
(file-symlink-p "not-a-symlink")
     @result{} nil
@end group
@group
(file-symlink-p "sym-link")
     @result{} "not-a-symlink"
@end group
@group
(file-symlink-p "sym-link2")
     @result{} "sym-link"
@end group
@group
(file-symlink-p "/bin")
     @result{} "/pub/bin"
@end group
@end example

Note that in the third example, the function returned @file{sym-link},
but did not proceed to resolve it, although that file is itself a
symbolic link.  That is because this function does not follow symbolic
links---the process of following the symbolic links does not apply to
the last component of the file name.

The string that this function returns is what is recorded in the
symbolic link; it may or may not include any leading directories.
This function does @emph{not} expand the link target to produce a
fully-qualified file name, and in particular does not use the leading
directories, if any, of the @var{filename} argument if the link target
is not an absolute file name.  Here's an example:

@example
@group
(file-symlink-p "/foo/bar/baz")
     @result{} "some-file"
@end group
@end example

@noindent
Here, although @file{/foo/bar/baz} was given as a fully-qualified file
name, the result is not, and in fact does not have any leading
directories at all.  And since @file{some-file} might itself be a
symbolic link, you cannot simply prepend leading directories to it,
nor even naively use @code{expand-file-name} (@pxref{File Name
Expansion}) to produce its absolute file name.

For this reason, this function is seldom useful if you need to
determine more than just the fact that a file is or isn't a symbolic
link.  If you actually need the file name of the link target, use
@code{file-chase-links} or @code{file-truename}, described in
@ref{Truenames}.
@end defun

@defun file-directory-p filename
This function returns @code{t} if @var{filename} is the name of an
existing directory, @code{nil} otherwise.
This function follows symbolic links.

@example
@group
(file-directory-p "~rms")
     @result{} t
@end group
@group
(file-directory-p "~rms/lewis/files.texi")
     @result{} nil
@end group
@group
(file-directory-p "~rms/lewis/no-such-file")
     @result{} nil
@end group
@group
(file-directory-p "$HOME")
     @result{} nil
@end group
@group
(file-directory-p
 (substitute-in-file-name "$HOME"))
     @result{} t
@end group
@end example
@end defun

@defun file-regular-p filename
This function returns @code{t} if the file @var{filename} exists and is
a regular file (not a directory, named pipe, terminal, or
other I/O device).
This function follows symbolic links.
@end defun

@node Truenames
@subsection Truenames
@cindex truename (of file)

  The @dfn{truename} of a file is the name that you get by following
symbolic links at all levels until none remain, then simplifying away
@samp{.}@: and @samp{..}@: appearing as name components.  This results
in a sort of canonical name for the file.  A file does not always have a
unique truename; the number of distinct truenames a file has is equal to
the number of hard links to the file.  However, truenames are useful
because they eliminate symbolic links as a cause of name variation.

@defun file-truename filename
This function returns the truename of the file @var{filename}.  If the
argument is not an absolute file name, this function first expands it
against @code{default-directory}.

This function does not expand environment variables.  Only
@code{substitute-in-file-name} does that.  @xref{Definition of
substitute-in-file-name}.

If you may need to follow symbolic links preceding @samp{..}@:
appearing as a name component, call @code{file-truename} without prior
direct or indirect calls to @code{expand-file-name}.  Otherwise, the
file name component immediately preceding @samp{..} will be
simplified away before @code{file-truename} is called.  To
eliminate the need for a call to @code{expand-file-name},
@code{file-truename} handles @samp{~} in the same way that
@code{expand-file-name} does.

If the target of a symbolic links has remote file name syntax,
@code{file-truename} returns it quoted.  @xref{File Name Expansion,,
Functions that Expand Filenames}.
@end defun

@defun file-chase-links filename &optional limit
This function follows symbolic links, starting with @var{filename},
until it finds a file name which is not the name of a symbolic link.
Then it returns that file name.  This function does @emph{not} follow
symbolic links at the level of parent directories.

If you specify a number for @var{limit}, then after chasing through
that many links, the function just returns what it has even if that is
still a symbolic link.
@end defun

  To illustrate the difference between @code{file-chase-links} and
@code{file-truename}, suppose that @file{/usr/foo} is a symbolic link to
the directory @file{/home/foo}, and @file{/home/foo/hello} is an
ordinary file (or at least, not a symbolic link) or nonexistent.  Then
we would have:

@example
(file-chase-links "/usr/foo/hello")
     ;; @r{This does not follow the links in the parent directories.}
     @result{} "/usr/foo/hello"
(file-truename "/usr/foo/hello")
     ;; @r{Assuming that @file{/home} is not a symbolic link.}
     @result{} "/home/foo/hello"
@end example

@defun file-equal-p file1 file2
This function returns @code{t} if the files @var{file1} and
@var{file2} name the same file.  This is similar to comparing their
truenames, except that remote file names are also handled in an
appropriate manner.  If @var{file1} or @var{file2} does not exist, the
return value is unspecified.
@end defun

@defun file-name-case-insensitive-p filename
Sometimes file names or their parts need to be compared as strings, in
which case it's important to know whether the underlying filesystem is
case-insensitive.  This function returns @code{t} if file
@var{filename} is on a case-insensitive filesystem.  It always returns
<<<<<<< HEAD
@code{t} on and MS-Windows.  On Cygwin and Mac OS X,
=======
@code{t} on MS-DOS and MS-Windows.  On Cygwin and macOS,
>>>>>>> b2127c63
filesystems may or may not be case-insensitive, and the function tries
to determine case-sensitivity by a runtime test.  If the test is
inconclusive, the function returns @code{t} on Cygwin and @code{nil}
on macOS.

Currently this function always returns @code{nil} on platforms other
<<<<<<< HEAD
than MS-Windows, Cygwin, and Mac OS X.  It does not detect
=======
than MS-DOS, MS-Windows, Cygwin, and macOS.  It does not detect
>>>>>>> b2127c63
case-insensitivity of mounted filesystems, such as Samba shares or
NFS-mounted Windows volumes.  On remote hosts, it assumes @code{t} for
the @samp{smb} method.  For all other connection methods, runtime
tests are performed.
@end defun

@defun file-in-directory-p file dir
This function returns @code{t} if @var{file} is a file in directory
@var{dir}, or in a subdirectory of @var{dir}.  It also returns
@code{t} if @var{file} and @var{dir} are the same directory.  It
compares the truenames of the two directories.  If @var{dir} does not
name an existing directory, the return value is @code{nil}.
@end defun

@defun vc-responsible-backend file
This function determines the responsible VC backend of the given
@var{file}.  For example, if @file{emacs.c} is a file tracked by Git,
@w{@code{(vc-responsible-backend "emacs.c")}} returns @samp{Git}.
Note that if @var{file} is a symbolic link,
@code{vc-responsible-backend} will not resolve it---the backend of the
symbolic link file itself is reported.  To get the backend VC of the
file to which @var{file} refers, wrap @var{file} with a symbolic link
resolving function such as @code{file-chase-links}:

@smallexample
(vc-responsible-backend (file-chase-links "emacs.c"))
@end smallexample
@end defun

@node File Attributes
@subsection File Attributes
@cindex file attributes

  This section describes the functions for getting detailed
information about a file, including the owner and group numbers, the
number of names, the inode number, the size, and the times of access
and modification.

@defun file-newer-than-file-p filename1 filename2
@cindex file age
@cindex file modification time
This function returns @code{t} if the file @var{filename1} is
newer than file @var{filename2}.  If @var{filename1} does not
exist, it returns @code{nil}.  If @var{filename1} does exist, but
@var{filename2} does not, it returns @code{t}.

In the following example, assume that the file @file{aug-19} was written
on the 19th, @file{aug-20} was written on the 20th, and the file
@file{no-file} doesn't exist at all.

@example
@group
(file-newer-than-file-p "aug-19" "aug-20")
     @result{} nil
@end group
@group
(file-newer-than-file-p "aug-20" "aug-19")
     @result{} t
@end group
@group
(file-newer-than-file-p "aug-19" "no-file")
     @result{} t
@end group
@group
(file-newer-than-file-p "no-file" "aug-19")
     @result{} nil
@end group
@end example
@end defun

@defun file-attributes filename &optional id-format
@anchor{Definition of file-attributes}
This function returns a list of attributes of file @var{filename}.  If
the specified file's attributes cannot be accessed, it returns @code{nil}.
This function does not follow symbolic links.
The optional parameter @var{id-format} specifies the preferred format
of attributes @acronym{UID} and @acronym{GID} (see below)---the
valid values are @code{'string} and @code{'integer}.  The latter is
the default, but we plan to change that, so you should specify a
non-@code{nil} value for @var{id-format} if you use the returned
@acronym{UID} or @acronym{GID}.

On GNU platforms when operating on a local file, this function is
atomic: if the filesystem is simultaneously being changed by some
other process, this function returns the file's attributes either
before or after the change.  Otherwise this function is not atomic,
and might return @code{nil} if it detects the race condition, or might
return a hodgepodge of the previous and current file attributes.

Accessor functions are provided to access the elements in this list.
The accessors are mentioned along with the descriptions of the
elements below.

The elements of the list, in order, are:

@enumerate 0
@item
@code{t} for a directory, a string for a symbolic link (the name
linked to), or @code{nil} for a text file
(@code{file-attribute-type}).

@c Wordy so as to prevent an overfull hbox.  --rjc 15mar92
@item
The number of names the file has (@code{file-attribute-link-number}).
Alternate names, also known as hard links, can be created by using the
@code{add-name-to-file} function (@pxref{Changing Files}).

@item
The file's @acronym{UID}, normally as a string
(@code{file-attribute-user-id}).  However, if it does not correspond
to a named user, the value is a number.

@item
The file's @acronym{GID}, likewise (@code{file-attribute-group-id}).

@item
The time of last access, as a list of four integers
@code{(@var{sec-high} @var{sec-low} @var{microsec} @var{picosec})}
(@code{file-attribute-access-time}).  (This is similar to the value of
@code{current-time}; see @ref{Time of Day}.)  The value is truncated
to that of the filesystem's timestamp resolution; for example, on some
FAT-based filesystems, only the date of last access is recorded, so
this time will always hold the midnight of the day of the last access.

@cindex modification time of file
@item
The time of last modification as a list of four integers (as above)
(@code{file-attribute-modification-time}).  This is the last time when
the file's contents were modified.

@item
The time of last status change as a list of four integers (as above)
(@code{file-attribute-status-change-time}).  This is the time of the
last change to the file's access mode bits, its owner and group, and
other information recorded in the filesystem for the file, beyond the
file's contents.

@item
The size of the file in bytes (@code{file-attribute-size}).  This is
floating point if the size is too large to fit in a Lisp integer.

@item
The file's modes, as a string of ten letters or dashes, as in
@samp{ls -l} (@code{file-attribute-modes}).

@item
An unspecified value, present for backward compatibility.

@item
The file's inode number (@code{file-attribute-inode-number}).  If
possible, this is an integer.  If the inode number is too large to be
represented as an integer in Emacs Lisp but dividing it by
@math{2^{16}} yields a representable integer, then the value has the
form @code{(@var{high} . @var{low})}, where @var{low} holds the low 16
bits.  If the inode number is too wide for even that, the value is of
the form @code{(@var{high} @var{middle} . @var{low})}, where
@code{high} holds the high bits, @var{middle} the middle 24 bits, and
@var{low} the low 16 bits.

@item
The filesystem number of the device that the file is on
@code{file-attribute-device-number}).  Depending on the magnitude of
the value, this can be either an integer or a cons cell, in the same
manner as the inode number.  This element and the file's inode number
together give enough information to distinguish any two files on the
system---no two files can have the same values for both of these
numbers.
@end enumerate

For example, here are the file attributes for @file{files.texi}:

@example
@group
(file-attributes "files.texi" 'string)
     @result{}  (nil 1 "lh" "users"
          (20614 64019 50040 152000)
          (20000 23 0 0)
          (20614 64555 902289 872000)
          122295 "-rw-rw-rw-"
          t (5888 2 . 43978)
          (15479 . 46724))
@end group
@end example

@noindent
and here is how the result is interpreted:

@table @code
@item nil
is neither a directory nor a symbolic link.

@item 1
has only one name (the name @file{files.texi} in the current default
directory).

@item "lh"
is owned by the user with name @samp{lh}.

@item "users"
is in the group with name @samp{users}.

@item (20614 64019 50040 152000)
was last accessed on October 23, 2012, at 20:12:03.050040152 UTC.

@item (20000 23 0 0)
was last modified on July 15, 2001, at 08:53:43 UTC.

@item (20614 64555 902289 872000)
last had its status changed on October 23, 2012, at 20:20:59.902289872 UTC.

@item 122295
is 122295 bytes long.  (It may not contain 122295 characters, though,
if some of the bytes belong to multibyte sequences, and also if the
end-of-line format is CR-LF.)

@item "-rw-rw-rw-"
has a mode of read and write access for the owner, group, and world.

@item t
is merely a placeholder; it carries no information.

@item (5888 2 . 43978)
has an inode number of 6473924464520138.

@item (15479 . 46724)
is on the file-system device whose number is 1014478468.
@end table
@end defun

@defun file-nlinks filename
This function returns the number of names (i.e., hard links) that
file @var{filename} has.  If the file does not exist, this function
returns @code{nil}.  Note that symbolic links have no effect on this
function, because they are not considered to be names of the files
they link to.  This function does not follow symbolic links.

@example
@group
$ ls -l foo*
-rw-rw-rw- 2 rms rms 4 Aug 19 01:27 foo
-rw-rw-rw- 2 rms rms 4 Aug 19 01:27 foo1
@end group

@group
(file-nlinks "foo")
     @result{} 2
@end group
@group
(file-nlinks "doesnt-exist")
     @result{} nil
@end group
@end example
@end defun

@node Extended Attributes
@subsection Extended File Attributes
@cindex extended file attributes

On some operating systems, each file can be associated with arbitrary
@dfn{extended file attributes}.  At present, Emacs supports querying
and setting two specific sets of extended file attributes: Access
Control Lists (ACLs) and SELinux contexts.  These extended file
attributes are used, on some systems, to impose more sophisticated
file access controls than the basic Unix-style permissions
discussed in the previous sections.

@cindex access control list
@cindex ACL entries
@cindex SELinux context
  A detailed explanation of ACLs and SELinux is beyond the scope of
this manual.  For our purposes, each file can be associated with an
@dfn{ACL}, which specifies its properties under an ACL-based file
control system, and/or an @dfn{SELinux context}, which specifies its
properties under the SELinux system.

@defun file-acl filename
This function returns the ACL for the file @var{filename}.  The exact
Lisp representation of the ACL is unspecified (and may change in
future Emacs versions), but it is the same as what @code{set-file-acl}
takes for its @var{acl} argument (@pxref{Changing Files}).

The underlying ACL implementation is platform-specific; on GNU/Linux
and BSD, Emacs uses the POSIX ACL interface, while on MS-Windows Emacs
emulates the POSIX ACL interface with native file security APIs.

If Emacs was not compiled with ACL support, or the file does not exist
or is inaccessible, or Emacs was unable to determine the ACL entries
for any other reason, then the return value is @code{nil}.
@end defun

@defun file-selinux-context filename
This function returns the SELinux context of the file @var{filename},
as a list of the form @code{(@var{user} @var{role} @var{type}
@var{range})}.  The list elements are the context's user, role, type,
and range respectively, as Lisp strings; see the SELinux documentation
for details about what these actually mean.  The return value has the
same form as what @code{set-file-selinux-context} takes for its
@var{context} argument (@pxref{Changing Files}).

If Emacs was not compiled with SELinux support, or the file does not
exist or is inaccessible, or if the system does not support SELinux,
then the return value is @code{(nil nil nil nil)}.
@end defun

@defun file-extended-attributes filename
This function returns an alist of the Emacs-recognized extended
attributes of file @var{filename}.  Currently, it serves as a
convenient way to retrieve both the ACL and SELinux context; you can
then call the function @code{set-file-extended-attributes}, with the
returned alist as its second argument, to apply the same file access
attributes to another file (@pxref{Changing Files}).

One of the elements is @code{(acl . @var{acl})}, where @var{acl} has
the same form returned by @code{file-acl}.

Another element is @code{(selinux-context . @var{context})}, where
@var{context} is the SELinux context, in the same form returned by
@code{file-selinux-context}.
@end defun

@node Locating Files
@subsection Locating Files in Standard Places
@cindex locate file in path
@cindex find file in path

  This section explains how to search for a file in a list of
directories (a @dfn{path}), or for an executable file in the standard
list of executable file directories.

  To search for a user-specific configuration file, @xref{Standard
File Names}, for the @code{locate-user-emacs-file} function.

@defun locate-file filename path &optional suffixes predicate
This function searches for a file whose name is @var{filename} in a
list of directories given by @var{path}, trying the suffixes in
@var{suffixes}.  If it finds such a file, it returns the file's
absolute file name (@pxref{Relative File Names}); otherwise it returns
@code{nil}.

The optional argument @var{suffixes} gives the list of file-name
suffixes to append to @var{filename} when searching.
@code{locate-file} tries each possible directory with each of these
suffixes.  If @var{suffixes} is @code{nil}, or @code{("")}, then there
are no suffixes, and @var{filename} is used only as-is.  Typical
values of @var{suffixes} are @code{exec-suffixes} (@pxref{Subprocess
Creation}), @code{load-suffixes}, @code{load-file-rep-suffixes} and
the return value of the function @code{get-load-suffixes} (@pxref{Load
Suffixes}).

Typical values for @var{path} are @code{exec-path} (@pxref{Subprocess
Creation}) when looking for executable programs, or @code{load-path}
(@pxref{Library Search}) when looking for Lisp files.  If
@var{filename} is absolute, @var{path} has no effect, but the suffixes
in @var{suffixes} are still tried.

The optional argument @var{predicate}, if non-@code{nil}, specifies a
predicate function for testing whether a candidate file is suitable.
The predicate is passed the candidate file name as its single
argument.  If @var{predicate} is @code{nil} or omitted,
@code{locate-file} uses @code{file-readable-p} as the predicate.
@xref{Kinds of Files}, for other useful predicates, e.g.,
@code{file-executable-p} and @code{file-directory-p}.

This function will normally skip directories, so if you want it to
find directories, make sure the @var{predicate} function returns
@code{dir-ok} for them.  For example:

@example
(locate-file "html" '("/var/www" "/srv") nil
             (lambda (f) (if (file-directory-p f) 'dir-ok)))
@end example


For compatibility, @var{predicate} can also be one of the symbols
@code{executable}, @code{readable}, @code{writable}, @code{exists}, or
a list of one or more of these symbols.
@end defun

@defun executable-find program
This function searches for the executable file of the named
@var{program} and returns the absolute file name of the executable,
including its file-name extensions, if any.  It returns @code{nil} if
the file is not found.  The functions searches in all the directories
in @code{exec-path}, and tries all the file-name extensions in
@code{exec-suffixes} (@pxref{Subprocess Creation}).
@end defun

@node Changing Files
@section Changing File Names and Attributes
@c @cindex renaming files  Duplicates rename-file
@cindex copying files
@cindex deleting files
@cindex linking files
@cindex setting modes of files

  The functions in this section rename, copy, delete, link, and set
the modes (permissions) of files.  Typically, they signal a
@code{file-error} error if they fail to perform their function,
reporting the system-dependent error message that describes the reason
for the failure.  If they fail because a file is missing, they signal
a @code{file-missing} error instead.

  For performance, the operating system may cache or alias changes
made by these functions instead of writing them immediately to
secondary storage.  @xref{Files and Storage}.

  In the functions that have an argument @var{newname}, if this
argument is a directory name it is treated as if the nondirectory part
of the source name were appended.  Typically, a directory name is one
that ends in @samp{/} (@pxref{Directory Names}).  For example, if the
old name is @file{a/b/c}, the @var{newname} @file{d/e/f/} is treated
as if it were @file{d/e/f/c}.  This special treatment does not apply
if @var{newname} is not a directory name but names a file that is a
directory; for example, the @var{newname} @file{d/e/f} is left as-is
even if @file{d/e/f} happens to be a directory.

  In the functions that have an argument @var{newname}, if a file by the
name of @var{newname} already exists, the actions taken depend on the
value of the argument @var{ok-if-already-exists}:

@itemize @bullet
@item
Signal a @code{file-already-exists} error if
@var{ok-if-already-exists} is @code{nil}.

@item
Request confirmation if @var{ok-if-already-exists} is a number.

@item
Replace the old file without confirmation if @var{ok-if-already-exists}
is any other value.
@end itemize

@deffn Command add-name-to-file oldname newname &optional ok-if-already-exists
@cindex file with multiple names
@cindex file hard link
This function gives the file named @var{oldname} the additional name
@var{newname}.  This means that @var{newname} becomes a new hard
link to @var{oldname}.

If @var{newname} is a symbolic link, its directory entry is replaced,
not the directory entry it points to.  If @var{oldname} is a symbolic
link, this function might or might not follow the link; it does not
follow the link on GNU platforms.  If @var{oldname} is a directory,
this function typically fails, although for the superuser on a few
old-fashioned non-GNU platforms it can succeed and create a filesystem
that is not tree-structured.

In the first part of the following example, we list two files,
@file{foo} and @file{foo3}.

@example
@group
$ ls -li fo*
81908 -rw-rw-rw- 1 rms rms 29 Aug 18 20:32 foo
84302 -rw-rw-rw- 1 rms rms 24 Aug 18 20:31 foo3
@end group
@end example

Now we create a hard link, by calling @code{add-name-to-file}, then list
the files again.  This shows two names for one file, @file{foo} and
@file{foo2}.

@example
@group
(add-name-to-file "foo" "foo2")
     @result{} nil
@end group

@group
$ ls -li fo*
81908 -rw-rw-rw- 2 rms rms 29 Aug 18 20:32 foo
81908 -rw-rw-rw- 2 rms rms 29 Aug 18 20:32 foo2
84302 -rw-rw-rw- 1 rms rms 24 Aug 18 20:31 foo3
@end group
@end example

Finally, we evaluate the following:

@example
(add-name-to-file "foo" "foo3" t)
@end example

@noindent
and list the files again.  Now there are three names
for one file: @file{foo}, @file{foo2}, and @file{foo3}.  The old
contents of @file{foo3} are lost.

@example
@group
(add-name-to-file "foo1" "foo3")
     @result{} nil
@end group

@group
$ ls -li fo*
81908 -rw-rw-rw- 3 rms rms 29 Aug 18 20:32 foo
81908 -rw-rw-rw- 3 rms rms 29 Aug 18 20:32 foo2
81908 -rw-rw-rw- 3 rms rms 29 Aug 18 20:32 foo3
@end group
@end example

This function is meaningless on operating systems where multiple names
for one file are not allowed.  Some systems implement multiple names
by copying the file instead.

See also @code{file-nlinks} in @ref{File Attributes}.
@end deffn

@deffn Command rename-file filename newname &optional ok-if-already-exists
This command renames the file @var{filename} as @var{newname}.

If @var{filename} has additional names aside from @var{filename}, it
continues to have those names.  In fact, adding the name @var{newname}
with @code{add-name-to-file} and then deleting @var{filename} has the
same effect as renaming, aside from momentary intermediate states and
treatment of errors, directories and symbolic links.

This command does not follow symbolic links.  If @var{filename} is a
symbolic link, this command renames the symbolic link, not the file it
points to.  If @var{newname} is a symbolic link, its directory entry
is replaced, not the directory entry it points to.

This command does nothing if @var{filename} and @var{newname} are the
same directory entry, i.e., if they refer to the same parent directory
and give the same name within that directory.  Otherwise, if
@var{filename} and @var{newname} name the same file, this command does
nothing on POSIX-conforming systems, and removes @var{filename} on
some non-POSIX systems.

If @var{newname} exists, then it must be an empty directory if
@var{oldname} is a directory and a non-directory otherwise.
@end deffn

@deffn Command copy-file oldname newname &optional ok-if-already-exists time preserve-uid-gid preserve-extended-attributes
This command copies the file @var{oldname} to @var{newname}.  An
error is signaled if @var{oldname} is not a regular file.  If @var{newname}
names a directory, it copies @var{oldname} into that directory,
preserving its final name component.
@c FIXME: See Bug#27986 for how the previous sentence might change.

This function follows symbolic links, except that it does not follow a
dangling symbolic link to create @var{newname}.

If @var{time} is non-@code{nil}, then this function gives the new file
the same last-modified time that the old one has.  (This works on only
some operating systems.)  If setting the time gets an error,
@code{copy-file} signals a @code{file-date-error} error.  In an
interactive call, a prefix argument specifies a non-@code{nil} value
for @var{time}.

If argument @var{preserve-uid-gid} is @code{nil}, we let the operating
system decide the user and group ownership of the new file (this is
usually set to the user running Emacs).  If @var{preserve-uid-gid} is
non-@code{nil}, we attempt to copy the user and group ownership of the
file.  This works only on some operating systems, and only if you have
the correct permissions to do so.

If the optional argument @var{preserve-permissions} is non-@code{nil},
this function copies the file modes (or ``permissions'') of
@var{oldname} to @var{newname}, as well as the Access Control List and
SELinux context (if any).  @xref{Information about Files}.

Otherwise, the file modes of @var{newname} are left unchanged if it is
an existing file, and set to those of @var{oldname}, masked by the
default file permissions (see @code{set-default-file-modes} below), if
@var{newname} is to be newly created.  The Access Control List or
SELinux context are not copied over in either case.
@end deffn

@deffn Command make-symbolic-link target newname &optional ok-if-already-exists
@pindex ln
@kindex file-already-exists
This command makes a symbolic link to @var{target}, named
@var{newname}.  This is like the shell command @samp{ln -s
@var{target} @var{newname}}.  The @var{target} argument
is treated only as a string; it need not name an existing file.
If @var{ok-if-already-exists} is an integer, indicating interactive
use, then leading @samp{~} is expanded and leading @samp{/:} is
stripped in the @var{target} string.

If @var{target} is a relative file name, the resulting symbolic link
is interpreted relative to the directory containing the symbolic link.
@xref{Relative File Names}.

If both @var{target} and @var{newname} have remote file name syntax,
and if both remote identifications are equal, the symbolic link points
to the local file name part of @var{target}.

This function is not available on systems that don't support symbolic
links.
@end deffn

@cindex trash
@vindex delete-by-moving-to-trash
@deffn Command delete-file filename &optional trash
@pindex rm
This command deletes the file @var{filename}.  If the file has
multiple names, it continues to exist under the other names.  If
@var{filename} is a symbolic link, @code{delete-file} deletes only the
symbolic link and not its target.

A suitable kind of @code{file-error} error is signaled if the file
does not exist, or is not deletable.  (On GNU and other POSIX-like
systems, a file is deletable if its directory is writable.)

If the optional argument @var{trash} is non-@code{nil} and the
variable @code{delete-by-moving-to-trash} is non-@code{nil}, this
command moves the file into the system Trash instead of deleting it.
@xref{Misc File Ops,,Miscellaneous File Operations, emacs, The GNU
Emacs Manual}.  When called interactively, @var{trash} is @code{t} if
no prefix argument is given, and @code{nil} otherwise.

See also @code{delete-directory} in @ref{Create/Delete Dirs}.
@end deffn

@cindex file permissions, setting
@cindex permissions, file
@cindex file modes, setting
@deffn Command set-file-modes filename mode
This function sets the @dfn{file mode} (or @dfn{permissions}) of
@var{filename} to @var{mode}.  This function follows symbolic links.

If called non-interactively, @var{mode} must be an integer.  Only the
lowest 12 bits of the integer are used; on most systems, only the
lowest 9 bits are meaningful.  You can use the Lisp construct for
octal numbers to enter @var{mode}.  For example,

@example
(set-file-modes #o644)
@end example

@noindent
specifies that the file should be readable and writable for its owner,
readable for group members, and readable for all other users.
@xref{File permissions,,, coreutils, The @sc{gnu} @code{Coreutils}
Manual}, for a description of mode bit specifications.

Interactively, @var{mode} is read from the minibuffer using
@code{read-file-modes} (see below), which lets the user type in either
an integer or a string representing the permissions symbolically.

@xref{File Attributes}, for the function @code{file-modes}, which
returns the permissions of a file.
@end deffn

@defun set-default-file-modes mode
@cindex umask
This function sets the default permissions for new files created by
Emacs and its subprocesses.  Every file created with Emacs initially
has these permissions, or a subset of them (@code{write-region} will
not grant execute permissions even if the default file permissions
allow execution).  On GNU and other POSIX-like systems, the default
permissions are given by the bitwise complement of the @samp{umask}
value, i.e.@: each bit that is set in the argument @var{mode} will be
@emph{reset} in the default permissions with which Emacs creates
files.

The argument @var{mode} should be an integer which specifies the
permissions, similar to @code{set-file-modes} above.  Only the lowest
9 bits are meaningful.

The default file permissions have no effect when you save a modified
version of an existing file; saving a file preserves its existing
permissions.
@end defun

@defmac with-file-modes mode body@dots{}
This macro evaluates the @var{body} forms with the default
permissions for new files temporarily set to @var{modes} (whose value
is as for @code{set-file-modes} above).  When finished, it restores
the original default file permissions, and returns the value of the
last form in @var{body}.

This is useful for creating private files, for example.
@end defmac

@defun default-file-modes
This function returns the default file permissions, as an integer.
@end defun

@defun read-file-modes &optional prompt base-file
This function reads a set of file mode bits from the minibuffer.  The
first optional argument @var{prompt} specifies a non-default prompt.
Second second optional argument @var{base-file} is the name of a file
on whose permissions to base the mode bits that this function returns,
if what the user types specifies mode bits relative to permissions of
an existing file.

If user input represents an octal number, this function returns that
number.  If it is a complete symbolic specification of mode bits, as
in @code{"u=rwx"}, the function converts it to the equivalent numeric
value using @code{file-modes-symbolic-to-number} and returns the
result.  If the specification is relative, as in @code{"o+g"}, then
the permissions on which the specification is based are taken from the
mode bits of @var{base-file}.  If @var{base-file} is omitted or
@code{nil}, the function uses @code{0} as the base mode bits.  The
complete and relative specifications can be combined, as in
@code{"u+r,g+rx,o+r,g-w"}.  @xref{File permissions,,, coreutils, The
@sc{gnu} @code{Coreutils} Manual}, for a description of file mode
specifications.
@end defun

@defun file-modes-symbolic-to-number modes &optional base-modes
This function converts a symbolic file mode specification in
@var{modes} into the equivalent integer.  If the symbolic
specification is based on an existing file, that file's mode bits are
taken from the optional argument @var{base-modes}; if that argument is
omitted or @code{nil}, it defaults to 0, i.e., no access rights at
all.
@end defun

@defun set-file-times filename &optional time
This function sets the access and modification times of @var{filename}
to @var{time}.  The return value is @code{t} if the times are successfully
set, otherwise it is @code{nil}.  @var{time} defaults to the current
time and must be in the format returned by @code{current-time}
(@pxref{Time of Day}).
@end defun

@defun set-file-extended-attributes filename attribute-alist
This function sets the Emacs-recognized extended file attributes for
@code{filename}.  The second argument @var{attribute-alist} should be
an alist of the same form returned by @code{file-extended-attributes}.
The return value is @code{t} if the attributes are successfully set,
otherwise it is @code{nil}.
@xref{Extended Attributes}.
@end defun

@defun set-file-selinux-context filename context
This function sets the SELinux security context for @var{filename} to
@var{context}.  The @var{context} argument should be a list
@code{(@var{user} @var{role} @var{type} @var{range})}, where each
element is a string.  @xref{Extended Attributes}.

The function returns @code{t} if it succeeds in setting the SELinux
context of @var{filename}.  It returns @code{nil} if the context was
not set (e.g., if SELinux is disabled, or if Emacs was compiled
without SELinux support).
@end defun

@defun set-file-acl filename acl
This function sets the Access Control List for @var{filename} to
@var{acl}.  The @var{acl} argument should have the same form returned
by the function @code{file-acl}.  @xref{Extended Attributes}.

The function returns @code{t} if it successfully sets the ACL of
@var{filename}, @code{nil} otherwise.
@end defun

@node Files and Storage
@section Files and Secondary Storage
@cindex secondary storage

After Emacs changes a file, there are two reasons the changes might
not survive later failures of power or media, both having to do with
efficiency.  First, the operating system might alias written data with
data already stored elsewhere on secondary storage until one file or
the other is later modified; this will lose both files if the only
copy on secondary storage is lost due to media failure.  Second, the
operating system might not write data to secondary storage
immediately, which will lose the data if power is lost.

@findex write-region
Although both sorts of failures can largely be avoided by a suitably
configured file system, such systems are typically more expensive or
less efficient.  In more-typical systems, to survive media failure you
can copy the file to a different device, and to survive a power
failure you can use the @code{write-region} function with the
@code{write-region-inhibit-fsync} variable set to @code{nil}.
@xref{Writing to Files}.

@node File Names
@section File Names
@cindex file names

  Files are generally referred to by their names, in Emacs as elsewhere.
File names in Emacs are represented as strings.  The functions that
operate on a file all expect a file name argument.

  In addition to operating on files themselves, Emacs Lisp programs
often need to operate on file names; i.e., to take them apart and to use
part of a name to construct related file names.  This section describes
how to manipulate file names.

  The functions in this section do not actually access files, so they
can operate on file names that do not refer to an existing file or
directory.

@findex cygwin-convert-file-name-from-windows
@findex cygwin-convert-file-name-to-windows
@cindex MS-Windows file-name syntax
@cindex converting file names from/to MS-Windows syntax
  On MS-Windows, these functions (like the function that
actually operate on files) accept MS-Windows file-name syntax,
where backslashes separate the components, as well as POSIX syntax; but
they always return POSIX syntax.  This enables Lisp programs to specify
file names in POSIX syntax and work properly on all systems without
change.@footnote{In MS-Windows versions of Emacs compiled for the Cygwin
environment, you can use the functions
@code{cygwin-convert-file-name-to-windows} and
@code{cygwin-convert-file-name-from-windows} to convert between the
two file-name syntaxes.}

@menu
* File Name Components::  The directory part of a file name, and the rest.
* Relative File Names::   Some file names are relative to a current directory.
* Directory Names::       A directory's name as a directory
                            is different from its name as a file.
* File Name Expansion::   Converting relative file names to absolute ones.
* Unique File Names::     Generating names for temporary files.
* File Name Completion::  Finding the completions for a given file name.
* Standard File Names::   If your package uses a fixed file name,
                            how to handle various operating systems simply.
@end menu

@node File Name Components
@subsection File Name Components
@cindex directory part (of file name)
@cindex nondirectory part (of file name)
@cindex version number (in file name)

  The operating system groups files into directories.  To specify a
file, you must specify the directory and the file's name within that
directory.  Therefore, Emacs considers a file name as having two main
parts: the @dfn{directory name} part, and the @dfn{nondirectory} part
(or @dfn{file name within the directory}).  Either part may be empty.
Concatenating these two parts reproduces the original file name.

  On most systems, the directory part is everything up to and including
the last slash (backslash is also allowed in input on
MS-Windows); the nondirectory part is the rest.

  For some purposes, the nondirectory part is further subdivided into
the name proper and the @dfn{version number}.  On most systems, only
backup files have version numbers in their names.

@defun file-name-directory filename
This function returns the directory part of @var{filename}, as a
directory name (@pxref{Directory Names}), or @code{nil} if
@var{filename} does not include a directory part.

On GNU and other POSIX-like systems, a string returned by this function always
ends in a slash.

@example
@group
(file-name-directory "lewis/foo")  ; @r{GNU example}
     @result{} "lewis/"
@end group
@group
(file-name-directory "foo")        ; @r{GNU example}
     @result{} nil
@end group
@end example
@end defun

@defun file-name-nondirectory filename
This function returns the nondirectory part of @var{filename}.

@example
@group
(file-name-nondirectory "lewis/foo")
     @result{} "foo"
@end group
@group
(file-name-nondirectory "foo")
     @result{} "foo"
@end group
@group
(file-name-nondirectory "lewis/")
     @result{} ""
@end group
@end example
@end defun

@defun file-name-sans-versions filename &optional keep-backup-version
This function returns @var{filename} with any file version numbers,
backup version numbers, or trailing tildes discarded.

If @var{keep-backup-version} is non-@code{nil}, then true file version
numbers understood as such by the file system are discarded from the
return value, but backup version numbers are kept.

@example
@group
(file-name-sans-versions "~rms/foo.~1~")
     @result{} "~rms/foo"
@end group
@group
(file-name-sans-versions "~rms/foo~")
     @result{} "~rms/foo"
@end group
@group
(file-name-sans-versions "~rms/foo")
     @result{} "~rms/foo"
@end group
@end example
@end defun

@defun file-name-extension filename &optional period
This function returns @var{filename}'s final extension, if any,
after applying @code{file-name-sans-versions} to remove any
version/backup part.  The extension, in a file name, is the part that
follows the last @samp{.} in the last name component (minus any
version/backup part).

This function returns @code{nil} for extensionless file names such as
@file{foo}.  It returns @code{""} for null extensions, as in
@file{foo.}.  If the last component of a file name begins with a
@samp{.}, that @samp{.}  doesn't count as the beginning of an
extension.  Thus, @file{.emacs}'s extension is @code{nil}, not
@samp{.emacs}.

If @var{period} is non-@code{nil}, then the returned value includes
the period that delimits the extension, and if @var{filename} has no
extension, the value is @code{""}.
@end defun

@defun file-name-sans-extension filename
This function returns @var{filename} minus its extension, if any.  The
version/backup part, if present, is only removed if the file has an
extension.  For example,

@example
(file-name-sans-extension "foo.lose.c")
     @result{} "foo.lose"
(file-name-sans-extension "big.hack/foo")
     @result{} "big.hack/foo"
(file-name-sans-extension "/my/home/.emacs")
     @result{} "/my/home/.emacs"
(file-name-sans-extension "/my/home/.emacs.el")
     @result{} "/my/home/.emacs"
(file-name-sans-extension "~/foo.el.~3~")
     @result{} "~/foo"
(file-name-sans-extension "~/foo.~3~")
     @result{} "~/foo.~3~"
@end example

Note that the @samp{.~3~} in the two last examples is the backup part,
not an extension.
@end defun

@defun file-name-base filename
This function is the composition of @code{file-name-sans-extension}
and @code{file-name-nondirectory}.  For example,

@example
(file-name-base "/my/home/foo.c")
    @result{} "foo"
@end example
@end defun

@node Relative File Names
@subsection Absolute and Relative File Names
@cindex absolute file name
@cindex relative file name

  All the directories in the file system form a tree starting at the
root directory.  A file name can specify all the directory names
starting from the root of the tree; then it is called an
@dfn{absolute} file name.  Or it can specify the position of the file
in the tree relative to a default directory; then it is called a
@dfn{relative} file name.  On GNU and other POSIX-like systems,
after any leading @samp{~} has been expanded, an absolute file name
starts with a @samp{/}
(@pxref{abbreviate-file-name}), and a relative one does not.  On
MS-Windows, an absolute file name starts with a slash or a
backslash, or with a drive specification @samp{@var{x}:/}, where
@var{x} is the @dfn{drive letter}.

@defun file-name-absolute-p filename
This function returns @code{t} if file @var{filename} is an absolute
file name or begins with @samp{~}, @code{nil} otherwise.

@example
@group
(file-name-absolute-p "~rms/foo")
     @result{} t
@end group
@group
(file-name-absolute-p "rms/foo")
     @result{} nil
@end group
@group
(file-name-absolute-p "/user/rms/foo")
     @result{} t
@end group
@end example
@end defun

  Given a possibly relative file name, you can expand any
leading @samp{~} and convert the result to an
absolute name using @code{expand-file-name} (@pxref{File Name
Expansion}).  This function converts absolute file names to relative
names:

@defun file-relative-name filename &optional directory
This function tries to return a relative name that is equivalent to
@var{filename}, assuming the result will be interpreted relative to
@var{directory} (an absolute directory name or directory file name).
If @var{directory} is omitted or @code{nil}, it defaults to the
current buffer's default directory.

On some operating systems, an absolute file name begins with a device
name.  On such systems, @var{filename} has no relative equivalent based
on @var{directory} if they start with two different device names.  In
this case, @code{file-relative-name} returns @var{filename} in absolute
form.

@example
(file-relative-name "/foo/bar" "/foo/")
     @result{} "bar"
(file-relative-name "/foo/bar" "/hack/")
     @result{} "../foo/bar"
@end example
@end defun

@node Directory Names
@subsection Directory Names
@cindex directory name
@cindex directory file name
@cindex file name of directory

  A @dfn{directory name} is a string that must name a directory if it
names any file at all.  A directory is actually a kind of file, and it
has a file name (called the @dfn{directory file name}, which is
related to the directory name but is typically not identical.  (This
is not quite the same as the usual POSIX terminology.)  These two
names for the same entity are related by a syntactic transformation.
On GNU and other POSIX-like systems, this is simple: to obtain a
directory name, append a @samp{/} to a directory file name that does
not already end in @samp{/}.

  The difference between a directory name and a directory file name is
subtle but crucial.  When an Emacs variable or function argument is
described as being a directory name, a directory file name is not
acceptable.  When @code{file-name-directory} returns a string, that is
always a directory name.

  The following two functions convert between directory names and
directory file names.  They do nothing special with environment
variable substitutions such as @samp{$HOME}, and the constructs
@samp{~}, @samp{.} and @samp{..}.

@defun file-name-as-directory filename
This function returns a string representing @var{filename} in a form
that the operating system will interpret as the name of a directory (a
directory name).  On most systems, this means appending a slash to the
string (if it does not already end in one).

@example
@group
(file-name-as-directory "~rms/lewis")
     @result{} "~rms/lewis/"
@end group
@end example
@end defun

@defun directory-name-p filename
This function returns non-@code{nil} if @var{filename} ends with a
directory separator character.  This is the forward slash @samp{/} on
GNU and other POSIX-like systems; MS-Windows recognizes both
the forward slash and the backslash @samp{\} as directory separators.
@end defun

@defun directory-file-name dirname
This function returns a string representing @var{dirname} in a form
that the operating system will interpret as the name of a file (a
directory file name).  On most systems, this means removing the final
directory separators from the string, unless the string consists
entirely of directory separators.

@example
@group
(directory-file-name "~lewis/")
     @result{} "~lewis"
@end group
@end example
@end defun

  Given a directory name, you can combine it with a relative file name
using @code{concat}:

@example
(concat @var{dirname} @var{relfile})
@end example

@noindent
Be sure to verify that the file name is relative before doing that.
If you use an absolute file name, the results could be syntactically
invalid or refer to the wrong file.

  If you want to use a directory file name in making such a
combination, you must first convert it to a directory name using
@code{file-name-as-directory}:

@example
(concat (file-name-as-directory @var{dirfile}) @var{relfile})
@end example

@noindent
Don't try concatenating a slash by hand, as in

@example
;;; @r{Wrong!}
(concat @var{dirfile} "/" @var{relfile})
@end example

@noindent
because this is not portable.  Always use
@code{file-name-as-directory}.

  To avoid the issues mentioned above, or if the @var{dirname} value
might be @code{nil} (for example, from an element of @code{load-path}),
use:

@example
(expand-file-name @var{relfile} @var{dirname})
@end example

However, @code{expand-file-name} expands leading @samp{~} in
@var{relfile}, which may not be what you want.  @xref{File Name
Expansion}.

  To convert a directory name to its abbreviation, use this
function:

@cindex file name abbreviations
@cindex abbreviated file names
@vindex directory-abbrev-alist
@defun abbreviate-file-name filename
@anchor{abbreviate-file-name}
This function returns an abbreviated form of @var{filename}.  It
applies the abbreviations specified in @code{directory-abbrev-alist}
(@pxref{File Aliases,,File Aliases, emacs, The GNU Emacs Manual}),
then substitutes @samp{~} for the user's home directory if the
argument names a file in the home directory or one of its
subdirectories.  If the home directory is a root directory, it is not
replaced with @samp{~}, because this does not make the result shorter
on many systems.

You can use this function for directory names and for file names,
because it recognizes abbreviations even as part of the name.
@end defun

@node File Name Expansion
@subsection Functions that Expand Filenames
@cindex expansion of file names

  @dfn{Expanding} a file name means converting a relative file name to
an absolute one.  Since this is done relative to a default directory,
you must specify the default directory as well as the file name
to be expanded.  It also involves expanding abbreviations like
@file{~/}
@ifnottex
(@pxref{abbreviate-file-name}),
@end ifnottex
and eliminating redundancies like @file{./} and @file{@var{name}/../}.

@defun expand-file-name filename &optional directory
This function converts @var{filename} to an absolute file name.  If
@var{directory} is supplied, it is the default directory to start with
if @var{filename} is relative and does not start with @samp{~}.
(The value of @var{directory} should
itself be an absolute directory name or directory file name; it may
start with @samp{~}.)  Otherwise, the current buffer's value of
@code{default-directory} is used.  For example:

@example
@group
(expand-file-name "foo")
     @result{} "/xcssun/users/rms/lewis/foo"
@end group
@group
(expand-file-name "../foo")
     @result{} "/xcssun/users/rms/foo"
@end group
@group
(expand-file-name "foo" "/usr/spool/")
     @result{} "/usr/spool/foo"
@end group
@end example

If the part of @var{filename} before the first slash is
@samp{~}, it expands to the value of the @env{HOME} environment
variable (usually your home directory).  If the part before the first
slash is @samp{~@var{user}} and if @var{user} is a valid login name,
it expands to @var{user}'s home directory.
If you do not want this expansion for a relative @var{filename} that
might begin with a literal @samp{~}, you can use @code{(concat
(file-name-as-directory directory) filename)} instead of
@code{(expand-file-name filename directory)}.

Filenames containing @samp{.} or @samp{..} are simplified to their
canonical form:

@example
@group
(expand-file-name "bar/../foo")
     @result{} "/xcssun/users/rms/lewis/foo"
@end group
@end example

In some cases, a leading @samp{..} component can remain in the output:

@example
@group
(expand-file-name "../home" "/")
     @result{} "/../home"
@end group
@end example

@noindent
This is for the sake of filesystems that have the concept of a
superroot above the root directory @file{/}.  On other filesystems,
@file{/../} is interpreted exactly the same as @file{/}.

Note that @code{expand-file-name} does @emph{not} expand environment
variables; only @code{substitute-in-file-name} does that:

@example
@group
(expand-file-name "$HOME/foo")
     @result{} "/xcssun/users/rms/lewis/$HOME/foo"
@end group
@end example

Note also that @code{expand-file-name} does not follow symbolic links
at any level.  This results in a difference between the way
@code{file-truename} and @code{expand-file-name} treat @samp{..}.
Assuming that @samp{/tmp/bar} is a symbolic link to the directory
@samp{/tmp/foo/bar} we get:

@example
@group
(file-truename "/tmp/bar/../myfile")
     @result{} "/tmp/foo/myfile"
@end group
@group
(expand-file-name "/tmp/bar/../myfile")
     @result{} "/tmp/myfile"
@end group
@end example

If you may need to follow symbolic links preceding @samp{..}, you
should make sure to call @code{file-truename} without prior direct or
indirect calls to @code{expand-file-name}.  @xref{Truenames}.
@end defun

@defvar default-directory
The value of this buffer-local variable is the default directory for the
current buffer.  It should be an absolute directory name; it may start
with @samp{~}.  This variable is buffer-local in every buffer.

@code{expand-file-name} uses the default directory when its second
argument is @code{nil}.

The value is always a string ending with a slash.

@example
@group
default-directory
     @result{} "/user/lewis/manual/"
@end group
@end example
@end defvar

@defun substitute-in-file-name filename
@anchor{Definition of substitute-in-file-name}
This function replaces environment variable references in
@var{filename} with the environment variable values.  Following
standard Unix shell syntax, @samp{$} is the prefix to substitute an
environment variable value.  If the input contains @samp{$$}, that is
converted to @samp{$}; this gives the user a way to quote a
@samp{$}.

The environment variable name is the series of alphanumeric characters
(including underscores) that follow the @samp{$}.  If the character following
the @samp{$} is a @samp{@{}, then the variable name is everything up to the
matching @samp{@}}.

Calling @code{substitute-in-file-name} on output produced by
@code{substitute-in-file-name} tends to give incorrect results.  For
instance, use of @samp{$$} to quote a single @samp{$} won't work
properly, and @samp{$} in an environment variable's value could lead
to repeated substitution.  Therefore, programs that call this function
and put the output where it will be passed to this function need to
double all @samp{$} characters to prevent subsequent incorrect
results.

@c Wordy to avoid overfull hbox.  --rjc 15mar92
Here we assume that the environment variable @env{HOME}, which holds
the user's home directory, has value @samp{/xcssun/users/rms}.

@example
@group
(substitute-in-file-name "$HOME/foo")
     @result{} "/xcssun/users/rms/foo"
@end group
@end example

After substitution, if a @samp{~} or a @samp{/} appears immediately
after another @samp{/}, the function discards everything before it (up
through the immediately preceding @samp{/}).

@example
@group
(substitute-in-file-name "bar/~/foo")
     @result{} "~/foo"
@end group
@group
(substitute-in-file-name "/usr/local/$HOME/foo")
     @result{} "/xcssun/users/rms/foo"
     ;; @r{@file{/usr/local/} has been discarded.}
@end group
@end example

@end defun

  Sometimes, it is not desired to expand file names.  In such cases,
the file name can be quoted to suppress the expansion, and to handle
the file name literally.  Quoting happens by prefixing the file name
with @samp{/:}.

@defmac file-name-quote name
This macro adds the quotation prefix @samp{/:} to the file @var{name}.
For a local file @var{name}, it prefixes @var{name} with @samp{/:}.
If @var{name} is a remote file name, the local part of @var{name} is
quoted.  If @var{name} is already a quoted file name, @var{name} is
returned unchanged.

@example
@group
(substitute-in-file-name (file-name-quote "bar/~/foo"))
     @result{} "/:bar/~/foo"
@end group

@group
(substitute-in-file-name (file-name-quote "/ssh:host:bar/~/foo"))
     @result{} "/ssh:host:/:bar/~/foo"
@end group
@end example

The macro cannot be used to suppress file name handlers from magic
file names (@pxref{Magic File Names}).
@end defmac

@defmac file-name-unquote name
This macro removes the quotation prefix @samp{/:} from the file
@var{name}, if any. If @var{name} is a remote file name, the local
part of @var{name} is unquoted.
@end defmac

@defmac file-name-quoted-p name
This macro returns non-@code{nil}, when @var{name} is quoted with the
prefix @samp{/:}.  If @var{name} is a remote file name, the local part
of @var{name} is checked.
@end defmac


@node Unique File Names
@subsection Generating Unique File Names
@cindex unique file names
@cindex temporary files

  Some programs need to write temporary files.  Here is the usual way to
construct a name for such a file:

@example
(make-temp-file @var{name-of-application})
@end example

@noindent
The job of @code{make-temp-file} is to prevent two different users or
two different jobs from trying to use the exact same file name.

@defun make-temp-file prefix &optional dir-flag suffix text
This function creates a temporary file and returns its name.  Emacs
creates the temporary file's name by adding to @var{prefix} some
random characters that are different in each Emacs job.  The result is
guaranteed to be a newly created file, containing @var{text} if that's
given as a string and empty otherwise.
If @var{prefix} is a relative file name, it is expanded
against @code{temporary-file-directory}.

@example
@group
(make-temp-file "foo")
     @result{} "/tmp/foo232J6v"
@end group
@end example

When @code{make-temp-file} returns, the file has been created and is
empty.  At that point, you should write the intended contents into the
file.

If @var{dir-flag} is non-@code{nil}, @code{make-temp-file} creates an
empty directory instead of an empty file.  It returns the file name,
not the directory name, of that directory.  @xref{Directory Names}.

If @var{suffix} is non-@code{nil}, @code{make-temp-file} adds it at
the end of the file name.

If @var{text} is a string, @code{make-temp-file} inserts it in the file.

To prevent conflicts among different libraries running in the same
Emacs, each Lisp program that uses @code{make-temp-file} should have its
own @var{prefix}.  The number added to the end of @var{prefix}
distinguishes between the same application running in different Emacs
jobs.  Additional added characters permit a large number of distinct
names even in one Emacs job.
@end defun

  The default directory for temporary files is controlled by the
variable @code{temporary-file-directory}.  This variable gives the user
a uniform way to specify the directory for all temporary files.  Some
programs use @code{small-temporary-file-directory} instead, if that is
non-@code{nil}.  To use it, you should expand the prefix against
the proper directory before calling @code{make-temp-file}.

@defopt temporary-file-directory
@cindex @env{TMPDIR} environment variable
@cindex @env{TMP} environment variable
@cindex @env{TEMP} environment variable
This variable specifies the directory name for creating temporary files.
Its value should be a directory name (@pxref{Directory Names}), but it
is good for Lisp programs to cope if the value is a directory's file
name instead.  Using the value as the second argument to
@code{expand-file-name} is a good way to achieve that.

The default value is determined in a reasonable way for your operating
system; it is based on the @env{TMPDIR}, @env{TMP} and @env{TEMP}
environment variables, with a fall-back to a system-dependent name if
none of these variables is defined.

Even if you do not use @code{make-temp-file} to create the temporary
file, you should still use this variable to decide which directory to
put the file in.  However, if you expect the file to be small, you
should use @code{small-temporary-file-directory} first if that is
non-@code{nil}.
@end defopt

@defopt small-temporary-file-directory
This variable specifies the directory name for
creating certain temporary files, which are likely to be small.

If you want to write a temporary file which is likely to be small, you
should compute the directory like this:

@example
(make-temp-file
  (expand-file-name @var{prefix}
                    (or small-temporary-file-directory
                        temporary-file-directory)))
@end example
@end defopt

@defun make-temp-name base-name
This function generates a string that might be a unique file
name.  The name starts with @var{base-name}, and has several random
characters appended to it, which are different in each Emacs job.  It
is like @code{make-temp-file} except that (i) it just constructs a
name and does not create a file, (ii) @var{base-name} should be an
absolute file name that is not magic, and (iii) if the returned file
name is magic, it might name an existing file.  @xref{Magic File
Names}.

@strong{Warning:} In most cases, you should not use this function; use
@code{make-temp-file} instead!  This function is susceptible to a race
condition, between the @code{make-temp-name} call and the creation of
the file, which in some cases may cause a security hole.
@end defun

Sometimes, it is necessary to create a temporary file on a remote host
or a mounted directory.  The following two functions support this.

@defun make-nearby-temp-file prefix &optional dir-flag suffix
This function is similar to @code{make-temp-file}, but it creates a
temporary file as close as possible to @code{default-directory}.  If
@var{prefix} is a relative file name, and @code{default-directory} is
a remote file name or located on a mounted file systems, the temporary
file is created in the directory returned by the function
@code{temporary-file-directory}.  Otherwise, the function
@code{make-temp-file} is used.  @var{prefix}, @var{dir-flag} and
@var{suffix} have the same meaning as in @code{make-temp-file}.

@example
@group
(let ((default-directory "/ssh:remotehost:"))
  (make-nearby-temp-file "foo"))
     @result{} "/ssh:remotehost:/tmp/foo232J6v"
@end group
@end example
@end defun

@defun temporary-file-directory
The directory for writing temporary files via
@code{make-nearby-temp-file}.  In case of a remote
@code{default-directory}, this is a directory for temporary files on
that remote host.  If such a directory does not exist, or
@code{default-directory} ought to be located on a mounted file system
(see @code{mounted-file-systems}), the function returns
@code{default-directory}.  For a non-remote and non-mounted
@code{default-directory}, the value of the variable
@code{temporary-file-directory} is returned.
@end defun

In order to extract the local part of the path name from a temporary
file, @code{file-local-name} could be used.

@node File Name Completion
@subsection File Name Completion
@cindex file name completion subroutines
@cindex completion, file name

  This section describes low-level subroutines for completing a file
name.  For higher level functions, see @ref{Reading File Names}.

@defun file-name-all-completions partial-filename directory
This function returns a list of all possible completions for a file
whose name starts with @var{partial-filename} in directory
@var{directory}.  The order of the completions is the order of the files
in the directory, which is unpredictable and conveys no useful
information.

The argument @var{partial-filename} must be a file name containing no
directory part and no slash (or backslash on some systems).  The current
buffer's default directory is prepended to @var{directory}, if
@var{directory} is not absolute.

In the following example, suppose that @file{~rms/lewis} is the current
default directory, and has five files whose names begin with @samp{f}:
@file{foo}, @file{file~}, @file{file.c}, @file{file.c.~1~}, and
@file{file.c.~2~}.

@example
@group
(file-name-all-completions "f" "")
     @result{} ("foo" "file~" "file.c.~2~"
                "file.c.~1~" "file.c")
@end group

@group
(file-name-all-completions "fo" "")
     @result{} ("foo")
@end group
@end example
@end defun

@defun file-name-completion filename directory &optional predicate
This function completes the file name @var{filename} in directory
@var{directory}.  It returns the longest prefix common to all file names
in directory @var{directory} that start with @var{filename}.  If
@var{predicate} is non-@code{nil} then it ignores possible completions
that don't satisfy @var{predicate}, after calling that function
with one argument, the expanded absolute file name.

If only one match exists and @var{filename} matches it exactly, the
function returns @code{t}.  The function returns @code{nil} if directory
@var{directory} contains no name starting with @var{filename}.

In the following example, suppose that the current default directory
has five files whose names begin with @samp{f}: @file{foo},
@file{file~}, @file{file.c}, @file{file.c.~1~}, and
@file{file.c.~2~}.

@example
@group
(file-name-completion "fi" "")
     @result{} "file"
@end group

@group
(file-name-completion "file.c.~1" "")
     @result{} "file.c.~1~"
@end group

@group
(file-name-completion "file.c.~1~" "")
     @result{} t
@end group

@group
(file-name-completion "file.c.~3" "")
     @result{} nil
@end group
@end example
@end defun

@defopt completion-ignored-extensions
@code{file-name-completion} usually ignores file names that end in any
string in this list.  It does not ignore them when all the possible
completions end in one of these suffixes.  This variable has no effect
on @code{file-name-all-completions}.

A typical value might look like this:

@example
@group
completion-ignored-extensions
     @result{} (".o" ".elc" "~" ".dvi")
@end group
@end example

If an element of @code{completion-ignored-extensions} ends in a slash
@samp{/}, it signals a directory.  The elements which do @emph{not} end
in a slash will never match a directory; thus, the above value will not
filter out a directory named @file{foo.elc}.
@end defopt

@node Standard File Names
@subsection Standard File Names

  Sometimes, an Emacs Lisp program needs to specify a standard file
name for a particular use---typically, to hold configuration data
specified by the current user.  Usually, such files should be located
in the directory specified by @code{user-emacs-directory}, which is
@file{~/.emacs.d} by default (@pxref{Init File}).  For example, abbrev
definitions are stored by default in @file{~/.emacs.d/abbrev_defs}.
The easiest way to specify such a file name is to use the function
@code{locate-user-emacs-file}.

@defun locate-user-emacs-file base-name &optional old-name
This function returns an absolute file name for an Emacs-specific
configuration or data file.  The argument @file{base-name} should be a
relative file name.  The return value is the absolute name of a file
in the directory specified by @code{user-emacs-directory}; if that
directory does not exist, this function creates it.

If the optional argument @var{old-name} is non-@code{nil}, it
specifies a file in the user's home directory,
@file{~/@var{old-name}}.  If such a file exists, the return value is
the absolute name of that file, instead of the file specified by
@var{base-name}.  This argument is intended to be used by Emacs
packages to provide backward compatibility.  For instance, prior to
the introduction of @code{user-emacs-directory}, the abbrev file was
located in @file{~/.abbrev_defs}.  Here is the definition of
@code{abbrev-file-name}:

@example
(defcustom abbrev-file-name
  (locate-user-emacs-file "abbrev_defs" ".abbrev_defs")
  "Default name of file from which to read abbrevs."
  @dots{}
  :type 'file)
@end example
@end defun

  A lower-level function for standardizing file names, which
@code{locate-user-emacs-file} uses as a subroutine, is
@code{convert-standard-filename}.

@defun convert-standard-filename filename
This function returns a file name based on @var{filename}, which fits
the conventions of the current operating system.

On GNU and other POSIX-like systems, this simply returns @var{filename}.
On other operating systems, it may enforce system-specific file name
conventions.

The recommended way to use this function is to specify a name which
fits the conventions of GNU and Unix systems, and pass it to
@code{convert-standard-filename}.
@end defun

@node Contents of Directories
@section Contents of Directories
@cindex directory-oriented functions
@cindex file names in directory

  A directory is a kind of file that contains other files entered under
various names.  Directories are a feature of the file system.

  Emacs can list the names of the files in a directory as a Lisp list,
or display the names in a buffer using the @code{ls} shell command.  In
the latter case, it can optionally display information about each file,
depending on the options passed to the @code{ls} command.

@defun directory-files directory &optional full-name match-regexp nosort
This function returns a list of the names of the files in the directory
@var{directory}.  By default, the list is in alphabetical order.

If @var{full-name} is non-@code{nil}, the function returns the files'
absolute file names.  Otherwise, it returns the names relative to
the specified directory.

If @var{match-regexp} is non-@code{nil}, this function returns only
those file names that contain a match for that regular expression---the
other file names are excluded from the list.  On case-insensitive
filesystems, the regular expression matching is case-insensitive.

@c Emacs 19 feature
If @var{nosort} is non-@code{nil}, @code{directory-files} does not sort
the list, so you get the file names in no particular order.  Use this if
you want the utmost possible speed and don't care what order the files
are processed in.  If the order of processing is visible to the user,
then the user will probably be happier if you do sort the names.

@example
@group
(directory-files "~lewis")
     @result{} ("#foo#" "#foo.el#" "." ".."
         "dired-mods.el" "files.texi"
         "files.texi.~1~")
@end group
@end example

An error is signaled if @var{directory} is not the name of a directory
that can be read.
@end defun

@defun directory-files-recursively directory regexp &optional include-directories
Return all files under @var{directory} whose names match @var{regexp}.
This function searches the specified @var{directory} and its
sub-directories, recursively, for files whose basenames (i.e., without
the leading directories) match the specified @var{regexp}, and returns
a list of the absolute file names of the matching files
(@pxref{Relative File Names, absolute file names}).  The file names
are returned in depth-first order, meaning that files in some
sub-directory are returned before the files in its parent directory.
In addition, matching files found in each subdirectory are sorted
alphabetically by their basenames.  By default, directories whose
names match @var{regexp} are omitted from the list, but if the
optional argument @var{include-directories} is non-@code{nil}, they
are included.
@end defun

@defun directory-files-and-attributes directory &optional full-name match-regexp nosort id-format
This is similar to @code{directory-files} in deciding which files
to report on and how to report their names.  However, instead
of returning a list of file names, it returns for each file a
list @code{(@var{filename} . @var{attributes})}, where @var{attributes}
is what @code{file-attributes} would return for that file.
The optional argument @var{id-format} has the same meaning as the
corresponding argument to @code{file-attributes} (@pxref{Definition
of file-attributes}).
@end defun

@defun file-expand-wildcards pattern &optional full
This function expands the wildcard pattern @var{pattern}, returning
a list of file names that match it.

If @var{pattern} is written as an absolute file name,
the values are absolute also.

If @var{pattern} is written as a relative file name, it is interpreted
relative to the current default directory.  The file names returned are
normally also relative to the current default directory.  However, if
@var{full} is non-@code{nil}, they are absolute.
@end defun

@defun insert-directory file switches &optional wildcard full-directory-p
This function inserts (in the current buffer) a directory listing for
directory @var{file}, formatted with @code{ls} according to
@var{switches}.  It leaves point after the inserted text.
@var{switches} may be a string of options, or a list of strings
representing individual options.

The argument @var{file} may be either a directory or a file
specification including wildcard characters.  If @var{wildcard} is
non-@code{nil}, that means treat @var{file} as a file specification with
wildcards.

If @var{full-directory-p} is non-@code{nil}, that means the directory
listing is expected to show the full contents of a directory.  You
should specify @code{t} when @var{file} is a directory and switches do
not contain @samp{-d}.  (The @samp{-d} option to @code{ls} says to
describe a directory itself as a file, rather than showing its
contents.)

On most systems, this function works by running a directory listing
program whose name is in the variable @code{insert-directory-program}.
If @var{wildcard} is non-@code{nil}, it also runs the shell specified by
@code{shell-file-name}, to expand the wildcards.

MS-Windows systems usually lack the standard Unix program
@code{ls}, so this function emulates the standard Unix program @code{ls}
with Lisp code.

As a technical detail, when @var{switches} contains the long
@samp{--dired} option, @code{insert-directory} treats it specially,
for the sake of dired.  However, the normally equivalent short
@samp{-D} option is just passed on to @code{insert-directory-program},
as any other option.
@end defun

@defvar insert-directory-program
This variable's value is the program to run to generate a directory listing
for the function @code{insert-directory}.  It is ignored on systems
which generate the listing with Lisp code.
@end defvar

@node Create/Delete Dirs
@section Creating, Copying and Deleting Directories
@cindex creating, copying and deleting directories
@c Emacs 19 features

  Most Emacs Lisp file-manipulation functions get errors when used on
files that are directories.  For example, you cannot delete a directory
with @code{delete-file}.  These special functions exist to create and
delete directories.

@findex mkdir
@deffn Command make-directory dirname &optional parents
This command creates a directory named @var{dirname}.  If
@var{parents} is non-@code{nil}, as is always the case in an
interactive call, that means to create the parent directories first,
if they don't already exist.

@code{mkdir} is an alias for this.
@end deffn

@deffn Command copy-directory dirname newname &optional keep-time parents copy-contents
This command copies the directory named @var{dirname} to
@var{newname}.  If @var{newname} is a directory name,
@var{dirname} will be copied to a subdirectory there.
@xref{Directory Names}.

It always sets the file modes of the copied files to match the
corresponding original file.

The third argument @var{keep-time} non-@code{nil} means to preserve the
modification time of the copied files.  A prefix arg makes
@var{keep-time} non-@code{nil}.

The fourth argument @var{parents} says whether to
create parent directories if they don't exist.  Interactively,
this happens by default.

The fifth argument @var{copy-contents}, if non-@code{nil}, means to
copy the contents of @var{dirname} directly into @var{newname} if the
latter is a directory name, instead of copying @var{dirname} into
it as a subdirectory.
@end deffn

@cindex trash
@vindex delete-by-moving-to-trash
@deffn Command delete-directory dirname &optional recursive trash
This command deletes the directory named @var{dirname}.  The function
@code{delete-file} does not work for files that are directories; you
must use @code{delete-directory} for them.  If @var{recursive} is
@code{nil}, and the directory contains any files,
@code{delete-directory} signals an error.
If recursive is non-@code{nil}, there is no error merely because the
directory or its files are deleted by some other process before
@code{delete-directory} gets to them.

@code{delete-directory} only follows symbolic links at the level of
parent directories.

If the optional argument @var{trash} is non-@code{nil} and the
variable @code{delete-by-moving-to-trash} is non-@code{nil}, this
command moves the file into the system Trash instead of deleting it.
@xref{Misc File Ops,,Miscellaneous File Operations, emacs, The GNU
Emacs Manual}.  When called interactively, @var{trash} is @code{t} if
no prefix argument is given, and @code{nil} otherwise.
@end deffn

@node Magic File Names
@section Making Certain File Names ``Magic''
@cindex magic file names

  You can implement special handling for certain file names.  This is
called making those names @dfn{magic}.  The principal use for this
feature is in implementing access to remote files (@pxref{Remote Files,,
Remote Files, emacs, The GNU Emacs Manual}).

  To define a kind of magic file name, you must supply a regular
expression to define the class of names (all those that match the
regular expression), plus a handler that implements all the primitive
Emacs file operations for file names that match.

@cindex file handler
@vindex file-name-handler-alist
  The variable @code{file-name-handler-alist} holds a list of handlers,
together with regular expressions that determine when to apply each
handler.  Each element has this form:

@example
(@var{regexp} . @var{handler})
@end example

@noindent
All the Emacs primitives for file access and file name transformation
check the given file name against @code{file-name-handler-alist}.  If
the file name matches @var{regexp}, the primitives handle that file by
calling @var{handler}.

  The first argument given to @var{handler} is the name of the
primitive, as a symbol; the remaining arguments are the arguments that
were passed to that primitive.  (The first of these arguments is most
often the file name itself.)  For example, if you do this:

@example
(file-exists-p @var{filename})
@end example

@noindent
and @var{filename} has handler @var{handler}, then @var{handler} is
called like this:

@example
(funcall @var{handler} 'file-exists-p @var{filename})
@end example

  When a function takes two or more arguments that must be file names,
it checks each of those names for a handler.  For example, if you do
this:

@example
(expand-file-name @var{filename} @var{dirname})
@end example

@noindent
then it checks for a handler for @var{filename} and then for a handler
for @var{dirname}.  In either case, the @var{handler} is called like
this:

@example
(funcall @var{handler} 'expand-file-name @var{filename} @var{dirname})
@end example

@noindent
The @var{handler} then needs to figure out whether to handle
@var{filename} or @var{dirname}.

  If the specified file name matches more than one handler, the one
whose match starts last in the file name gets precedence.  This rule
is chosen so that handlers for jobs such as uncompression are handled
first, before handlers for jobs such as remote file access.

  Here are the operations that a magic file name handler gets to handle:

@ifnottex
@noindent
@code{access-file}, @code{add-name-to-file},
@code{byte-compiler-base-file-name},@*
@code{copy-directory}, @code{copy-file},
@code{delete-directory}, @code{delete-file},
@code{diff-latest-backup-file},
@code{directory-file-name},
@code{directory-files},
@code{directory-files-and-attributes},
@code{dired-compress-file}, @code{dired-uncache},@*
@code{expand-file-name},
@code{file-accessible-directory-p},
@code{file-acl},
@code{file-attributes},
@code{file-directory-p},
@code{file-equal-p},
@code{file-executable-p}, @code{file-exists-p},
@code{file-in-directory-p},
@code{file-local-copy},
@code{file-modes}, @code{file-name-all-completions},
@code{file-name-as-directory},
@code{file-name-case-insensitive-p},
@code{file-name-completion},
@code{file-name-directory},
@code{file-name-nondirectory},
@code{file-name-sans-versions}, @code{file-newer-than-file-p},
@code{file-notify-add-watch}, @code{file-notify-rm-watch},
@code{file-notify-valid-p},
@code{file-ownership-preserved-p},
@code{file-readable-p}, @code{file-regular-p},
@code{file-remote-p}, @code{file-selinux-context},
@code{file-symlink-p}, @code{file-system-info},
@code{file-truename}, @code{file-writable-p},
@code{find-backup-file-name},@*
@code{get-file-buffer},
@code{insert-directory},
@code{insert-file-contents},@*
@code{load},
@code{make-auto-save-file-name},
@code{make-directory},
@code{make-directory-internal},
@code{make-nearby-temp-file},
@code{make-symbolic-link},@*
@code{process-file},
@code{rename-file}, @code{set-file-acl}, @code{set-file-modes},
@code{set-file-selinux-context}, @code{set-file-times},
@code{set-visited-file-modtime}, @code{shell-command},
@code{start-file-process},
@code{substitute-in-file-name},@*
@code{temporary-file-directory},
@code{unhandled-file-name-directory},
@code{vc-registered},
@code{verify-visited-file-modtime},@*
@code{write-region}.
@end ifnottex
@iftex
@noindent
@flushleft
@code{access-file}, @code{add-name-to-file},
@code{byte-com@discretionary{}{}{}piler-base-file-name},
@code{copy-directory}, @code{copy-file},
@code{delete-directory}, @code{delete-file},
@code{diff-latest-backup-file},
@code{directory-file-name},
@code{directory-files},
@code{directory-files-and-at@discretionary{}{}{}tributes},
@code{dired-compress-file}, @code{dired-uncache},
@code{expand-file-name},
@code{file-accessible-direc@discretionary{}{}{}tory-p},
@code{file-acl},
@code{file-attributes},
@code{file-direc@discretionary{}{}{}tory-p},
@code{file-equal-p},
@code{file-executable-p}, @code{file-exists-p},
@code{file-in-directory-p},
@code{file-local-copy},
@code{file-modes}, @code{file-name-all-completions},
@code{file-name-as-directory},
@code{file-name-case-insensitive-p},
@code{file-name-completion},
@code{file-name-directory},
@code{file-name-nondirec@discretionary{}{}{}tory},
@code{file-name-sans-versions}, @code{file-newer-than-file-p},
@code{file-notify-add-watch}, @code{file-notify-rm-watch},
@code{file-notify-valid-p},
@code{file-ownership-pre@discretionary{}{}{}served-p},
@code{file-readable-p}, @code{file-regular-p},
@code{file-remote-p}, @code{file-selinux-context},
@code{file-symlink-p}, @code{file-system-info},
@code{file-truename}, @code{file-writable-p},
@code{find-backup-file-name},
@code{get-file-buffer},
@code{insert-directory},
@code{insert-file-contents},
@code{load},
@code{make-auto-save-file-name},
@code{make-direc@discretionary{}{}{}tory},
@code{make-direc@discretionary{}{}{}tory-internal},
@code{make-symbolic-link},
@code{process-file},
@code{rename-file}, @code{set-file-acl}, @code{set-file-modes},
@code{set-file-selinux-context}, @code{set-file-times},
@code{set-visited-file-modtime}, @code{shell-command},
@code{start-file-process},
@code{substitute-in-file-name},
@code{unhandled-file-name-directory},
@code{vc-regis@discretionary{}{}{}tered},
@code{verify-visited-file-modtime},
@code{write-region}.
@end flushleft
@end iftex

  Handlers for @code{insert-file-contents} typically need to clear the
buffer's modified flag, with @code{(set-buffer-modified-p nil)}, if the
@var{visit} argument is non-@code{nil}.  This also has the effect of
unlocking the buffer if it is locked.

  The handler function must handle all of the above operations, and
possibly others to be added in the future.  It need not implement all
these operations itself---when it has nothing special to do for a
certain operation, it can reinvoke the primitive, to handle the
operation in the usual way.  It should always reinvoke the primitive
for an operation it does not recognize.  Here's one way to do this:

@smallexample
(defun my-file-handler (operation &rest args)
  ;; @r{First check for the specific operations}
  ;; @r{that we have special handling for.}
  (cond ((eq operation 'insert-file-contents) @dots{})
        ((eq operation 'write-region) @dots{})
        @dots{}
        ;; @r{Handle any operation we don't know about.}
        (t (let ((inhibit-file-name-handlers
                  (cons 'my-file-handler
                        (and (eq inhibit-file-name-operation operation)
                             inhibit-file-name-handlers)))
                 (inhibit-file-name-operation operation))
             (apply operation args)))))
@end smallexample

  When a handler function decides to call the ordinary Emacs primitive for
the operation at hand, it needs to prevent the primitive from calling
the same handler once again, thus leading to an infinite recursion.  The
example above shows how to do this, with the variables
@code{inhibit-file-name-handlers} and
@code{inhibit-file-name-operation}.  Be careful to use them exactly as
shown above; the details are crucial for proper behavior in the case of
multiple handlers, and for operations that have two file names that may
each have handlers.

@kindex safe-magic (@r{property})
  Handlers that don't really do anything special for actual access to the
file---such as the ones that implement completion of host names for
remote file names---should have a non-@code{nil} @code{safe-magic}
property.  For instance, Emacs normally protects directory names
it finds in @code{PATH} from becoming magic, if they look like magic
file names, by prefixing them with @samp{/:}.  But if the handler that
would be used for them has a non-@code{nil} @code{safe-magic}
property, the @samp{/:} is not added.

@kindex operations (@r{property})
  A file name handler can have an @code{operations} property to
declare which operations it handles in a nontrivial way.  If this
property has a non-@code{nil} value, it should be a list of
operations; then only those operations will call the handler.  This
avoids inefficiency, but its main purpose is for autoloaded handler
functions, so that they won't be loaded except when they have real
work to do.

  Simply deferring all operations to the usual primitives does not
work.  For instance, if the file name handler applies to
@code{file-exists-p}, then it must handle @code{load} itself, because
the usual @code{load} code won't work properly in that case.  However,
if the handler uses the @code{operations} property to say it doesn't
handle @code{file-exists-p}, then it need not handle @code{load}
nontrivially.

@defvar inhibit-file-name-handlers
This variable holds a list of handlers whose use is presently inhibited
for a certain operation.
@end defvar

@defvar inhibit-file-name-operation
The operation for which certain handlers are presently inhibited.
@end defvar

@defun find-file-name-handler file operation
This function returns the handler function for file name @var{file},
or @code{nil} if there is none.  The argument @var{operation} should
be the operation to be performed on the file---the value you will pass
to the handler as its first argument when you call it.  If
@var{operation} equals @code{inhibit-file-name-operation}, or if it is
not found in the @code{operations} property of the handler, this
function returns @code{nil}.
@end defun

@defun file-local-copy filename
This function copies file @var{filename} to an ordinary non-magic file
on the local machine, if it isn't on the local machine already.  Magic
file names should handle the @code{file-local-copy} operation if they
refer to files on other machines.  A magic file name that is used for
other purposes than remote file access should not handle
@code{file-local-copy}; then this function will treat the file as
local.

If @var{filename} is local, whether magic or not, this function does
nothing and returns @code{nil}.  Otherwise it returns the file name
of the local copy file.
@end defun

@defun file-remote-p filename &optional identification connected
This function tests whether @var{filename} is a remote file.  If
@var{filename} is local (not remote), the return value is @code{nil}.
If @var{filename} is indeed remote, the return value is a string that
identifies the remote system.

This identifier string can include a host name and a user name, as
well as characters designating the method used to access the remote
system.  For example, the remote identifier string for the filename
@code{/sudo::/some/file} is @code{/sudo:root@@localhost:}.

If @code{file-remote-p} returns the same identifier for two different
filenames, that means they are stored on the same file system and can
be accessed locally with respect to each other.  This means, for
example, that it is possible to start a remote process accessing both
files at the same time.  Implementers of file handlers need to ensure
this principle is valid.

@var{identification} specifies which part of the identifier shall be
returned as string.  @var{identification} can be the symbol
@code{method}, @code{user} or @code{host}; any other value is handled
like @code{nil} and means to return the complete identifier string.
In the example above, the remote @code{user} identifier string would
be @code{root}.

If @var{connected} is non-@code{nil}, this function returns @code{nil}
even if @var{filename} is remote, if Emacs has no network connection
to its host.  This is useful when you want to avoid the delay of
making connections when they don't exist.
@end defun

@defun unhandled-file-name-directory filename
This function returns the name of a directory that is not magic.  For
a non-magic @var{filename} it returns the corresponding directory name
(@pxref{Directory Names}).  For a magic @var{filename}, it invokes the
file name handler, which therefore decides what value to return.  If
@var{filename} is not accessible from a local process, then the file
name handler should indicate that by returning @code{nil}.

This is useful for running a subprocess; every subprocess must have a
non-magic directory to serve as its current directory, and this function
is a good way to come up with one.
@end defun

@defun file-local-name filename
This function returns the local part of file @var{filename}.  For a
remote @var{filename}, it returns a file name which could be used
directly as argument of a remote process.  If @var{filename} is local,
this function returns the file name.
@end defun

@defopt remote-file-name-inhibit-cache
The attributes of remote files can be cached for better performance.  If
they are changed outside of Emacs's control, the cached values become
invalid, and must be reread.

When this variable is set to @code{nil}, cached values are never
expired.  Use this setting with caution, only if you are sure nothing
other than Emacs ever changes the remote files.  If it is set to
@code{t}, cached values are never used.  This is the safest value, but
could result in performance degradation.

A compromise is to set it to a positive number.  This means that
cached values are used for that amount of seconds since they were
cached.  If a remote file is checked regularly, it might be a good
idea to let-bind this variable to a value less than the time period
between consecutive checks.  For example:

@example
(defun display-time-file-nonempty-p (file)
  (let ((remote-file-name-inhibit-cache
         (- display-time-interval 5)))
    (and (file-exists-p file)
         (< 0 (nth 7 (file-attributes
                       (file-chase-links file)))))))
@end example
@end defopt

@node Format Conversion
@section File Format Conversion

@cindex file format conversion
@cindex encoding file formats
@cindex decoding file formats
@cindex text properties in files
@cindex saving text properties
  Emacs performs several steps to convert the data in a buffer (text,
text properties, and possibly other information) to and from a
representation suitable for storing into a file.  This section describes
the fundamental functions that perform this @dfn{format conversion},
namely @code{insert-file-contents} for reading a file into a buffer,
and @code{write-region} for writing a buffer into a file.

@menu
* Overview: Format Conversion Overview.     @code{insert-file-contents} and @code{write-region}.
* Round-Trip: Format Conversion Round-Trip. Using @code{format-alist}.
* Piecemeal: Format Conversion Piecemeal.   Specifying non-paired conversion.
@end menu

@node Format Conversion Overview
@subsection Overview
@noindent
The function @code{insert-file-contents}:

@itemize
@item initially, inserts bytes from the file into the buffer;
@item decodes bytes to characters as appropriate;
@item processes formats as defined by entries in @code{format-alist}; and
@item calls functions in @code{after-insert-file-functions}.
@end itemize

@noindent
The function @code{write-region}:

@itemize
@item initially, calls functions in @code{write-region-annotate-functions};
@item processes formats as defined by entries in @code{format-alist};
@item encodes characters to bytes as appropriate; and
@item modifies the file with the bytes.
@end itemize

  This shows the symmetry of the lowest-level operations; reading and
writing handle things in opposite order.  The rest of this section
describes the two facilities surrounding the three variables named
above, as well as some related functions.  @ref{Coding Systems}, for
details on character encoding and decoding.

@node Format Conversion Round-Trip
@subsection Round-Trip Specification

  The most general of the two facilities is controlled by the variable
@code{format-alist}, a list of @dfn{file format} specifications, which
describe textual representations used in files for the data in an Emacs
buffer.  The descriptions for reading and writing are paired, which is
why we call this ``round-trip'' specification
(@pxref{Format Conversion Piecemeal}, for non-paired specification).

@defvar format-alist
This list contains one format definition for each defined file format.
Each format definition is a list of this form:

@example
(@var{name} @var{doc-string} @var{regexp} @var{from-fn} @var{to-fn} @var{modify} @var{mode-fn} @var{preserve})
@end example
@end defvar

@cindex format definition
@noindent
Here is what the elements in a format definition mean:

@table @var
@item name
The name of this format.

@item doc-string
A documentation string for the format.

@item regexp
A regular expression which is used to recognize files represented in
this format.  If @code{nil}, the format is never applied automatically.

@item from-fn
A shell command or function to decode data in this format (to convert
file data into the usual Emacs data representation).

A shell command is represented as a string; Emacs runs the command as a
filter to perform the conversion.

If @var{from-fn} is a function, it is called with two arguments, @var{begin}
and @var{end}, which specify the part of the buffer it should convert.
It should convert the text by editing it in place.  Since this can
change the length of the text, @var{from-fn} should return the modified
end position.

One responsibility of @var{from-fn} is to make sure that the beginning
of the file no longer matches @var{regexp}.  Otherwise it is likely to
get called again.  Also, @var{from-fn} must not involve buffers or
files other than the one being decoded, otherwise the internal buffer
used for formatting might be overwritten.

@item to-fn
A shell command or function to encode data in this format---that is, to
convert the usual Emacs data representation into this format.

If @var{to-fn} is a string, it is a shell command; Emacs runs the
command as a filter to perform the conversion.

If @var{to-fn} is a function, it is called with three arguments:
@var{begin} and @var{end}, which specify the part of the buffer it
should convert, and @var{buffer}, which specifies which buffer.  There
are two ways it can do the conversion:

@itemize @bullet
@item
By editing the buffer in place.  In this case, @var{to-fn} should
return the end-position of the range of text, as modified.

@item
By returning a list of annotations.  This is a list of elements of the
form @code{(@var{position} . @var{string})}, where @var{position} is an
integer specifying the relative position in the text to be written, and
@var{string} is the annotation to add there.  The list must be sorted in
order of position when @var{to-fn} returns it.

When @code{write-region} actually writes the text from the buffer to the
file, it intermixes the specified annotations at the corresponding
positions.  All this takes place without modifying the buffer.
@end itemize

@var{to-fn} must not involve buffers or files other than the one being
encoded, otherwise the internal buffer used for formatting might be
overwritten.

@item modify
A flag, @code{t} if the encoding function modifies the buffer, and
@code{nil} if it works by returning a list of annotations.

@item mode-fn
A minor-mode function to call after visiting a file converted from this
format.  The function is called with one argument, the integer 1;
that tells a minor-mode function to enable the mode.

@item preserve
A flag, @code{t} if @code{format-write-file} should not remove this format
from @code{buffer-file-format}.
@end table

The function @code{insert-file-contents} automatically recognizes file
formats when it reads the specified file.  It checks the text of the
beginning of the file against the regular expressions of the format
definitions, and if it finds a match, it calls the decoding function for
that format.  Then it checks all the known formats over again.
It keeps checking them until none of them is applicable.

Visiting a file, with @code{find-file-noselect} or the commands that use
it, performs conversion likewise (because it calls
@code{insert-file-contents}); it also calls the mode function for each
format that it decodes.  It stores a list of the format names in the
buffer-local variable @code{buffer-file-format}.

@defvar buffer-file-format
This variable states the format of the visited file.  More precisely,
this is a list of the file format names that were decoded in the course
of visiting the current buffer's file.  It is always buffer-local in all
buffers.
@end defvar

When @code{write-region} writes data into a file, it first calls the
encoding functions for the formats listed in @code{buffer-file-format},
in the order of appearance in the list.

@deffn Command format-write-file file format &optional confirm
This command writes the current buffer contents into the file @var{file}
in a format based on @var{format}, which is a list of format names.  It
constructs the actual format starting from @var{format}, then appending
any elements from the value of @code{buffer-file-format} with a
non-@code{nil} @var{preserve} flag (see above), if they are not already
present in @var{format}.  It then updates @code{buffer-file-format} with
this format, making it the default for future saves.  Except for the
@var{format} argument, this command is similar to @code{write-file}.  In
particular, @var{confirm} has the same meaning and interactive treatment
as the corresponding argument to @code{write-file}.  @xref{Definition of
write-file}.
@end deffn

@deffn Command format-find-file file format
This command finds the file @var{file}, converting it according to
format @var{format}.  It also makes @var{format} the default if the
buffer is saved later.

The argument @var{format} is a list of format names.  If @var{format} is
@code{nil}, no conversion takes place.  Interactively, typing just
@key{RET} for @var{format} specifies @code{nil}.
@end deffn

@deffn Command format-insert-file file format &optional beg end
This command inserts the contents of file @var{file}, converting it
according to format @var{format}.  If @var{beg} and @var{end} are
non-@code{nil}, they specify which part of the file to read, as in
@code{insert-file-contents} (@pxref{Reading from Files}).

The return value is like what @code{insert-file-contents} returns: a
list of the absolute file name and the length of the data inserted
(after conversion).

The argument @var{format} is a list of format names.  If @var{format} is
@code{nil}, no conversion takes place.  Interactively, typing just
@key{RET} for @var{format} specifies @code{nil}.
@end deffn

@defvar buffer-auto-save-file-format
This variable specifies the format to use for auto-saving.  Its value is
a list of format names, just like the value of
@code{buffer-file-format}; however, it is used instead of
@code{buffer-file-format} for writing auto-save files.  If the value
is @code{t}, the default, auto-saving uses the same format as a
regular save in the same buffer.  This variable is always buffer-local
in all buffers.
@end defvar

@node Format Conversion Piecemeal
@subsection Piecemeal Specification

  In contrast to the round-trip specification described in the previous
subsection (@pxref{Format Conversion Round-Trip}), you can use the variables
@code{after-insert-file-functions} and @code{write-region-annotate-functions}
to separately control the respective reading and writing conversions.

  Conversion starts with one representation and produces another
representation.  When there is only one conversion to do, there is no
conflict about what to start with.  However, when there are multiple
conversions involved, conflict may arise when two conversions need to
start with the same data.

  This situation is best understood in the context of converting text
properties during @code{write-region}.  For example, the character at
position 42 in a buffer is @samp{X} with a text property @code{foo}.  If
the conversion for @code{foo} is done by inserting into the buffer, say,
@samp{FOO:}, then that changes the character at position 42 from
@samp{X} to @samp{F}.  The next conversion will start with the wrong
data straight away.

  To avoid conflict, cooperative conversions do not modify the buffer,
but instead specify @dfn{annotations}, a list of elements of the form
@code{(@var{position} . @var{string})}, sorted in order of increasing
@var{position}.

  If there is more than one conversion, @code{write-region} merges their
annotations destructively into one sorted list.  Later, when the text
from the buffer is actually written to the file, it intermixes the
specified annotations at the corresponding positions.  All this takes
place without modifying the buffer.

@c ??? What about "overriding" conversions like those allowed
@c ??? for 'write-region-annotate-functions', below?  --ttn

  In contrast, when reading, the annotations intermixed with the text
are handled immediately.  @code{insert-file-contents} sets point to
the beginning of some text to be converted, then calls the conversion
functions with the length of that text.  These functions should always
return with point at the beginning of the inserted text.  This
approach makes sense for reading because annotations removed by the
first converter can't be mistakenly processed by a later converter.
Each conversion function should scan for the annotations it
recognizes, remove the annotation, modify the buffer text (to set a
text property, for example), and return the updated length of the
text, as it stands after those changes.  The value returned by one
function becomes the argument to the next function.

@defvar write-region-annotate-functions
A list of functions for @code{write-region} to call.  Each function in
the list is called with two arguments: the start and end of the region
to be written.  These functions should not alter the contents of the
buffer.  Instead, they should return annotations.

As a special case, a function may return with a different buffer
current.  Emacs takes this to mean that the current buffer contains
altered text to be output.  It therefore changes the @var{start} and
@var{end} arguments of the @code{write-region} call, giving them the
values of @code{point-min} and @code{point-max} in the new buffer,
respectively.  It also discards all previous annotations, because they
should have been dealt with by this function.
@end defvar

@defvar write-region-post-annotation-function
The value of this variable, if non-@code{nil}, should be a function.
This function is called, with no arguments, after @code{write-region}
has completed.

If any function in @code{write-region-annotate-functions} returns with
a different buffer current, Emacs calls
@code{write-region-post-annotation-function} more than once.  Emacs
calls it with the last buffer that was current, and again with the
buffer before that, and so on back to the original buffer.

Thus, a function in @code{write-region-annotate-functions} can create
a buffer, give this variable the local value of @code{kill-buffer} in
that buffer, set up the buffer with altered text, and make the buffer
current.  The buffer will be killed after @code{write-region} is done.
@end defvar

@defvar after-insert-file-functions
Each function in this list is called by @code{insert-file-contents}
with one argument, the number of characters inserted, and with point
at the beginning of the inserted text.  Each function should leave
point unchanged, and return the new character count describing the
inserted text as modified by the function.
@c ??? The docstring mentions a handler from 'file-name-handler-alist'
@c     "intercepting" 'insert-file-contents'.  Hmmm.  --ttn
@end defvar

  We invite users to write Lisp programs to store and retrieve text
properties in files, using these hooks, and thus to experiment with
various data formats and find good ones.  Eventually we hope users
will produce good, general extensions we can install in Emacs.

  We suggest not trying to handle arbitrary Lisp objects as text property
names or values---because a program that general is probably difficult
to write, and slow.  Instead, choose a set of possible data types that
are reasonably flexible, and not too hard to encode.<|MERGE_RESOLUTION|>--- conflicted
+++ resolved
@@ -1158,22 +1158,14 @@
 which case it's important to know whether the underlying filesystem is
 case-insensitive.  This function returns @code{t} if file
 @var{filename} is on a case-insensitive filesystem.  It always returns
-<<<<<<< HEAD
-@code{t} on and MS-Windows.  On Cygwin and Mac OS X,
-=======
-@code{t} on MS-DOS and MS-Windows.  On Cygwin and macOS,
->>>>>>> b2127c63
+@code{t} on and MS-Windows.  On Cygwin and macOS,
 filesystems may or may not be case-insensitive, and the function tries
 to determine case-sensitivity by a runtime test.  If the test is
 inconclusive, the function returns @code{t} on Cygwin and @code{nil}
 on macOS.
 
 Currently this function always returns @code{nil} on platforms other
-<<<<<<< HEAD
-than MS-Windows, Cygwin, and Mac OS X.  It does not detect
-=======
-than MS-DOS, MS-Windows, Cygwin, and macOS.  It does not detect
->>>>>>> b2127c63
+than MS-Windows, Cygwin, and macOS.  It does not detect
 case-insensitivity of mounted filesystems, such as Samba shares or
 NFS-mounted Windows volumes.  On remote hosts, it assumes @code{t} for
 the @samp{smb} method.  For all other connection methods, runtime
