--- conflicted
+++ resolved
@@ -1,12 +1,7 @@
-<<<<<<< HEAD
-2012-11-10  Martin Rudalics  <rudalics@gmx.at>
-=======
-2012-11-12  Glenn Morris  <rgm@gnu.org>
+2012-11-13  Glenn Morris  <rgm@gnu.org>
 
 	* variables.texi (Adding Generalized Variables):
 	At least mention gv-define-expander and gv-letplace.
-
-2012-11-11  Glenn Morris  <rgm@gnu.org>
 
 	* debugging.texi (Error Debugging): Mention debug-on-message.
 	(Using Debugger): Mention debugger-bury-or-kill.
@@ -18,8 +13,7 @@
 	* variables.texi (Adding Generalized Variables):
 	Use standard formatting for common lisp note about setf functions.
 
-2012-11-07  Martin Rudalics  <rudalics@gmx.at>
->>>>>>> f8705f6e
+2012-11-10  Martin Rudalics  <rudalics@gmx.at>
 
 	* elisp.texi (Top): Add Recombining Windows to menu.
 	* windows.texi (Recombining Windows): New subsection.
