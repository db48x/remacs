<<<<<<< HEAD
2012-06-21  Glenn Morris  <rgm@gnu.org>
=======
2012-10-13  Gregor Zattler  <grfz@gmx.de>  (tiny change)

	* emacs-lisp-intro.texi (Narrowing advantages):
	Minor update for changed what-line implementation.  (Bug#12629)

2012-08-24  Chong Yidong  <cyd@gnu.org>
>>>>>>> 7001d579

	* Makefile.in: Rename infodir to buildinfodir throughout.  (Bug#11737)

2012-05-29  Glenn Morris  <rgm@gnu.org>

	* emacs-lisp-intro.texi: Nuke hand-written node pointers.
	(dolist, dotimes): Fix sectioning.

2012-05-12  Glenn Morris  <rgm@gnu.org>

	* Makefile.in (MKDIR_P): New, set by configure.
	(mkinfodir): Use $MKDIR_P.

2012-05-05  Glenn Morris  <rgm@gnu.org>

	* emacs-lisp-intro.texi (Making Errors): Don't mention Emacs 20.
	(Void Function, Wrong Type of Argument, Recursion with list)
	(Simple Extension): Assume a non-ancient Emacs.
	(Void Variable, Switching Buffers): Improve page breaks.

	* emacs-lisp-intro.texi: Update GNU Press contact details.

2012-05-04  Glenn Morris  <rgm@gnu.org>

	* Makefile.in (INFO_EXT, INFO_OPTS): New, set by configure.
	(info, infoclean): Use $INFO_EXT.
	(${infodir}/eintr$(INFO_EXT)): Use $INFO_EXT and $INFO_OPT.
	* makefile.w32-in (INFO_EXT, INFO_OPTS): New.
	(INFO_TARGETS, clean): Use $INFO_EXT.
	($(infodir)/eintr$(INFO_EXT)): Use $INFO_EXT and $INFO_OPT.

2012-05-02  Glenn Morris  <rgm@gnu.org>

	* emacs-lisp-intro.texi (Syntax): Reword to avoid underfull hbox.

2012-04-14  Glenn Morris  <rgm@gnu.org>

	* Makefile.in: Replace non-portable use of $< in ordinary rules.

2012-02-28  Glenn Morris  <rgm@gnu.org>

	* emacs-lisp-intro.texi: Standardize possessive apostrophe usage.

2012-02-17  Glenn Morris  <rgm@gnu.org>

	* emacs-lisp-intro.texi (Design @value{COUNT-WORDS}, Syntax)
	(count-words-in-defun): Fix cross-refs to Emacs manual.

2012-01-28  Andreas Schwab  <schwab@linux-m68k.org>

	* emacs-lisp-intro.texi (Top): Move setting of COUNT-WORDS outside
	of @menu.  (Bug#10628)

2012-01-19  Juanma Barranquero  <lekktu@gmail.com>

	* emacs-lisp-intro.texi (count-words-in-defun):
	Add missing parenthesis (bug#10544).

2012-01-17  Glenn Morris  <rgm@gnu.org>

	* emacs-lisp-intro.texi (re-search-forward): Fix typo.

2011-11-24  Juanma Barranquero  <lekktu@gmail.com>

	* makefile.w32-in: Update dependencies.

2011-11-16  Juanma Barranquero  <lekktu@gmail.com>

	* emacs-lisp-intro.texi (etags): Fix typo.

2011-03-07  Chong Yidong  <cyd@stupidchicken.com>

	* Version 23.3 released.

2011-02-19  Eli Zaretskii  <eliz@gnu.org>

	* emacs-lisp-intro.texi: Sync @dircategory with ../../info/dir.

2011-01-23  Werner Lemberg  <wl@gnu.org>

	* Makefile.in (MAKEINFO): Now controlled by `configure'.
	(MAKEINFO_OPTS): New variable.  Use it where appropriate.
	(ENVADD): New variable to control texi2dvi and texi2pdf.

2010-11-13  Glenn Morris  <rgm@gnu.org>

	* emacs-lisp-intro.texi: Rename the `count-words-region' example,
	since there is now a standard command of that name.

2010-10-11  Glenn Morris  <rgm@gnu.org>

	* Makefile.in (.dvi.ps): Remove unnecessary suffix rule.
	(.PHONY): Add ps.
	(ps, emacs-lisp-intro.ps): New targets.
	(clean): Delete ps file.
	(MAKEINFO): Use --force like the other doc/ Makefiles do.
	Add explicit -I$srcdir.

2010-10-09  Glenn Morris  <rgm@gnu.org>

	* Makefile.in (VPATH): Remove.
	(infodir): Make it absolute.
	(mkinfodir, $(infodir)/eintr, infoclean): No need to cd $srcdir.

	* Makefile.in (dist): Anchor regexps.

	* Makefile.in (${infodir}/eintr, emacs-lisp-intro.dvi)
	(emacs-lisp-intro.pdf, emacs-lisp-intro.html): Use $<.

	* Makefile.in (infoclean): Remove harmless, long-standing error.

	* Makefile.in ($(infodir)): Delete rule.
	(mkinfodir): New.
	($(infodir)/eintr): Use $mkinfodir instead of infodir.

2010-10-09  Glenn Morris  <rgm@gnu.org>

	* Makefile.in (.PHONY): Declare info, dvi, html, pdf, dist.

2010-10-07  Glenn Morris  <rgm@gnu.org>

	* Makefile.in (version): New, set by configure.
	(clean): Delete dist tar file.
	(dist): Use version in tar name.

2010-10-06  Glenn Morris  <rgm@gnu.org>

	* Makefile.in (SHELL): Use /bin/sh, like every other Makefile.in.
	(INFO_SOURCES, INFO_TARGETS, DVI_TARGETS): Remove variables.
	($(infodir), html, pdf, infoclean, dist): New rules.
	(${infodir}/eintr): Ensure $infodir exists.  Use $@.
	(emacs-lisp-intro.dvi, emacs-lisp-intro.pdf, emacs-lisp-intro.html):
	Use $^.
	(.PHONY): Declare clean rules.
	(mostlyclean): Delete more temp files.
	(clean): Delete specific dvi, pdf and html files.
	(maintainer-clean): Use infoclean.
	(.NOEXPORT): Remove, unused by any other Makefile.in.

2010-09-21  Glenn Morris  <rgm@gnu.org>

	* cons-1.eps, cons-2.eps, cons-2a.eps, cons-3.eps, cons-4.eps:
	* cons-5.eps, lambda-1.eps, lambda-2.eps, lambda-3.eps:
	Add first line EPSF magic comment.  (Bug#7064)

2010-06-23  Glenn Morris  <rgm@gnu.org>

	* emacs-lisp-intro.texi: Untabify.

2010-05-07  Chong Yidong  <cyd@stupidchicken.com>

	* Version 23.2 released.

2010-03-10  Chong Yidong  <cyd@stupidchicken.com>

	* Branch for 23.2.

2010-02-16  Glenn Morris  <rgm@gnu.org>

	* emacs-lisp-intro.texi: Fix typo in name of `find-tag' command.

2010-02-01  Stefan Monnier  <monnier@iro.umontreal.ca>

	* emacs-lisp-intro.texi (Text and Auto-fill, Mode Line):
	Avoid obsolete special default variables like default-major-mode.

2009-12-09  David Robinow  <drobinow@gmail.com>  (tiny change)

	* makefile.w32-in: Use parenthesis for macros for nmake compatibility.

2009-12-03  Glenn Morris  <rgm@gnu.org>

	* emacs-lisp-intro.texi (Free Software and Free Manuals):
	Update URL, and remove duplicate text.

2009-10-28  Robert J. Chassell  <bob@gnu.org>

	* emacs-lisp-intro.texi: Don't change urlcolor or linkcolor in tex
	output (not needed and does not work with recent texinfo.tex).
	Bump edition number.

2009-10-27  Robert J. Chassell  <bob@gnu.org>

	* emacs-lisp-intro.texi: Bump edition number.

2009-10-27  Glenn Morris  <rgm@gnu.org>

	* cons-1.pdf, cons-2.pdf, cons-2a.pdf, cons-3.pdf, cons-4.pdf:
	* cons-5.pdf, drawers.pdf, lambda-1.pdf, lambda-2.pdf, lambda-3.pdf:
	New files, generated from .eps versions with epstopdf.
	* README: Add copyright information for PDF images.

	* Makefile.in (TEXI2PDF): New variable.
	(emacs-lisp-intro.pdf): New target.

	* makefile.w32-in (texinfodir, TEXI2PDF): New variables.
	(ENVADD): Add -I$texinfodir.
	(emacs-lisp-intro.pdf): New target.

2009-07-28  Chong Yidong  <cyd@stupidchicken.com>

	* emacs-lisp-intro.texi (Simple Extension): Bump emacs versions in
	examples.

2009-07-10  Glenn Morris  <rgm@gnu.org>

	* emacs-lisp-intro.texi (Top): Add missing @detailmenu entry.

2009-07-09  Glenn Morris  <rgm@gnu.org>

	* Makefile.in (texinfodir): Rename from usermanualdir, and update.

2009-07-06  Glenn Morris  <rgm@gnu.org>

	* emacs-lisp-intro.texi (defvar and asterisk): Minor rephrasing.

2009-06-21  Chong Yidong  <cyd@stupidchicken.com>

	* Branch for 23.1.

2009-06-14  Chong Yidong  <cyd@stupidchicken.com>

	* emacs-lisp-intro.texi (edebug): Fix typo.

2009-02-22  Karl Berry  <karl@gnu.org>

	* emacs-lisp-intro.texi (Default Configuration): Fix dup word "by by".

2009-02-20  Juanma Barranquero  <lekktu@gmail.com>

	* emacs-lisp-intro.texi (current-kill, Code for current-kill)
	(Body of current-kill): Remove duplicate words.

2008-11-19  Glenn Morris  <rgm@gnu.org>

	* doclicense.texi: New file.
	* emacs-lisp-intro.texi: Relicense under FDL 1.3 or later.
	Include doclicense.texi rather than having license in the file itself.

2008-10-16  Sean Sieger  <sean.sieger@gmail.com>  (tiny change)

	* emacs-lisp-intro.texi (Recursion with list): Fix typo.

2008-10-04  Karl Berry  <karl@gnu.org>

	* emacs-lisp-intro.texi: Apply similar formatting changes as for
	the emacs and lispref manuals, to save pages.  A couple minor
	rewordings and reformatting of code to avoid overfull and
	underfull lines.
	(edition-number): Bump to 3.08.
	(update-date): Bump to 4 October 2008.

2008-06-20  Eli Zaretskii  <eliz@gnu.org>

	* makefile.w32-in (distclean): Remove makefile.

2008-06-16  Glenn Morris  <rgm@gnu.org>

	* Makefile.am, Makefile.old, aclocal.m4, configure, configure.in:
	* install-sh, missing, mkinstalldirs: Remove obsolete files.

2008-05-13  Chong Yidong  <cyd@stupidchicken.com>

	* emacs-lisp-intro.texi (Lisp Atoms): Rephrase "in addition" to
	avoid confusion with addition operation discussed in previous
	paragraph.

2008-01-31  Robert J. Chassell  <bob@rattlesnake.com>

	* emacs-lisp-intro.texi: Update back cover text.

2007-09-12  Robert J. Chassell  <bob@rattlesnake.com>

	* emacs-lisp-intro.texi: Add email address to Thank You correctly.

2007-09-06  Romain Francoise  <romain@orebokech.com>

	* Makefile.in (maintainer-clean): Delete info files.

2007-09-06  Glenn Morris  <rgm@gnu.org>

	Move from lispintro/ to doc/lispintro/.
	* Makefile.in (infodir): Go up one more level.
	(usermanualdir): Change from ../man to ../emacs.
	* makefile.w32-in (infodir, ENVADD): Go up one more level.
	* emacs-lisp-intro.texi (setfilename): Go up one more level.

2007-07-30  Robert J. Chassell  <bob@rattlesnake.com>

	* emacs-lisp-intro.texi: Fix typo on line 5173, change `thee' to
	`these'.

2007-07-25  Glenn Morris  <rgm@gnu.org>

	* Relicense all FSF files to GPLv3 or later.

2007-06-02  Chong Yidong  <cyd@stupidchicken.com>

	* Version 22.1 released.

2007-01-30  Robert J. Chassell  <bob@rattlesnake.com>

	* emacs-lisp-intro.texi (else): Rephrase message of first
	if-then-else example so it is right both in itself and in the
	"true" case of the expression, which asks whether 4 is greater
	than 5.

2006-11-27  Andreas Schwab  <schwab@suse.de>

	* Makefile.in (usermanualdir): Define.
	(emacs-lisp-intro.dvi): Pass -I options to texi2dvi instead of
	using TEXINPUTS.

	* emacs-lisp-intro.texi: Input texinfo instead of ../man/texinfo
	to fix building outside source directory.

2006-11-09  Robert J. Chassell  <bob@rattlesnake.com>

	* emacs-lisp-intro.texi: Copy descriptions from detailed master
	menu to menus within body.

	* emacs-lisp-intro.texi (at the beginning): Add `other shell
	commands' to produce additional output formats; total is now ten.
	(A Loop with an Incrementing Counter, and others): Ensure Info
	menus will appear in short windows.
	(Disentangle beginning-of-buffer): Replace `version 21' with `more
	recent versions'.
	(Simple Extension): Show how to handle multiple versions by adding
	an alternative with a test of `>= 21'.

2006-11-06  Robert J. Chassell  <bob@rattlesnake.com>

	* emacs-lisp-intro.texi: Finish minor changes seen from DVI output.
	Replace 22.1.100 with 22.1.1.
	(current-kill): Mention functions that directly or indirectly call
	`kill-new', which sets `kill-ring-yank-pointer'.
	(Understanding current-kill): Change `lasted' to `last'.  Remove
	extraneous parenthesis.  Reword item about returning `car' of list.
	(yank): Remove mention of `rotate-yank-pointer'.
	(Y Axis Element): Add comment regarding replacement of blank space.
	(print-Y-axis Penultimate): Explain that `print-graph' will pass
	`height-of-top-line' so `print-Y-axis' does not have a bug.

2006-11-05  Robert J. Chassell  <bob@rattlesnake.com>

	* emacs-lisp-intro.texi: Yet more minor changes:
	(defcustom): Said that `:options' is usually for a hook.  Remove
	extraneous space in parenthetical remark concerning
	`text-mode-hook-identify'.  At end, mention other defines, too.
	(Beginning a .emacs File): Reverse words about comments so they
	parallel numbers of listed semi-colons.
	(Text and Auto-fill): Remove extraneous blank line in example.
	(Mail Aliases): Remove extraneous blank line in example.
	(Keybindings): Reformat as needed with `key' rather than `kbd'.
	(Keybindings, Miscellaneous, Mode Line): For small book format, start
	section name on top of new page.
	(Simple Extension): Replace longer expression with
	`emacs-major-version'.  Remove comment about `number-to-string'
	function.
	(Miscellaneous): Add filename option, `-H', to `grep' example.
	(debug, debug-on-entry): Replace `GNU Emacs 22' with `a recent
	GNU Emacs'.
	(edebug): More properly state where to place point for 'M-x
	edebug-defun'.

	* emacs-lisp-intro.texi: More minor changes.
	Center images for TeX output.
	(kill-new function): Remove indentation for sentence talking about
	momentarily skipping code.
	(cons & search-fwd Review): Document @code{funcall}.  Document
	@code{re-search-forward} with existing @code{search-forward}.
	Reference chapter on regular expression searches.
	(Recursion with list): Specify a more recent version as being Emacs.
	(Recursion with list, Every, recursive-graph-body-print): Change
	`if ... progn' expression to `when'.
	(Recursive triangle function): For printing in small book, ensure
	section name is not last on bottom of preceding page.
	(Keep): Remove extraneous space in function definition example.
	(sentence-end): Specify `in English' for glyphs that end a sentence.
	Note that in GNU Emacs 22, the name refers to both a variable and a
	function.
	(fwd-sentence while loops): Write a function as one, not as a form.
	(fwd-para let): Add `which' to sentence with `parstart' and `parsep'.
	(etags): Move sentences involving `find-tag' and sources.  State
	location of Emacs `src' directory.
	(Design count-words-region): Better explain two backslashes in a row.
	(Find a File): Fix grammar; add a `to' and write `to visit'.  Change
	`named' to `selected'.
	(lengths-list-file): Remove extraneous parenthesis from reference.
	(lengths-list-many-files): Explain `expand-file-name' better.
	(Files List): Rephrase sentence regarding Lisp sources directory.

2006-11-04  Robert J. Chassell  <bob@rattlesnake.com>

	* emacs-lisp-intro.texi: Replace 22.0.100 with 22.1.100.
	(defcustom): Note that the value set by defconst is a variable.
	(Buffer Size & Locations): Parenthetical remark about evaluation.
	(Finding More): Change text to include C sources by inference.

	* emacs-lisp-intro.texi: Minor fixes.
	Replace all tabs with eight spaces each so printed text looks correct.
	Remove extraneous comma in a printed node name produced by `ref'.
	(insert-buffer): Add a missing beginning parenthesis.
	(beginning-of-buffer): Add `beginning of' to note about accessible
	portion.
	(narrow Exercise): Write closing parenthesis at end of correct
	paragraph.
	(zap-to-char): Remove extraneous `a' from first sentence.
	(Complete zap-to-char): Remove two extraneous sentences.
	(zap-to-char body): Move sentences on documentation two nodes earlier.
	(Lisp macro): Add definition of `unless' macro.
	(last-command & this-command): Remove comment that `we have not yet
	seen' the @code{eq} function.
	(kill-append function): Reformat `kill-append' function definition so
	it prints well.
	(kill-new function): Indent the sentence beginning `notice'.  Replace
	`the same as' with `similar to'.  Repair typo.  Remove obsolete
	references to `yank' and `yank-pop.  End section with a note that `we
	will digress into C.'

2006-11-02  Robert J. Chassell  <bob@rattlesnake.com>

	* emacs-lisp-intro.texi (kill-ring-yank-pointer): Revert addition
	of extraneous quotation mark to rotate-yank-pointer.

2006-11-01  Juri Linkov  <juri@jurta.org>

	* emacs-lisp-intro.texi: Fix unbalanced quotes.

2006-10-31  Robert J. Chassell  <bob@rattlesnake.com>

	* emacs-lisp-intro.texi: Revised text for kill-region,
	copy-region-as-kill, kill-append, kill-new, forward-sentence,
	forward-paragraph, find-file, current-kill, yank, and yank-pop.
	Removed INSTALL MANIFEST from the directory since those files are
	now irrelevant.  Updated Info file in ../info.  Changed numbering
	so is now Revised Third Edition and this instance's edition-number
	is 3.00.  Did not update ISBN number.

	* emacs-lisp-intro.texi: Remove version reference for X colors.
	Document `='.  Remove mention that :eval was new in 21.  Updated
	instance's edition-number to 3.01.

2006-10-30  Robert J. Chassell  <bob@rattlesnake.com>

	* emacs-lisp-intro.texi: Many changes since it turned out that
	many `simple' functions were rewritten.  Changes to the text
	regarding zap-to-char, mark-whole-buffer, append-to-buffer,
	copy-to-buffer, beginning-of-buffer, what-line, and possibly
	others.  (I have not reviewed all yet.)  This instance does build
	for Info and TeX.

2006-10-29  Chong Yidong  <cyd@stupidchicken.com>

	* Makefile.in: Use relative paths to avoid advertising filesystem
	contents during compilation.

2006-08-21  Robert J. Chassell  <bob@rattlesnake.com>

	* emacs-lisp-intro.texi: Deleted in directory copy of texinfo.tex
	and pointed towards ../man/texinfo.tex so only one file
	needs updating.  Added comment of what to do when building on own.

	* texinfo.tex: Changed to version 2006-02-13.16
	to enable a DVI build using the more recent versions of TeX.

2006-05-25  David Kastrup  <dak@gnu.org>

	* emacs-lisp-intro.texi (setcar): Replace an antelope rather than
	a giraffe with a hippopotamus.

2006-05-19  Thien-Thi Nguyen  <ttn@gnu.org>

	* emacs-lisp-intro.texi (Digression concerning error): Fix typo.

2005-09-16  Romain Francoise  <romain@orebokech.com>

	* emacs-lisp-intro.texi (GNU Free Documentation License):
	Specify GFDL version 1.2.

2005-07-30  Eli Zaretskii  <eliz@gnu.org>

	* makefile.w32-in (info): Don't run install-info.
	($(infodir)/dir): New target, produced by running install-info.

2005-07-04  Lute Kamstra  <lute@gnu.org>

	Update FSF's address in GPL notices.

	* emacs-lisp-intro.texi: Update FSF's address.

2004-04-23  Juanma Barranquero  <lektu@terra.es>

	* makefile.w32-in: Add "-*- makefile -*-" mode tag.

2004-02-29  Juanma Barranquero  <lektu@terra.es>

	* makefile.w32-in (mostlyclean, clean, maintainer-clean):
	Use $(DEL) instead of rm, and ignore exit code.

2003-11-16  Kevin Ryde  <user42@zip.com.au>

	* emacs-lisp-intro.texi: [CVS commitment by <bob@rattlesnake.com>]
	Corrections to cross references.
	(Interactive Options): elisp "interactive" -> "Using Interactive".
	(defvar and asterisk): Remove emacs "Edit Options" reference,
	edit-options is no longer described in the emacs manual.
	(Lists diagrammed): elisp "List Type" -> "Cons Cell Type".

2003-09-03  Peter Runestig  <peter@runestig.com>

	* makefile.w32-in: New file.

2001-11-29  Eli Zaretskii  <eliz@is.elta.co.il>

	* emacs-lisp-intro.texi (Index): @ignore extraneous text.
	Use @dircategory and @direntry to define the DIR entry.

2001-11-25  Robert J. Chassell  <bob@rattlesnake.com>

	* emacs-lisp-intro.texi: Move @contents to the beginning of the
	file.  Set the size to @smallbook.

2001-11-24  Eli Zaretskii  <eliz@is.elta.co.il>

	* Makefile.in: New file.

	* README: Update.

	* *.eps: Rename to avoid clashes in DOS 8+3 namespace.

;; Local Variables:
;; coding: utf-8
;; End:

  Copyright (C) 2001-2012 Free Software Foundation, Inc.

  This file is part of GNU Emacs.

  GNU Emacs is free software: you can redistribute it and/or modify
  it under the terms of the GNU General Public License as published by
  the Free Software Foundation, either version 3 of the License, or
  (at your option) any later version.

  GNU Emacs is distributed in the hope that it will be useful,
  but WITHOUT ANY WARRANTY; without even the implied warranty of
  MERCHANTABILITY or FITNESS FOR A PARTICULAR PURPOSE.  See the
  GNU General Public License for more details.

  You should have received a copy of the GNU General Public License
  along with GNU Emacs.  If not, see <http://www.gnu.org/licenses/>.<|MERGE_RESOLUTION|>--- conflicted
+++ resolved
@@ -1,13 +1,9 @@
-<<<<<<< HEAD
-2012-06-21  Glenn Morris  <rgm@gnu.org>
-=======
-2012-10-13  Gregor Zattler  <grfz@gmx.de>  (tiny change)
+2012-10-17  Gregor Zattler  <grfz@gmx.de>  (tiny change)
 
 	* emacs-lisp-intro.texi (Narrowing advantages):
 	Minor update for changed what-line implementation.  (Bug#12629)
 
-2012-08-24  Chong Yidong  <cyd@gnu.org>
->>>>>>> 7001d579
+2012-06-21  Glenn Morris  <rgm@gnu.org>
 
 	* Makefile.in: Rename infodir to buildinfodir throughout.  (Bug#11737)
 
