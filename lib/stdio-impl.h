--- conflicted
+++ resolved
@@ -81,11 +81,7 @@
 #ifdef __TANDEM                     /* NonStop Kernel */
 # ifndef _IOERR
 /* These values were determined by the program 'stdioext-flags' at
-<<<<<<< HEAD
-   <https://lists.gnu.org/archive/html/bug-gnulib/2010-12/msg00165.html>.  */
-=======
    <https://lists.gnu.org/r/bug-gnulib/2010-12/msg00165.html>.  */
->>>>>>> 89212988
 #  define _IOERR   0x40
 #  define _IOREAD  0x80
 #  define _IOWRT    0x4
@@ -136,11 +132,7 @@
 # define fp_ ((struct _gl_real_FILE *) fp)
 
 /* These values were determined by a program similar to the one at
-<<<<<<< HEAD
-   <https://lists.gnu.org/archive/html/bug-gnulib/2010-12/msg00165.html>.  */
-=======
    <https://lists.gnu.org/r/bug-gnulib/2010-12/msg00165.html>.  */
->>>>>>> 89212988
 # define _IOREAD   0x1
 # define _IOWRT    0x2
 # define _IORW     0x4
