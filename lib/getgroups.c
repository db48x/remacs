/* provide consistent interface to getgroups for systems that don't allow N==0

<<<<<<< HEAD
   Copyright (C) 1996, 1999, 2003, 2006-2015 Free Software Foundation, Inc.
=======
   Copyright (C) 1996, 1999, 2003, 2006-2015 Free Software Foundation,
   Inc.
>>>>>>> a012c7bb

   This program is free software: you can redistribute it and/or modify
   it under the terms of the GNU General Public License as published by
   the Free Software Foundation; either version 3 of the License, or
   (at your option) any later version.

   This program is distributed in the hope that it will be useful,
   but WITHOUT ANY WARRANTY; without even the implied warranty of
   MERCHANTABILITY or FITNESS FOR A PARTICULAR PURPOSE.  See the
   GNU General Public License for more details.

   You should have received a copy of the GNU General Public License
   along with this program.  If not, see <http://www.gnu.org/licenses/>.  */

/* written by Jim Meyering */

#include <config.h>

#include <unistd.h>

#include <errno.h>
#include <stdlib.h>
#include <stdint.h>

#if !HAVE_GETGROUPS

/* Provide a stub that fails with ENOSYS, since there is no group
   information available on mingw.  */
int
getgroups (int n _GL_UNUSED, GETGROUPS_T *groups _GL_UNUSED)
{
  errno = ENOSYS;
  return -1;
}

#else /* HAVE_GETGROUPS */

# undef getgroups
# ifndef GETGROUPS_ZERO_BUG
#  define GETGROUPS_ZERO_BUG 0
# endif

/* On OS X 10.6 and later, use the usual getgroups, not the one
   supplied when _DARWIN_C_SOURCE is defined.  _DARWIN_C_SOURCE is
   normally defined, since it means "conform to POSIX, but add
   non-POSIX extensions even if that violates the POSIX namespace
   rules", which is what we normally want.  But with getgroups there
   is an inconsistency, and _DARWIN_C_SOURCE means "change getgroups()
   so that it no longer works right".  The BUGS section of compat(5)
   says that the behavior is dubious if you compile different sections
   of a program with different _DARWIN_C_SOURCE settings, so fix only
   the offending symbol.  */
# ifdef __APPLE__
int posix_getgroups (int, gid_t []) __asm ("_getgroups");
#  define getgroups posix_getgroups
# endif

/* On at least Ultrix 4.3 and NextStep 3.2, getgroups (0, NULL) always
   fails.  On other systems, it returns the number of supplemental
   groups for the process.  This function handles that special case
   and lets the system-provided function handle all others.  However,
   it can fail with ENOMEM if memory is tight.  It is unspecified
   whether the effective group id is included in the list.  */

int
rpl_getgroups (int n, gid_t *group)
{
  int n_groups;
  GETGROUPS_T *gbuf;
  int saved_errno;

  if (n < 0)
    {
      errno = EINVAL;
      return -1;
    }

  if (n != 0 || !GETGROUPS_ZERO_BUG)
    {
      int result;
      if (sizeof *group == sizeof *gbuf)
        return getgroups (n, (GETGROUPS_T *) group);

      if (SIZE_MAX / sizeof *gbuf <= n)
        {
          errno = ENOMEM;
          return -1;
        }
      gbuf = malloc (n * sizeof *gbuf);
      if (!gbuf)
        return -1;
      result = getgroups (n, gbuf);
      if (0 <= result)
        {
          n = result;
          while (n--)
            group[n] = gbuf[n];
        }
      saved_errno = errno;
      free (gbuf);
      errno = saved_errno;
      return result;
    }

  n = 20;
  while (1)
    {
      /* No need to worry about address arithmetic overflow here,
         since the ancient systems that we're running on have low
         limits on the number of secondary groups.  */
      gbuf = malloc (n * sizeof *gbuf);
      if (!gbuf)
        return -1;
      n_groups = getgroups (n, gbuf);
      if (n_groups == -1 ? errno != EINVAL : n_groups < n)
        break;
      free (gbuf);
      n *= 2;
    }

  saved_errno = errno;
  free (gbuf);
  errno = saved_errno;

  return n_groups;
}

#endif /* HAVE_GETGROUPS */<|MERGE_RESOLUTION|>--- conflicted
+++ resolved
@@ -1,11 +1,7 @@
 /* provide consistent interface to getgroups for systems that don't allow N==0
 
-<<<<<<< HEAD
-   Copyright (C) 1996, 1999, 2003, 2006-2015 Free Software Foundation, Inc.
-=======
    Copyright (C) 1996, 1999, 2003, 2006-2015 Free Software Foundation,
    Inc.
->>>>>>> a012c7bb
 
    This program is free software: you can redistribute it and/or modify
    it under the terms of the GNU General Public License as published by
