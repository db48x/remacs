/* A GNU-like <signal.h>.

   Copyright (C) 2006-2018 Free Software Foundation, Inc.

   This program is free software: you can redistribute it and/or modify
   it under the terms of the GNU General Public License as published by
   the Free Software Foundation; either version 3 of the License, or
   (at your option) any later version.

   This program is distributed in the hope that it will be useful,
   but WITHOUT ANY WARRANTY; without even the implied warranty of
   MERCHANTABILITY or FITNESS FOR A PARTICULAR PURPOSE.  See the
   GNU General Public License for more details.

   You should have received a copy of the GNU General Public License
   along with this program.  If not, see <https://www.gnu.org/licenses/>.  */

#if __GNUC__ >= 3
@PRAGMA_SYSTEM_HEADER@
#endif
@PRAGMA_COLUMNS@

#if defined __need_sig_atomic_t || defined __need_sigset_t || defined _GL_ALREADY_INCLUDING_SIGNAL_H || (defined _SIGNAL_H && !defined __SIZEOF_PTHREAD_MUTEX_T)
/* Special invocation convention:
   - Inside glibc header files.
   - On glibc systems we have a sequence of nested includes
     <signal.h> -> <ucontext.h> -> <signal.h>.
     In this situation, the functions are not yet declared, therefore we cannot
     provide the C++ aliases.
   - On glibc systems with GCC 4.3 we have a sequence of nested includes
     <csignal> -> </usr/include/signal.h> -> <sys/ucontext.h> -> <signal.h>.
     In this situation, some of the functions are not yet declared, therefore
     we cannot provide the C++ aliases.  */

# @INCLUDE_NEXT@ @NEXT_SIGNAL_H@

#else
/* Normal invocation convention.  */

#ifndef _@GUARD_PREFIX@_SIGNAL_H

#define _GL_ALREADY_INCLUDING_SIGNAL_H

/* Define pid_t, uid_t.
   Also, mingw defines sigset_t not in <signal.h>, but in <sys/types.h>.
   On Solaris 10, <signal.h> includes <sys/types.h>, which eventually includes
   us; so include <sys/types.h> now, before the second inclusion guard.  */
#include <sys/types.h>

/* The include_next requires a split double-inclusion guard.  */
#@INCLUDE_NEXT@ @NEXT_SIGNAL_H@

#undef _GL_ALREADY_INCLUDING_SIGNAL_H

#ifndef _@GUARD_PREFIX@_SIGNAL_H
#define _@GUARD_PREFIX@_SIGNAL_H

/* Mac OS X 10.3, FreeBSD 6.4, OpenBSD 3.8, OSF/1 4.0, Solaris 2.6, Android
   declare pthread_sigmask in <pthread.h>, not in <signal.h>.
   But avoid namespace pollution on glibc systems.*/
#if (@GNULIB_PTHREAD_SIGMASK@ || defined GNULIB_POSIXCHECK) \
    && ((defined __APPLE__ && defined __MACH__) \
        || defined __FreeBSD__ || defined __OpenBSD__ || defined __osf__ \
        || defined __sun || defined __ANDROID__) \
    && ! defined __GLIBC__
# include <pthread.h>
#endif

/* The definitions of _GL_FUNCDECL_RPL etc. are copied here.  */

/* The definition of _GL_ARG_NONNULL is copied here.  */

/* The definition of _GL_WARN_ON_USE is copied here.  */

/* On AIX, sig_atomic_t already includes volatile.  C99 requires that
   'volatile sig_atomic_t' ignore the extra modifier, but C89 did not.
   Hence, redefine this to a non-volatile type as needed.  */
#if ! @HAVE_TYPE_VOLATILE_SIG_ATOMIC_T@
# if !GNULIB_defined_sig_atomic_t
typedef int rpl_sig_atomic_t;
#  undef sig_atomic_t
#  define sig_atomic_t rpl_sig_atomic_t
#  define GNULIB_defined_sig_atomic_t 1
# endif
#endif

/* A set or mask of signals.  */
#if !@HAVE_SIGSET_T@
# if !GNULIB_defined_sigset_t
typedef unsigned int sigset_t;
#  define GNULIB_defined_sigset_t 1
# endif
#endif

/* Define sighandler_t, the type of signal handlers.  A GNU extension.  */
#if !@HAVE_SIGHANDLER_T@
# ifdef __cplusplus
extern "C" {
# endif
# if !GNULIB_defined_sighandler_t
typedef void (*sighandler_t) (int);
#  define GNULIB_defined_sighandler_t 1
# endif
# ifdef __cplusplus
}
# endif
#endif


#if @GNULIB_SIGNAL_H_SIGPIPE@
# ifndef SIGPIPE
/* Define SIGPIPE to a value that does not overlap with other signals.  */
#  define SIGPIPE 13
#  define GNULIB_defined_SIGPIPE 1
/* To actually use SIGPIPE, you also need the gnulib modules 'sigprocmask',
   'write', 'stdio'.  */
# endif
#endif


/* Maximum signal number + 1.  */
#ifndef NSIG
# if defined __TANDEM
#  define NSIG 32
# endif
#endif


#if @GNULIB_PTHREAD_SIGMASK@
# if @REPLACE_PTHREAD_SIGMASK@
#  if !(defined __cplusplus && defined GNULIB_NAMESPACE)
#   undef pthread_sigmask
#   define pthread_sigmask rpl_pthread_sigmask
#  endif
_GL_FUNCDECL_RPL (pthread_sigmask, int,
                  (int how, const sigset_t *new_mask, sigset_t *old_mask));
_GL_CXXALIAS_RPL (pthread_sigmask, int,
                  (int how, const sigset_t *new_mask, sigset_t *old_mask));
# else
#  if !(@HAVE_PTHREAD_SIGMASK@ || defined pthread_sigmask)
_GL_FUNCDECL_SYS (pthread_sigmask, int,
                  (int how, const sigset_t *new_mask, sigset_t *old_mask));
#  endif
_GL_CXXALIAS_SYS (pthread_sigmask, int,
                  (int how, const sigset_t *new_mask, sigset_t *old_mask));
# endif
_GL_CXXALIASWARN (pthread_sigmask);
#elif defined GNULIB_POSIXCHECK
# undef pthread_sigmask
# if HAVE_RAW_DECL_PTHREAD_SIGMASK
_GL_WARN_ON_USE (pthread_sigmask, "pthread_sigmask is not portable - "
                 "use gnulib module pthread_sigmask for portability");
# endif
#endif


#if @GNULIB_RAISE@
# if @REPLACE_RAISE@
#  if !(defined __cplusplus && defined GNULIB_NAMESPACE)
#   undef raise
#   define raise rpl_raise
#  endif
_GL_FUNCDECL_RPL (raise, int, (int sig));
_GL_CXXALIAS_RPL (raise, int, (int sig));
# else
#  if !@HAVE_RAISE@
_GL_FUNCDECL_SYS (raise, int, (int sig));
#  endif
_GL_CXXALIAS_SYS (raise, int, (int sig));
# endif
_GL_CXXALIASWARN (raise);
#elif defined GNULIB_POSIXCHECK
# undef raise
/* Assume raise is always declared.  */
_GL_WARN_ON_USE (raise, "raise can crash on native Windows - "
                 "use gnulib module raise for portability");
#endif


#if @GNULIB_SIGPROCMASK@
# if !@HAVE_POSIX_SIGNALBLOCKING@

#  ifndef GNULIB_defined_signal_blocking
#   define GNULIB_defined_signal_blocking 1
#  endif

/* Maximum signal number + 1.  */
#  ifndef NSIG
#   define NSIG 32
#  endif

/* This code supports only 32 signals.  */
#  if !GNULIB_defined_verify_NSIG_constraint
typedef int verify_NSIG_constraint[NSIG <= 32 ? 1 : -1];
#   define GNULIB_defined_verify_NSIG_constraint 1
#  endif

# endif

/* When also using extern inline, suppress the use of static inline in
   standard headers of problematic Apple configurations, as Libc at
   least through Libc-825.26 (2013-04-09) mishandles it; see, e.g.,
<<<<<<< HEAD
   <https://lists.gnu.org/archive/html/bug-gnulib/2012-12/msg00023.html>.
=======
   <https://lists.gnu.org/r/bug-gnulib/2012-12/msg00023.html>.
>>>>>>> 89212988
   Perhaps Apple will fix this some day.  */
#if (defined _GL_EXTERN_INLINE_IN_USE && defined __APPLE__ \
     && (defined __i386__ || defined __x86_64__))
# undef sigaddset
# undef sigdelset
# undef sigemptyset
# undef sigfillset
# undef sigismember
#endif

/* Test whether a given signal is contained in a signal set.  */
# if @HAVE_POSIX_SIGNALBLOCKING@
/* This function is defined as a macro on Mac OS X.  */
#  if defined __cplusplus && defined GNULIB_NAMESPACE
#   undef sigismember
#  endif
# else
_GL_FUNCDECL_SYS (sigismember, int, (const sigset_t *set, int sig)
                                    _GL_ARG_NONNULL ((1)));
# endif
_GL_CXXALIAS_SYS (sigismember, int, (const sigset_t *set, int sig));
_GL_CXXALIASWARN (sigismember);

/* Initialize a signal set to the empty set.  */
# if @HAVE_POSIX_SIGNALBLOCKING@
/* This function is defined as a macro on Mac OS X.  */
#  if defined __cplusplus && defined GNULIB_NAMESPACE
#   undef sigemptyset
#  endif
# else
_GL_FUNCDECL_SYS (sigemptyset, int, (sigset_t *set) _GL_ARG_NONNULL ((1)));
# endif
_GL_CXXALIAS_SYS (sigemptyset, int, (sigset_t *set));
_GL_CXXALIASWARN (sigemptyset);

/* Add a signal to a signal set.  */
# if @HAVE_POSIX_SIGNALBLOCKING@
/* This function is defined as a macro on Mac OS X.  */
#  if defined __cplusplus && defined GNULIB_NAMESPACE
#   undef sigaddset
#  endif
# else
_GL_FUNCDECL_SYS (sigaddset, int, (sigset_t *set, int sig)
                                  _GL_ARG_NONNULL ((1)));
# endif
_GL_CXXALIAS_SYS (sigaddset, int, (sigset_t *set, int sig));
_GL_CXXALIASWARN (sigaddset);

/* Remove a signal from a signal set.  */
# if @HAVE_POSIX_SIGNALBLOCKING@
/* This function is defined as a macro on Mac OS X.  */
#  if defined __cplusplus && defined GNULIB_NAMESPACE
#   undef sigdelset
#  endif
# else
_GL_FUNCDECL_SYS (sigdelset, int, (sigset_t *set, int sig)
                                  _GL_ARG_NONNULL ((1)));
# endif
_GL_CXXALIAS_SYS (sigdelset, int, (sigset_t *set, int sig));
_GL_CXXALIASWARN (sigdelset);

/* Fill a signal set with all possible signals.  */
# if @HAVE_POSIX_SIGNALBLOCKING@
/* This function is defined as a macro on Mac OS X.  */
#  if defined __cplusplus && defined GNULIB_NAMESPACE
#   undef sigfillset
#  endif
# else
_GL_FUNCDECL_SYS (sigfillset, int, (sigset_t *set) _GL_ARG_NONNULL ((1)));
# endif
_GL_CXXALIAS_SYS (sigfillset, int, (sigset_t *set));
_GL_CXXALIASWARN (sigfillset);

/* Return the set of those blocked signals that are pending.  */
# if !@HAVE_POSIX_SIGNALBLOCKING@
_GL_FUNCDECL_SYS (sigpending, int, (sigset_t *set) _GL_ARG_NONNULL ((1)));
# endif
_GL_CXXALIAS_SYS (sigpending, int, (sigset_t *set));
_GL_CXXALIASWARN (sigpending);

/* If OLD_SET is not NULL, put the current set of blocked signals in *OLD_SET.
   Then, if SET is not NULL, affect the current set of blocked signals by
   combining it with *SET as indicated in OPERATION.
   In this implementation, you are not allowed to change a signal handler
   while the signal is blocked.  */
# if !@HAVE_POSIX_SIGNALBLOCKING@
#  define SIG_BLOCK   0  /* blocked_set = blocked_set | *set; */
#  define SIG_SETMASK 1  /* blocked_set = *set; */
#  define SIG_UNBLOCK 2  /* blocked_set = blocked_set & ~*set; */
_GL_FUNCDECL_SYS (sigprocmask, int,
                  (int operation, const sigset_t *set, sigset_t *old_set));
# endif
_GL_CXXALIAS_SYS (sigprocmask, int,
                  (int operation, const sigset_t *set, sigset_t *old_set));
_GL_CXXALIASWARN (sigprocmask);

/* Install the handler FUNC for signal SIG, and return the previous
   handler.  */
# ifdef __cplusplus
extern "C" {
# endif
# if !GNULIB_defined_function_taking_int_returning_void_t
typedef void (*_gl_function_taking_int_returning_void_t) (int);
#  define GNULIB_defined_function_taking_int_returning_void_t 1
# endif
# ifdef __cplusplus
}
# endif
# if !@HAVE_POSIX_SIGNALBLOCKING@
#  if !(defined __cplusplus && defined GNULIB_NAMESPACE)
#   define signal rpl_signal
#  endif
_GL_FUNCDECL_RPL (signal, _gl_function_taking_int_returning_void_t,
                  (int sig, _gl_function_taking_int_returning_void_t func));
_GL_CXXALIAS_RPL (signal, _gl_function_taking_int_returning_void_t,
                  (int sig, _gl_function_taking_int_returning_void_t func));
# else
_GL_CXXALIAS_SYS (signal, _gl_function_taking_int_returning_void_t,
                  (int sig, _gl_function_taking_int_returning_void_t func));
# endif
_GL_CXXALIASWARN (signal);

# if !@HAVE_POSIX_SIGNALBLOCKING@ && GNULIB_defined_SIGPIPE
/* Raise signal SIGPIPE.  */
_GL_EXTERN_C int _gl_raise_SIGPIPE (void);
# endif

#elif defined GNULIB_POSIXCHECK
# undef sigaddset
# if HAVE_RAW_DECL_SIGADDSET
_GL_WARN_ON_USE (sigaddset, "sigaddset is unportable - "
                 "use the gnulib module sigprocmask for portability");
# endif
# undef sigdelset
# if HAVE_RAW_DECL_SIGDELSET
_GL_WARN_ON_USE (sigdelset, "sigdelset is unportable - "
                 "use the gnulib module sigprocmask for portability");
# endif
# undef sigemptyset
# if HAVE_RAW_DECL_SIGEMPTYSET
_GL_WARN_ON_USE (sigemptyset, "sigemptyset is unportable - "
                 "use the gnulib module sigprocmask for portability");
# endif
# undef sigfillset
# if HAVE_RAW_DECL_SIGFILLSET
_GL_WARN_ON_USE (sigfillset, "sigfillset is unportable - "
                 "use the gnulib module sigprocmask for portability");
# endif
# undef sigismember
# if HAVE_RAW_DECL_SIGISMEMBER
_GL_WARN_ON_USE (sigismember, "sigismember is unportable - "
                 "use the gnulib module sigprocmask for portability");
# endif
# undef sigpending
# if HAVE_RAW_DECL_SIGPENDING
_GL_WARN_ON_USE (sigpending, "sigpending is unportable - "
                 "use the gnulib module sigprocmask for portability");
# endif
# undef sigprocmask
# if HAVE_RAW_DECL_SIGPROCMASK
_GL_WARN_ON_USE (sigprocmask, "sigprocmask is unportable - "
                 "use the gnulib module sigprocmask for portability");
# endif
#endif /* @GNULIB_SIGPROCMASK@ */


#if @GNULIB_SIGACTION@
# if !@HAVE_SIGACTION@

#  if !@HAVE_SIGINFO_T@

#   if !GNULIB_defined_siginfo_types

/* Present to allow compilation, but unsupported by gnulib.  */
union sigval
{
  int sival_int;
  void *sival_ptr;
};

/* Present to allow compilation, but unsupported by gnulib.  */
struct siginfo_t
{
  int si_signo;
  int si_code;
  int si_errno;
  pid_t si_pid;
  uid_t si_uid;
  void *si_addr;
  int si_status;
  long si_band;
  union sigval si_value;
};
typedef struct siginfo_t siginfo_t;

#    define GNULIB_defined_siginfo_types 1
#   endif

#  endif /* !@HAVE_SIGINFO_T@ */

/* We assume that platforms which lack the sigaction() function also lack
   the 'struct sigaction' type, and vice versa.  */

#  if !GNULIB_defined_struct_sigaction

struct sigaction
{
  union
  {
    void (*_sa_handler) (int);
    /* Present to allow compilation, but unsupported by gnulib.  POSIX
       says that implementations may, but not must, make sa_sigaction
       overlap with sa_handler, but we know of no implementation where
       they do not overlap.  */
    void (*_sa_sigaction) (int, siginfo_t *, void *);
  } _sa_func;
  sigset_t sa_mask;
  /* Not all POSIX flags are supported.  */
  int sa_flags;
};
#   define sa_handler _sa_func._sa_handler
#   define sa_sigaction _sa_func._sa_sigaction
/* Unsupported flags are not present.  */
#   define SA_RESETHAND 1
#   define SA_NODEFER 2
#   define SA_RESTART 4

#   define GNULIB_defined_struct_sigaction 1
#  endif

_GL_FUNCDECL_SYS (sigaction, int, (int, const struct sigaction *restrict,
                                   struct sigaction *restrict));

# elif !@HAVE_STRUCT_SIGACTION_SA_SIGACTION@

#  define sa_sigaction sa_handler

# endif /* !@HAVE_SIGACTION@, !@HAVE_STRUCT_SIGACTION_SA_SIGACTION@ */

_GL_CXXALIAS_SYS (sigaction, int, (int, const struct sigaction *restrict,
                                   struct sigaction *restrict));
_GL_CXXALIASWARN (sigaction);

#elif defined GNULIB_POSIXCHECK
# undef sigaction
# if HAVE_RAW_DECL_SIGACTION
_GL_WARN_ON_USE (sigaction, "sigaction is unportable - "
                 "use the gnulib module sigaction for portability");
# endif
#endif

/* Some systems don't have SA_NODEFER.  */
#ifndef SA_NODEFER
# define SA_NODEFER 0
#endif


#endif /* _@GUARD_PREFIX@_SIGNAL_H */
#endif /* _@GUARD_PREFIX@_SIGNAL_H */
#endif<|MERGE_RESOLUTION|>--- conflicted
+++ resolved
@@ -200,11 +200,7 @@
 /* When also using extern inline, suppress the use of static inline in
    standard headers of problematic Apple configurations, as Libc at
    least through Libc-825.26 (2013-04-09) mishandles it; see, e.g.,
-<<<<<<< HEAD
-   <https://lists.gnu.org/archive/html/bug-gnulib/2012-12/msg00023.html>.
-=======
    <https://lists.gnu.org/r/bug-gnulib/2012-12/msg00023.html>.
->>>>>>> 89212988
    Perhaps Apple will fix this some day.  */
 #if (defined _GL_EXTERN_INLINE_IN_USE && defined __APPLE__ \
      && (defined __i386__ || defined __x86_64__))
