--- conflicted
+++ resolved
@@ -5954,15 +5954,14 @@
   return b->overlays_after;
 }
 
-<<<<<<< HEAD
 extern void
 set_per_buffer_value (struct buffer *b, int offset, Lisp_Object value)
 {
   *(Lisp_Object *)(offset + (char *) b) = value;
-=======
+}
+
 void
 bset_markers (struct buffer *b, struct Lisp_Marker *m)
 {
   b->text->markers = m;
->>>>>>> 0f752cb2
 }