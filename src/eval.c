--- conflicted
+++ resolved
@@ -556,283 +556,6 @@
   return sym;
 }
 
-<<<<<<< HEAD
-=======
-DEFUN ("defconst", Fdefconst, Sdefconst, 2, UNEVALLED, 0,
-       doc: /* Define SYMBOL as a constant variable.
-This declares that neither programs nor users should ever change the
-value.  This constancy is not actually enforced by Emacs Lisp, but
-SYMBOL is marked as a special variable so that it is never lexically
-bound.
-
-The `defconst' form always sets the value of SYMBOL to the result of
-evalling INITVALUE.  If SYMBOL is buffer-local, its default value is
-what is set; buffer-local values are not affected.  If SYMBOL has a
-local binding, then this form sets the local binding's value.
-However, you should normally not make local bindings for variables
-defined with this form.
-
-The optional DOCSTRING specifies the variable's documentation string.
-usage: (defconst SYMBOL INITVALUE [DOCSTRING])  */)
-  (Lisp_Object args)
-{
-  Lisp_Object sym, tem;
-
-  sym = XCAR (args);
-  Lisp_Object docstring = Qnil;
-  if (!NILP (XCDR (XCDR (args))))
-    {
-      if (!NILP (XCDR (XCDR (XCDR (args)))))
-	error ("Too many arguments");
-      docstring = XCAR (XCDR (XCDR (args)));
-    }
-
-  tem = eval_sub (XCAR (XCDR (args)));
-  if (!NILP (Vpurify_flag))
-    tem = Fpurecopy (tem);
-  Fset_default (sym, tem);
-  XSYMBOL (sym)->u.s.declared_special = true;
-  if (!NILP (docstring))
-    {
-      if (!NILP (Vpurify_flag))
-	docstring = Fpurecopy (docstring);
-      Fput (sym, Qvariable_documentation, docstring);
-    }
-  Fput (sym, Qrisky_local_variable, Qt);
-  LOADHIST_ATTACH (sym);
-  return sym;
-}
-
-/* Make SYMBOL lexically scoped.  */
-DEFUN ("internal-make-var-non-special", Fmake_var_non_special,
-       Smake_var_non_special, 1, 1, 0,
-       doc: /* Internal function.  */)
-     (Lisp_Object symbol)
-{
-  CHECK_SYMBOL (symbol);
-  XSYMBOL (symbol)->u.s.declared_special = false;
-  return Qnil;
-}
-
--
-DEFUN ("let*", FletX, SletX, 1, UNEVALLED, 0,
-       doc: /* Bind variables according to VARLIST then eval BODY.
-The value of the last form in BODY is returned.
-Each element of VARLIST is a symbol (which is bound to nil)
-or a list (SYMBOL VALUEFORM) (which binds SYMBOL to the value of VALUEFORM).
-Each VALUEFORM can refer to the symbols already bound by this VARLIST.
-usage: (let* VARLIST BODY...)  */)
-  (Lisp_Object args)
-{
-  Lisp_Object var, val, elt, lexenv;
-  ptrdiff_t count = SPECPDL_INDEX ();
-
-  lexenv = Vinternal_interpreter_environment;
-
-  Lisp_Object varlist = XCAR (args);
-  while (CONSP (varlist))
-    {
-      maybe_quit ();
-
-      elt = XCAR (varlist);
-      varlist = XCDR (varlist);
-      if (SYMBOLP (elt))
-	{
-	  var = elt;
-	  val = Qnil;
-	}
-      else
-	{
-	  var = Fcar (elt);
-	  if (! NILP (Fcdr (XCDR (elt))))
-	    signal_error ("`let' bindings can have only one value-form", elt);
-	  val = eval_sub (Fcar (XCDR (elt)));
-	}
-
-      if (!NILP (lexenv) && SYMBOLP (var)
-	  && !XSYMBOL (var)->u.s.declared_special
-	  && NILP (Fmemq (var, Vinternal_interpreter_environment)))
-	/* Lexically bind VAR by adding it to the interpreter's binding
-	   alist.  */
-	{
-	  Lisp_Object newenv
-	    = Fcons (Fcons (var, val), Vinternal_interpreter_environment);
-	  if (EQ (Vinternal_interpreter_environment, lexenv))
-	    /* Save the old lexical environment on the specpdl stack,
-	       but only for the first lexical binding, since we'll never
-	       need to revert to one of the intermediate ones.  */
-	    specbind (Qinternal_interpreter_environment, newenv);
-	  else
-	    Vinternal_interpreter_environment = newenv;
-	}
-      else
-	specbind (var, val);
-    }
-  CHECK_LIST_END (varlist, XCAR (args));
-
-  val = Fprogn (XCDR (args));
-  return unbind_to (count, val);
-}
-
-DEFUN ("let", Flet, Slet, 1, UNEVALLED, 0,
-       doc: /* Bind variables according to VARLIST then eval BODY.
-The value of the last form in BODY is returned.
-Each element of VARLIST is a symbol (which is bound to nil)
-or a list (SYMBOL VALUEFORM) (which binds SYMBOL to the value of VALUEFORM).
-All the VALUEFORMs are evalled before any symbols are bound.
-usage: (let VARLIST BODY...)  */)
-  (Lisp_Object args)
-{
-  Lisp_Object *temps, tem, lexenv;
-  Lisp_Object elt, varlist;
-  ptrdiff_t count = SPECPDL_INDEX ();
-  ptrdiff_t argnum;
-  USE_SAFE_ALLOCA;
-
-  varlist = XCAR (args);
-  CHECK_LIST (varlist);
-
-  /* Make space to hold the values to give the bound variables.  */
-  EMACS_INT varlist_len = XFASTINT (Flength (varlist));
-  SAFE_ALLOCA_LISP (temps, varlist_len);
-  ptrdiff_t nvars = varlist_len;
-
-  /* Compute the values and store them in `temps'.  */
-
-  for (argnum = 0; argnum < nvars && CONSP (varlist); argnum++)
-    {
-      maybe_quit ();
-      elt = XCAR (varlist);
-      varlist = XCDR (varlist);
-      if (SYMBOLP (elt))
-	temps[argnum] = Qnil;
-      else if (! NILP (Fcdr (Fcdr (elt))))
-	signal_error ("`let' bindings can have only one value-form", elt);
-      else
-	temps[argnum] = eval_sub (Fcar (Fcdr (elt)));
-    }
-  nvars = argnum;
-
-  lexenv = Vinternal_interpreter_environment;
-
-  varlist = XCAR (args);
-  for (argnum = 0; argnum < nvars && CONSP (varlist); argnum++)
-    {
-      Lisp_Object var;
-
-      elt = XCAR (varlist);
-      varlist = XCDR (varlist);
-      var = SYMBOLP (elt) ? elt : Fcar (elt);
-      tem = temps[argnum];
-
-      if (!NILP (lexenv) && SYMBOLP (var)
-	  && !XSYMBOL (var)->u.s.declared_special
-	  && NILP (Fmemq (var, Vinternal_interpreter_environment)))
-	/* Lexically bind VAR by adding it to the lexenv alist.  */
-	lexenv = Fcons (Fcons (var, tem), lexenv);
-      else
-	/* Dynamically bind VAR.  */
-	specbind (var, tem);
-    }
-
-  if (!EQ (lexenv, Vinternal_interpreter_environment))
-    /* Instantiate a new lexical environment.  */
-    specbind (Qinternal_interpreter_environment, lexenv);
-
-  elt = Fprogn (XCDR (args));
-  SAFE_FREE ();
-  return unbind_to (count, elt);
-}
-
-DEFUN ("while", Fwhile, Swhile, 1, UNEVALLED, 0,
-       doc: /* If TEST yields non-nil, eval BODY... and repeat.
-The order of execution is thus TEST, BODY, TEST, BODY and so on
-until TEST returns nil.
-usage: (while TEST BODY...)  */)
-  (Lisp_Object args)
-{
-  Lisp_Object test, body;
-
-  test = XCAR (args);
-  body = XCDR (args);
-  while (!NILP (eval_sub (test)))
-    {
-      maybe_quit ();
-      prog_ignore (body);
-    }
-
-  return Qnil;
-}
-
-DEFUN ("macroexpand", Fmacroexpand, Smacroexpand, 1, 2, 0,
-       doc: /* Return result of expanding macros at top level of FORM.
-If FORM is not a macro call, it is returned unchanged.
-Otherwise, the macro is expanded and the expansion is considered
-in place of FORM.  When a non-macro-call results, it is returned.
-
-The second optional arg ENVIRONMENT specifies an environment of macro
-definitions to shadow the loaded ones for use in file byte-compilation.  */)
-  (Lisp_Object form, Lisp_Object environment)
-{
-  /* With cleanups from Hallvard Furuseth.  */
-  register Lisp_Object expander, sym, def, tem;
-
-  while (1)
-    {
-      /* Come back here each time we expand a macro call,
-	 in case it expands into another macro call.  */
-      if (!CONSP (form))
-	break;
-      /* Set SYM, give DEF and TEM right values in case SYM is not a symbol. */
-      def = sym = XCAR (form);
-      tem = Qnil;
-      /* Trace symbols aliases to other symbols
-	 until we get a symbol that is not an alias.  */
-      while (SYMBOLP (def))
-	{
-	  maybe_quit ();
-	  sym = def;
-	  tem = Fassq (sym, environment);
-	  if (NILP (tem))
-	    {
-	      def = XSYMBOL (sym)->u.s.function;
-	      if (!NILP (def))
-		continue;
-	    }
-	  break;
-	}
-      /* Right now TEM is the result from SYM in ENVIRONMENT,
-	 and if TEM is nil then DEF is SYM's function definition.  */
-      if (NILP (tem))
-	{
-	  /* SYM is not mentioned in ENVIRONMENT.
-	     Look at its function definition.  */
-	  def = Fautoload_do_load (def, sym, Qmacro);
-	  if (!CONSP (def))
-	    /* Not defined or definition not suitable.  */
-	    break;
-	  if (!EQ (XCAR (def), Qmacro))
-	    break;
-	  else expander = XCDR (def);
-	}
-      else
-	{
-	  expander = XCDR (tem);
-	  if (NILP (expander))
-	    break;
-	}
-      {
-	Lisp_Object newform = apply1 (expander, XCDR (form));
-	if (EQ (form, newform))
-	  break;
-	else
-	  form = newform;
-      }
-    }
-  return form;
-}
->>>>>>> f1204e1d
  
 DEFUN ("catch", Fcatch, Scatch, 1, UNEVALLED, 0,
@@ -1624,217 +1347,6 @@
 }
  
-<<<<<<< HEAD
-=======
-DEFUN ("commandp", Fcommandp, Scommandp, 1, 2, 0,
-       doc: /* Non-nil if FUNCTION makes provisions for interactive calling.
-This means it contains a description for how to read arguments to give it.
-The value is nil for an invalid function or a symbol with no function
-definition.
-
-Interactively callable functions include strings and vectors (treated
-as keyboard macros), lambda-expressions that contain a top-level call
-to `interactive', autoload definitions made by `autoload' with non-nil
-fourth argument, and some of the built-in functions of Lisp.
-
-Also, a symbol satisfies `commandp' if its function definition does so.
-
-If the optional argument FOR-CALL-INTERACTIVELY is non-nil,
-then strings and vectors are not accepted.  */)
-  (Lisp_Object function, Lisp_Object for_call_interactively)
-{
-  register Lisp_Object fun;
-  register Lisp_Object funcar;
-  Lisp_Object if_prop = Qnil;
-
-  fun = function;
-
-  fun = indirect_function (fun); /* Check cycles.  */
-  if (NILP (fun))
-    return Qnil;
-
-  /* Check an `interactive-form' property if present, analogous to the
-     function-documentation property.  */
-  fun = function;
-  while (SYMBOLP (fun))
-    {
-      Lisp_Object tmp = Fget (fun, Qinteractive_form);
-      if (!NILP (tmp))
-	if_prop = Qt;
-      fun = Fsymbol_function (fun);
-    }
-
-  /* Emacs primitives are interactive if their DEFUN specifies an
-     interactive spec.  */
-  if (SUBRP (fun))
-    return XSUBR (fun)->intspec ? Qt : if_prop;
-
-  /* Bytecode objects are interactive if they are long enough to
-     have an element whose index is COMPILED_INTERACTIVE, which is
-     where the interactive spec is stored.  */
-  else if (COMPILEDP (fun))
-    return (PVSIZE (fun) > COMPILED_INTERACTIVE ? Qt : if_prop);
-
-  /* Strings and vectors are keyboard macros.  */
-  if (STRINGP (fun) || VECTORP (fun))
-    return (NILP (for_call_interactively) ? Qt : Qnil);
-
-  /* Lists may represent commands.  */
-  if (!CONSP (fun))
-    return Qnil;
-  funcar = XCAR (fun);
-  if (EQ (funcar, Qclosure))
-    return (!NILP (Fassq (Qinteractive, Fcdr (Fcdr (XCDR (fun)))))
-	    ? Qt : if_prop);
-  else if (EQ (funcar, Qlambda))
-    return !NILP (Fassq (Qinteractive, Fcdr (XCDR (fun)))) ? Qt : if_prop;
-  else if (EQ (funcar, Qautoload))
-    return !NILP (Fcar (Fcdr (Fcdr (XCDR (fun))))) ? Qt : if_prop;
-  else
-    return Qnil;
-}
-
-DEFUN ("autoload", Fautoload, Sautoload, 2, 5, 0,
-       doc: /* Define FUNCTION to autoload from FILE.
-FUNCTION is a symbol; FILE is a file name string to pass to `load'.
-Third arg DOCSTRING is documentation for the function.
-Fourth arg INTERACTIVE if non-nil says function can be called interactively.
-Fifth arg TYPE indicates the type of the object:
-   nil or omitted says FUNCTION is a function,
-   `keymap' says FUNCTION is really a keymap, and
-   `macro' or t says FUNCTION is really a macro.
-Third through fifth args give info about the real definition.
-They default to nil.
-If FUNCTION is already defined other than as an autoload,
-this does nothing and returns nil.  */)
-  (Lisp_Object function, Lisp_Object file, Lisp_Object docstring, Lisp_Object interactive, Lisp_Object type)
-{
-  CHECK_SYMBOL (function);
-  CHECK_STRING (file);
-
-  /* If function is defined and not as an autoload, don't override.  */
-  if (!NILP (XSYMBOL (function)->u.s.function)
-      && !AUTOLOADP (XSYMBOL (function)->u.s.function))
-    return Qnil;
-
-  if (!NILP (Vpurify_flag) && EQ (docstring, make_number (0)))
-    /* `read1' in lread.c has found the docstring starting with "\
-       and assumed the docstring will be provided by Snarf-documentation, so it
-       passed us 0 instead.  But that leads to accidental sharing in purecopy's
-       hash-consing, so we use a (hopefully) unique integer instead.  */
-    docstring = make_number (XHASH (function));
-  return Fdefalias (function,
-		    list5 (Qautoload, file, docstring, interactive, type),
-		    Qnil);
-}
-
-void
-un_autoload (Lisp_Object oldqueue)
-{
-  Lisp_Object queue, first, second;
-
-  /* Queue to unwind is current value of Vautoload_queue.
-     oldqueue is the shadowed value to leave in Vautoload_queue.  */
-  queue = Vautoload_queue;
-  Vautoload_queue = oldqueue;
-  while (CONSP (queue))
-    {
-      first = XCAR (queue);
-      second = Fcdr (first);
-      first = Fcar (first);
-      if (EQ (first, make_number (0)))
-	Vfeatures = second;
-      else
-	Ffset (first, second);
-      queue = XCDR (queue);
-    }
-}
-
-/* Load an autoloaded function.
-   FUNNAME is the symbol which is the function's name.
-   FUNDEF is the autoload definition (a list).  */
-
-DEFUN ("autoload-do-load", Fautoload_do_load, Sautoload_do_load, 1, 3, 0,
-       doc: /* Load FUNDEF which should be an autoload.
-If non-nil, FUNNAME should be the symbol whose function value is FUNDEF,
-in which case the function returns the new autoloaded function value.
-If equal to `macro', MACRO-ONLY specifies that FUNDEF should only be loaded if
-it defines a macro.  */)
-  (Lisp_Object fundef, Lisp_Object funname, Lisp_Object macro_only)
-{
-  ptrdiff_t count = SPECPDL_INDEX ();
-
-  if (!CONSP (fundef) || !EQ (Qautoload, XCAR (fundef)))
-    return fundef;
-
-  Lisp_Object kind = Fnth (make_number (4), fundef);
-  if (EQ (macro_only, Qmacro)
-      && !(EQ (kind, Qt) || EQ (kind, Qmacro)))
-    return fundef;
-
-  /* This is to make sure that loadup.el gives a clear picture
-     of what files are preloaded and when.  */
-  if (! NILP (Vpurify_flag))
-    error ("Attempt to autoload %s while preparing to dump",
-	   SDATA (SYMBOL_NAME (funname)));
-
-  CHECK_SYMBOL (funname);
-
-  /* Preserve the match data.  */
-  record_unwind_save_match_data ();
-
-  /* If autoloading gets an error (which includes the error of failing
-     to define the function being called), we use Vautoload_queue
-     to undo function definitions and `provide' calls made by
-     the function.  We do this in the specific case of autoloading
-     because autoloading is not an explicit request "load this file",
-     but rather a request to "call this function".
-
-     The value saved here is to be restored into Vautoload_queue.  */
-  record_unwind_protect (un_autoload, Vautoload_queue);
-  Vautoload_queue = Qt;
-  /* If `macro_only' is set and fundef isn't a macro, assume this autoload to
-     be a "best-effort" (e.g. to try and find a compiler macro),
-     so don't signal an error if autoloading fails.  */
-  Lisp_Object ignore_errors
-    = (EQ (kind, Qt) || EQ (kind, Qmacro)) ? Qnil : macro_only;
-  Fload (Fcar (Fcdr (fundef)), ignore_errors, Qt, Qnil, Qt);
-
-  /* Once loading finishes, don't undo it.  */
-  Vautoload_queue = Qt;
-  unbind_to (count, Qnil);
-
-  if (NILP (funname) || !NILP (ignore_errors))
-    return Qnil;
-  else
-    {
-      Lisp_Object fun = Findirect_function (funname, Qnil);
-
-      if (!NILP (Fequal (fun, fundef)))
-	error ("Autoloading file %s failed to define function %s",
-	       SDATA (Fcar (Fcar (Vload_history))),
-	       SDATA (SYMBOL_NAME (funname)));
-      else
-	return fun;
-    }
-}
-
--
-DEFUN ("eval", Feval, Seval, 1, 2, 0,
-       doc: /* Evaluate FORM and return its value.
-If LEXICAL is t, evaluate using lexical scoping.
-LEXICAL can also be an actual lexical environment, in the form of an
-alist mapping symbols to their value.  */)
-  (Lisp_Object form, Lisp_Object lexical)
-{
-  ptrdiff_t count = SPECPDL_INDEX ();
-  specbind (Qinternal_interpreter_environment,
-	    CONSP (lexical) || NILP (lexical) ? lexical : list1 (Qt));
-  return unbind_to (count, eval_sub (form));
-}
-
->>>>>>> f1204e1d
 /* Grow the specpdl stack by one entry.
    The caller should have already initialized the entry.
    Signal an error on stack overflow.
@@ -2403,126 +1915,6 @@
   return CALLN (Ffuncall, fn, arg1, arg2, arg3, arg4, arg5, arg6, arg7, arg8);
 }
 
-<<<<<<< HEAD
-=======
-DEFUN ("functionp", Ffunctionp, Sfunctionp, 1, 1, 0,
-       doc: /* Return t if OBJECT is a function.  */)
-     (Lisp_Object object)
-{
-  if (FUNCTIONP (object))
-    return Qt;
-  return Qnil;
-}
-
-bool
-FUNCTIONP (Lisp_Object object)
-{
-  if (SYMBOLP (object) && !NILP (Ffboundp (object)))
-    {
-      object = Findirect_function (object, Qt);
-
-      if (CONSP (object) && EQ (XCAR (object), Qautoload))
-	{
-	  /* Autoloaded symbols are functions, except if they load
-	     macros or keymaps.  */
-	  for (int i = 0; i < 4 && CONSP (object); i++)
-	    object = XCDR (object);
-
-	  return ! (CONSP (object) && !NILP (XCAR (object)));
-	}
-    }
-
-  if (SUBRP (object))
-    return XSUBR (object)->max_args != UNEVALLED;
-  else if (COMPILEDP (object) || MODULE_FUNCTIONP (object))
-    return true;
-  else if (CONSP (object))
-    {
-      Lisp_Object car = XCAR (object);
-      return EQ (car, Qlambda) || EQ (car, Qclosure);
-    }
-  else
-    return false;
-}
-
-DEFUN ("funcall", Ffuncall, Sfuncall, 1, MANY, 0,
-       doc: /* Call first argument as a function, passing remaining arguments to it.
-Return the value that function returns.
-Thus, (funcall \\='cons \\='x \\='y) returns (x . y).
-usage: (funcall FUNCTION &rest ARGUMENTS)  */)
-  (ptrdiff_t nargs, Lisp_Object *args)
-{
-  Lisp_Object fun, original_fun;
-  Lisp_Object funcar;
-  ptrdiff_t numargs = nargs - 1;
-  Lisp_Object val;
-  ptrdiff_t count;
-
-  maybe_quit ();
-
-  if (++lisp_eval_depth > max_lisp_eval_depth)
-    {
-      if (max_lisp_eval_depth < 100)
-	max_lisp_eval_depth = 100;
-      if (lisp_eval_depth > max_lisp_eval_depth)
-	error ("Lisp nesting exceeds `max-lisp-eval-depth'");
-    }
-
-  count = record_in_backtrace (args[0], &args[1], nargs - 1);
-
-  maybe_gc ();
-
-  if (debug_on_next_call)
-    do_debug_on_call (Qlambda, count);
-
-  check_cons_list ();
-
-  original_fun = args[0];
-
- retry:
-
-  /* Optimize for no indirection.  */
-  fun = original_fun;
-  if (SYMBOLP (fun) && !NILP (fun)
-      && (fun = XSYMBOL (fun)->u.s.function, SYMBOLP (fun)))
-    fun = indirect_function (fun);
-
-  if (SUBRP (fun))
-    val = funcall_subr (XSUBR (fun), numargs, args + 1);
-  else if (COMPILEDP (fun) || MODULE_FUNCTIONP (fun))
-    val = funcall_lambda (fun, numargs, args + 1);
-  else
-    {
-      if (NILP (fun))
-	xsignal1 (Qvoid_function, original_fun);
-      if (!CONSP (fun))
-	xsignal1 (Qinvalid_function, original_fun);
-      funcar = XCAR (fun);
-      if (!SYMBOLP (funcar))
-	xsignal1 (Qinvalid_function, original_fun);
-      if (EQ (funcar, Qlambda)
-	  || EQ (funcar, Qclosure))
-	val = funcall_lambda (fun, numargs, args + 1);
-      else if (EQ (funcar, Qautoload))
-	{
-	  Fautoload_do_load (fun, original_fun, Qnil);
-	  check_cons_list ();
-	  goto retry;
-	}
-      else
-	xsignal1 (Qinvalid_function, original_fun);
-    }
-  check_cons_list ();
-  lisp_eval_depth--;
-  if (backtrace_debug_on_exit (specpdl + count))
-    val = call_debugger (list2 (Qexit, val));
-  specpdl_ptr--;
-  return val;
-}
--
-
->>>>>>> f1204e1d
 /* Apply a C subroutine SUBR to the NUMARGS evaluated arguments in ARG_VECTOR
    and return the result of evaluation.  */
 
@@ -3267,19 +2659,6 @@
     }
 }
 
-<<<<<<< HEAD
-=======
-DEFUN ("special-variable-p", Fspecial_variable_p, Sspecial_variable_p, 1, 1, 0,
-       doc: /* Return non-nil if SYMBOL's global binding has been declared special.
-A special variable is one that will be bound dynamically, even in a
-context where binding is lexical by default.  */)
-  (Lisp_Object symbol)
-{
-   CHECK_SYMBOL (symbol);
-   return XSYMBOL (symbol)->u.s.declared_special ? Qt : Qnil;
-}
-
->>>>>>> f1204e1d
  
 static union specbinding *
