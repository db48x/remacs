--- conflicted
+++ resolved
@@ -274,80 +274,6 @@
   if (SYMBOLP (object)
       && SREF (SYMBOL_NAME (object), 0) == ':'
       && SYMBOL_INTERNED_IN_INITIAL_OBARRAY_P (object))
-    return Qt;
-  return Qnil;
-}
-
-<<<<<<< HEAD
-DEFUN ("multibyte-string-p", Fmultibyte_string_p, Smultibyte_string_p,
-       1, 1, 0,
-       doc: /* Return t if OBJECT is a multibyte string.
-Return nil if OBJECT is either a unibyte string, or not a string.  */)
-  (Lisp_Object object)
-{
-  if (STRINGP (object) && STRING_MULTIBYTE (object))
-=======
-DEFUN ("vectorp", Fvectorp, Svectorp, 1, 1, 0,
-       doc: /* Return t if OBJECT is a vector.  */)
-  (Lisp_Object object)
-{
-  if (VECTORP (object))
-    return Qt;
-  return Qnil;
-}
-
-DEFUN ("char-table-p", Fchar_table_p, Schar_table_p, 1, 1, 0,
-       doc: /* Return t if OBJECT is a char-table.  */)
-  (Lisp_Object object)
-{
-  if (CHAR_TABLE_P (object))
-    return Qt;
-  return Qnil;
-}
-
-DEFUN ("vector-or-char-table-p", Fvector_or_char_table_p,
-       Svector_or_char_table_p, 1, 1, 0,
-       doc: /* Return t if OBJECT is a char-table or vector.  */)
-  (Lisp_Object object)
-{
-  if (VECTORP (object) || CHAR_TABLE_P (object))
-    return Qt;
-  return Qnil;
-}
-
-DEFUN ("bool-vector-p", Fbool_vector_p, Sbool_vector_p, 1, 1, 0,
-       doc: /* Return t if OBJECT is a bool-vector.  */)
-  (Lisp_Object object)
-{
-  if (BOOL_VECTOR_P (object))
-    return Qt;
-  return Qnil;
-}
-
-DEFUN ("arrayp", Farrayp, Sarrayp, 1, 1, 0,
-       doc: /* Return t if OBJECT is an array (string or vector).  */)
-  (Lisp_Object object)
-{
-  if (ARRAYP (object))
-    return Qt;
-  return Qnil;
-}
-
-DEFUN ("sequencep", Fsequencep, Ssequencep, 1, 1, 0,
-       doc: /* Return t if OBJECT is a sequence (list or array).  */)
-  (register Lisp_Object object)
-{
-  if (CONSP (object) || NILP (object) || ARRAYP (object))
-    return Qt;
-  return Qnil;
-}
-
-DEFUN ("bufferp", Fbufferp, Sbufferp, 1, 1, 0,
-       doc: /* Return t if OBJECT is an editor buffer.  */)
-  (Lisp_Object object)
-{
-  if (BUFFERP (object))
->>>>>>> b2e558ef
     return Qt;
   return Qnil;
 }
@@ -3142,23 +3068,6 @@
   defsubr (&Sinteractive_form);
   defsubr (&Stype_of);
   defsubr (&Skeywordp);
-<<<<<<< HEAD
-  defsubr (&Smultibyte_string_p);
-=======
-  defsubr (&Svectorp);
-  defsubr (&Schar_table_p);
-  defsubr (&Svector_or_char_table_p);
-  defsubr (&Sbool_vector_p);
-  defsubr (&Sarrayp);
-  defsubr (&Ssequencep);
-  defsubr (&Sbufferp);
-  defsubr (&Ssubrp);
-  defsubr (&Sbyte_code_function_p);
-  defsubr (&Schar_or_string_p);
-  defsubr (&Sthreadp);
-  defsubr (&Smutexp);
-  defsubr (&Scondition_variable_p);
->>>>>>> b2e558ef
   defsubr (&Ssymbol_function);
   defsubr (&Sindirect_function);
   defsubr (&Ssymbol_plist);
