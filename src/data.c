--- conflicted
+++ resolved
@@ -544,73 +544,6 @@
   set_symbol_trapped_write (symbol, SYMBOL_TRAPPED_WRITE);
 }
 
-<<<<<<< HEAD
-=======
-static void
-harmonize_variable_watchers (Lisp_Object alias, Lisp_Object base_variable)
-{
-  if (!EQ (base_variable, alias)
-      && EQ (base_variable, Findirect_variable (alias)))
-    set_symbol_trapped_write
-      (alias, XSYMBOL (base_variable)->u.s.trapped_write);
-}
-
-DEFUN ("add-variable-watcher", Fadd_variable_watcher, Sadd_variable_watcher,
-       2, 2, 0,
-       doc: /* Cause WATCH-FUNCTION to be called when SYMBOL is set.
-
-It will be called with 4 arguments: (SYMBOL NEWVAL OPERATION WHERE).
-SYMBOL is the variable being changed.
-NEWVAL is the value it will be changed to.
-OPERATION is a symbol representing the kind of change, one of: `set',
-`let', `unlet', `makunbound', and `defvaralias'.
-WHERE is a buffer if the buffer-local value of the variable is being
-changed, nil otherwise.
-
-All writes to aliases of SYMBOL will call WATCH-FUNCTION too.  */)
-  (Lisp_Object symbol, Lisp_Object watch_function)
-{
-  symbol = Findirect_variable (symbol);
-  set_symbol_trapped_write (symbol, SYMBOL_TRAPPED_WRITE);
-  map_obarray (Vobarray, harmonize_variable_watchers, symbol);
-
-  Lisp_Object watchers = Fget (symbol, Qwatchers);
-  Lisp_Object member = Fmember (watch_function, watchers);
-  if (NILP (member))
-    Fput (symbol, Qwatchers, Fcons (watch_function, watchers));
-  return Qnil;
-}
-
-DEFUN ("remove-variable-watcher", Fremove_variable_watcher, Sremove_variable_watcher,
-       2, 2, 0,
-       doc: /* Undo the effect of `add-variable-watcher'.
-Remove WATCH-FUNCTION from the list of functions to be called when
-SYMBOL (or its aliases) are set.  */)
-  (Lisp_Object symbol, Lisp_Object watch_function)
-{
-  symbol = Findirect_variable (symbol);
-  Lisp_Object watchers = Fget (symbol, Qwatchers);
-  watchers = Fdelete (watch_function, watchers);
-  if (NILP (watchers))
-    {
-      set_symbol_trapped_write (symbol, SYMBOL_UNTRAPPED_WRITE);
-      map_obarray (Vobarray, harmonize_variable_watchers, symbol);
-    }
-  Fput (symbol, Qwatchers, watchers);
-  return Qnil;
-}
-
-DEFUN ("get-variable-watchers", Fget_variable_watchers, Sget_variable_watchers,
-       1, 1, 0,
-       doc: /* Return a list of SYMBOL's active watchers.  */)
-  (Lisp_Object symbol)
-{
-  return (SYMBOL_TRAPPED_WRITE_P (symbol) == SYMBOL_TRAPPED_WRITE)
-    ? Fget (Findirect_variable (symbol), Qwatchers)
-    : Qnil;
-}
-
->>>>>>> 85f5ee14
 void
 notify_variable_watchers (Lisp_Object symbol,
                           Lisp_Object newval,
