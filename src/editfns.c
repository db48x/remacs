/* Lisp functions pertaining to editing.                 -*- coding: utf-8 -*-

Copyright (C) 1985-1987, 1989, 1993-2018 Free Software Foundation, Inc.

This file is part of GNU Emacs.

GNU Emacs is free software: you can redistribute it and/or modify
it under the terms of the GNU General Public License as published by
the Free Software Foundation, either version 3 of the License, or (at
your option) any later version.

GNU Emacs is distributed in the hope that it will be useful,
but WITHOUT ANY WARRANTY; without even the implied warranty of
MERCHANTABILITY or FITNESS FOR A PARTICULAR PURPOSE.  See the
GNU General Public License for more details.

You should have received a copy of the GNU General Public License
along with GNU Emacs.  If not, see <https://www.gnu.org/licenses/>.  */


#include <config.h>
#include <sys/types.h>
#include <stdio.h>

#ifdef HAVE_PWD_H
#include <pwd.h>
#include <grp.h>
#endif

#include <unistd.h>

#ifdef HAVE_SYS_UTSNAME_H
#include <sys/utsname.h>
#endif

#include "lisp.h"

/* systime.h includes <sys/time.h> which, on some systems, is required
   for <sys/resource.h>; thus systime.h must be included before
   <sys/resource.h> */
#include "systime.h"

#if defined HAVE_SYS_RESOURCE_H
#include <sys/resource.h>
#endif

#include <errno.h>
#include <float.h>
#include <limits.h>

#include <c-ctype.h>
#include <intprops.h>
#include <stdlib.h>
#include <strftime.h>
#include <verify.h>

#include "composite.h"
#include "intervals.h"
#include "ptr-bounds.h"
#include "character.h"
#include "buffer.h"
#include "coding.h"
#include "window.h"
#include "blockinput.h"

#define TM_YEAR_BASE 1900

#ifdef WINDOWSNT
extern Lisp_Object w32_get_internal_run_time (void);
#endif

extern struct lisp_time lisp_time_struct (Lisp_Object, int *);
static Lisp_Object format_time_string (char const *, ptrdiff_t, struct timespec,
				       Lisp_Object, struct tm *);
static long int tm_gmtoff (struct tm *);
static int tm_diff (struct tm *, struct tm *);
static void update_buffer_properties (ptrdiff_t, ptrdiff_t);

void
find_field (Lisp_Object pos, Lisp_Object merge_at_boundary,
	    Lisp_Object beg_limit,
	    ptrdiff_t *beg, Lisp_Object end_limit, ptrdiff_t *end);

#ifndef HAVE_TM_GMTOFF
# define HAVE_TM_GMTOFF false
#endif

enum { tzeqlen = sizeof "TZ=" - 1 };

/* Time zones equivalent to current local time and to UTC, respectively.  */
static timezone_t local_tz;
static timezone_t const utc_tz = 0;

/* The cached value of Vsystem_name.  This is used only to compare it
   to Vsystem_name, so it need not be visible to the GC.  */
static Lisp_Object cached_system_name;

static void
init_and_cache_system_name (void)
{
  init_system_name ();
  cached_system_name = Vsystem_name;
}

static struct tm *
emacs_localtime_rz (timezone_t tz, time_t const *t, struct tm *tm)
{
  tm = localtime_rz (tz, t, tm);
  if (!tm && errno == ENOMEM)
    memory_full (SIZE_MAX);
  return tm;
}

static time_t
emacs_mktime_z (timezone_t tz, struct tm *tm)
{
  errno = 0;
  time_t t = mktime_z (tz, tm);
  if (t == (time_t) -1 && errno == ENOMEM)
    memory_full (SIZE_MAX);
  return t;
}

/* Allocate a timezone, signaling on failure.  */
static timezone_t
xtzalloc (char const *name)
{
  timezone_t tz = tzalloc (name);
  if (!tz)
    memory_full (SIZE_MAX);
  return tz;
}

/* Free a timezone, except do not free the time zone for local time.
   Freeing utc_tz is also a no-op.  */
static void
xtzfree (timezone_t tz)
{
  if (tz != local_tz)
    tzfree (tz);
}

/* Convert the Lisp time zone rule ZONE to a timezone_t object.
   The returned value either is 0, or is LOCAL_TZ, or is newly allocated.
   If SETTZ, set Emacs local time to the time zone rule; otherwise,
   the caller should eventually pass the returned value to xtzfree.  */
static timezone_t
tzlookup (Lisp_Object zone, bool settz)
{
  static char const tzbuf_format[] = "<%+.*"pI"d>%s%"pI"d:%02d:%02d";
  char const *trailing_tzbuf_format = tzbuf_format + sizeof "<%+.*"pI"d" - 1;
  char tzbuf[sizeof tzbuf_format + 2 * INT_STRLEN_BOUND (EMACS_INT)];
  char const *zone_string;
  timezone_t new_tz;

  if (NILP (zone))
    return local_tz;
  else if (EQ (zone, Qt))
    {
      zone_string = "UTC0";
      new_tz = utc_tz;
    }
  else
    {
      bool plain_integer = INTEGERP (zone);

      if (EQ (zone, Qwall))
	zone_string = 0;
      else if (STRINGP (zone))
	zone_string = SSDATA (ENCODE_SYSTEM (zone));
      else if (plain_integer || (CONSP (zone) && INTEGERP (XCAR (zone))
				 && CONSP (XCDR (zone))))
	{
	  Lisp_Object abbr;
	  if (!plain_integer)
	    {
	      abbr = XCAR (XCDR (zone));
	      zone = XCAR (zone);
	    }

	  EMACS_INT abszone = eabs (XINT (zone)), hour = abszone / (60 * 60);
	  int hour_remainder = abszone % (60 * 60);
	  int min = hour_remainder / 60, sec = hour_remainder % 60;

	  if (plain_integer)
	    {
	      int prec = 2;
	      EMACS_INT numzone = hour;
	      if (hour_remainder != 0)
		{
		  prec += 2, numzone = 100 * numzone + min;
		  if (sec != 0)
		    prec += 2, numzone = 100 * numzone + sec;
		}
	      sprintf (tzbuf, tzbuf_format, prec,
		       XINT (zone) < 0 ? -numzone : numzone,
		       &"-"[XINT (zone) < 0], hour, min, sec);
	      zone_string = tzbuf;
	    }
	  else
	    {
	      AUTO_STRING (leading, "<");
	      AUTO_STRING_WITH_LEN (trailing, tzbuf,
				    sprintf (tzbuf, trailing_tzbuf_format,
					     &"-"[XINT (zone) < 0],
					     hour, min, sec));
	      zone_string = SSDATA (concat3 (leading, ENCODE_SYSTEM (abbr),
					     trailing));
	    }
	}
      else
	xsignal2 (Qerror, build_string ("Invalid time zone specification"),
		  zone);
      new_tz = xtzalloc (zone_string);
    }

  if (settz)
    {
      block_input ();
      emacs_setenv_TZ (zone_string);
      tzset ();
      timezone_t old_tz = local_tz;
      local_tz = new_tz;
      tzfree (old_tz);
      unblock_input ();
    }

  return new_tz;
}

void
init_editfns (bool dumping)
{
#if !defined CANNOT_DUMP
  /* A valid but unlikely setting for the TZ environment variable.
     It is OK (though a bit slower) if the user chooses this value.  */
  static char dump_tz_string[] = "TZ=UtC0";
#endif

  const char *user_name;
  register char *p;
  struct passwd *pw;	/* password entry for the current user */
  Lisp_Object tem;

  /* Set up system_name even when dumping.  */
  init_and_cache_system_name ();

#ifndef CANNOT_DUMP
  /* When just dumping out, set the time zone to a known unlikely value
     and skip the rest of this function.  */
  if (dumping)
    {
      xputenv (dump_tz_string);
      tzset ();
      return;
    }
#endif

  char *tz = getenv ("TZ");

#if !defined CANNOT_DUMP
  /* If the execution TZ happens to be the same as the dump TZ,
     change it to some other value and then change it back,
     to force the underlying implementation to reload the TZ info.
     This is needed on implementations that load TZ info from files,
     since the TZ file contents may differ between dump and execution.  */
  if (tz && strcmp (tz, &dump_tz_string[tzeqlen]) == 0)
    {
      ++*tz;
      tzset ();
      --*tz;
    }
#endif

  /* Set the time zone rule now, so that the call to putenv is done
     before multiple threads are active.  */
  tzlookup (tz ? build_string (tz) : Qwall, true);

  pw = getpwuid (getuid ());
  Vuser_real_login_name = build_string (pw ? pw->pw_name : "unknown");

  /* Get the effective user name, by consulting environment variables,
     or the effective uid if those are unset.  */
  user_name = getenv ("LOGNAME");
  if (!user_name)
#ifdef WINDOWSNT
    user_name = getenv ("USERNAME");	/* it's USERNAME on NT */
#else  /* WINDOWSNT */
    user_name = getenv ("USER");
#endif /* WINDOWSNT */
  if (!user_name)
    {
      pw = getpwuid (geteuid ());
      user_name = pw ? pw->pw_name : "unknown";
    }
  Vuser_login_name = build_string (user_name);

  /* If the user name claimed in the environment vars differs from
     the real uid, use the claimed name to find the full name.  */
  tem = Fstring_equal (Vuser_login_name, Vuser_real_login_name);
  if (! NILP (tem))
    tem = Vuser_login_name;
  else
    {
      uid_t euid = geteuid ();
      tem = make_fixnum_or_float (euid);
    }
  Vuser_full_name = Fuser_full_name (tem);

  p = getenv ("NAME");
  if (p)
    Vuser_full_name = build_string (p);
  else if (NILP (Vuser_full_name))
    Vuser_full_name = build_string ("unknown");

#ifdef HAVE_SYS_UTSNAME_H
  {
    struct utsname uts;
    uname (&uts);
    Voperating_system_release = build_string (uts.release);
  }
#else
  Voperating_system_release = Qnil;
#endif
}

DEFUN ("point-marker", Fpoint_marker, Spoint_marker, 0, 0, 0,
       doc: /* Return value of point, as a marker object.  */)
  (void)
{
  return build_marker (current_buffer, PT, PT_BYTE);
}

/* Find all the overlays in the current buffer that touch position POS.
   Return the number found, and store them in a vector in VEC
   of length LEN.  */

static ptrdiff_t
overlays_around (EMACS_INT pos, Lisp_Object *vec, ptrdiff_t len)
{
  Lisp_Object overlay, start, end;
  struct Lisp_Overlay *tail;
  ptrdiff_t startpos, endpos;
  ptrdiff_t idx = 0;

  for (tail = current_buffer->overlays_before; tail; tail = tail->next)
    {
      XSETMISC (overlay, tail);

      end = OVERLAY_END (overlay);
      endpos = OVERLAY_POSITION (end);
      if (endpos < pos)
	  break;
      start = OVERLAY_START (overlay);
      startpos = OVERLAY_POSITION (start);
      if (startpos <= pos)
	{
	  if (idx < len)
	    vec[idx] = overlay;
	  /* Keep counting overlays even if we can't return them all.  */
	  idx++;
	}
    }

  for (tail = current_buffer->overlays_after; tail; tail = tail->next)
    {
      XSETMISC (overlay, tail);

      start = OVERLAY_START (overlay);
      startpos = OVERLAY_POSITION (start);
      if (pos < startpos)
	break;
      end = OVERLAY_END (overlay);
      endpos = OVERLAY_POSITION (end);
      if (pos <= endpos)
	{
	  if (idx < len)
	    vec[idx] = overlay;
	  idx++;
	}
    }

  return idx;
}

DEFUN ("get-pos-property", Fget_pos_property, Sget_pos_property, 2, 3, 0,
       doc: /* Return the value of POSITION's property PROP, in OBJECT.
Almost identical to `get-char-property' except for the following difference:
Whereas `get-char-property' returns the property of the char at (i.e. right
after) POSITION, this pays attention to properties's stickiness and overlays's
advancement settings, in order to find the property of POSITION itself,
i.e. the property that a char would inherit if it were inserted
at POSITION.  */)
  (Lisp_Object position, register Lisp_Object prop, Lisp_Object object)
{
  CHECK_NUMBER_COERCE_MARKER (position);

  if (NILP (object))
    XSETBUFFER (object, current_buffer);
  else if (WINDOWP (object))
    object = XWINDOW (object)->contents;

  if (!BUFFERP (object))
    /* pos-property only makes sense in buffers right now, since strings
       have no overlays and no notion of insertion for which stickiness
       could be obeyed.  */
    return Fget_text_property (position, prop, object);
  else
    {
      EMACS_INT posn = XINT (position);
      ptrdiff_t noverlays;
      Lisp_Object *overlay_vec, tem;
      struct buffer *obuf = current_buffer;
      USE_SAFE_ALLOCA;

      set_buffer_temp (XBUFFER (object));

      /* First try with room for 40 overlays.  */
      Lisp_Object overlay_vecbuf[40];
      noverlays = ARRAYELTS (overlay_vecbuf);
      overlay_vec = overlay_vecbuf;
      noverlays = overlays_around (posn, overlay_vec, noverlays);

      /* If there are more than 40,
	 make enough space for all, and try again.  */
      if (ARRAYELTS (overlay_vecbuf) < noverlays)
	{
	  SAFE_ALLOCA_LISP (overlay_vec, noverlays);
	  noverlays = overlays_around (posn, overlay_vec, noverlays);
	}
      noverlays = sort_overlays (overlay_vec, noverlays, NULL);

      set_buffer_temp (obuf);

      /* Now check the overlays in order of decreasing priority.  */
      while (--noverlays >= 0)
	{
	  Lisp_Object ol = overlay_vec[noverlays];
	  tem = Foverlay_get (ol, prop);
	  if (!NILP (tem))
	    {
	      /* Check the overlay is indeed active at point.  */
	      Lisp_Object start = OVERLAY_START (ol), finish = OVERLAY_END (ol);
	      if ((OVERLAY_POSITION (start) == posn
		   && XMARKER (start)->insertion_type == 1)
		  || (OVERLAY_POSITION (finish) == posn
		      && XMARKER (finish)->insertion_type == 0))
		; /* The overlay will not cover a char inserted at point.  */
	      else
		{
		  SAFE_FREE ();
		  return tem;
		}
	    }
	}
      SAFE_FREE ();

      { /* Now check the text properties.  */
	int stickiness = text_property_stickiness (prop, position, object);
	if (stickiness > 0)
	  return Fget_text_property (position, prop, object);
	else if (stickiness < 0
		 && XINT (position) > BUF_BEGV (XBUFFER (object)))
	  return Fget_text_property (make_number (XINT (position) - 1),
				     prop, object);
	else
	  return Qnil;
      }
    }
}

/* Find the field surrounding POS in *BEG and *END.  If POS is nil,
   the value of point is used instead.  If BEG or END is null,
   means don't store the beginning or end of the field.

   BEG_LIMIT and END_LIMIT serve to limit the ranged of the returned
   results; they do not effect boundary behavior.

   If MERGE_AT_BOUNDARY is non-nil, then if POS is at the very first
   position of a field, then the beginning of the previous field is
   returned instead of the beginning of POS's field (since the end of a
   field is actually also the beginning of the next input field, this
   behavior is sometimes useful).  Additionally in the MERGE_AT_BOUNDARY
   non-nil case, if two fields are separated by a field with the special
   value `boundary', and POS lies within it, then the two separated
   fields are considered to be adjacent, and POS between them, when
   finding the beginning and ending of the "merged" field.

   Either BEG or END may be 0, in which case the corresponding value
   is not stored.  */

void
find_field (Lisp_Object pos, Lisp_Object merge_at_boundary,
	    Lisp_Object beg_limit,
	    ptrdiff_t *beg, Lisp_Object end_limit, ptrdiff_t *end)
{
  /* Fields right before and after the point.  */
  Lisp_Object before_field, after_field;
  /* True if POS counts as the start of a field.  */
  bool at_field_start = 0;
  /* True if POS counts as the end of a field.  */
  bool at_field_end = 0;

  if (NILP (pos))
    XSETFASTINT (pos, PT);
  else
    CHECK_NUMBER_COERCE_MARKER (pos);

  after_field
    = get_char_property_and_overlay (pos, Qfield, Qnil, NULL);
  before_field
    = (XFASTINT (pos) > BEGV
       ? get_char_property_and_overlay (make_number (XINT (pos) - 1),
					Qfield, Qnil, NULL)
       /* Using nil here would be a more obvious choice, but it would
          fail when the buffer starts with a non-sticky field.  */
       : after_field);

  /* See if we need to handle the case where MERGE_AT_BOUNDARY is nil
     and POS is at beginning of a field, which can also be interpreted
     as the end of the previous field.  Note that the case where if
     MERGE_AT_BOUNDARY is non-nil (see function comment) is actually the
     more natural one; then we avoid treating the beginning of a field
     specially.  */
  if (NILP (merge_at_boundary))
    {
      Lisp_Object field = Fget_pos_property (pos, Qfield, Qnil);
      if (!EQ (field, after_field))
	at_field_end = 1;
      if (!EQ (field, before_field))
	at_field_start = 1;
      if (NILP (field) && at_field_start && at_field_end)
	/* If an inserted char would have a nil field while the surrounding
	   text is non-nil, we're probably not looking at a
	   zero-length field, but instead at a non-nil field that's
	   not intended for editing (such as comint's prompts).  */
	at_field_end = at_field_start = 0;
    }

  /* Note about special `boundary' fields:

     Consider the case where the point (`.') is between the fields `x' and `y':

	xxxx.yyyy

     In this situation, if merge_at_boundary is non-nil, consider the
     `x' and `y' fields as forming one big merged field, and so the end
     of the field is the end of `y'.

     However, if `x' and `y' are separated by a special `boundary' field
     (a field with a `field' char-property of 'boundary), then ignore
     this special field when merging adjacent fields.  Here's the same
     situation, but with a `boundary' field between the `x' and `y' fields:

	xxx.BBBByyyy

     Here, if point is at the end of `x', the beginning of `y', or
     anywhere in-between (within the `boundary' field), merge all
     three fields and consider the beginning as being the beginning of
     the `x' field, and the end as being the end of the `y' field.  */

  if (beg)
    {
      if (at_field_start)
	/* POS is at the edge of a field, and we should consider it as
	   the beginning of the following field.  */
	*beg = XFASTINT (pos);
      else
	/* Find the previous field boundary.  */
	{
	  Lisp_Object p = pos;
	  if (!NILP (merge_at_boundary) && EQ (before_field, Qboundary))
	    /* Skip a `boundary' field.  */
	    p = Fprevious_single_char_property_change (p, Qfield, Qnil,
						       beg_limit);

	  p = Fprevious_single_char_property_change (p, Qfield, Qnil,
						     beg_limit);
	  *beg = NILP (p) ? BEGV : XFASTINT (p);
	}
    }

  if (end)
    {
      if (at_field_end)
	/* POS is at the edge of a field, and we should consider it as
	   the end of the previous field.  */
	*end = XFASTINT (pos);
      else
	/* Find the next field boundary.  */
	{
	  if (!NILP (merge_at_boundary) && EQ (after_field, Qboundary))
	    /* Skip a `boundary' field.  */
	    pos = Fnext_single_char_property_change (pos, Qfield, Qnil,
						     end_limit);

	  pos = Fnext_single_char_property_change (pos, Qfield, Qnil,
						   end_limit);
	  *end = NILP (pos) ? ZV : XFASTINT (pos);
	}
    }
}


DEFUN ("delete-field", Fdelete_field, Sdelete_field, 0, 1, 0,
       doc: /* Delete the field surrounding POS.
A field is a region of text with the same `field' property.
If POS is nil, the value of point is used for POS.  */)
  (Lisp_Object pos)
{
  ptrdiff_t beg, end;
  find_field (pos, Qnil, Qnil, &beg, Qnil, &end);
  if (beg != end)
    del_range (beg, end);
  return Qnil;
}

DEFUN ("field-string", Ffield_string, Sfield_string, 0, 1, 0,
       doc: /* Return the contents of the field surrounding POS as a string.
A field is a region of text with the same `field' property.
If POS is nil, the value of point is used for POS.  */)
  (Lisp_Object pos)
{
  ptrdiff_t beg, end;
  find_field (pos, Qnil, Qnil, &beg, Qnil, &end);
  return make_buffer_string (beg, end, 1);
}

DEFUN ("field-string-no-properties", Ffield_string_no_properties, Sfield_string_no_properties, 0, 1, 0,
       doc: /* Return the contents of the field around POS, without text properties.
A field is a region of text with the same `field' property.
If POS is nil, the value of point is used for POS.  */)
  (Lisp_Object pos)
{
  ptrdiff_t beg, end;
  find_field (pos, Qnil, Qnil, &beg, Qnil, &end);
  return make_buffer_string (beg, end, 0);
}


/* Save current buffer state for `save-excursion' special form.
   We (ab)use Lisp_Misc_Save_Value to allow explicit free and so
   offload some work from GC.  */

Lisp_Object
save_excursion_save (void)
{
  return make_save_obj_obj_obj_obj
    (Fpoint_marker (),
     Qnil,
     /* Selected window if current buffer is shown in it, nil otherwise.  */
     (EQ (XWINDOW (selected_window)->contents, Fcurrent_buffer ())
      ? selected_window : Qnil),
     Qnil);
}

/* Restore saved buffer before leaving `save-excursion' special form.  */

void
save_excursion_restore (Lisp_Object info)
{
  Lisp_Object tem, tem1;

  tem = Fmarker_buffer (XSAVE_OBJECT (info, 0));
  /* If we're unwinding to top level, saved buffer may be deleted.  This
     means that all of its markers are unchained and so tem is nil.  */
  if (NILP (tem))
    goto out;

  Fset_buffer (tem);

  /* Point marker.  */
  tem = XSAVE_OBJECT (info, 0);
  Fgoto_char (tem);
  unchain_marker (XMARKER (tem));

  /* If buffer was visible in a window, and a different window was
     selected, and the old selected window is still showing this
     buffer, restore point in that window.  */
  tem = XSAVE_OBJECT (info, 2);
  if (WINDOWP (tem)
      && !EQ (tem, selected_window)
      && (tem1 = XWINDOW (tem)->contents,
	  (/* Window is live...  */
	   BUFFERP (tem1)
	   /* ...and it shows the current buffer.  */
	   && XBUFFER (tem1) == current_buffer)))
    Fset_window_point (tem, make_number (PT));

 out:

  free_misc (info);
}

DEFUN ("save-excursion", Fsave_excursion, Ssave_excursion, 0, UNEVALLED, 0,
       doc: /* Save point, and current buffer; execute BODY; restore those things.
Executes BODY just like `progn'.
The values of point and the current buffer are restored
even in case of abnormal exit (throw or error).

If you only want to save the current buffer but not point,
then just use `save-current-buffer', or even `with-current-buffer'.

Before Emacs 25.1, `save-excursion' used to save the mark state.
To save the mark state as well as point and the current buffer, use
`save-mark-and-excursion'.

usage: (save-excursion &rest BODY)  */)
  (Lisp_Object args)
{
  register Lisp_Object val;
  ptrdiff_t count = SPECPDL_INDEX ();

  record_unwind_protect (save_excursion_restore, save_excursion_save ());

  val = Fprogn (args);
  return unbind_to (count, val);
}

DEFUN ("save-current-buffer", Fsave_current_buffer, Ssave_current_buffer, 0, UNEVALLED, 0,
       doc: /* Record which buffer is current; execute BODY; make that buffer current.
BODY is executed just like `progn'.
usage: (save-current-buffer &rest BODY)  */)
  (Lisp_Object args)
{
  ptrdiff_t count = SPECPDL_INDEX ();

  record_unwind_current_buffer ();
  return unbind_to (count, Fprogn (args));
}

DEFUN ("point-min-marker", Fpoint_min_marker, Spoint_min_marker, 0, 0, 0,
       doc: /* Return a marker to the minimum permissible value of point in this buffer.
This is the beginning, unless narrowing (a buffer restriction) is in effect.  */)
  (void)
{
  return build_marker (current_buffer, BEGV, BEGV_BYTE);
}

DEFUN ("point-max-marker", Fpoint_max_marker, Spoint_max_marker, 0, 0, 0,
       doc: /* Return a marker to the maximum permissible value of point in this buffer.
This is (1+ (buffer-size)), unless narrowing (a buffer restriction)
is in effect, in which case it is less.  */)
  (void)
{
  return build_marker (current_buffer, ZV, ZV_BYTE);
}


<<<<<<< HEAD
=======
DEFUN ("following-char", Ffollowing_char, Sfollowing_char, 0, 0, 0,
       doc: /* Return the character following point, as a number.
At the end of the buffer or accessible region, return 0.  */)
  (void)
{
  Lisp_Object temp;
  if (PT >= ZV)
    XSETFASTINT (temp, 0);
  else
    XSETFASTINT (temp, FETCH_CHAR (PT_BYTE));
  return temp;
}

DEFUN ("preceding-char", Fprevious_char, Sprevious_char, 0, 0, 0,
       doc: /* Return the character preceding point, as a number.
At the beginning of the buffer or accessible region, return 0.  */)
  (void)
{
  Lisp_Object temp;
  if (PT <= BEGV)
    XSETFASTINT (temp, 0);
  else if (!NILP (BVAR (current_buffer, enable_multibyte_characters)))
    {
      ptrdiff_t pos = PT_BYTE;
      DEC_POS (pos);
      XSETFASTINT (temp, FETCH_CHAR (pos));
    }
  else
    XSETFASTINT (temp, FETCH_BYTE (PT_BYTE - 1));
  return temp;
}

DEFUN ("bobp", Fbobp, Sbobp, 0, 0, 0,
       doc: /* Return t if point is at the beginning of the buffer.
If the buffer is narrowed, this means the beginning of the narrowed part.  */)
  (void)
{
  if (PT == BEGV)
    return Qt;
  return Qnil;
}

DEFUN ("eobp", Feobp, Seobp, 0, 0, 0,
       doc: /* Return t if point is at the end of the buffer.
If the buffer is narrowed, this means the end of the narrowed part.  */)
  (void)
{
  if (PT == ZV)
    return Qt;
  return Qnil;
}

DEFUN ("bolp", Fbolp, Sbolp, 0, 0, 0,
       doc: /* Return t if point is at the beginning of a line.  */)
  (void)
{
  if (PT == BEGV || FETCH_BYTE (PT_BYTE - 1) == '\n')
    return Qt;
  return Qnil;
}

DEFUN ("eolp", Feolp, Seolp, 0, 0, 0,
       doc: /* Return t if point is at the end of a line.
`End of a line' includes point being at the end of the buffer.  */)
  (void)
{
  if (PT == ZV || FETCH_BYTE (PT_BYTE) == '\n')
    return Qt;
  return Qnil;
}

DEFUN ("char-after", Fchar_after, Schar_after, 0, 1, 0,
       doc: /* Return character in current buffer at position POS.
POS is an integer or a marker and defaults to point.
If POS is out of range, the value is nil.  */)
  (Lisp_Object pos)
{
  register ptrdiff_t pos_byte;

  if (NILP (pos))
    {
      pos_byte = PT_BYTE;
      if (pos_byte < BEGV_BYTE || pos_byte >= ZV_BYTE)
        return Qnil;
    }
  else if (MARKERP (pos))
    {
      pos_byte = marker_byte_position (pos);
      if (pos_byte < BEGV_BYTE || pos_byte >= ZV_BYTE)
	return Qnil;
    }
  else
    {
      CHECK_NUMBER_COERCE_MARKER (pos);
      if (XINT (pos) < BEGV || XINT (pos) >= ZV)
	return Qnil;

      pos_byte = CHAR_TO_BYTE (XINT (pos));
    }

  return make_number (FETCH_CHAR (pos_byte));
}

>>>>>>> 89212988
DEFUN ("char-before", Fchar_before, Schar_before, 0, 1, 0,
       doc: /* Return character in current buffer preceding position POS.
POS is an integer or a marker and defaults to point.
If POS is out of range, the value is nil.  */)
  (Lisp_Object pos)
{
  register Lisp_Object val;
  register ptrdiff_t pos_byte;

  if (NILP (pos))
    {
      pos_byte = PT_BYTE;
      XSETFASTINT (pos, PT);
    }

  if (MARKERP (pos))
    {
      pos_byte = marker_byte_position (pos);

      if (pos_byte <= BEGV_BYTE || pos_byte > ZV_BYTE)
	return Qnil;
    }
  else
    {
      CHECK_NUMBER_COERCE_MARKER (pos);

      if (XINT (pos) <= BEGV || XINT (pos) > ZV)
	return Qnil;

      pos_byte = CHAR_TO_BYTE (XINT (pos));
    }

  if (!NILP (BVAR (current_buffer, enable_multibyte_characters)))
    {
      DEC_POS (pos_byte);
      XSETFASTINT (val, FETCH_CHAR (pos_byte));
    }
  else
    {
      pos_byte--;
      XSETFASTINT (val, FETCH_BYTE (pos_byte));
    }
   return val;
}

DEFUN ("user-login-name", Fuser_login_name, Suser_login_name, 0, 1, 0,
       doc: /* Return the name under which the user logged in, as a string.
This is based on the effective uid, not the real uid.
Also, if the environment variables LOGNAME or USER are set,
that determines the value of this function.

If optional argument UID is an integer or a float, return the login name
of the user with that uid, or nil if there is no such user.  */)
  (Lisp_Object uid)
{
  struct passwd *pw;
  uid_t id;

  /* Set up the user name info if we didn't do it before.
     (That can happen if Emacs is dumpable
     but you decide to run `temacs -l loadup' and not dump.  */
  if (NILP (Vuser_login_name))
    init_editfns (false);

  if (NILP (uid))
    return Vuser_login_name;

  CONS_TO_INTEGER (uid, uid_t, id);
  block_input ();
  pw = getpwuid (id);
  unblock_input ();
  return (pw ? build_string (pw->pw_name) : Qnil);
}

DEFUN ("user-real-login-name", Fuser_real_login_name, Suser_real_login_name,
       0, 0, 0,
       doc: /* Return the name of the user's real uid, as a string.
This ignores the environment variables LOGNAME and USER, so it differs from
`user-login-name' when running under `su'.  */)
  (void)
{
  /* Set up the user name info if we didn't do it before.
     (That can happen if Emacs is dumpable
     but you decide to run `temacs -l loadup' and not dump.  */
  if (NILP (Vuser_login_name))
    init_editfns (false);
  return Vuser_real_login_name;
}

DEFUN ("user-uid", Fuser_uid, Suser_uid, 0, 0, 0,
       doc: /* Return the effective uid of Emacs.
Value is an integer or a float, depending on the value.  */)
  (void)
{
  uid_t euid = geteuid ();
  return make_fixnum_or_float (euid);
}

DEFUN ("user-real-uid", Fuser_real_uid, Suser_real_uid, 0, 0, 0,
       doc: /* Return the real uid of Emacs.
Value is an integer or a float, depending on the value.  */)
  (void)
{
  uid_t uid = getuid ();
  return make_fixnum_or_float (uid);
}

DEFUN ("group-gid", Fgroup_gid, Sgroup_gid, 0, 0, 0,
       doc: /* Return the effective gid of Emacs.
Value is an integer or a float, depending on the value.  */)
  (void)
{
  gid_t egid = getegid ();
  return make_fixnum_or_float (egid);
}

DEFUN ("group-real-gid", Fgroup_real_gid, Sgroup_real_gid, 0, 0, 0,
       doc: /* Return the real gid of Emacs.
Value is an integer or a float, depending on the value.  */)
  (void)
{
  gid_t gid = getgid ();
  return make_fixnum_or_float (gid);
}

DEFUN ("user-full-name", Fuser_full_name, Suser_full_name, 0, 1, 0,
       doc: /* Return the full name of the user logged in, as a string.
If the full name corresponding to Emacs's userid is not known,
return "unknown".

If optional argument UID is an integer or float, return the full name
of the user with that uid, or nil if there is no such user.
If UID is a string, return the full name of the user with that login
name, or nil if there is no such user.  */)
  (Lisp_Object uid)
{
  struct passwd *pw;
  register char *p, *q;
  Lisp_Object full;

  if (NILP (uid))
    return Vuser_full_name;
  else if (NUMBERP (uid))
    {
      uid_t u;
      CONS_TO_INTEGER (uid, uid_t, u);
      block_input ();
      pw = getpwuid (u);
      unblock_input ();
    }
  else if (STRINGP (uid))
    {
      block_input ();
      pw = getpwnam (SSDATA (uid));
      unblock_input ();
    }
  else
    error ("Invalid UID specification");

  if (!pw)
    return Qnil;

  p = USER_FULL_NAME;
  /* Chop off everything after the first comma. */
  q = strchr (p, ',');
  full = make_string (p, q ? q - p : strlen (p));

#ifdef AMPERSAND_FULL_NAME
  p = SSDATA (full);
  q = strchr (p, '&');
  /* Substitute the login name for the &, upcasing the first character.  */
  if (q)
    {
      Lisp_Object login = Fuser_login_name (make_number (pw->pw_uid));
      USE_SAFE_ALLOCA;
      char *r = SAFE_ALLOCA (strlen (p) + SBYTES (login) + 1);
      memcpy (r, p, q - p);
      char *s = lispstpcpy (&r[q - p], login);
      r[q - p] = upcase ((unsigned char) r[q - p]);
      strcpy (s, q + 1);
      full = build_string (r);
      SAFE_FREE ();
    }
#endif /* AMPERSAND_FULL_NAME */

  return full;
}

DEFUN ("system-name", Fsystem_name, Ssystem_name, 0, 0, 0,
       doc: /* Return the host name of the machine you are running on, as a string.  */)
  (void)
{
  if (EQ (Vsystem_name, cached_system_name))
    init_and_cache_system_name ();
  return Vsystem_name;
}

DEFUN ("emacs-pid", Femacs_pid, Semacs_pid, 0, 0, 0,
       doc: /* Return the process ID of Emacs, as a number.  */)
  (void)
{
  pid_t pid = getpid ();
  return make_fixnum_or_float (pid);
}


// SPERRY

#ifndef TIME_T_MIN
# define TIME_T_MIN TYPE_MINIMUM (time_t)
#endif
#ifndef TIME_T_MAX
# define TIME_T_MAX TYPE_MAXIMUM (time_t)
#endif

/* Report that a time value is out of range for Emacs.  */
void
time_overflow (void)
{
  error ("Specified time is not representable");
}

static _Noreturn void
invalid_time (void)
{
  error ("Invalid time specification");
}

/* Check a return value compatible with that of decode_time_components.  */
static void
check_time_validity (int validity)
{
  if (validity <= 0)
    {
      if (validity < 0)
	time_overflow ();
      else
	invalid_time ();
    }
}

extern EMACS_INT
hi_time (time_t t);
extern EMACS_INT
lo_time (time_t t);

static struct lisp_time
time_add (struct lisp_time ta, struct lisp_time tb)
{
  EMACS_INT hi = ta.hi + tb.hi;
  int lo = ta.lo + tb.lo;
  int us = ta.us + tb.us;
  int ps = ta.ps + tb.ps;
  us += (1000000 <= ps);
  ps -= (1000000 <= ps) * 1000000;
  lo += (1000000 <= us);
  us -= (1000000 <= us) * 1000000;
  hi += (1 << LO_TIME_BITS <= lo);
  lo -= (1 << LO_TIME_BITS <= lo) << LO_TIME_BITS;
  return (struct lisp_time) { hi, lo, us, ps };
}

static struct lisp_time
time_subtract (struct lisp_time ta, struct lisp_time tb)
{
  EMACS_INT hi = ta.hi - tb.hi;
  int lo = ta.lo - tb.lo;
  int us = ta.us - tb.us;
  int ps = ta.ps - tb.ps;
  us -= (ps < 0);
  ps += (ps < 0) * 1000000;
  lo -= (us < 0);
  us += (us < 0) * 1000000;
  hi -= (lo < 0);
  lo += (lo < 0) << LO_TIME_BITS;
  return (struct lisp_time) { hi, lo, us, ps };
}

static Lisp_Object
time_arith (Lisp_Object a, Lisp_Object b,
	    struct lisp_time (*op) (struct lisp_time, struct lisp_time))
{
  int alen, blen;
  struct lisp_time ta = lisp_time_struct (a, &alen);
  struct lisp_time tb = lisp_time_struct (b, &blen);
  struct lisp_time t = op (ta, tb);
  if (FIXNUM_OVERFLOW_P (t.hi))
    time_overflow ();
  Lisp_Object val = Qnil;

  switch (max (alen, blen))
    {
    default:
      val = Fcons (make_number (t.ps), val);
      FALLTHROUGH;
    case 3:
      val = Fcons (make_number (t.us), val);
      FALLTHROUGH;
    case 2:
      val = Fcons (make_number (t.lo), val);
      val = Fcons (make_number (t.hi), val);
      break;
    }

  return val;
}

DEFUN ("time-add", Ftime_add, Stime_add, 2, 2, 0,
       doc: /* Return the sum of two time values A and B, as a time value.
A nil value for either argument stands for the current time.
See `current-time-string' for the various forms of a time value.  */)
  (Lisp_Object a, Lisp_Object b)
{
  return time_arith (a, b, time_add);
}

DEFUN ("time-subtract", Ftime_subtract, Stime_subtract, 2, 2, 0,
       doc: /* Return the difference between two time values A and B, as a time value.
Use `float-time' to convert the difference into elapsed seconds.
A nil value for either argument stands for the current time.
See `current-time-string' for the various forms of a time value.  */)
  (Lisp_Object a, Lisp_Object b)
{
  return time_arith (a, b, time_subtract);
}

DEFUN ("time-less-p", Ftime_less_p, Stime_less_p, 2, 2, 0,
       doc: /* Return non-nil if time value T1 is earlier than time value T2.
A nil value for either argument stands for the current time.
See `current-time-string' for the various forms of a time value.  */)
  (Lisp_Object t1, Lisp_Object t2)
{
  int t1len, t2len;
  struct lisp_time a = lisp_time_struct (t1, &t1len);
  struct lisp_time b = lisp_time_struct (t2, &t2len);
  return ((a.hi != b.hi ? a.hi < b.hi
	   : a.lo != b.lo ? a.lo < b.lo
	   : a.us != b.us ? a.us < b.us
	   : a.ps < b.ps)
	  ? Qt : Qnil);
}


DEFUN ("get-internal-run-time", Fget_internal_run_time, Sget_internal_run_time,
       0, 0, 0,
       doc: /* Return the current run time used by Emacs.
The time is returned as a list (HIGH LOW USEC PSEC), using the same
style as (current-time).

On systems that can't determine the run time, `get-internal-run-time'
does the same thing as `current-time'.  */)
  (void)
{
#ifdef HAVE_GETRUSAGE
  struct rusage usage;
  time_t secs;
  int usecs;

  if (getrusage (RUSAGE_SELF, &usage) < 0)
    /* This shouldn't happen.  What action is appropriate?  */
    xsignal0 (Qerror);

  /* Sum up user time and system time.  */
  secs = usage.ru_utime.tv_sec + usage.ru_stime.tv_sec;
  usecs = usage.ru_utime.tv_usec + usage.ru_stime.tv_usec;
  if (usecs >= 1000000)
    {
      usecs -= 1000000;
      secs++;
    }
  return make_lisp_time (make_timespec (secs, usecs * 1000));
#else /* ! HAVE_GETRUSAGE  */
#ifdef WINDOWSNT
  return w32_get_internal_run_time ();
#else /* ! WINDOWSNT  */
  return Fcurrent_time ();
#endif /* WINDOWSNT  */
#endif /* HAVE_GETRUSAGE  */
}

extern int
disassemble_lisp_time (Lisp_Object specified_time, Lisp_Object *phigh,
		       Lisp_Object *plow, Lisp_Object *pusec,
		       Lisp_Object *ppsec);

/* Like lisp_time_struct, except return a struct timespec.
   Discard any low-order digits.  */
struct timespec
lisp_time_argument (Lisp_Object specified_time)
{
  int len;
  struct lisp_time lt = lisp_time_struct (specified_time, &len);
  struct timespec t = lisp_to_timespec (lt);
  if (! timespec_valid_p (t))
    time_overflow ();
  return t;
}

/* Like lisp_time_argument, except decode only the seconds part,
   and do not check the subseconds part.  */
static time_t
lisp_seconds_argument (Lisp_Object specified_time)
{
  Lisp_Object high, low, usec, psec;
  struct lisp_time t;

  int val = disassemble_lisp_time (specified_time, &high, &low, &usec, &psec);
  if (val != 0)
    {
      val = decode_time_components (high, low, make_number (0),
				    make_number (0), &t, 0);
      if (0 < val
	  && ! ((TYPE_SIGNED (time_t)
		 ? TIME_T_MIN >> LO_TIME_BITS <= t.hi
		 : 0 <= t.hi)
		&& t.hi <= TIME_T_MAX >> LO_TIME_BITS))
	val = -1;
    }
  check_time_validity (val);
  return (t.hi << LO_TIME_BITS) + t.lo;
}

/* Write information into buffer S of size MAXSIZE, according to the
   FORMAT of length FORMAT_LEN, using time information taken from *TP.
   Use the time zone specified by TZ.
   Use NS as the number of nanoseconds in the %N directive.
   Return the number of bytes written, not including the terminating
   '\0'.  If S is NULL, nothing will be written anywhere; so to
   determine how many bytes would be written, use NULL for S and
   ((size_t) -1) for MAXSIZE.

   This function behaves like nstrftime, except it allows null
   bytes in FORMAT and it does not support nanoseconds.  */
static size_t
emacs_nmemftime (char *s, size_t maxsize, const char *format,
		 size_t format_len, const struct tm *tp, timezone_t tz, int ns)
{
  size_t total = 0;

  /* Loop through all the null-terminated strings in the format
     argument.  Normally there's just one null-terminated string, but
     there can be arbitrarily many, concatenated together, if the
     format contains '\0' bytes.  nstrftime stops at the first
     '\0' byte so we must invoke it separately for each such string.  */
  for (;;)
    {
      size_t len;
      size_t result;

      if (s)
	s[0] = '\1';

      result = nstrftime (s, maxsize, format, tp, tz, ns);

      if (s)
	{
	  if (result == 0 && s[0] != '\0')
	    return 0;
	  s += result + 1;
	}

      maxsize -= result + 1;
      total += result;
      len = strlen (format);
      if (len == format_len)
	return total;
      total++;
      format += len + 1;
      format_len -= len + 1;
    }
}

DEFUN ("format-time-string", Fformat_time_string, Sformat_time_string, 1, 3, 0,
       doc: /* Use FORMAT-STRING to format the time TIME, or now if omitted or nil.
TIME is specified as (HIGH LOW USEC PSEC), as returned by
`current-time' or `file-attributes'.  It can also be a single integer
number of seconds since the epoch.  The obsolete form (HIGH . LOW) is
also still accepted.

The optional ZONE is omitted or nil for Emacs local time, t for
Universal Time, `wall' for system wall clock time, or a string as in
the TZ environment variable.  It can also be a list (as from
`current-time-zone') or an integer (as from `decode-time') applied
without consideration for daylight saving time.

The value is a copy of FORMAT-STRING, but with certain constructs replaced
by text that describes the specified date and time in TIME:

%Y is the year, %y within the century, %C the century.
%G is the year corresponding to the ISO week, %g within the century.
%m is the numeric month.
%b and %h are the locale's abbreviated month name, %B the full name.
 (%h is not supported on MS-Windows.)
%d is the day of the month, zero-padded, %e is blank-padded.
%u is the numeric day of week from 1 (Monday) to 7, %w from 0 (Sunday) to 6.
%a is the locale's abbreviated name of the day of week, %A the full name.
%U is the week number starting on Sunday, %W starting on Monday,
 %V according to ISO 8601.
%j is the day of the year.

%H is the hour on a 24-hour clock, %I is on a 12-hour clock, %k is like %H
 only blank-padded, %l is like %I blank-padded.
%p is the locale's equivalent of either AM or PM.
%q is the calendar quarter (1–4).
%M is the minute (00-59).
%S is the second (00-59; 00-60 on platforms with leap seconds)
%s is the number of seconds since 1970-01-01 00:00:00 +0000.
%N is the nanosecond, %6N the microsecond, %3N the millisecond, etc.
%Z is the time zone abbreviation, %z is the numeric form.

%c is the locale's date and time format.
%x is the locale's "preferred" date format.
%D is like "%m/%d/%y".
%F is the ISO 8601 date format (like "%Y-%m-%d").

%R is like "%H:%M", %T is like "%H:%M:%S", %r is like "%I:%M:%S %p".
%X is the locale's "preferred" time format.

Finally, %n is a newline, %t is a tab, %% is a literal %, and
unrecognized %-sequences stand for themselves.

Certain flags and modifiers are available with some format controls.
The flags are `_', `-', `^' and `#'.  For certain characters X,
%_X is like %X, but padded with blanks; %-X is like %X,
but without padding.  %^X is like %X, but with all textual
characters up-cased; %#X is like %X, but with letter-case of
all textual characters reversed.
%NX (where N stands for an integer) is like %X,
but takes up at least N (a number) positions.
The modifiers are `E' and `O'.  For certain characters X,
%EX is a locale's alternative version of %X;
%OX is like %X, but uses the locale's number symbols.

For example, to produce full ISO 8601 format, use "%FT%T%z".

usage: (format-time-string FORMAT-STRING &optional TIME ZONE)  */)
  (Lisp_Object format_string, Lisp_Object timeval, Lisp_Object zone)
{
  struct timespec t = lisp_time_argument (timeval);
  struct tm tm;

  CHECK_STRING (format_string);
  format_string = code_convert_string_norecord (format_string,
						Vlocale_coding_system, 1);
  return format_time_string (SSDATA (format_string), SBYTES (format_string),
			     t, zone, &tm);
}

static Lisp_Object
format_time_string (char const *format, ptrdiff_t formatlen,
		    struct timespec t, Lisp_Object zone, struct tm *tmp)
{
  char buffer[4000];
  char *buf = buffer;
  ptrdiff_t size = sizeof buffer;
  size_t len;
  int ns = t.tv_nsec;
  USE_SAFE_ALLOCA;

  timezone_t tz = tzlookup (zone, false);
  /* On some systems, like 32-bit MinGW, tv_sec of struct timespec is
     a 64-bit type, but time_t is a 32-bit type.  emacs_localtime_rz
     expects a pointer to time_t value.  */
  time_t tsec = t.tv_sec;
  tmp = emacs_localtime_rz (tz, &tsec, tmp);
  if (! tmp)
    {
      xtzfree (tz);
      time_overflow ();
    }
  synchronize_system_time_locale ();

  while (true)
    {
      buf[0] = '\1';
      len = emacs_nmemftime (buf, size, format, formatlen, tmp, tz, ns);
      if ((0 < len && len < size) || (len == 0 && buf[0] == '\0'))
	break;

      /* Buffer was too small, so make it bigger and try again.  */
      len = emacs_nmemftime (NULL, SIZE_MAX, format, formatlen, tmp, tz, ns);
      if (STRING_BYTES_BOUND <= len)
	{
	  xtzfree (tz);
	  string_overflow ();
	}
      size = len + 1;
      buf = SAFE_ALLOCA (size);
    }

  xtzfree (tz);
  AUTO_STRING_WITH_LEN (bufstring, buf, len);
  Lisp_Object result = code_convert_string_norecord (bufstring,
						     Vlocale_coding_system, 0);
  SAFE_FREE ();
  return result;
}

DEFUN ("decode-time", Fdecode_time, Sdecode_time, 0, 2, 0,
       doc: /* Decode a time value as (SEC MINUTE HOUR DAY MONTH YEAR DOW DST UTCOFF).
The optional TIME should be a list of (HIGH LOW . IGNORED),
as from `current-time' and `file-attributes', or nil to use the
current time.  It can also be a single integer number of seconds since
the epoch.  The obsolete form (HIGH . LOW) is also still accepted.

The optional ZONE is omitted or nil for Emacs local time, t for
Universal Time, `wall' for system wall clock time, or a string as in
the TZ environment variable.  It can also be a list (as from
`current-time-zone') or an integer (the UTC offset in seconds) applied
without consideration for daylight saving time.

The list has the following nine members: SEC is an integer between 0
and 60; SEC is 60 for a leap second, which only some operating systems
support.  MINUTE is an integer between 0 and 59.  HOUR is an integer
between 0 and 23.  DAY is an integer between 1 and 31.  MONTH is an
integer between 1 and 12.  YEAR is an integer indicating the
four-digit year.  DOW is the day of week, an integer between 0 and 6,
where 0 is Sunday.  DST is t if daylight saving time is in effect,
otherwise nil.  UTCOFF is an integer indicating the UTC offset in
seconds, i.e., the number of seconds east of Greenwich.  (Note that
Common Lisp has different meanings for DOW and UTCOFF.)

usage: (decode-time &optional TIME ZONE)  */)
  (Lisp_Object specified_time, Lisp_Object zone)
{
  time_t time_spec = lisp_seconds_argument (specified_time);
  struct tm local_tm, gmt_tm;
  timezone_t tz = tzlookup (zone, false);
  struct tm *tm = emacs_localtime_rz (tz, &time_spec, &local_tm);
  xtzfree (tz);

  if (! (tm
	 && MOST_NEGATIVE_FIXNUM - TM_YEAR_BASE <= local_tm.tm_year
	 && local_tm.tm_year <= MOST_POSITIVE_FIXNUM - TM_YEAR_BASE))
    time_overflow ();

  /* Avoid overflow when INT_MAX < EMACS_INT_MAX.  */
  EMACS_INT tm_year_base = TM_YEAR_BASE;

  return CALLN (Flist,
		make_number (local_tm.tm_sec),
		make_number (local_tm.tm_min),
		make_number (local_tm.tm_hour),
		make_number (local_tm.tm_mday),
		make_number (local_tm.tm_mon + 1),
		make_number (local_tm.tm_year + tm_year_base),
		make_number (local_tm.tm_wday),
		local_tm.tm_isdst ? Qt : Qnil,
		(HAVE_TM_GMTOFF
		 ? make_number (tm_gmtoff (&local_tm))
		 : gmtime_r (&time_spec, &gmt_tm)
		 ? make_number (tm_diff (&local_tm, &gmt_tm))
		 : Qnil));
}

/* Return OBJ - OFFSET, checking that OBJ is a valid fixnum and that
   the result is representable as an int.  */
static int
check_tm_member (Lisp_Object obj, int offset)
{
  CHECK_NUMBER (obj);
  EMACS_INT n = XINT (obj);
  int result;
  if (INT_SUBTRACT_WRAPV (n, offset, &result))
    time_overflow ();
  return result;
}

DEFUN ("encode-time", Fencode_time, Sencode_time, 6, MANY, 0,
       doc: /* Convert SECOND, MINUTE, HOUR, DAY, MONTH, YEAR and ZONE to internal time.
This is the reverse operation of `decode-time', which see.

The optional ZONE is omitted or nil for Emacs local time, t for
Universal Time, `wall' for system wall clock time, or a string as in
the TZ environment variable.  It can also be a list (as from
`current-time-zone') or an integer (as from `decode-time') applied
without consideration for daylight saving time.

You can pass more than 7 arguments; then the first six arguments
are used as SECOND through YEAR, and the *last* argument is used as ZONE.
The intervening arguments are ignored.
This feature lets (apply \\='encode-time (decode-time ...)) work.

Out-of-range values for SECOND, MINUTE, HOUR, DAY, or MONTH are allowed;
for example, a DAY of 0 means the day preceding the given month.
Year numbers less than 100 are treated just like other year numbers.
If you want them to stand for years in this century, you must do that yourself.

Years before 1970 are not guaranteed to work.  On some systems,
year values as low as 1901 do work.

usage: (encode-time SECOND MINUTE HOUR DAY MONTH YEAR &optional ZONE)  */)
  (ptrdiff_t nargs, Lisp_Object *args)
{
  time_t value;
  struct tm tm;
  Lisp_Object zone = (nargs > 6 ? args[nargs - 1] : Qnil);

  tm.tm_sec  = check_tm_member (args[0], 0);
  tm.tm_min  = check_tm_member (args[1], 0);
  tm.tm_hour = check_tm_member (args[2], 0);
  tm.tm_mday = check_tm_member (args[3], 0);
  tm.tm_mon  = check_tm_member (args[4], 1);
  tm.tm_year = check_tm_member (args[5], TM_YEAR_BASE);
  tm.tm_isdst = -1;

  timezone_t tz = tzlookup (zone, false);
  value = emacs_mktime_z (tz, &tm);
  xtzfree (tz);

  if (value == (time_t) -1)
    time_overflow ();

  return list2i (hi_time (value), lo_time (value));
}

DEFUN ("current-time-string", Fcurrent_time_string, Scurrent_time_string,
       0, 2, 0,
       doc: /* Return the current local time, as a human-readable string.
Programs can use this function to decode a time,
since the number of columns in each field is fixed
if the year is in the range 1000-9999.
The format is `Sun Sep 16 01:03:52 1973'.
However, see also the functions `decode-time' and `format-time-string'
which provide a much more powerful and general facility.

If SPECIFIED-TIME is given, it is a time to format instead of the
current time.  The argument should have the form (HIGH LOW . IGNORED).
Thus, you can use times obtained from `current-time' and from
`file-attributes'.  SPECIFIED-TIME can also be a single integer number
of seconds since the epoch.  The obsolete form (HIGH . LOW) is also
still accepted.

The optional ZONE is omitted or nil for Emacs local time, t for
Universal Time, `wall' for system wall clock time, or a string as in
the TZ environment variable.  It can also be a list (as from
`current-time-zone') or an integer (as from `decode-time') applied
without consideration for daylight saving time.  */)
  (Lisp_Object specified_time, Lisp_Object zone)
{
  time_t value = lisp_seconds_argument (specified_time);
  timezone_t tz = tzlookup (zone, false);

  /* Convert to a string in ctime format, except without the trailing
     newline, and without the 4-digit year limit.  Don't use asctime
     or ctime, as they might dump core if the year is outside the
     range -999 .. 9999.  */
  struct tm tm;
  struct tm *tmp = emacs_localtime_rz (tz, &value, &tm);
  xtzfree (tz);
  if (! tmp)
    time_overflow ();

  static char const wday_name[][4] =
    { "Sun", "Mon", "Tue", "Wed", "Thu", "Fri", "Sat" };
  static char const mon_name[][4] =
    { "Jan", "Feb", "Mar", "Apr", "May", "Jun",
      "Jul", "Aug", "Sep", "Oct", "Nov", "Dec" };
  printmax_t year_base = TM_YEAR_BASE;
  char buf[sizeof "Mon Apr 30 12:49:17 " + INT_STRLEN_BOUND (int) + 1];
  int len = sprintf (buf, "%s %s%3d %02d:%02d:%02d %"pMd,
		     wday_name[tm.tm_wday], mon_name[tm.tm_mon], tm.tm_mday,
		     tm.tm_hour, tm.tm_min, tm.tm_sec,
		     tm.tm_year + year_base);

  return make_unibyte_string (buf, len);
}

/* Yield A - B, measured in seconds.
   This function is copied from the GNU C Library.  */
static int
tm_diff (struct tm *a, struct tm *b)
{
  /* Compute intervening leap days correctly even if year is negative.
     Take care to avoid int overflow in leap day calculations,
     but it's OK to assume that A and B are close to each other.  */
  int a4 = (a->tm_year >> 2) + (TM_YEAR_BASE >> 2) - ! (a->tm_year & 3);
  int b4 = (b->tm_year >> 2) + (TM_YEAR_BASE >> 2) - ! (b->tm_year & 3);
  int a100 = a4 / 25 - (a4 % 25 < 0);
  int b100 = b4 / 25 - (b4 % 25 < 0);
  int a400 = a100 >> 2;
  int b400 = b100 >> 2;
  int intervening_leap_days = (a4 - b4) - (a100 - b100) + (a400 - b400);
  int years = a->tm_year - b->tm_year;
  int days = (365 * years + intervening_leap_days
	      + (a->tm_yday - b->tm_yday));
  return (60 * (60 * (24 * days + (a->tm_hour - b->tm_hour))
		+ (a->tm_min - b->tm_min))
	  + (a->tm_sec - b->tm_sec));
}

/* Yield A's UTC offset, or an unspecified value if unknown.  */
static long int
tm_gmtoff (struct tm *a)
{
#if HAVE_TM_GMTOFF
  return a->tm_gmtoff;
#else
  return 0;
#endif
}

DEFUN ("current-time-zone", Fcurrent_time_zone, Scurrent_time_zone, 0, 2, 0,
       doc: /* Return the offset and name for the local time zone.
This returns a list of the form (OFFSET NAME).
OFFSET is an integer number of seconds ahead of UTC (east of Greenwich).
    A negative value means west of Greenwich.
NAME is a string giving the name of the time zone.
If SPECIFIED-TIME is given, the time zone offset is determined from it
instead of using the current time.  The argument should have the form
\(HIGH LOW . IGNORED).  Thus, you can use times obtained from
`current-time' and from `file-attributes'.  SPECIFIED-TIME can also be
a single integer number of seconds since the epoch.  The obsolete form
(HIGH . LOW) is also still accepted.

The optional ZONE is omitted or nil for Emacs local time, t for
Universal Time, `wall' for system wall clock time, or a string as in
the TZ environment variable.  It can also be a list (as from
`current-time-zone') or an integer (as from `decode-time') applied
without consideration for daylight saving time.

Some operating systems cannot provide all this information to Emacs;
in this case, `current-time-zone' returns a list containing nil for
the data it can't find.  */)
  (Lisp_Object specified_time, Lisp_Object zone)
{
  struct timespec value;
  struct tm local_tm, gmt_tm;
  Lisp_Object zone_offset, zone_name;

  zone_offset = Qnil;
  value = make_timespec (lisp_seconds_argument (specified_time), 0);
  zone_name = format_time_string ("%Z", sizeof "%Z" - 1, value,
				  zone, &local_tm);

  /* gmtime_r expects a pointer to time_t, but tv_sec of struct
     timespec on some systems (MinGW) is a 64-bit field.  */
  time_t tsec = value.tv_sec;
  if (HAVE_TM_GMTOFF || gmtime_r (&tsec, &gmt_tm))
    {
      long int offset = (HAVE_TM_GMTOFF
			 ? tm_gmtoff (&local_tm)
			 : tm_diff (&local_tm, &gmt_tm));
      zone_offset = make_number (offset);
      if (SCHARS (zone_name) == 0)
	{
	  /* No local time zone name is available; use numeric zone instead.  */
	  long int hour = offset / 3600;
	  int min_sec = offset % 3600;
	  int amin_sec = min_sec < 0 ? - min_sec : min_sec;
	  int min = amin_sec / 60;
	  int sec = amin_sec % 60;
	  int min_prec = min_sec ? 2 : 0;
	  int sec_prec = sec ? 2 : 0;
	  char buf[sizeof "+0000" + INT_STRLEN_BOUND (long int)];
	  zone_name = make_formatted_string (buf, "%c%.2ld%.*d%.*d",
					     (offset < 0 ? '-' : '+'),
					     hour, min_prec, min, sec_prec, sec);
	}
    }

  return list2 (zone_offset, zone_name);
}

DEFUN ("set-time-zone-rule", Fset_time_zone_rule, Sset_time_zone_rule, 1, 1, 0,
       doc: /* Set the Emacs local time zone using TZ, a string specifying a time zone rule.
If TZ is nil or `wall', use system wall clock time; this differs from
the usual Emacs convention where nil means current local time.  If TZ
is t, use Universal Time.  If TZ is a list (as from
`current-time-zone') or an integer (as from `decode-time'), use the
specified time zone without consideration for daylight saving time.

Instead of calling this function, you typically want something else.
To temporarily use a different time zone rule for just one invocation
of `decode-time', `encode-time', or `format-time-string', pass the
function a ZONE argument.  To change local time consistently
throughout Emacs, call (setenv "TZ" TZ): this changes both the
environment of the Emacs process and the variable
`process-environment', whereas `set-time-zone-rule' affects only the
former.  */)
  (Lisp_Object tz)
{
  tzlookup (NILP (tz) ? Qwall : tz, true);
  return Qnil;
}

/* A buffer holding a string of the form "TZ=value", intended
   to be part of the environment.  If TZ is supposed to be unset,
   the buffer string is "tZ=".  */
 static char *tzvalbuf;

/* Get the local time zone rule.  */
char *
emacs_getenv_TZ (void)
{
  return tzvalbuf[0] == 'T' ? tzvalbuf + tzeqlen : 0;
}

/* Set the local time zone rule to TZSTRING, which can be null to
   denote wall clock time.  Do not record the setting in LOCAL_TZ.

   This function is not thread-safe, in theory because putenv is not,
   but mostly because of the static storage it updates.  Other threads
   that invoke localtime etc. may be adversely affected while this
   function is executing.  */

int
emacs_setenv_TZ (const char *tzstring)
{
  static ptrdiff_t tzvalbufsize;
  ptrdiff_t tzstringlen = tzstring ? strlen (tzstring) : 0;
  char *tzval = tzvalbuf;
  bool new_tzvalbuf = tzvalbufsize <= tzeqlen + tzstringlen;

  if (new_tzvalbuf)
    {
      /* Do not attempt to free the old tzvalbuf, since another thread
	 may be using it.  In practice, the first allocation is large
	 enough and memory does not leak.  */
      tzval = xpalloc (NULL, &tzvalbufsize,
		       tzeqlen + tzstringlen - tzvalbufsize + 1, -1, 1);
      tzvalbuf = tzval;
      tzval[1] = 'Z';
      tzval[2] = '=';
    }

  if (tzstring)
    {
      /* Modify TZVAL in place.  Although this is dicey in a
	 multithreaded environment, we know of no portable alternative.
	 Calling putenv or setenv could crash some other thread.  */
      tzval[0] = 'T';
      strcpy (tzval + tzeqlen, tzstring);
    }
  else
    {
      /* Turn 'TZ=whatever' into an empty environment variable 'tZ='.
	 Although this is also dicey, calling unsetenv here can crash Emacs.
	 See Bug#8705.  */
      tzval[0] = 't';
      tzval[tzeqlen] = 0;
    }


#ifndef WINDOWSNT
  /* Modifying *TZVAL merely requires calling tzset (which is the
     caller's responsibility).  However, modifying TZVAL requires
     calling putenv; although this is not thread-safe, in practice this
     runs only on startup when there is only one thread.  */
  bool need_putenv = new_tzvalbuf;
#else
  /* MS-Windows 'putenv' copies the argument string into a block it
     allocates, so modifying *TZVAL will not change the environment.
     However, the other threads run by Emacs on MS-Windows never call
     'xputenv' or 'putenv' or 'unsetenv', so the original cause for the
     dicey in-place modification technique doesn't exist there in the
     first place.  */
  bool need_putenv = true;
#endif
  if (need_putenv)
    xputenv (tzval);

  return 0;
}

/* Insert NARGS Lisp objects in the array ARGS by calling INSERT_FUNC
   (if a type of object is Lisp_Int) or INSERT_FROM_STRING_FUNC (if a
   type of object is Lisp_String).  INHERIT is passed to
   INSERT_FROM_STRING_FUNC as the last argument.  */

static void
general_insert_function (void (*insert_func)
			      (const char *, ptrdiff_t),
			 void (*insert_from_string_func)
			      (Lisp_Object, ptrdiff_t, ptrdiff_t,
			       ptrdiff_t, ptrdiff_t, bool),
			 bool inherit, ptrdiff_t nargs, Lisp_Object *args)
{
  ptrdiff_t argnum;
  Lisp_Object val;

  for (argnum = 0; argnum < nargs; argnum++)
    {
      val = args[argnum];
      if (CHARACTERP (val))
	{
	  int c = XFASTINT (val);
	  unsigned char str[MAX_MULTIBYTE_LENGTH];
	  int len;

	  if (!NILP (BVAR (current_buffer, enable_multibyte_characters)))
	    len = CHAR_STRING (c, str);
	  else
	    {
	      str[0] = CHAR_TO_BYTE8 (c);
	      len = 1;
	    }
	  (*insert_func) ((char *) str, len);
	}
      else if (STRINGP (val))
	{
	  (*insert_from_string_func) (val, 0, 0,
				      SCHARS (val),
				      SBYTES (val),
				      inherit);
	}
      else
	wrong_type_argument (Qchar_or_string_p, val);
    }
}

void
insert1 (Lisp_Object arg)
{
  Finsert (1, &arg);
}


DEFUN ("insert", Finsert, Sinsert, 0, MANY, 0,
       doc: /* Insert the arguments, either strings or characters, at point.
Point and after-insertion markers move forward to end up
 after the inserted text.
Any other markers at the point of insertion remain before the text.

If the current buffer is multibyte, unibyte strings are converted
to multibyte for insertion (see `string-make-multibyte').
If the current buffer is unibyte, multibyte strings are converted
to unibyte for insertion (see `string-make-unibyte').

When operating on binary data, it may be necessary to preserve the
original bytes of a unibyte string when inserting it into a multibyte
buffer; to accomplish this, apply `string-as-multibyte' to the string
and insert the result.

usage: (insert &rest ARGS)  */)
  (ptrdiff_t nargs, Lisp_Object *args)
{
  general_insert_function (insert, insert_from_string, 0, nargs, args);
  return Qnil;
}

DEFUN ("insert-and-inherit", Finsert_and_inherit, Sinsert_and_inherit,
   0, MANY, 0,
       doc: /* Insert the arguments at point, inheriting properties from adjoining text.
Point and after-insertion markers move forward to end up
 after the inserted text.
Any other markers at the point of insertion remain before the text.

If the current buffer is multibyte, unibyte strings are converted
to multibyte for insertion (see `unibyte-char-to-multibyte').
If the current buffer is unibyte, multibyte strings are converted
to unibyte for insertion.

usage: (insert-and-inherit &rest ARGS)  */)
  (ptrdiff_t nargs, Lisp_Object *args)
{
  general_insert_function (insert_and_inherit, insert_from_string, 1,
			   nargs, args);
  return Qnil;
}

DEFUN ("insert-before-markers", Finsert_before_markers, Sinsert_before_markers, 0, MANY, 0,
       doc: /* Insert strings or characters at point, relocating markers after the text.
Point and markers move forward to end up after the inserted text.

If the current buffer is multibyte, unibyte strings are converted
to multibyte for insertion (see `unibyte-char-to-multibyte').
If the current buffer is unibyte, multibyte strings are converted
to unibyte for insertion.

If an overlay begins at the insertion point, the inserted text falls
outside the overlay; if a nonempty overlay ends at the insertion
point, the inserted text falls inside that overlay.

usage: (insert-before-markers &rest ARGS)  */)
  (ptrdiff_t nargs, Lisp_Object *args)
{
  general_insert_function (insert_before_markers,
			   insert_from_string_before_markers, 0,
			   nargs, args);
  return Qnil;
}

DEFUN ("insert-before-markers-and-inherit", Finsert_and_inherit_before_markers,
  Sinsert_and_inherit_before_markers, 0, MANY, 0,
       doc: /* Insert text at point, relocating markers and inheriting properties.
Point and markers move forward to end up after the inserted text.

If the current buffer is multibyte, unibyte strings are converted
to multibyte for insertion (see `unibyte-char-to-multibyte').
If the current buffer is unibyte, multibyte strings are converted
to unibyte for insertion.

usage: (insert-before-markers-and-inherit &rest ARGS)  */)
  (ptrdiff_t nargs, Lisp_Object *args)
{
  general_insert_function (insert_before_markers_and_inherit,
			   insert_from_string_before_markers, 1,
			   nargs, args);
  return Qnil;
}

/* Making strings from buffer contents.  */

/* Return a Lisp_String containing the text of the current buffer from
   START to END.  If text properties are in use and the current buffer
   has properties in the range specified, the resulting string will also
   have them, if PROPS is true.

   We don't want to use plain old make_string here, because it calls
   make_uninit_string, which can cause the buffer arena to be
   compacted.  make_string has no way of knowing that the data has
   been moved, and thus copies the wrong data into the string.  This
   doesn't effect most of the other users of make_string, so it should
   be left as is.  But we should use this function when conjuring
   buffer substrings.  */

Lisp_Object
make_buffer_string (ptrdiff_t start, ptrdiff_t end, bool props)
{
  ptrdiff_t start_byte = CHAR_TO_BYTE (start);
  ptrdiff_t end_byte = CHAR_TO_BYTE (end);

  return make_buffer_string_both (start, start_byte, end, end_byte, props);
}

/* Return a Lisp_String containing the text of the current buffer from
   START / START_BYTE to END / END_BYTE.

   If text properties are in use and the current buffer
   has properties in the range specified, the resulting string will also
   have them, if PROPS is true.

   We don't want to use plain old make_string here, because it calls
   make_uninit_string, which can cause the buffer arena to be
   compacted.  make_string has no way of knowing that the data has
   been moved, and thus copies the wrong data into the string.  This
   doesn't effect most of the other users of make_string, so it should
   be left as is.  But we should use this function when conjuring
   buffer substrings.  */

Lisp_Object
make_buffer_string_both (ptrdiff_t start, ptrdiff_t start_byte,
			 ptrdiff_t end, ptrdiff_t end_byte, bool props)
{
  Lisp_Object result, tem, tem1;
  ptrdiff_t beg0, end0, beg1, end1, size;

  if (start_byte < GPT_BYTE && GPT_BYTE < end_byte)
    {
      /* Two regions, before and after the gap.  */
      beg0 = start_byte;
      end0 = GPT_BYTE;
      beg1 = GPT_BYTE + GAP_SIZE - BEG_BYTE;
      end1 = end_byte + GAP_SIZE - BEG_BYTE;
    }
  else
    {
      /* The only region.  */
      beg0 = start_byte;
      end0 = end_byte;
      beg1 = -1;
      end1 = -1;
    }

  if (! NILP (BVAR (current_buffer, enable_multibyte_characters)))
    result = make_uninit_multibyte_string (end - start, end_byte - start_byte);
  else
    result = make_uninit_string (end - start);

  size = end0 - beg0;
  memcpy (SDATA (result), BYTE_POS_ADDR (beg0), size);
  if (beg1 != -1)
    memcpy (SDATA (result) + size, BEG_ADDR + beg1, end1 - beg1);

  /* If desired, update and copy the text properties.  */
  if (props)
    {
      update_buffer_properties (start, end);

      tem = Fnext_property_change (make_number (start), Qnil, make_number (end));
      tem1 = Ftext_properties_at (make_number (start), Qnil);

      if (XINT (tem) != end || !NILP (tem1))
	copy_intervals_to_string (result, current_buffer, start,
				  end - start);
    }

  return result;
}

/* Call Vbuffer_access_fontify_functions for the range START ... END
   in the current buffer, if necessary.  */

static void
update_buffer_properties (ptrdiff_t start, ptrdiff_t end)
{
  /* If this buffer has some access functions,
     call them, specifying the range of the buffer being accessed.  */
  if (!NILP (Vbuffer_access_fontify_functions))
    {
      /* But don't call them if we can tell that the work
	 has already been done.  */
      if (!NILP (Vbuffer_access_fontified_property))
	{
	  Lisp_Object tem
	    = Ftext_property_any (make_number (start), make_number (end),
				  Vbuffer_access_fontified_property,
				  Qnil, Qnil);
	  if (NILP (tem))
	    return;
	}

      CALLN (Frun_hook_with_args, Qbuffer_access_fontify_functions,
	     make_number (start), make_number (end));
    }
}

DEFUN ("buffer-substring", Fbuffer_substring, Sbuffer_substring, 2, 2, 0,
       doc: /* Return the contents of part of the current buffer as a string.
The two arguments START and END are character positions;
they can be in either order.
The string returned is multibyte if the buffer is multibyte.

This function copies the text properties of that part of the buffer
into the result string; if you don't want the text properties,
use `buffer-substring-no-properties' instead.  */)
  (Lisp_Object start, Lisp_Object end)
{
  register ptrdiff_t b, e;

  validate_region (&start, &end);
  b = XINT (start);
  e = XINT (end);

  return make_buffer_string (b, e, 1);
}

DEFUN ("buffer-substring-no-properties", Fbuffer_substring_no_properties,
       Sbuffer_substring_no_properties, 2, 2, 0,
       doc: /* Return the characters of part of the buffer, without the text properties.
The two arguments START and END are character positions;
they can be in either order.  */)
  (Lisp_Object start, Lisp_Object end)
{
  register ptrdiff_t b, e;

  validate_region (&start, &end);
  b = XINT (start);
  e = XINT (end);

  return make_buffer_string (b, e, 0);
}

DEFUN ("buffer-string", Fbuffer_string, Sbuffer_string, 0, 0, 0,
       doc: /* Return the contents of the current buffer as a string.
If narrowing is in effect, this function returns only the visible part
of the buffer.  */)
  (void)
{
  return make_buffer_string_both (BEGV, BEGV_BYTE, ZV, ZV_BYTE, 1);
}

DEFUN ("insert-buffer-substring", Finsert_buffer_substring, Sinsert_buffer_substring,
       1, 3, 0,
       doc: /* Insert before point a substring of the contents of BUFFER.
BUFFER may be a buffer or a buffer name.
Arguments START and END are character positions specifying the substring.
They default to the values of (point-min) and (point-max) in BUFFER.

Point and before-insertion markers move forward to end up after the
inserted text.
Any other markers at the point of insertion remain before the text.

If the current buffer is multibyte and BUFFER is unibyte, or vice
versa, strings are converted from unibyte to multibyte or vice versa
using `string-make-multibyte' or `string-make-unibyte', which see.  */)
  (Lisp_Object buffer, Lisp_Object start, Lisp_Object end)
{
  register EMACS_INT b, e, temp;
  register struct buffer *bp, *obuf;
  Lisp_Object buf;

  buf = Fget_buffer (buffer);
  if (NILP (buf))
    nsberror (buffer);
  bp = XBUFFER (buf);
  if (!BUFFER_LIVE_P (bp))
    error ("Selecting deleted buffer");

  if (NILP (start))
    b = BUF_BEGV (bp);
  else
    {
      CHECK_NUMBER_COERCE_MARKER (start);
      b = XINT (start);
    }
  if (NILP (end))
    e = BUF_ZV (bp);
  else
    {
      CHECK_NUMBER_COERCE_MARKER (end);
      e = XINT (end);
    }

  if (b > e)
    temp = b, b = e, e = temp;

  if (!(BUF_BEGV (bp) <= b && e <= BUF_ZV (bp)))
    args_out_of_range (start, end);

  obuf = current_buffer;
  set_buffer_internal_1 (bp);
  update_buffer_properties (b, e);
  set_buffer_internal_1 (obuf);

  insert_from_buffer (bp, b, e - b, 0);
  return Qnil;
}

DEFUN ("compare-buffer-substrings", Fcompare_buffer_substrings, Scompare_buffer_substrings,
       6, 6, 0,
       doc: /* Compare two substrings of two buffers; return result as number.
Return -N if first string is less after N-1 chars, +N if first string is
greater after N-1 chars, or 0 if strings match.
The first substring is in BUFFER1 from START1 to END1 and the second
is in BUFFER2 from START2 to END2.
All arguments may be nil.  If BUFFER1 or BUFFER2 is nil, the current
buffer is used.  If START1 or START2 is nil, the value of `point-min'
in the respective buffers is used.  If END1 or END2 is nil, the value
of `point-max' in the respective buffers is used.
The value of `case-fold-search' in the current buffer
determines whether case is significant or ignored.  */)
  (Lisp_Object buffer1, Lisp_Object start1, Lisp_Object end1, Lisp_Object buffer2, Lisp_Object start2, Lisp_Object end2)
{
  register EMACS_INT begp1, endp1, begp2, endp2, temp;
  register struct buffer *bp1, *bp2;
  register Lisp_Object trt
    = (!NILP (BVAR (current_buffer, case_fold_search))
       ? BVAR (current_buffer, case_canon_table) : Qnil);
  ptrdiff_t chars = 0;
  ptrdiff_t i1, i2, i1_byte, i2_byte;

  /* Find the first buffer and its substring.  */

  if (NILP (buffer1))
    bp1 = current_buffer;
  else
    {
      Lisp_Object buf1;
      buf1 = Fget_buffer (buffer1);
      if (NILP (buf1))
	nsberror (buffer1);
      bp1 = XBUFFER (buf1);
      if (!BUFFER_LIVE_P (bp1))
	error ("Selecting deleted buffer");
    }

  if (NILP (start1))
    begp1 = BUF_BEGV (bp1);
  else
    {
      CHECK_NUMBER_COERCE_MARKER (start1);
      begp1 = XINT (start1);
    }
  if (NILP (end1))
    endp1 = BUF_ZV (bp1);
  else
    {
      CHECK_NUMBER_COERCE_MARKER (end1);
      endp1 = XINT (end1);
    }

  if (begp1 > endp1)
    temp = begp1, begp1 = endp1, endp1 = temp;

  if (!(BUF_BEGV (bp1) <= begp1
	&& begp1 <= endp1
        && endp1 <= BUF_ZV (bp1)))
    args_out_of_range (start1, end1);

  /* Likewise for second substring.  */

  if (NILP (buffer2))
    bp2 = current_buffer;
  else
    {
      Lisp_Object buf2;
      buf2 = Fget_buffer (buffer2);
      if (NILP (buf2))
	nsberror (buffer2);
      bp2 = XBUFFER (buf2);
      if (!BUFFER_LIVE_P (bp2))
	error ("Selecting deleted buffer");
    }

  if (NILP (start2))
    begp2 = BUF_BEGV (bp2);
  else
    {
      CHECK_NUMBER_COERCE_MARKER (start2);
      begp2 = XINT (start2);
    }
  if (NILP (end2))
    endp2 = BUF_ZV (bp2);
  else
    {
      CHECK_NUMBER_COERCE_MARKER (end2);
      endp2 = XINT (end2);
    }

  if (begp2 > endp2)
    temp = begp2, begp2 = endp2, endp2 = temp;

  if (!(BUF_BEGV (bp2) <= begp2
	&& begp2 <= endp2
        && endp2 <= BUF_ZV (bp2)))
    args_out_of_range (start2, end2);

  i1 = begp1;
  i2 = begp2;
  i1_byte = buf_charpos_to_bytepos (bp1, i1);
  i2_byte = buf_charpos_to_bytepos (bp2, i2);

  while (i1 < endp1 && i2 < endp2)
    {
      /* When we find a mismatch, we must compare the
	 characters, not just the bytes.  */
      int c1, c2;

      if (! NILP (BVAR (bp1, enable_multibyte_characters)))
	{
	  c1 = BUF_FETCH_MULTIBYTE_CHAR (bp1, i1_byte);
	  BUF_INC_POS (bp1, i1_byte);
	  i1++;
	}
      else
	{
	  c1 = BUF_FETCH_BYTE (bp1, i1);
	  MAKE_CHAR_MULTIBYTE (c1);
	  i1++;
	}

      if (! NILP (BVAR (bp2, enable_multibyte_characters)))
	{
	  c2 = BUF_FETCH_MULTIBYTE_CHAR (bp2, i2_byte);
	  BUF_INC_POS (bp2, i2_byte);
	  i2++;
	}
      else
	{
	  c2 = BUF_FETCH_BYTE (bp2, i2);
	  MAKE_CHAR_MULTIBYTE (c2);
	  i2++;
	}

      if (!NILP (trt))
	{
	  c1 = char_table_translate (trt, c1);
	  c2 = char_table_translate (trt, c2);
	}

      if (c1 != c2)
	return make_number (c1 < c2 ? -1 - chars : chars + 1);

      chars++;
      rarely_quit (chars);
    }

  /* The strings match as far as they go.
     If one is shorter, that one is less.  */
  if (chars < endp1 - begp1)
    return make_number (chars + 1);
  else if (chars < endp2 - begp2)
    return make_number (- chars - 1);

  /* Same length too => they are equal.  */
  return make_number (0);
}


/* Set up necessary definitions for diffseq.h; see comments in
   diffseq.h for explanation.  */

#undef ELEMENT
#undef EQUAL

#define XVECREF_YVECREF_EQUAL(ctx, xoff, yoff)  \
  buffer_chars_equal ((ctx), (xoff), (yoff))

#define OFFSET ptrdiff_t

#define EXTRA_CONTEXT_FIELDS                    \
  /* Buffers to compare.  */                    \
  struct buffer *buffer_a;                      \
  struct buffer *buffer_b;                      \
  /* Bit vectors recording for each character whether it was deleted
     or inserted.  */                           \
  unsigned char *deletions;                     \
  unsigned char *insertions;

#define NOTE_DELETE(ctx, xoff) set_bit ((ctx)->deletions, (xoff))
#define NOTE_INSERT(ctx, yoff) set_bit ((ctx)->insertions, (yoff))

struct context;
static void set_bit (unsigned char *, OFFSET);
static bool bit_is_set (const unsigned char *, OFFSET);
static bool buffer_chars_equal (struct context *, OFFSET, OFFSET);

#include "minmax.h"
#include "diffseq.h"

DEFUN ("replace-buffer-contents", Freplace_buffer_contents,
       Sreplace_buffer_contents, 1, 1, "bSource buffer: ",
       doc: /* Replace accessible portion of current buffer with that of SOURCE.
SOURCE can be a buffer or a string that names a buffer.
Interactively, prompt for SOURCE.
As far as possible the replacement is non-destructive, i.e. existing
buffer contents, markers, properties, and overlays in the current
buffer stay intact.  */)
  (Lisp_Object source)
{
  struct buffer *a = current_buffer;
  Lisp_Object source_buffer = Fget_buffer (source);
  if (NILP (source_buffer))
    nsberror (source);
  struct buffer *b = XBUFFER (source_buffer);
  if (! BUFFER_LIVE_P (b))
    error ("Selecting deleted buffer");
  if (a == b)
    error ("Cannot replace a buffer with itself");

  ptrdiff_t min_a = BEGV;
  ptrdiff_t min_b = BUF_BEGV (b);
  ptrdiff_t size_a = ZV - min_a;
  ptrdiff_t size_b = BUF_ZV (b) - min_b;
  eassume (size_a >= 0);
  eassume (size_b >= 0);
  bool a_empty = size_a == 0;
  bool b_empty = size_b == 0;

  /* Handle trivial cases where at least one accessible portion is
     empty.  */

  if (a_empty && b_empty)
    return Qnil;

  if (a_empty)
    return Finsert_buffer_substring (source, Qnil, Qnil);

  if (b_empty)
    {
      del_range_both (BEGV, BEGV_BYTE, ZV, ZV_BYTE, true);
      return Qnil;
    }

  /* FIXME: It is not documented how to initialize the contents of the
     context structure.  This code cargo-cults from the existing
     caller in src/analyze.c of GNU Diffutils, which appears to
     work.  */

  ptrdiff_t diags = size_a + size_b + 3;
  ptrdiff_t *buffer;
  USE_SAFE_ALLOCA;
  SAFE_NALLOCA (buffer, 2, diags);
  /* Micro-optimization: Casting to size_t generates much better
     code.  */
  ptrdiff_t del_bytes = (size_t) size_a / CHAR_BIT + 1;
  ptrdiff_t ins_bytes = (size_t) size_b / CHAR_BIT + 1;
  struct context ctx = {
    .buffer_a = a,
    .buffer_b = b,
    .deletions = SAFE_ALLOCA (del_bytes),
    .insertions = SAFE_ALLOCA (ins_bytes),
    .fdiag = buffer + size_b + 1,
    .bdiag = buffer + diags + size_b + 1,
    /* FIXME: Find a good number for .too_expensive.  */
    .too_expensive = 1000000,
  };
  memclear (ctx.deletions, del_bytes);
  memclear (ctx.insertions, ins_bytes);
  /* compareseq requires indices to be zero-based.  We add BEGV back
     later.  */
  bool early_abort = compareseq (0, size_a, 0, size_b, false, &ctx);
  /* Since we didn’t define EARLY_ABORT, we should never abort
     early.  */
  eassert (! early_abort);
  SAFE_FREE ();

  Fundo_boundary ();
  ptrdiff_t count = SPECPDL_INDEX ();
  record_unwind_protect (save_excursion_restore, save_excursion_save ());

  ptrdiff_t i = size_a;
  ptrdiff_t j = size_b;
  /* Walk backwards through the lists of changes.  This was also
     cargo-culted from src/analyze.c in GNU Diffutils.  Because we
     walk backwards, we don’t have to keep the positions in sync.  */
  while (i >= 0 || j >= 0)
    {
      /* Check whether there is a change (insertion or deletion)
         before the current position.  */
      if ((i > 0 && bit_is_set (ctx.deletions, i - 1)) ||
          (j > 0 && bit_is_set (ctx.insertions, j - 1)))
	{
          ptrdiff_t end_a = min_a + i;
          ptrdiff_t end_b = min_b + j;
          /* Find the beginning of the current change run.  */
	  while (i > 0 && bit_is_set (ctx.deletions, i - 1))
            --i;
	  while (j > 0 && bit_is_set (ctx.insertions, j - 1))
            --j;
          ptrdiff_t beg_a = min_a + i;
          ptrdiff_t beg_b = min_b + j;
          eassert (beg_a >= BEGV);
          eassert (beg_b >= BUF_BEGV (b));
          eassert (beg_a <= end_a);
          eassert (beg_b <= end_b);
          eassert (end_a <= ZV);
          eassert (end_b <= BUF_ZV (b));
          eassert (beg_a < end_a || beg_b < end_b);
          if (beg_a < end_a)
            del_range (beg_a, end_a);
          if (beg_b < end_b)
            {
              SET_PT (beg_a);
              Finsert_buffer_substring (source, make_natnum (beg_b),
                                        make_natnum (end_b));
            }
	}
      --i;
      --j;
    }

  return unbind_to (count, Qnil);
}

static void
set_bit (unsigned char *a, ptrdiff_t i)
{
  eassert (i >= 0);
  /* Micro-optimization: Casting to size_t generates much better
     code.  */
  size_t j = i;
  a[j / CHAR_BIT] |= (1 << (j % CHAR_BIT));
}

static bool
bit_is_set (const unsigned char *a, ptrdiff_t i)
{
  eassert (i >= 0);
  /* Micro-optimization: Casting to size_t generates much better
     code.  */
  size_t j = i;
  return a[j / CHAR_BIT] & (1 << (j % CHAR_BIT));
}

/* Return true if the characters at position POS_A of buffer
   CTX->buffer_a and at position POS_B of buffer CTX->buffer_b are
   equal.  POS_A and POS_B are zero-based.  Text properties are
   ignored.  */

static bool
buffer_chars_equal (struct context *ctx,
                    ptrdiff_t pos_a, ptrdiff_t pos_b)
{
  eassert (pos_a >= 0);
  pos_a += BUF_BEGV (ctx->buffer_a);
  eassert (pos_a >= BUF_BEGV (ctx->buffer_a));
  eassert (pos_a < BUF_ZV (ctx->buffer_a));

  eassert (pos_b >= 0);
  pos_b += BUF_BEGV (ctx->buffer_b);
  eassert (pos_b >= BUF_BEGV (ctx->buffer_b));
  eassert (pos_b < BUF_ZV (ctx->buffer_b));

  return BUF_FETCH_CHAR_AS_MULTIBYTE (ctx->buffer_a, pos_a)
    == BUF_FETCH_CHAR_AS_MULTIBYTE (ctx->buffer_b, pos_b);
}


static void
subst_char_in_region_unwind (Lisp_Object arg)
{
  bset_undo_list (current_buffer, arg);
}

static void
subst_char_in_region_unwind_1 (Lisp_Object arg)
{
  bset_filename (current_buffer, arg);
}

DEFUN ("subst-char-in-region", Fsubst_char_in_region,
       Ssubst_char_in_region, 4, 5, 0,
       doc: /* From START to END, replace FROMCHAR with TOCHAR each time it occurs.
If optional arg NOUNDO is non-nil, don't record this change for undo
and don't mark the buffer as really changed.
Both characters must have the same length of multi-byte form.  */)
  (Lisp_Object start, Lisp_Object end, Lisp_Object fromchar, Lisp_Object tochar, Lisp_Object noundo)
{
  register ptrdiff_t pos, pos_byte, stop, i, len, end_byte;
  /* Keep track of the first change in the buffer:
     if 0 we haven't found it yet.
     if < 0 we've found it and we've run the before-change-function.
     if > 0 we've actually performed it and the value is its position.  */
  ptrdiff_t changed = 0;
  unsigned char fromstr[MAX_MULTIBYTE_LENGTH], tostr[MAX_MULTIBYTE_LENGTH];
  unsigned char *p;
  ptrdiff_t count = SPECPDL_INDEX ();
#define COMBINING_NO	 0
#define COMBINING_BEFORE 1
#define COMBINING_AFTER  2
#define COMBINING_BOTH (COMBINING_BEFORE | COMBINING_AFTER)
  int maybe_byte_combining = COMBINING_NO;
  ptrdiff_t last_changed = 0;
  bool multibyte_p
    = !NILP (BVAR (current_buffer, enable_multibyte_characters));
  int fromc, toc;

 restart:

  validate_region (&start, &end);
  CHECK_CHARACTER (fromchar);
  CHECK_CHARACTER (tochar);
  fromc = XFASTINT (fromchar);
  toc = XFASTINT (tochar);

  if (multibyte_p)
    {
      len = CHAR_STRING (fromc, fromstr);
      if (CHAR_STRING (toc, tostr) != len)
	error ("Characters in `subst-char-in-region' have different byte-lengths");
      if (!ASCII_CHAR_P (*tostr))
	{
	  /* If *TOSTR is in the range 0x80..0x9F and TOCHAR is not a
	     complete multibyte character, it may be combined with the
	     after bytes.  If it is in the range 0xA0..0xFF, it may be
	     combined with the before and after bytes.  */
	  if (!CHAR_HEAD_P (*tostr))
	    maybe_byte_combining = COMBINING_BOTH;
	  else if (BYTES_BY_CHAR_HEAD (*tostr) > len)
	    maybe_byte_combining = COMBINING_AFTER;
	}
    }
  else
    {
      len = 1;
      fromstr[0] = fromc;
      tostr[0] = toc;
    }

  pos = XINT (start);
  pos_byte = CHAR_TO_BYTE (pos);
  stop = CHAR_TO_BYTE (XINT (end));
  end_byte = stop;

  /* If we don't want undo, turn off putting stuff on the list.
     That's faster than getting rid of things,
     and it prevents even the entry for a first change.
     Also inhibit locking the file.  */
  if (!changed && !NILP (noundo))
    {
      record_unwind_protect (subst_char_in_region_unwind,
			     BVAR (current_buffer, undo_list));
      bset_undo_list (current_buffer, Qt);
      /* Don't do file-locking.  */
      record_unwind_protect (subst_char_in_region_unwind_1,
			     BVAR (current_buffer, filename));
      bset_filename (current_buffer, Qnil);
    }

  if (pos_byte < GPT_BYTE)
    stop = min (stop, GPT_BYTE);
  while (1)
    {
      ptrdiff_t pos_byte_next = pos_byte;

      if (pos_byte >= stop)
	{
	  if (pos_byte >= end_byte) break;
	  stop = end_byte;
	}
      p = BYTE_POS_ADDR (pos_byte);
      if (multibyte_p)
	INC_POS (pos_byte_next);
      else
	++pos_byte_next;
      if (pos_byte_next - pos_byte == len
	  && p[0] == fromstr[0]
	  && (len == 1
	      || (p[1] == fromstr[1]
		  && (len == 2 || (p[2] == fromstr[2]
				 && (len == 3 || p[3] == fromstr[3]))))))
	{
	  if (changed < 0)
	    /* We've already seen this and run the before-change-function;
	       this time we only need to record the actual position. */
	    changed = pos;
	  else if (!changed)
	    {
	      changed = -1;
	      modify_text (pos, XINT (end));

	      if (! NILP (noundo))
		{
		  if (MODIFF - 1 == SAVE_MODIFF)
		    SAVE_MODIFF++;
		  if (MODIFF - 1 == BUF_AUTOSAVE_MODIFF (current_buffer))
		    BUF_AUTOSAVE_MODIFF (current_buffer)++;
		}

	      /* The before-change-function may have moved the gap
		 or even modified the buffer so we should start over. */
	      goto restart;
	    }

	  /* Take care of the case where the new character
	     combines with neighboring bytes.  */
	  if (maybe_byte_combining
	      && (maybe_byte_combining == COMBINING_AFTER
		  ? (pos_byte_next < Z_BYTE
		     && ! CHAR_HEAD_P (FETCH_BYTE (pos_byte_next)))
		  : ((pos_byte_next < Z_BYTE
		      && ! CHAR_HEAD_P (FETCH_BYTE (pos_byte_next)))
		     || (pos_byte > BEG_BYTE
			 && ! ASCII_CHAR_P (FETCH_BYTE (pos_byte - 1))))))
	    {
	      Lisp_Object tem, string;

	      tem = BVAR (current_buffer, undo_list);

	      /* Make a multibyte string containing this single character.  */
	      string = make_multibyte_string ((char *) tostr, 1, len);
	      /* replace_range is less efficient, because it moves the gap,
		 but it handles combining correctly.  */
	      replace_range (pos, pos + 1, string,
			     0, 0, 1, 0);
	      pos_byte_next = CHAR_TO_BYTE (pos);
	      if (pos_byte_next > pos_byte)
		/* Before combining happened.  We should not increment
		   POS.  So, to cancel the later increment of POS,
		   decrease it now.  */
		pos--;
	      else
		INC_POS (pos_byte_next);

	      if (! NILP (noundo))
		bset_undo_list (current_buffer, tem);
	    }
	  else
	    {
	      if (NILP (noundo))
		record_change (pos, 1);
	      for (i = 0; i < len; i++) *p++ = tostr[i];
	    }
	  last_changed =  pos + 1;
	}
      pos_byte = pos_byte_next;
      pos++;
    }

  if (changed > 0)
    {
      signal_after_change (changed,
			   last_changed - changed, last_changed - changed);
      update_compositions (changed, last_changed, CHECK_ALL);
    }

  unbind_to (count, Qnil);
  return Qnil;
}


static Lisp_Object check_translation (ptrdiff_t, ptrdiff_t, ptrdiff_t,
				      Lisp_Object);

/* Helper function for Ftranslate_region_internal.

   Check if a character sequence at POS (POS_BYTE) matches an element
   of VAL.  VAL is a list (([FROM-CHAR ...] . TO) ...).  If a matching
   element is found, return it.  Otherwise return Qnil.  */

static Lisp_Object
check_translation (ptrdiff_t pos, ptrdiff_t pos_byte, ptrdiff_t end,
		   Lisp_Object val)
{
  int initial_buf[16];
  int *buf = initial_buf;
  ptrdiff_t buf_size = ARRAYELTS (initial_buf);
  int *bufalloc = 0;
  ptrdiff_t buf_used = 0;
  Lisp_Object result = Qnil;

  for (; CONSP (val); val = XCDR (val))
    {
      Lisp_Object elt;
      ptrdiff_t len, i;

      elt = XCAR (val);
      if (! CONSP (elt))
	continue;
      elt = XCAR (elt);
      if (! VECTORP (elt))
	continue;
      len = ASIZE (elt);
      if (len <= end - pos)
	{
	  for (i = 0; i < len; i++)
	    {
	      if (buf_used <= i)
		{
		  unsigned char *p = BYTE_POS_ADDR (pos_byte);
		  int len1;

		  if (buf_used == buf_size)
		    {
		      bufalloc = xpalloc (bufalloc, &buf_size, 1, -1,
					  sizeof *bufalloc);
		      if (buf == initial_buf)
			memcpy (bufalloc, buf, sizeof initial_buf);
		      buf = bufalloc;
		    }
		  buf[buf_used++] = STRING_CHAR_AND_LENGTH (p, len1);
		  pos_byte += len1;
		}
	      if (XINT (AREF (elt, i)) != buf[i])
		break;
	    }
	  if (i == len)
	    {
	      result = XCAR (val);
	      break;
	    }
	}
    }

  xfree (bufalloc);
  return result;
}


DEFUN ("translate-region-internal", Ftranslate_region_internal,
       Stranslate_region_internal, 3, 3, 0,
       doc: /* Internal use only.
From START to END, translate characters according to TABLE.
TABLE is a string or a char-table; the Nth character in it is the
mapping for the character with code N.
It returns the number of characters changed.  */)
  (Lisp_Object start, Lisp_Object end, register Lisp_Object table)
{
  register unsigned char *tt;	/* Trans table. */
  register int nc;		/* New character. */
  int cnt;			/* Number of changes made. */
  ptrdiff_t size;		/* Size of translate table. */
  ptrdiff_t pos, pos_byte, end_pos;
  bool multibyte = !NILP (BVAR (current_buffer, enable_multibyte_characters));
  bool string_multibyte UNINIT;

  validate_region (&start, &end);
  if (CHAR_TABLE_P (table))
    {
      if (! EQ (XCHAR_TABLE (table)->purpose, Qtranslation_table))
	error ("Not a translation table");
      size = MAX_CHAR;
      tt = NULL;
    }
  else
    {
      CHECK_STRING (table);

      if (! multibyte && (SCHARS (table) < SBYTES (table)))
	table = string_make_unibyte (table);
      string_multibyte = SCHARS (table) < SBYTES (table);
      size = SBYTES (table);
      tt = SDATA (table);
    }

  pos = XINT (start);
  pos_byte = CHAR_TO_BYTE (pos);
  end_pos = XINT (end);
  modify_text (pos, end_pos);

  cnt = 0;
  for (; pos < end_pos; )
    {
      unsigned char *p = BYTE_POS_ADDR (pos_byte);
      unsigned char *str UNINIT;
      unsigned char buf[MAX_MULTIBYTE_LENGTH];
      int len, str_len;
      int oc;
      Lisp_Object val;

      if (multibyte)
	oc = STRING_CHAR_AND_LENGTH (p, len);
      else
	oc = *p, len = 1;
      if (oc < size)
	{
	  if (tt)
	    {
	      /* Reload as signal_after_change in last iteration may GC.  */
	      tt = SDATA (table);
	      if (string_multibyte)
		{
		  str = tt + string_char_to_byte (table, oc);
		  nc = STRING_CHAR_AND_LENGTH (str, str_len);
		}
	      else
		{
		  nc = tt[oc];
		  if (! ASCII_CHAR_P (nc) && multibyte)
		    {
		      str_len = BYTE8_STRING (nc, buf);
		      str = buf;
		    }
		  else
		    {
		      str_len = 1;
		      str = tt + oc;
		    }
		}
	    }
	  else
	    {
	      nc = oc;
	      val = CHAR_TABLE_REF (table, oc);
	      if (CHARACTERP (val))
		{
		  nc = XFASTINT (val);
		  str_len = CHAR_STRING (nc, buf);
		  str = buf;
		}
	      else if (VECTORP (val) || (CONSP (val)))
		{
		  /* VAL is [TO_CHAR ...] or (([FROM-CHAR ...] .  TO) ...)
		     where TO is TO-CHAR or [TO-CHAR ...].  */
		  nc = -1;
		}
	    }

	  if (nc != oc && nc >= 0)
	    {
	      /* Simple one char to one char translation.  */
	      if (len != str_len)
		{
		  Lisp_Object string;

		  /* This is less efficient, because it moves the gap,
		     but it should handle multibyte characters correctly.  */
		  string = make_multibyte_string ((char *) str, 1, str_len);
		  replace_range (pos, pos + 1, string, 1, 0, 1, 0);
		  len = str_len;
		}
	      else
		{
		  record_change (pos, 1);
		  while (str_len-- > 0)
		    *p++ = *str++;
		  signal_after_change (pos, 1, 1);
		  update_compositions (pos, pos + 1, CHECK_BORDER);
		}
	      ++cnt;
	    }
	  else if (nc < 0)
	    {
	      Lisp_Object string;

	      if (CONSP (val))
		{
		  val = check_translation (pos, pos_byte, end_pos, val);
		  if (NILP (val))
		    {
		      pos_byte += len;
		      pos++;
		      continue;
		    }
		  /* VAL is ([FROM-CHAR ...] . TO).  */
		  len = ASIZE (XCAR (val));
		  val = XCDR (val);
		}
	      else
		len = 1;

	      if (VECTORP (val))
		{
		  string = Fconcat (1, &val);
		}
	      else
		{
		  string = Fmake_string (make_number (1), val, Qnil);
		}
	      replace_range (pos, pos + len, string, 1, 0, 1, 0);
	      pos_byte += SBYTES (string);
	      pos += SCHARS (string);
	      cnt += SCHARS (string);
	      end_pos += SCHARS (string) - len;
	      continue;
	    }
	}
      pos_byte += len;
      pos++;
    }

  return make_number (cnt);
}

DEFUN ("delete-region", Fdelete_region, Sdelete_region, 2, 2, "r",
       doc: /* Delete the text between START and END.
If called interactively, delete the region between point and mark.
This command deletes buffer text without modifying the kill ring.  */)
  (Lisp_Object start, Lisp_Object end)
{
  validate_region (&start, &end);
  del_range (XINT (start), XINT (end));
  return Qnil;
}

DEFUN ("delete-and-extract-region", Fdelete_and_extract_region,
       Sdelete_and_extract_region, 2, 2, 0,
       doc: /* Delete the text between START and END and return it.  */)
  (Lisp_Object start, Lisp_Object end)
{
  validate_region (&start, &end);
  if (XINT (start) == XINT (end))
    return empty_unibyte_string;
  return del_range_1 (XINT (start), XINT (end), 1, 1);
}

DEFUN ("widen", Fwiden, Swiden, 0, 0, "",
       doc: /* Remove restrictions (narrowing) from current buffer.
This allows the buffer's full text to be seen and edited.  */)
  (void)
{
  if (BEG != BEGV || Z != ZV)
    current_buffer->clip_changed = 1;
  BEGV = BEG;
  BEGV_BYTE = BEG_BYTE;
  SET_BUF_ZV_BOTH (current_buffer, Z, Z_BYTE);
  /* Changing the buffer bounds invalidates any recorded current column.  */
  invalidate_current_column ();
  return Qnil;
}

DEFUN ("narrow-to-region", Fnarrow_to_region, Snarrow_to_region, 2, 2, "r",
       doc: /* Restrict editing in this buffer to the current region.
The rest of the text becomes temporarily invisible and untouchable
but is not deleted; if you save the buffer in a file, the invisible
text is included in the file.  \\[widen] makes all visible again.
See also `save-restriction'.

When calling from a program, pass two arguments; positions (integers
or markers) bounding the text that should remain visible.  */)
  (register Lisp_Object start, Lisp_Object end)
{
  CHECK_NUMBER_COERCE_MARKER (start);
  CHECK_NUMBER_COERCE_MARKER (end);

  if (XINT (start) > XINT (end))
    {
      Lisp_Object tem;
      tem = start; start = end; end = tem;
    }

  if (!(BEG <= XINT (start) && XINT (start) <= XINT (end) && XINT (end) <= Z))
    args_out_of_range (start, end);

  if (BEGV != XFASTINT (start) || ZV != XFASTINT (end))
    current_buffer->clip_changed = 1;

  SET_BUF_BEGV (current_buffer, XFASTINT (start));
  SET_BUF_ZV (current_buffer, XFASTINT (end));
  if (PT < XFASTINT (start))
    SET_PT (XFASTINT (start));
  if (PT > XFASTINT (end))
    SET_PT (XFASTINT (end));
  /* Changing the buffer bounds invalidates any recorded current column.  */
  invalidate_current_column ();
  return Qnil;
}

Lisp_Object
save_restriction_save (void)
{
  if (BEGV == BEG && ZV == Z)
    /* The common case that the buffer isn't narrowed.
       We return just the buffer object, which save_restriction_restore
       recognizes as meaning `no restriction'.  */
    return Fcurrent_buffer ();
  else
    /* We have to save a restriction, so return a pair of markers, one
       for the beginning and one for the end.  */
    {
      Lisp_Object beg, end;

      beg = build_marker (current_buffer, BEGV, BEGV_BYTE);
      end = build_marker (current_buffer, ZV, ZV_BYTE);

      /* END must move forward if text is inserted at its exact location.  */
      XMARKER (end)->insertion_type = 1;

      return Fcons (beg, end);
    }
}

void
save_restriction_restore (Lisp_Object data)
{
  struct buffer *cur = NULL;
  struct buffer *buf = (CONSP (data)
			? XMARKER (XCAR (data))->buffer
			: XBUFFER (data));

  if (buf && buf != current_buffer && !NILP (BVAR (buf, pt_marker)))
    { /* If `buf' uses markers to keep track of PT, BEGV, and ZV (as
	 is the case if it is or has an indirect buffer), then make
	 sure it is current before we update BEGV, so
	 set_buffer_internal takes care of managing those markers.  */
      cur = current_buffer;
      set_buffer_internal (buf);
    }

  if (CONSP (data))
    /* A pair of marks bounding a saved restriction.  */
    {
      struct Lisp_Marker *beg = XMARKER (XCAR (data));
      struct Lisp_Marker *end = XMARKER (XCDR (data));
      eassert (buf == end->buffer);

      if (buf /* Verify marker still points to a buffer.  */
	  && (beg->charpos != BUF_BEGV (buf) || end->charpos != BUF_ZV (buf)))
	/* The restriction has changed from the saved one, so restore
	   the saved restriction.  */
	{
	  ptrdiff_t pt = BUF_PT (buf);

	  SET_BUF_BEGV_BOTH (buf, beg->charpos, beg->bytepos);
	  SET_BUF_ZV_BOTH (buf, end->charpos, end->bytepos);

	  if (pt < beg->charpos || pt > end->charpos)
	    /* The point is outside the new visible range, move it inside. */
	    SET_BUF_PT_BOTH (buf,
			     clip_to_bounds (beg->charpos, pt, end->charpos),
			     clip_to_bounds (beg->bytepos, BUF_PT_BYTE (buf),
					     end->bytepos));

	  buf->clip_changed = 1; /* Remember that the narrowing changed. */
	}
      /* These aren't needed anymore, so don't wait for GC.  */
      free_marker (XCAR (data));
      free_marker (XCDR (data));
      free_cons (XCONS (data));
    }
  else
    /* A buffer, which means that there was no old restriction.  */
    {
      if (buf /* Verify marker still points to a buffer.  */
	  && (BUF_BEGV (buf) != BUF_BEG (buf) || BUF_ZV (buf) != BUF_Z (buf)))
	/* The buffer has been narrowed, get rid of the narrowing.  */
	{
	  SET_BUF_BEGV_BOTH (buf, BUF_BEG (buf), BUF_BEG_BYTE (buf));
	  SET_BUF_ZV_BOTH (buf, BUF_Z (buf), BUF_Z_BYTE (buf));

	  buf->clip_changed = 1; /* Remember that the narrowing changed. */
	}
    }

  /* Changing the buffer bounds invalidates any recorded current column.  */
  invalidate_current_column ();

  if (cur)
    set_buffer_internal (cur);
}

DEFUN ("save-restriction", Fsave_restriction, Ssave_restriction, 0, UNEVALLED, 0,
       doc: /* Execute BODY, saving and restoring current buffer's restrictions.
The buffer's restrictions make parts of the beginning and end invisible.
\(They are set up with `narrow-to-region' and eliminated with `widen'.)
This special form, `save-restriction', saves the current buffer's restrictions
when it is entered, and restores them when it is exited.
So any `narrow-to-region' within BODY lasts only until the end of the form.
The old restrictions settings are restored
even in case of abnormal exit (throw or error).

The value returned is the value of the last form in BODY.

Note: if you are using both `save-excursion' and `save-restriction',
use `save-excursion' outermost:
    (save-excursion (save-restriction ...))

usage: (save-restriction &rest BODY)  */)
  (Lisp_Object body)
{
  register Lisp_Object val;
  ptrdiff_t count = SPECPDL_INDEX ();

  record_unwind_protect (save_restriction_restore, save_restriction_save ());
  val = Fprogn (body);
  return unbind_to (count, val);
}

DEFUN ("message", Fmessage, Smessage, 1, MANY, 0,
       doc: /* Display a message at the bottom of the screen.
The message also goes into the `*Messages*' buffer, if `message-log-max'
is non-nil.  (In keyboard macros, that's all it does.)
Return the message.

In batch mode, the message is printed to the standard error stream,
followed by a newline.

The first argument is a format control string, and the rest are data
to be formatted under control of the string.  Percent sign (%), grave
accent (\\=`) and apostrophe (\\=') are special in the format; see
`format-message' for details.  To display STRING without special
treatment, use (message "%s" STRING).

If the first argument is nil or the empty string, the function clears
any existing message; this lets the minibuffer contents show.  See
also `current-message'.

usage: (message FORMAT-STRING &rest ARGS)  */)
  (ptrdiff_t nargs, Lisp_Object *args)
{
  if (NILP (args[0])
      || (STRINGP (args[0])
	  && SBYTES (args[0]) == 0))
    {
      message1 (0);
      return args[0];
    }
  else
    {
      Lisp_Object val = styled_format (nargs, args, true, false);
      message3 (val);
      return val;
    }
}

DEFUN ("message-box", Fmessage_box, Smessage_box, 1, MANY, 0,
       doc: /* Display a message, in a dialog box if possible.
If a dialog box is not available, use the echo area.
The first argument is a format control string, and the rest are data
to be formatted under control of the string.  See `format-message' for
details.

If the first argument is nil or the empty string, clear any existing
message; let the minibuffer contents show.

usage: (message-box FORMAT-STRING &rest ARGS)  */)
  (ptrdiff_t nargs, Lisp_Object *args)
{
  if (NILP (args[0]))
    {
      message1 (0);
      return Qnil;
    }
  else
    {
      Lisp_Object val = styled_format (nargs, args, true, false);
      Lisp_Object pane, menu;

      pane = list1 (Fcons (build_string ("OK"), Qt));
      menu = Fcons (val, pane);
      Fx_popup_dialog (Qt, menu, Qt);
      return val;
    }
}

DEFUN ("message-or-box", Fmessage_or_box, Smessage_or_box, 1, MANY, 0,
       doc: /* Display a message in a dialog box or in the echo area.
If this command was invoked with the mouse, use a dialog box if
`use-dialog-box' is non-nil.
Otherwise, use the echo area.
The first argument is a format control string, and the rest are data
to be formatted under control of the string.  See `format-message' for
details.

If the first argument is nil or the empty string, clear any existing
message; let the minibuffer contents show.

usage: (message-or-box FORMAT-STRING &rest ARGS)  */)
  (ptrdiff_t nargs, Lisp_Object *args)
{
  if ((NILP (last_nonmenu_event) || CONSP (last_nonmenu_event))
      && use_dialog_box)
    return Fmessage_box (nargs, args);
  return Fmessage (nargs, args);
}

DEFUN ("current-message", Fcurrent_message, Scurrent_message, 0, 0, 0,
       doc: /* Return the string currently displayed in the echo area, or nil if none.  */)
  (void)
{
  return current_message ();
}

/* Convert the prefix of STR from ASCII decimal digits to a number.
   Set *STR_END to the address of the first non-digit.  Return the
   number, or PTRDIFF_MAX on overflow.  Return 0 if there is no number.
   This is like strtol for ptrdiff_t and base 10 and C locale,
   except without negative numbers or errno.  */

static ptrdiff_t
str2num (char *str, char **str_end)
{
  ptrdiff_t n = 0;
  for (; c_isdigit (*str); str++)
    if (INT_MULTIPLY_WRAPV (n, 10, &n) || INT_ADD_WRAPV (n, *str - '0', &n))
      n = PTRDIFF_MAX;
  *str_end = str;
  return n;
}

DEFUN ("format", Fformat, Sformat, 1, MANY, 0,
       doc: /* Format a string out of a format-string and arguments.
The first argument is a format control string.
The other arguments are substituted into it to make the result, a string.

The format control string may contain %-sequences meaning to substitute
the next available argument, or the argument explicitly specified:

%s means print a string argument.  Actually, prints any object, with `princ'.
%d means print as signed number in decimal.
%o means print as unsigned number in octal, %x as unsigned number in hex.
%X is like %x, but uses upper case.
%e means print a number in exponential notation.
%f means print a number in decimal-point notation.
%g means print a number in exponential notation if the exponent would be
   less than -4 or greater than or equal to the precision (default: 6);
   otherwise it prints in decimal-point notation.
%c means print a number as a single character.
%S means print any object as an s-expression (using `prin1').

The argument used for %d, %o, %x, %e, %f, %g or %c must be a number.
Use %% to put a single % into the output.

A %-sequence other than %% may contain optional field number, flag,
width, and precision specifiers, as follows:

  %<field><flags><width><precision>character

where field is [0-9]+ followed by a literal dollar "$", flags is
[+ #-0]+, width is [0-9]+, and precision is a literal period "."
followed by [0-9]+.

If a %-sequence is numbered with a field with positive value N, the
Nth argument is substituted instead of the next one.  A format can
contain either numbered or unnumbered %-sequences but not both, except
that %% can be mixed with numbered %-sequences.

The + flag character inserts a + before any positive number, while a
space inserts a space before any positive number; these flags only
affect %d, %e, %f, and %g sequences, and the + flag takes precedence.
The - and 0 flags affect the width specifier, as described below.

The # flag means to use an alternate display form for %o, %x, %X, %e,
%f, and %g sequences: for %o, it ensures that the result begins with
\"0\"; for %x and %X, it prefixes the result with \"0x\" or \"0X\";
for %e and %f, it causes a decimal point to be included even if the
precision is zero; for %g, it causes a decimal point to be
included even if the precision is zero, and also forces trailing
zeros after the decimal point to be left in place.

The width specifier supplies a lower limit for the length of the
printed representation.  The padding, if any, normally goes on the
left, but it goes on the right if the - flag is present.  The padding
character is normally a space, but it is 0 if the 0 flag is present.
The 0 flag is ignored if the - flag is present, or the format sequence
is something other than %d, %e, %f, and %g.

For %e and %f sequences, the number after the "." in the precision
specifier says how many decimal places to show; if zero, the decimal
point itself is omitted.  For %g, the precision specifies how many
significant digits to print; zero or omitted are treated as 1.
For %s and %S, the precision specifier truncates the string to the
given width.

Text properties, if any, are copied from the format-string to the
produced text.

usage: (format STRING &rest OBJECTS)  */)
  (ptrdiff_t nargs, Lisp_Object *args)
{
  return styled_format (nargs, args, false, true);
}

DEFUN ("format-message", Fformat_message, Sformat_message, 1, MANY, 0,
       doc: /* Format a string out of a format-string and arguments.
The first argument is a format control string.
The other arguments are substituted into it to make the result, a string.

This acts like `format', except it also replaces each grave accent (\\=`)
by a left quote, and each apostrophe (\\=') by a right quote.  The left
and right quote replacement characters are specified by
`text-quoting-style'.

usage: (format-message STRING &rest OBJECTS)  */)
  (ptrdiff_t nargs, Lisp_Object *args)
{
  return styled_format (nargs, args, true, true);
}

/* Implement ‘format-message’ if MESSAGE is true, ‘format’ otherwise.
   If NEW_RESULT, the result is a new string; otherwise, the result
   may be one of the arguments.  */

Lisp_Object
styled_format (ptrdiff_t nargs, Lisp_Object *args, bool message,
	       bool new_result)
{
  ptrdiff_t n;		/* The number of the next arg to substitute.  */
  char initial_buffer[4000];
  char *buf = initial_buffer;
  ptrdiff_t bufsize = sizeof initial_buffer;
  ptrdiff_t max_bufsize = STRING_BYTES_BOUND + 1;
  char *p;
  ptrdiff_t buf_save_value_index UNINIT;
  char *format, *end;
  ptrdiff_t nchars;
  /* When we make a multibyte string, we must pay attention to the
     byte combining problem, i.e., a byte may be combined with a
     multibyte character of the previous string.  This flag tells if we
     must consider such a situation or not.  */
  bool maybe_combine_byte;
  Lisp_Object val;
  bool arg_intervals = false;
  USE_SAFE_ALLOCA;
  sa_avail -= sizeof initial_buffer;

  /* Information recorded for each format spec.  */
  struct info
  {
    /* The corresponding argument, converted to string if conversion
       was needed.  */
    Lisp_Object argument;

    /* The start and end bytepos in the output string.  */
    ptrdiff_t start, end;

    /* Whether the argument is a newly created string.  */
    bool_bf new_string : 1;

    /* Whether the argument is a string with intervals.  */
    bool_bf intervals : 1;
  } *info;

  CHECK_STRING (args[0]);
  char *format_start = SSDATA (args[0]);
  bool multibyte_format = STRING_MULTIBYTE (args[0]);
  ptrdiff_t formatlen = SBYTES (args[0]);

  /* Upper bound on number of format specs.  Each uses at least 2 chars.  */
  ptrdiff_t nspec_bound = SCHARS (args[0]) >> 1;

  /* Allocate the info and discarded tables.  */
  ptrdiff_t info_size, alloca_size;
  if (INT_MULTIPLY_WRAPV (nspec_bound, sizeof *info, &info_size)
      || INT_ADD_WRAPV (formatlen, info_size, &alloca_size)
      || SIZE_MAX < alloca_size)
    memory_full (SIZE_MAX);
  info = SAFE_ALLOCA (alloca_size);
  /* discarded[I] is 1 if byte I of the format
     string was not copied into the output.
     It is 2 if byte I was not the first byte of its character.  */
  char *discarded = (char *) &info[nspec_bound];
  info = ptr_bounds_clip (info, info_size);
  discarded = ptr_bounds_clip (discarded, formatlen);
  memset (discarded, 0, formatlen);

  /* Try to determine whether the result should be multibyte.
     This is not always right; sometimes the result needs to be multibyte
     because of an object that we will pass through prin1.
     or because a grave accent or apostrophe is requoted,
     and in that case, we won't know it here.  */

  /* True if the output should be a multibyte string,
     which is true if any of the inputs is one.  */
  bool multibyte = multibyte_format;
  for (ptrdiff_t i = 1; !multibyte && i < nargs; i++)
    if (STRINGP (args[i]) && STRING_MULTIBYTE (args[i]))
      multibyte = true;

  int quoting_style = message ? text_quoting_style () : -1;

  ptrdiff_t ispec;
  ptrdiff_t nspec = 0;

  /* True if a string needs to be allocated to hold the result.  */
  bool new_result = false;

  /* If we start out planning a unibyte result,
     then discover it has to be multibyte, we jump back to retry.  */
 retry:

  p = buf;
  nchars = 0;

  /* N is the argument index, ISPEC is the specification index.  */
  n = 0;
  ispec = 0;

  /* Scan the format and store result in BUF.  */
  format = format_start;
  end = format + formatlen;
  maybe_combine_byte = false;

  while (format != end)
    {
      /* The values of N, ISPEC, and FORMAT when the loop body is
         entered.  */
      ptrdiff_t n0 = n;
      ptrdiff_t ispec0 = ispec;
      char *format0 = format;
      char const *convsrc = format;
      unsigned char format_char = *format++;

      /* Bytes needed to represent the output of this conversion.  */
      ptrdiff_t convbytes = 1;

      if (format_char == '%')
	{
	  /* General format specifications look like

	     '%' [field-number] [flags] [field-width] [precision] format

	     where

             field-number ::= [0-9]+ '$'
	     flags ::= [-+0# ]+
	     field-width ::= [0-9]+
	     precision ::= '.' [0-9]*

	     If present, a field-number specifies the argument number
	     to substitute.  Otherwise, the next argument is taken.

	     If a field-width is specified, it specifies to which width
	     the output should be padded with blanks, if the output
	     string is shorter than field-width.

	     If precision is specified, it specifies the number of
	     digits to print after the '.' for floats, or the max.
	     number of chars to print from a string.  */

	  ptrdiff_t num;
	  char *num_end;
	  if (c_isdigit (*format))
	    {
	      num = str2num (format, &num_end);
	      if (*num_end == '$')
		{
		  n = num - 1;
		  format = num_end + 1;
		}
	    }

	  bool minus_flag = false;
	  bool  plus_flag = false;
	  bool space_flag = false;
	  bool sharp_flag = false;
	  bool  zero_flag = false;

	  for (; ; format++)
	    {
	      switch (*format)
		{
		case '-': minus_flag = true; continue;
		case '+':  plus_flag = true; continue;
		case ' ': space_flag = true; continue;
		case '#': sharp_flag = true; continue;
		case '0':  zero_flag = true; continue;
		}
	      break;
	    }

	  /* Ignore flags when sprintf ignores them.  */
	  space_flag &= ! plus_flag;
	  zero_flag &= ! minus_flag;

	  num = str2num (format, &num_end);
	  if (max_bufsize <= num)
	    string_overflow ();
	  ptrdiff_t field_width = num;

	  bool precision_given = *num_end == '.';
	  ptrdiff_t precision = (precision_given
				 ? str2num (num_end + 1, &num_end)
				 : PTRDIFF_MAX);
	  format = num_end;

	  if (format == end)
	    error ("Format string ends in middle of format specifier");

	  char conversion = *format++;
	  memset (&discarded[format0 - format_start], 1,
		  format - format0 - (conversion == '%'));
	  if (conversion == '%')
	    {
	      new_result = true;
	      goto copy_char;
	    }

	  ++n;
	  if (! (n < nargs))
	    error ("Not enough arguments for format string");

	  struct info *spec = &info[ispec++];
	  if (nspec < ispec)
	    {
	      spec->argument = args[n];
	      spec->new_string = false;
	      spec->intervals = false;
	      nspec = ispec;
	    }
	  Lisp_Object arg = spec->argument;

	  /* For 'S', prin1 the argument, and then treat like 's'.
	     For 's', princ any argument that is not a string or
	     symbol.  But don't do this conversion twice, which might
	     happen after retrying.  */
	  if ((conversion == 'S'
	       || (conversion == 's'
		   && ! STRINGP (arg) && ! SYMBOLP (arg))))
	    {
	      if (EQ (arg, args[n]))
		{
		  Lisp_Object noescape = conversion == 'S' ? Qnil : Qt;
		  spec->argument = arg = Fprin1_to_string (arg, noescape);
		  spec->new_string = true;
		  if (STRING_MULTIBYTE (arg) && ! multibyte)
		    {
		      multibyte = true;
		      goto retry;
		    }
		}
	      conversion = 's';
	    }
	  else if (conversion == 'c')
	    {
	      if (INTEGERP (arg) && ! ASCII_CHAR_P (XINT (arg)))
		{
		  if (!multibyte)
		    {
		      multibyte = true;
		      goto retry;
		    }
		  spec->argument = arg = Fchar_to_string (arg);
		  spec->new_string = true;
		}

	      if (!EQ (arg, args[n]))
		conversion = 's';
	      zero_flag = false;
	    }

	  if (SYMBOLP (arg))
	    {
	      spec->argument = arg = SYMBOL_NAME (arg);
	      if (STRING_MULTIBYTE (arg) && ! multibyte)
		{
		  multibyte = true;
		  goto retry;
		}
	    }

	  bool float_conversion
	    = conversion == 'e' || conversion == 'f' || conversion == 'g';

	  if (conversion == 's')
	    {
	      if (format == end && format - format_start == 2
<<<<<<< HEAD
		  && (!new_result || spec->new_string)
		  && ! string_intervals (args[0]))
		return arg;
=======
		  && ! string_intervals (args[0]))
		{
		  val = arg;
		  goto return_val;
		}
>>>>>>> 89212988

	      /* handle case (precision[n] >= 0) */

	      ptrdiff_t prec = -1;
	      if (precision_given)
		prec = precision;

	      /* lisp_string_width ignores a precision of 0, but GNU
		 libc functions print 0 characters when the precision
		 is 0.  Imitate libc behavior here.  Changing
		 lisp_string_width is the right thing, and will be
		 done, but meanwhile we work with it. */

	      ptrdiff_t width, nbytes;
	      ptrdiff_t nchars_string;
	      if (prec == 0)
		width = nchars_string = nbytes = 0;
	      else
		{
		  ptrdiff_t nch, nby;
		  width = lisp_string_width (arg, prec, &nch, &nby);
		  if (prec < 0)
		    {
		      nchars_string = SCHARS (arg);
		      nbytes = SBYTES (arg);
		    }
		  else
		    {
		      nchars_string = nch;
		      nbytes = nby;
		    }
		}

	      convbytes = nbytes;
	      if (convbytes && multibyte && ! STRING_MULTIBYTE (arg))
		convbytes = count_size_as_multibyte (SDATA (arg), nbytes);

	      ptrdiff_t padding
		= width < field_width ? field_width - width : 0;

	      if (max_bufsize - padding <= convbytes)
		string_overflow ();
	      convbytes += padding;
	      if (convbytes <= buf + bufsize - p)
		{
		  if (! minus_flag)
		    {
		      memset (p, ' ', padding);
		      p += padding;
		      nchars += padding;
		    }
		  spec->start = nchars;

		  if (p > buf
		      && multibyte
		      && !ASCII_CHAR_P (*((unsigned char *) p - 1))
		      && STRING_MULTIBYTE (arg)
		      && !CHAR_HEAD_P (SREF (arg, 0)))
		    maybe_combine_byte = true;

		  p += copy_text (SDATA (arg), (unsigned char *) p,
				  nbytes,
				  STRING_MULTIBYTE (arg), multibyte);

		  nchars += nchars_string;

		  if (minus_flag)
		    {
		      memset (p, ' ', padding);
		      p += padding;
		      nchars += padding;
		    }
		  spec->end = nchars;

		  /* If this argument has text properties, record where
		     in the result string it appears.  */
		  if (string_intervals (arg))
		    spec->intervals = arg_intervals = true;

		  new_result = true;
		  continue;
		}
	    }
	  else if (! (conversion == 'c' || conversion == 'd'
		      || float_conversion || conversion == 'i'
		      || conversion == 'o' || conversion == 'x'
		      || conversion == 'X'))
	    error ("Invalid format operation %%%c",
		   STRING_CHAR ((unsigned char *) format - 1));
	  else if (! (INTEGERP (arg) || (FLOATP (arg) && conversion != 'c')))
	    error ("Format specifier doesn't match argument type");
	  else
	    {
	      enum
	      {
		/* Lower bound on the number of bits per
		   base-FLT_RADIX digit.  */
		DIG_BITS_LBOUND = FLT_RADIX < 16 ? 1 : 4,

		/* 1 if integers should be formatted as long doubles,
		   because they may be so large that there is a rounding
		   error when converting them to double, and long doubles
		   are wider than doubles.  */
		INT_AS_LDBL = (DIG_BITS_LBOUND * DBL_MANT_DIG < FIXNUM_BITS - 1
			       && DBL_MANT_DIG < LDBL_MANT_DIG),

		/* Maximum precision for a %f conversion such that the
		   trailing output digit might be nonzero.  Any precision
		   larger than this will not yield useful information.  */
		USEFUL_PRECISION_MAX =
		  ((1 - LDBL_MIN_EXP)
		   * (FLT_RADIX == 2 || FLT_RADIX == 10 ? 1
		      : FLT_RADIX == 16 ? 4
		      : -1)),

		/* Maximum number of bytes generated by any format, if
		   precision is no more than USEFUL_PRECISION_MAX.
		   On all practical hosts, %f is the worst case.  */
		SPRINTF_BUFSIZE =
		  sizeof "-." + (LDBL_MAX_10_EXP + 1) + USEFUL_PRECISION_MAX,

		/* Length of pM (that is, of pMd without the
		   trailing "d").  */
		pMlen = sizeof pMd - 2
	      };
	      verify (USEFUL_PRECISION_MAX > 0);

	      /* Avoid undefined behavior in underlying sprintf.  */
	      if (conversion == 'd' || conversion == 'i')
		sharp_flag = false;

	      /* Create the copy of the conversion specification, with
		 any width and precision removed, with ".*" inserted,
		 with "L" possibly inserted for floating-point formats,
		 and with pM inserted for integer formats.
		 At most two flags F can be specified at once.  */
	      char convspec[sizeof "%FF.*d" + max (INT_AS_LDBL, pMlen)];
	      {
		char *f = convspec;
		*f++ = '%';
		/* MINUS_FLAG and ZERO_FLAG are dealt with later.  */
		*f = '+'; f +=  plus_flag;
		*f = ' '; f += space_flag;
		*f = '#'; f += sharp_flag;
                *f++ = '.';
                *f++ = '*';
		if (float_conversion)
		  {
		    if (INT_AS_LDBL)
		      {
			*f = 'L';
			f += INTEGERP (arg);
		      }
		  }
		else if (conversion != 'c')
		  {
		    memcpy (f, pMd, pMlen);
		    f += pMlen;
		    zero_flag &= ! precision_given;
		  }
		*f++ = conversion;
		*f = '\0';
	      }

	      int prec = -1;
	      if (precision_given)
		prec = min (precision, USEFUL_PRECISION_MAX);

	      /* Use sprintf to format this number into sprintf_buf.  Omit
		 padding and excess precision, though, because sprintf limits
		 output length to INT_MAX.

		 There are four types of conversion: double, unsigned
		 char (passed as int), wide signed int, and wide
		 unsigned int.  Treat them separately because the
		 sprintf ABI is sensitive to which type is passed.  Be
		 careful about integer overflow, NaNs, infinities, and
		 conversions; for example, the min and max macros are
		 not suitable here.  */
	      char sprintf_buf[SPRINTF_BUFSIZE];
	      ptrdiff_t sprintf_bytes;
	      if (float_conversion)
		{
		  if (INT_AS_LDBL && INTEGERP (arg))
		    {
		      /* Although long double may have a rounding error if
			 DIG_BITS_LBOUND * LDBL_MANT_DIG < FIXNUM_BITS - 1,
			 it is more accurate than plain 'double'.  */
		      long double x = XINT (arg);
		      sprintf_bytes = sprintf (sprintf_buf, convspec, prec, x);
		    }
		  else
		    sprintf_bytes = sprintf (sprintf_buf, convspec, prec,
					     XFLOATINT (arg));
		}
	      else if (conversion == 'c')
		{
		  /* Don't use sprintf here, as it might mishandle prec.  */
		  sprintf_buf[0] = XINT (arg);
		  sprintf_bytes = prec != 0;
		  sprintf_buf[sprintf_bytes] = '\0';
		}
	      else if (conversion == 'd' || conversion == 'i')
		{
		  /* For float, maybe we should use "%1.0f"
		     instead so it also works for values outside
		     the integer range.  */
		  printmax_t x;
		  if (INTEGERP (arg))
		    x = XINT (arg);
		  else
		    {
		      double d = XFLOAT_DATA (arg);
		      if (d < 0)
			{
			  x = TYPE_MINIMUM (printmax_t);
			  if (x < d)
			    x = d;
			}
		      else
			{
			  x = TYPE_MAXIMUM (printmax_t);
			  if (d < x)
			    x = d;
			}
		    }
		  sprintf_bytes = sprintf (sprintf_buf, convspec, prec, x);
		}
	      else
		{
		  /* Don't sign-extend for octal or hex printing.  */
		  uprintmax_t x;
		  if (INTEGERP (arg))
		    x = XUINT (arg);
		  else
		    {
		      double d = XFLOAT_DATA (arg);
		      if (d < 0)
			x = 0;
		      else
			{
			  x = TYPE_MAXIMUM (uprintmax_t);
			  if (d < x)
			    x = d;
			}
		    }
		  sprintf_bytes = sprintf (sprintf_buf, convspec, prec, x);
		}

	      /* Now the length of the formatted item is known, except it omits
		 padding and excess precision.  Deal with excess precision
		 first.  This happens only when the format specifies
		 ridiculously large precision.  */
	      ptrdiff_t excess_precision
		= precision_given ? precision - prec : 0;
	      ptrdiff_t leading_zeros = 0, trailing_zeros = 0;
	      if (excess_precision)
		{
		  if (float_conversion)
		    {
		      if ((conversion == 'g' && ! sharp_flag)
			  || ! ('0' <= sprintf_buf[sprintf_bytes - 1]
				&& sprintf_buf[sprintf_bytes - 1] <= '9'))
			excess_precision = 0;
		      else
			{
			  if (conversion == 'g')
			    {
			      char *dot = strchr (sprintf_buf, '.');
			      if (!dot)
				excess_precision = 0;
			    }
			}
		      trailing_zeros = excess_precision;
		    }
		  else
		    leading_zeros = excess_precision;
		}

	      /* Compute the total bytes needed for this item, including
		 excess precision and padding.  */
	      ptrdiff_t numwidth;
	      if (INT_ADD_WRAPV (sprintf_bytes, excess_precision, &numwidth))
		numwidth = PTRDIFF_MAX;
	      ptrdiff_t padding
		= numwidth < field_width ? field_width - numwidth : 0;
	      if (max_bufsize - sprintf_bytes <= excess_precision
		  || max_bufsize - padding <= numwidth)
		string_overflow ();
	      convbytes = numwidth + padding;

	      if (convbytes <= buf + bufsize - p)
		{
		  /* Copy the formatted item from sprintf_buf into buf,
		     inserting padding and excess-precision zeros.  */

                  char *src = sprintf_buf;
		  char src0 = src[0];
		  int exponent_bytes = 0;
		  bool signedp = src0 == '-' || src0 == '+' || src0 == ' ';
		  int prefix_bytes = (signedp
				      + ((src[signedp] == '0'
					  && (src[signedp + 1] == 'x'
					      || src[signedp + 1] == 'X'))
					 ? 2 : 0));
		  if (zero_flag)
		    {
		      unsigned char after_prefix = src[prefix_bytes];
		      if (0 <= char_hexdigit (after_prefix))
			{
			  leading_zeros += padding;
			  padding = 0;
			}
		    }

		  if (excess_precision
		      && (conversion == 'e' || conversion == 'g'))
		    {
		      char *e = strchr (src, 'e');
		      if (e)
			exponent_bytes = src + sprintf_bytes - e;
		    }

		  spec->start = nchars;
		  if (! minus_flag)
		    {
		      memset (p, ' ', padding);
		      p += padding;
		      nchars += padding;
		    }

		  memcpy (p, src, prefix_bytes);
		  p += prefix_bytes;
		  src += prefix_bytes;
		  memset (p, '0', leading_zeros);
		  p += leading_zeros;
		  int significand_bytes
		    = sprintf_bytes - prefix_bytes - exponent_bytes;
		  memcpy (p, src, significand_bytes);
                  p += significand_bytes;
		  src += significand_bytes;
		  memset (p, '0', trailing_zeros);
		  p += trailing_zeros;
		  memcpy (p, src, exponent_bytes);
		  p += exponent_bytes;

		  nchars += leading_zeros + sprintf_bytes + trailing_zeros;

		  if (minus_flag)
		    {
		      memset (p, ' ', padding);
		      p += padding;
		      nchars += padding;
		    }
		  spec->end = nchars;

		  new_result = true;
		  continue;
		}
	    }
	}
      else
	{
	  unsigned char str[MAX_MULTIBYTE_LENGTH];

	  if ((format_char == '`' || format_char == '\'')
	      && quoting_style == CURVE_QUOTING_STYLE)
	    {
	      if (! multibyte)
		{
		  multibyte = true;
		  goto retry;
		}
	      convsrc = format_char == '`' ? uLSQM : uRSQM;
	      convbytes = 3;
	      new_result = true;
	    }
	  else if (format_char == '`' && quoting_style == STRAIGHT_QUOTING_STYLE)
	    {
	      convsrc = "'";
	      new_result = true;
	    }
	  else
	    {
	      /* Copy a single character from format to buf.  */
	      if (multibyte_format)
		{
		  /* Copy a whole multibyte character.  */
		  if (p > buf
		      && !ASCII_CHAR_P (*((unsigned char *) p - 1))
		      && !CHAR_HEAD_P (format_char))
		    maybe_combine_byte = true;

		  while (! CHAR_HEAD_P (*format))
		    format++;

		  convbytes = format - format0;
		  memset (&discarded[format0 + 1 - format_start], 2,
			  convbytes - 1);
		}
	      else if (multibyte && !ASCII_CHAR_P (format_char))
		{
		  int c = BYTE8_TO_CHAR (format_char);
		  convbytes = CHAR_STRING (c, str);
		  convsrc = (char *) str;
		  new_result = true;
		}
	    }

	copy_char:
	  if (convbytes <= buf + bufsize - p)
	    {
	      memcpy (p, convsrc, convbytes);
	      p += convbytes;
	      nchars++;
	      continue;
	    }
	}

      /* There wasn't enough room to store this conversion or single
	 character.  CONVBYTES says how much room is needed.  Allocate
	 enough room (and then some) and do it again.  */

      ptrdiff_t used = p - buf;
      if (max_bufsize - used < convbytes)
	string_overflow ();
      bufsize = used + convbytes;
      bufsize = bufsize < max_bufsize / 2 ? bufsize * 2 : max_bufsize;

      if (buf == initial_buffer)
	{
	  buf = xmalloc (bufsize);
	  sa_must_free = true;
	  buf_save_value_index = SPECPDL_INDEX ();
	  record_unwind_protect_ptr (xfree, buf);
	  memcpy (buf, initial_buffer, used);
	}
      else
	{
	  buf = xrealloc (buf, bufsize);
	  set_unwind_protect_ptr (buf_save_value_index, xfree, buf);
	}

      p = buf + used;
      format = format0;
      n = n0;
      ispec = ispec0;
    }

  if (bufsize < p - buf)
    emacs_abort ();

  if (! new_result)
<<<<<<< HEAD
    return args[0];
=======
    {
      val = args[0];
      goto return_val;
    }
>>>>>>> 89212988

  if (maybe_combine_byte)
    nchars = multibyte_chars_in_text ((unsigned char *) buf, p - buf);
  val = make_specified_string (buf, nchars, p - buf, multibyte);

  /* If the format string has text properties, or any of the string
     arguments has text properties, set up text properties of the
     result string.  */

  if (string_intervals (args[0]) || arg_intervals)
    {
      /* Add text properties from the format string.  */
      Lisp_Object len = make_number (SCHARS (args[0]));
      Lisp_Object props = text_property_list (args[0], make_number (0),
					      len, Qnil);
      if (CONSP (props))
	{
	  ptrdiff_t bytepos = 0, position = 0, translated = 0;
	  ptrdiff_t fieldn = 0;

	  /* Adjust the bounds of each text property
	     to the proper start and end in the output string.  */

	  /* Put the positions in PROPS in increasing order, so that
	     we can do (effectively) one scan through the position
	     space of the format string.  */
	  props = Fnreverse (props);

	  /* BYTEPOS is the byte position in the format string,
	     POSITION is the untranslated char position in it,
	     TRANSLATED is the translated char position in BUF,
	     and ARGN is the number of the next arg we will come to.  */
	  for (Lisp_Object list = props; CONSP (list); list = XCDR (list))
	    {
	      Lisp_Object item = XCAR (list);

	      /* First adjust the property start position.  */
	      ptrdiff_t pos = XINT (XCAR (item));

	      /* Advance BYTEPOS, POSITION, TRANSLATED and ARGN
		 up to this position.  */
	      for (; position < pos; bytepos++)
		{
		  if (! discarded[bytepos])
		    position++, translated++;
		  else if (discarded[bytepos] == 1)
		    {
		      position++;
		      if (fieldn < nspec && translated == info[fieldn].start)
			{
			  translated += info[fieldn].end - info[fieldn].start;
			  fieldn++;
			}
		    }
		}

	      XSETCAR (item, make_number (translated));

	      /* Likewise adjust the property end position.  */
	      pos = XINT (XCAR (XCDR (item)));

	      for (; position < pos; bytepos++)
		{
		  if (! discarded[bytepos])
		    position++, translated++;
		  else if (discarded[bytepos] == 1)
		    {
		      position++;
		      if (fieldn < nspec && translated == info[fieldn].start)
			{
			  translated += info[fieldn].end - info[fieldn].start;
			  fieldn++;
			}
		    }
		}

	      XSETCAR (XCDR (item), make_number (translated));
	    }

	  add_text_properties_from_list (val, props, make_number (0));
	}

      /* Add text properties from arguments.  */
      if (arg_intervals)
	for (ptrdiff_t i = 0; i < nspec; i++)
	  if (info[i].intervals)
	    {
	      len = make_number (SCHARS (info[i].argument));
	      Lisp_Object new_len = make_number (info[i].end - info[i].start);
	      props = text_property_list (info[i].argument,
                                          make_number (0), len, Qnil);
	      props = extend_property_ranges (props, len, new_len);
	      /* If successive arguments have properties, be sure that
		 the value of `composition' property be the copy.  */
	      if (1 < i && info[i - 1].end)
		make_composition_value_copy (props);
	      add_text_properties_from_list (val, props,
					     make_number (info[i].start));
	    }
    }

 return_val:
  /* If we allocated BUF or INFO with malloc, free it too.  */
  SAFE_FREE ();

  return val;
}

DEFUN ("char-equal", Fchar_equal, Schar_equal, 2, 2, 0,
       doc: /* Return t if two characters match, optionally ignoring case.
Both arguments must be characters (i.e. integers).
Case is ignored if `case-fold-search' is non-nil in the current buffer.  */)
  (register Lisp_Object c1, Lisp_Object c2)
{
  int i1, i2;
  /* Check they're chars, not just integers, otherwise we could get array
     bounds violations in downcase.  */
  CHECK_CHARACTER (c1);
  CHECK_CHARACTER (c2);

  if (XINT (c1) == XINT (c2))
    return Qt;
  if (NILP (BVAR (current_buffer, case_fold_search)))
    return Qnil;

  i1 = XFASTINT (c1);
  i2 = XFASTINT (c2);

  /* FIXME: It is possible to compare multibyte characters even when
     the current buffer is unibyte.  Unfortunately this is ambiguous
     for characters between 128 and 255, as they could be either
     eight-bit raw bytes or Latin-1 characters.  Assume the former for
     now.  See Bug#17011, and also see casefiddle.c's casify_object,
     which has a similar problem.  */
  if (NILP (BVAR (current_buffer, enable_multibyte_characters)))
    {
      if (SINGLE_BYTE_CHAR_P (i1))
	i1 = UNIBYTE_TO_CHAR (i1);
      if (SINGLE_BYTE_CHAR_P (i2))
	i2 = UNIBYTE_TO_CHAR (i2);
    }

  return (downcase (i1) == downcase (i2) ? Qt :  Qnil);
}

/* Transpose the markers in two regions of the current buffer, and
   adjust the ones between them if necessary (i.e.: if the regions
   differ in size).

   START1, END1 are the character positions of the first region.
   START1_BYTE, END1_BYTE are the byte positions.
   START2, END2 are the character positions of the second region.
   START2_BYTE, END2_BYTE are the byte positions.

   Traverses the entire marker list of the buffer to do so, adding an
   appropriate amount to some, subtracting from some, and leaving the
   rest untouched.  Most of this is copied from adjust_markers in insdel.c.

   It's the caller's job to ensure that START1 <= END1 <= START2 <= END2.  */

static void
transpose_markers (ptrdiff_t start1, ptrdiff_t end1,
		   ptrdiff_t start2, ptrdiff_t end2,
		   ptrdiff_t start1_byte, ptrdiff_t end1_byte,
		   ptrdiff_t start2_byte, ptrdiff_t end2_byte)
{
  register ptrdiff_t amt1, amt1_byte, amt2, amt2_byte, diff, diff_byte, mpos;
  register struct Lisp_Marker *marker;

  /* Update point as if it were a marker.  */
  if (PT < start1)
    ;
  else if (PT < end1)
    TEMP_SET_PT_BOTH (PT + (end2 - end1),
		      PT_BYTE + (end2_byte - end1_byte));
  else if (PT < start2)
    TEMP_SET_PT_BOTH (PT + (end2 - start2) - (end1 - start1),
		      (PT_BYTE + (end2_byte - start2_byte)
		       - (end1_byte - start1_byte)));
  else if (PT < end2)
    TEMP_SET_PT_BOTH (PT - (start2 - start1),
		      PT_BYTE - (start2_byte - start1_byte));

  /* We used to adjust the endpoints here to account for the gap, but that
     isn't good enough.  Even if we assume the caller has tried to move the
     gap out of our way, it might still be at start1 exactly, for example;
     and that places it `inside' the interval, for our purposes.  The amount
     of adjustment is nontrivial if there's a `denormalized' marker whose
     position is between GPT and GPT + GAP_SIZE, so it's simpler to leave
     the dirty work to Fmarker_position, below.  */

  /* The difference between the region's lengths */
  diff = (end2 - start2) - (end1 - start1);
  diff_byte = (end2_byte - start2_byte) - (end1_byte - start1_byte);

  /* For shifting each marker in a region by the length of the other
     region plus the distance between the regions.  */
  amt1 = (end2 - start2) + (start2 - end1);
  amt2 = (end1 - start1) + (start2 - end1);
  amt1_byte = (end2_byte - start2_byte) + (start2_byte - end1_byte);
  amt2_byte = (end1_byte - start1_byte) + (start2_byte - end1_byte);

  for (marker = BUF_MARKERS (current_buffer); marker; marker = marker->next)
    {
      mpos = marker->bytepos;
      if (mpos >= start1_byte && mpos < end2_byte)
	{
	  if (mpos < end1_byte)
	    mpos += amt1_byte;
	  else if (mpos < start2_byte)
	    mpos += diff_byte;
	  else
	    mpos -= amt2_byte;
	  marker->bytepos = mpos;
	}
      mpos = marker->charpos;
      if (mpos >= start1 && mpos < end2)
	{
	  if (mpos < end1)
	    mpos += amt1;
	  else if (mpos < start2)
	    mpos += diff;
	  else
	    mpos -= amt2;
	}
      marker->charpos = mpos;
    }
}

DEFUN ("transpose-regions", Ftranspose_regions, Stranspose_regions, 4, 5, 0,
       doc: /* Transpose region STARTR1 to ENDR1 with STARTR2 to ENDR2.
The regions should not be overlapping, because the size of the buffer is
never changed in a transposition.

Optional fifth arg LEAVE-MARKERS, if non-nil, means don't update
any markers that happen to be located in the regions.

Transposing beyond buffer boundaries is an error.  */)
  (Lisp_Object startr1, Lisp_Object endr1, Lisp_Object startr2, Lisp_Object endr2, Lisp_Object leave_markers)
{
  register ptrdiff_t start1, end1, start2, end2;
  ptrdiff_t start1_byte, start2_byte, len1_byte, len2_byte, end2_byte;
  ptrdiff_t gap, len1, len_mid, len2;
  unsigned char *start1_addr, *start2_addr, *temp;

  INTERVAL cur_intv, tmp_interval1, tmp_interval_mid, tmp_interval2, tmp_interval3;
  Lisp_Object buf;

  XSETBUFFER (buf, current_buffer);
  cur_intv = buffer_intervals (current_buffer);

  validate_region (&startr1, &endr1);
  validate_region (&startr2, &endr2);

  start1 = XFASTINT (startr1);
  end1 = XFASTINT (endr1);
  start2 = XFASTINT (startr2);
  end2 = XFASTINT (endr2);
  gap = GPT;

  /* Swap the regions if they're reversed.  */
  if (start2 < end1)
    {
      register ptrdiff_t glumph = start1;
      start1 = start2;
      start2 = glumph;
      glumph = end1;
      end1 = end2;
      end2 = glumph;
    }

  len1 = end1 - start1;
  len2 = end2 - start2;

  if (start2 < end1)
    error ("Transposed regions overlap");
  /* Nothing to change for adjacent regions with one being empty */
  else if ((start1 == end1 || start2 == end2) && end1 == start2)
    return Qnil;

  /* The possibilities are:
     1. Adjacent (contiguous) regions, or separate but equal regions
     (no, really equal, in this case!), or
     2. Separate regions of unequal size.

     The worst case is usually No. 2.  It means that (aside from
     potential need for getting the gap out of the way), there also
     needs to be a shifting of the text between the two regions.  So
     if they are spread far apart, we are that much slower... sigh.  */

  /* It must be pointed out that the really studly thing to do would
     be not to move the gap at all, but to leave it in place and work
     around it if necessary.  This would be extremely efficient,
     especially considering that people are likely to do
     transpositions near where they are working interactively, which
     is exactly where the gap would be found.  However, such code
     would be much harder to write and to read.  So, if you are
     reading this comment and are feeling squirrely, by all means have
     a go!  I just didn't feel like doing it, so I will simply move
     the gap the minimum distance to get it out of the way, and then
     deal with an unbroken array.  */

  start1_byte = CHAR_TO_BYTE (start1);
  end2_byte = CHAR_TO_BYTE (end2);

  /* Make sure the gap won't interfere, by moving it out of the text
     we will operate on.  */
  if (start1 < gap && gap < end2)
    {
      if (gap - start1 < end2 - gap)
	move_gap_both (start1, start1_byte);
      else
	move_gap_both (end2, end2_byte);
    }

  start2_byte = CHAR_TO_BYTE (start2);
  len1_byte = CHAR_TO_BYTE (end1) - start1_byte;
  len2_byte = end2_byte - start2_byte;

#ifdef BYTE_COMBINING_DEBUG
  if (end1 == start2)
    {
      if (count_combining_before (BYTE_POS_ADDR (start2_byte),
				  len2_byte, start1, start1_byte)
	  || count_combining_before (BYTE_POS_ADDR (start1_byte),
				     len1_byte, end2, start2_byte + len2_byte)
	  || count_combining_after (BYTE_POS_ADDR (start1_byte),
				    len1_byte, end2, start2_byte + len2_byte))
	emacs_abort ();
    }
  else
    {
      if (count_combining_before (BYTE_POS_ADDR (start2_byte),
				  len2_byte, start1, start1_byte)
	  || count_combining_before (BYTE_POS_ADDR (start1_byte),
				     len1_byte, start2, start2_byte)
	  || count_combining_after (BYTE_POS_ADDR (start2_byte),
				    len2_byte, end1, start1_byte + len1_byte)
	  || count_combining_after (BYTE_POS_ADDR (start1_byte),
				    len1_byte, end2, start2_byte + len2_byte))
	emacs_abort ();
    }
#endif

  /* Hmmm... how about checking to see if the gap is large
     enough to use as the temporary storage?  That would avoid an
     allocation... interesting.  Later, don't fool with it now.  */

  /* Working without memmove, for portability (sigh), so must be
     careful of overlapping subsections of the array...  */

  if (end1 == start2)		/* adjacent regions */
    {
      modify_text (start1, end2);
      record_change (start1, len1 + len2);

      tmp_interval1 = copy_intervals (cur_intv, start1, len1);
      tmp_interval2 = copy_intervals (cur_intv, start2, len2);
      /* Don't use Fset_text_properties: that can cause GC, which can
	 clobber objects stored in the tmp_intervals.  */
      tmp_interval3 = validate_interval_range (buf, &startr1, &endr2, 0);
      if (tmp_interval3)
	set_text_properties_1 (startr1, endr2, Qnil, buf, tmp_interval3);

      USE_SAFE_ALLOCA;

      /* First region smaller than second.  */
      if (len1_byte < len2_byte)
        {
	  temp = SAFE_ALLOCA (len2_byte);

	  /* Don't precompute these addresses.  We have to compute them
	     at the last minute, because the relocating allocator might
	     have moved the buffer around during the xmalloc.  */
	  start1_addr = BYTE_POS_ADDR (start1_byte);
	  start2_addr = BYTE_POS_ADDR (start2_byte);

          memcpy (temp, start2_addr, len2_byte);
          memcpy (start1_addr + len2_byte, start1_addr, len1_byte);
          memcpy (start1_addr, temp, len2_byte);
        }
      else
	/* First region not smaller than second.  */
        {
	  temp = SAFE_ALLOCA (len1_byte);
	  start1_addr = BYTE_POS_ADDR (start1_byte);
	  start2_addr = BYTE_POS_ADDR (start2_byte);
          memcpy (temp, start1_addr, len1_byte);
          memcpy (start1_addr, start2_addr, len2_byte);
          memcpy (start1_addr + len2_byte, temp, len1_byte);
        }

      SAFE_FREE ();
      graft_intervals_into_buffer (tmp_interval1, start1 + len2,
                                   len1, current_buffer, 0);
      graft_intervals_into_buffer (tmp_interval2, start1,
                                   len2, current_buffer, 0);
      update_compositions (start1, start1 + len2, CHECK_BORDER);
      update_compositions (start1 + len2, end2, CHECK_TAIL);
    }
  /* Non-adjacent regions, because end1 != start2, bleagh...  */
  else
    {
      len_mid = start2_byte - (start1_byte + len1_byte);

      if (len1_byte == len2_byte)
	/* Regions are same size, though, how nice.  */
        {
	  USE_SAFE_ALLOCA;

          modify_text (start1, end2);
          record_change (start1, len1);
          record_change (start2, len2);
          tmp_interval1 = copy_intervals (cur_intv, start1, len1);
          tmp_interval2 = copy_intervals (cur_intv, start2, len2);

	  tmp_interval3 = validate_interval_range (buf, &startr1, &endr1, 0);
	  if (tmp_interval3)
	    set_text_properties_1 (startr1, endr1, Qnil, buf, tmp_interval3);

	  tmp_interval3 = validate_interval_range (buf, &startr2, &endr2, 0);
	  if (tmp_interval3)
	    set_text_properties_1 (startr2, endr2, Qnil, buf, tmp_interval3);

	  temp = SAFE_ALLOCA (len1_byte);
	  start1_addr = BYTE_POS_ADDR (start1_byte);
	  start2_addr = BYTE_POS_ADDR (start2_byte);
          memcpy (temp, start1_addr, len1_byte);
          memcpy (start1_addr, start2_addr, len2_byte);
          memcpy (start2_addr, temp, len1_byte);
	  SAFE_FREE ();

          graft_intervals_into_buffer (tmp_interval1, start2,
                                       len1, current_buffer, 0);
          graft_intervals_into_buffer (tmp_interval2, start1,
                                       len2, current_buffer, 0);
        }

      else if (len1_byte < len2_byte)	/* Second region larger than first */
        /* Non-adjacent & unequal size, area between must also be shifted.  */
        {
	  USE_SAFE_ALLOCA;

          modify_text (start1, end2);
          record_change (start1, (end2 - start1));
          tmp_interval1 = copy_intervals (cur_intv, start1, len1);
          tmp_interval_mid = copy_intervals (cur_intv, end1, len_mid);
          tmp_interval2 = copy_intervals (cur_intv, start2, len2);

	  tmp_interval3 = validate_interval_range (buf, &startr1, &endr2, 0);
	  if (tmp_interval3)
	    set_text_properties_1 (startr1, endr2, Qnil, buf, tmp_interval3);

	  /* holds region 2 */
	  temp = SAFE_ALLOCA (len2_byte);
	  start1_addr = BYTE_POS_ADDR (start1_byte);
	  start2_addr = BYTE_POS_ADDR (start2_byte);
          memcpy (temp, start2_addr, len2_byte);
          memcpy (start1_addr + len_mid + len2_byte, start1_addr, len1_byte);
          memmove (start1_addr + len2_byte, start1_addr + len1_byte, len_mid);
          memcpy (start1_addr, temp, len2_byte);
	  SAFE_FREE ();

          graft_intervals_into_buffer (tmp_interval1, end2 - len1,
                                       len1, current_buffer, 0);
          graft_intervals_into_buffer (tmp_interval_mid, start1 + len2,
                                       len_mid, current_buffer, 0);
          graft_intervals_into_buffer (tmp_interval2, start1,
                                       len2, current_buffer, 0);
        }
      else
	/* Second region smaller than first.  */
        {
	  USE_SAFE_ALLOCA;

          record_change (start1, (end2 - start1));
          modify_text (start1, end2);

          tmp_interval1 = copy_intervals (cur_intv, start1, len1);
          tmp_interval_mid = copy_intervals (cur_intv, end1, len_mid);
          tmp_interval2 = copy_intervals (cur_intv, start2, len2);

	  tmp_interval3 = validate_interval_range (buf, &startr1, &endr2, 0);
	  if (tmp_interval3)
	    set_text_properties_1 (startr1, endr2, Qnil, buf, tmp_interval3);

	  /* holds region 1 */
	  temp = SAFE_ALLOCA (len1_byte);
	  start1_addr = BYTE_POS_ADDR (start1_byte);
	  start2_addr = BYTE_POS_ADDR (start2_byte);
          memcpy (temp, start1_addr, len1_byte);
          memcpy (start1_addr, start2_addr, len2_byte);
          memmove (start1_addr + len2_byte, start1_addr + len1_byte, len_mid);
          memcpy (start1_addr + len2_byte + len_mid, temp, len1_byte);
	  SAFE_FREE ();

          graft_intervals_into_buffer (tmp_interval1, end2 - len1,
                                       len1, current_buffer, 0);
          graft_intervals_into_buffer (tmp_interval_mid, start1 + len2,
                                       len_mid, current_buffer, 0);
          graft_intervals_into_buffer (tmp_interval2, start1,
                                       len2, current_buffer, 0);
        }

      update_compositions (start1, start1 + len2, CHECK_BORDER);
      update_compositions (end2 - len1, end2, CHECK_BORDER);
    }

  /* When doing multiple transpositions, it might be nice
     to optimize this.  Perhaps the markers in any one buffer
     should be organized in some sorted data tree.  */
  if (NILP (leave_markers))
    {
      transpose_markers (start1, end1, start2, end2,
			 start1_byte, start1_byte + len1_byte,
			 start2_byte, start2_byte + len2_byte);
      fix_start_end_in_overlays (start1, end2);
    }
  else
    {
      /* The character positions of the markers remain intact, but we
	 still need to update their byte positions, because the
	 transposed regions might include multibyte sequences which
	 make some original byte positions of the markers invalid.  */
      adjust_markers_bytepos (start1, start1_byte, end2, end2_byte, 0);
    }

  signal_after_change (start1, end2 - start1, end2 - start1);
  return Qnil;
}


void
syms_of_editfns (void)
{
  DEFSYM (Qbuffer_access_fontify_functions, "buffer-access-fontify-functions");
  DEFSYM (Qwall, "wall");

  DEFVAR_LISP ("inhibit-field-text-motion", Vinhibit_field_text_motion,
	       doc: /* Non-nil means text motion commands don't notice fields.  */);
  Vinhibit_field_text_motion = Qnil;

  DEFVAR_LISP ("buffer-access-fontify-functions",
	       Vbuffer_access_fontify_functions,
	       doc: /* List of functions called by `buffer-substring' to fontify if necessary.
Each function is called with two arguments which specify the range
of the buffer being accessed.  */);
  Vbuffer_access_fontify_functions = Qnil;

  {
    Lisp_Object obuf;
    obuf = Fcurrent_buffer ();
    /* Do this here, because init_buffer_once is too early--it won't work.  */
    Fset_buffer (Vprin1_to_string_buffer);
    /* Make sure buffer-access-fontify-functions is nil in this buffer.  */
    Fset (Fmake_local_variable (Qbuffer_access_fontify_functions), Qnil);
    Fset_buffer (obuf);
  }

  DEFVAR_LISP ("buffer-access-fontified-property",
	       Vbuffer_access_fontified_property,
	       doc: /* Property which (if non-nil) indicates text has been fontified.
`buffer-substring' need not call the `buffer-access-fontify-functions'
functions if all the text being accessed has this property.  */);
  Vbuffer_access_fontified_property = Qnil;

  DEFVAR_LISP ("system-name", Vsystem_name,
	       doc: /* The host name of the machine Emacs is running on.  */);
  Vsystem_name = cached_system_name = Qnil;

  DEFVAR_LISP ("user-full-name", Vuser_full_name,
	       doc: /* The full name of the user logged in.  */);

  DEFVAR_LISP ("user-login-name", Vuser_login_name,
	       doc: /* The user's name, taken from environment variables if possible.  */);
  Vuser_login_name = Qnil;

  DEFVAR_LISP ("user-real-login-name", Vuser_real_login_name,
	       doc: /* The user's name, based upon the real uid only.  */);

  DEFVAR_LISP ("operating-system-release", Voperating_system_release,
	       doc: /* The release of the operating system Emacs is running on.  */);

  defsubr (&Schar_equal);
  defsubr (&Sbuffer_substring);
  defsubr (&Sbuffer_substring_no_properties);
  defsubr (&Sbuffer_string);
  defsubr (&Sget_pos_property);

  defsubr (&Spoint_marker);

  /* Symbol for the text property used to mark fields.  */
  DEFSYM (Qfield, "field");

  /* A special value for Qfield properties.  */
  DEFSYM (Qboundary, "boundary");

  defsubr (&Sfield_string);
  defsubr (&Sfield_string_no_properties);
  defsubr (&Sdelete_field);

  defsubr (&Ssave_excursion);
  defsubr (&Ssave_current_buffer);

  defsubr (&Spoint_min_marker);
  defsubr (&Spoint_max_marker);

  defsubr (&Schar_before);
  defsubr (&Sinsert);
  defsubr (&Sinsert_before_markers);
  defsubr (&Sinsert_and_inherit);
  defsubr (&Sinsert_and_inherit_before_markers);

  defsubr (&Suser_login_name);
  defsubr (&Suser_real_login_name);
  defsubr (&Suser_uid);
  defsubr (&Suser_real_uid);
  defsubr (&Sgroup_gid);
  defsubr (&Sgroup_real_gid);
  defsubr (&Suser_full_name);
  defsubr (&Semacs_pid);
  defsubr (&Stime_add);
  defsubr (&Stime_subtract);
  defsubr (&Stime_less_p);
  defsubr (&Sget_internal_run_time);
  defsubr (&Sformat_time_string);
  defsubr (&Sdecode_time);
  defsubr (&Sencode_time);
  defsubr (&Scurrent_time_string);
  defsubr (&Scurrent_time_zone);
  defsubr (&Sset_time_zone_rule);
  defsubr (&Ssystem_name);
  defsubr (&Smessage);
  defsubr (&Smessage_box);
  defsubr (&Smessage_or_box);
  defsubr (&Scurrent_message);
  defsubr (&Sformat);
  defsubr (&Sformat_message);

  defsubr (&Sinsert_buffer_substring);
  defsubr (&Scompare_buffer_substrings);
  defsubr (&Sreplace_buffer_contents);
  defsubr (&Ssubst_char_in_region);
  defsubr (&Stranslate_region_internal);
  defsubr (&Sdelete_region);
  defsubr (&Sdelete_and_extract_region);
  defsubr (&Swiden);
  defsubr (&Snarrow_to_region);
  defsubr (&Ssave_restriction);
  defsubr (&Stranspose_regions);
}<|MERGE_RESOLUTION|>--- conflicted
+++ resolved
@@ -75,6 +75,7 @@
 static long int tm_gmtoff (struct tm *);
 static int tm_diff (struct tm *, struct tm *);
 static void update_buffer_properties (ptrdiff_t, ptrdiff_t);
+static Lisp_Object styled_format (ptrdiff_t, Lisp_Object *, bool);
 
 void
 find_field (Lisp_Object pos, Lisp_Object merge_at_boundary,
@@ -753,112 +754,6 @@
 
  
-<<<<<<< HEAD
-=======
-DEFUN ("following-char", Ffollowing_char, Sfollowing_char, 0, 0, 0,
-       doc: /* Return the character following point, as a number.
-At the end of the buffer or accessible region, return 0.  */)
-  (void)
-{
-  Lisp_Object temp;
-  if (PT >= ZV)
-    XSETFASTINT (temp, 0);
-  else
-    XSETFASTINT (temp, FETCH_CHAR (PT_BYTE));
-  return temp;
-}
-
-DEFUN ("preceding-char", Fprevious_char, Sprevious_char, 0, 0, 0,
-       doc: /* Return the character preceding point, as a number.
-At the beginning of the buffer or accessible region, return 0.  */)
-  (void)
-{
-  Lisp_Object temp;
-  if (PT <= BEGV)
-    XSETFASTINT (temp, 0);
-  else if (!NILP (BVAR (current_buffer, enable_multibyte_characters)))
-    {
-      ptrdiff_t pos = PT_BYTE;
-      DEC_POS (pos);
-      XSETFASTINT (temp, FETCH_CHAR (pos));
-    }
-  else
-    XSETFASTINT (temp, FETCH_BYTE (PT_BYTE - 1));
-  return temp;
-}
-
-DEFUN ("bobp", Fbobp, Sbobp, 0, 0, 0,
-       doc: /* Return t if point is at the beginning of the buffer.
-If the buffer is narrowed, this means the beginning of the narrowed part.  */)
-  (void)
-{
-  if (PT == BEGV)
-    return Qt;
-  return Qnil;
-}
-
-DEFUN ("eobp", Feobp, Seobp, 0, 0, 0,
-       doc: /* Return t if point is at the end of the buffer.
-If the buffer is narrowed, this means the end of the narrowed part.  */)
-  (void)
-{
-  if (PT == ZV)
-    return Qt;
-  return Qnil;
-}
-
-DEFUN ("bolp", Fbolp, Sbolp, 0, 0, 0,
-       doc: /* Return t if point is at the beginning of a line.  */)
-  (void)
-{
-  if (PT == BEGV || FETCH_BYTE (PT_BYTE - 1) == '\n')
-    return Qt;
-  return Qnil;
-}
-
-DEFUN ("eolp", Feolp, Seolp, 0, 0, 0,
-       doc: /* Return t if point is at the end of a line.
-`End of a line' includes point being at the end of the buffer.  */)
-  (void)
-{
-  if (PT == ZV || FETCH_BYTE (PT_BYTE) == '\n')
-    return Qt;
-  return Qnil;
-}
-
-DEFUN ("char-after", Fchar_after, Schar_after, 0, 1, 0,
-       doc: /* Return character in current buffer at position POS.
-POS is an integer or a marker and defaults to point.
-If POS is out of range, the value is nil.  */)
-  (Lisp_Object pos)
-{
-  register ptrdiff_t pos_byte;
-
-  if (NILP (pos))
-    {
-      pos_byte = PT_BYTE;
-      if (pos_byte < BEGV_BYTE || pos_byte >= ZV_BYTE)
-        return Qnil;
-    }
-  else if (MARKERP (pos))
-    {
-      pos_byte = marker_byte_position (pos);
-      if (pos_byte < BEGV_BYTE || pos_byte >= ZV_BYTE)
-	return Qnil;
-    }
-  else
-    {
-      CHECK_NUMBER_COERCE_MARKER (pos);
-      if (XINT (pos) < BEGV || XINT (pos) >= ZV)
-	return Qnil;
-
-      pos_byte = CHAR_TO_BYTE (XINT (pos));
-    }
-
-  return make_number (FETCH_CHAR (pos_byte));
-}
-
->>>>>>> 89212988
 DEFUN ("char-before", Fchar_before, Schar_before, 0, 1, 0,
        doc: /* Return character in current buffer preceding position POS.
 POS is an integer or a marker and defaults to point.
@@ -3200,7 +3095,7 @@
     }
   else
     {
-      Lisp_Object val = styled_format (nargs, args, true, false);
+      Lisp_Object val = Fformat_message (nargs, args);
       message3 (val);
       return val;
     }
@@ -3226,7 +3121,7 @@
     }
   else
     {
-      Lisp_Object val = styled_format (nargs, args, true, false);
+      Lisp_Object val = Fformat_message (nargs, args);
       Lisp_Object pane, menu;
 
       pane = list1 (Fcons (build_string ("OK"), Qt));
@@ -3351,7 +3246,7 @@
 usage: (format STRING &rest OBJECTS)  */)
   (ptrdiff_t nargs, Lisp_Object *args)
 {
-  return styled_format (nargs, args, false, true);
+  return styled_format (nargs, args, false);
 }
 
 DEFUN ("format-message", Fformat_message, Sformat_message, 1, MANY, 0,
@@ -3367,7 +3262,7 @@
 usage: (format-message STRING &rest OBJECTS)  */)
   (ptrdiff_t nargs, Lisp_Object *args)
 {
-  return styled_format (nargs, args, true, true);
+  return styled_format (nargs, args, true);
 }
 
 /* Implement ‘format-message’ if MESSAGE is true, ‘format’ otherwise.
@@ -3375,8 +3270,7 @@
    may be one of the arguments.  */
 
 Lisp_Object
-styled_format (ptrdiff_t nargs, Lisp_Object *args, bool message,
-	       bool new_result)
+styled_format (ptrdiff_t nargs, Lisp_Object *args, bool message)
 {
   ptrdiff_t n;		/* The number of the next arg to substitute.  */
   char initial_buffer[4000];
@@ -3638,17 +3532,11 @@
 	  if (conversion == 's')
 	    {
 	      if (format == end && format - format_start == 2
-<<<<<<< HEAD
-		  && (!new_result || spec->new_string)
-		  && ! string_intervals (args[0]))
-		return arg;
-=======
 		  && ! string_intervals (args[0]))
 		{
 		  val = arg;
 		  goto return_val;
 		}
->>>>>>> 89212988
 
 	      /* handle case (precision[n] >= 0) */
 
@@ -4102,14 +3990,10 @@
     emacs_abort ();
 
   if (! new_result)
-<<<<<<< HEAD
-    return args[0];
-=======
     {
       val = args[0];
       goto return_val;
     }
->>>>>>> 89212988
 
   if (maybe_combine_byte)
     nchars = multibyte_chars_in_text ((unsigned char *) buf, p - buf);
