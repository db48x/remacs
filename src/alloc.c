--- conflicted
+++ resolved
@@ -2841,7 +2841,6 @@
 	    {
 	      ptrdiff_t total_bytes;
 
-<<<<<<< HEAD
 	      if (PSEUDOVECTOR_TYPEP (&vector->header, PVEC_THREAD))
 		finalize_one_thread ((struct thread_state *) vector);
 	      else if (PSEUDOVECTOR_TYPEP (&vector->header, PVEC_MUTEX))
@@ -2849,10 +2848,8 @@
 	      else if (PSEUDOVECTOR_TYPEP (&vector->header, PVEC_CONDVAR))
 		finalize_one_condvar ((struct Lisp_CondVar *) vector);
 
-=======
 	      nbytes = vector_nbytes (vector);
 	      total_bytes = nbytes;
->>>>>>> 7c3d167f
 	      next = ADVANCE (vector, nbytes);
 
 	      /* While NEXT is not marked, try to coalesce with VECTOR,
