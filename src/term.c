--- conflicted
+++ resolved
@@ -2064,11 +2064,7 @@
 
 /* Declare here rather than in the function, as in the rest of Emacs,
    to work around an HPUX compiler bug (?). See
-<<<<<<< HEAD
-   https://lists.gnu.org/archive/html/emacs-devel/2007-08/msg00410.html  */
-=======
    https://lists.gnu.org/r/emacs-devel/2007-08/msg00410.html  */
->>>>>>> 89212988
 static int default_max_colors;
 static int default_no_color_video;
 static char *default_orig_pair;
