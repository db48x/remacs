--- conflicted
+++ resolved
@@ -787,16 +787,9 @@
 	       make_number (total_read));
     }
 
-<<<<<<< HEAD
-  /* Wait for it to terminate, unless it already has.  */
-  wait_for_termination (pid, &status, fd0 < 0);
-=======
   bool wait_ok = true;
-#ifndef MSDOS
   /* Wait for it to terminate, unless it already has.  */
   wait_ok = wait_for_termination (pid, &status, fd0 < 0);
-#endif
->>>>>>> 5c9b6e90
 
   /* Don't kill any children that the subprocess may have left behind
      when exiting.  */
@@ -1264,28 +1257,6 @@
 
 #endif  /* not WINDOWSNT */
 }
-
-#ifndef WINDOWSNT
-/* Move the file descriptor FD so that its number is not less than MINFD.
-   If the file descriptor is moved at all, the original is closed on MSDOS,
-   but not elsewhere as the caller will close it anyway.  */
-static int
-relocate_fd (int fd, int minfd)
-{
-  if (fd >= minfd)
-    return fd;
-  else
-    {
-      int new = fcntl (fd, F_DUPFD_CLOEXEC, minfd);
-      if (new == -1)
-	{
-	  emacs_perror ("while setting up child");
-	  _exit (EXIT_CANCELED);
-	}
-      return new;
-    }
-}
-#endif /* not WINDOWSNT */
 
 static bool
 getenv_internal_1 (const char *var, ptrdiff_t varlen, char **value,
