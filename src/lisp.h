/* Fundamental definitions for GNU Emacs Lisp interpreter. -*- coding: utf-8 -*-

Copyright (C) 1985-1987, 1993-1995, 1997-2018 Free Software Foundation,
Inc.

This file is part of GNU Emacs.

GNU Emacs is free software: you can redistribute it and/or modify
it under the terms of the GNU General Public License as published by
the Free Software Foundation, either version 3 of the License, or (at
your option) any later version.

GNU Emacs is distributed in the hope that it will be useful,
but WITHOUT ANY WARRANTY; without even the implied warranty of
MERCHANTABILITY or FITNESS FOR A PARTICULAR PURPOSE.  See the
GNU General Public License for more details.

You should have received a copy of the GNU General Public License
along with GNU Emacs.  If not, see <https://www.gnu.org/licenses/>.  */

#ifndef EMACS_LISP_H
#define EMACS_LISP_H

#include <alloca.h>
#include <setjmp.h>
#include <stdalign.h>
#include <stdarg.h>
#include <stddef.h>
#include <string.h>
#include <float.h>
#include <inttypes.h>
#include <limits.h>

#include <intprops.h>
#include <verify.h>

INLINE_HEADER_BEGIN

/* Define a TYPE constant ID as an externally visible name.  Use like this:

      DEFINE_GDB_SYMBOL_BEGIN (TYPE, ID)
      # define ID (some integer preprocessor expression of type TYPE)
      DEFINE_GDB_SYMBOL_END (ID)

   This hack is for the benefit of compilers that do not make macro
   definitions or enums visible to the debugger.  It's used for symbols
   that .gdbinit needs.  */

#define DECLARE_GDB_SYM(type, id) type const id EXTERNALLY_VISIBLE
#ifdef MAIN_PROGRAM
# define DEFINE_GDB_SYMBOL_BEGIN(type, id) DECLARE_GDB_SYM (type, id)
# define DEFINE_GDB_SYMBOL_END(id) = id;
#else
# define DEFINE_GDB_SYMBOL_BEGIN(type, id) extern DECLARE_GDB_SYM (type, id)
# define DEFINE_GDB_SYMBOL_END(val) ;
#endif

/* The ubiquitous max and min macros.  */
#undef min
#undef max
#define max(a, b) ((a) > (b) ? (a) : (b))
#define min(a, b) ((a) < (b) ? (a) : (b))

/* Number of elements in an array.  */
#define ARRAYELTS(arr) (sizeof (arr) / sizeof (arr)[0])

/* Number of bits in a Lisp_Object tag.  */
DEFINE_GDB_SYMBOL_BEGIN (int, GCTYPEBITS)
#define GCTYPEBITS 3
DEFINE_GDB_SYMBOL_END (GCTYPEBITS)

/* EMACS_INT - signed integer wide enough to hold an Emacs value
   EMACS_INT_WIDTH - width in bits of EMACS_INT
   EMACS_INT_MAX - maximum value of EMACS_INT; can be used in #if
   pI - printf length modifier for EMACS_INT
   EMACS_UINT - unsigned variant of EMACS_INT */
#ifndef EMACS_INT_MAX
# if INTPTR_MAX <= 0
#  error "INTPTR_MAX misconfigured"
# elif INTPTR_MAX <= INT_MAX && !defined WIDE_EMACS_INT
typedef int EMACS_INT;
typedef unsigned int EMACS_UINT;
enum { EMACS_INT_WIDTH = INT_WIDTH, EMACS_UINT_WIDTH = UINT_WIDTH };
#  define EMACS_INT_MAX INT_MAX
#  define pI ""
# elif INTPTR_MAX <= LONG_MAX && !defined WIDE_EMACS_INT
typedef long int EMACS_INT;
typedef unsigned long EMACS_UINT;
enum { EMACS_INT_WIDTH = LONG_WIDTH, EMACS_UINT_WIDTH = ULONG_WIDTH };
#  define EMACS_INT_MAX LONG_MAX
#  define pI "l"
# elif INTPTR_MAX <= LLONG_MAX
typedef long long int EMACS_INT;
typedef unsigned long long int EMACS_UINT;
enum { EMACS_INT_WIDTH = LLONG_WIDTH, EMACS_UINT_WIDTH = ULLONG_WIDTH };
#  define EMACS_INT_MAX LLONG_MAX
/* MinGW supports %lld only if __USE_MINGW_ANSI_STDIO is non-zero,
   which is arranged by config.h, and (for mingw.org) if GCC is 6.0 or
   later and the runtime version is 5.0.0 or later.  Otherwise,
   printf-like functions are declared with __ms_printf__ attribute,
   which will cause a warning for %lld etc.  */
#  if defined __MINGW32__						\
  && (!defined __USE_MINGW_ANSI_STDIO					\
      || (!defined MINGW_W64						\
	  && !(GNUC_PREREQ (6, 0, 0) && __MINGW32_MAJOR_VERSION >= 5)))
#   define pI "I64"
#  else	 /* ! MinGW */
#   define pI "ll"
#  endif
# else
#  error "INTPTR_MAX too large"
# endif
#endif

/* Number of bits to put in each character in the internal representation
   of bool vectors.  This should not vary across implementations.  */
enum {  BOOL_VECTOR_BITS_PER_CHAR =
#define BOOL_VECTOR_BITS_PER_CHAR 8
        BOOL_VECTOR_BITS_PER_CHAR
};

/* An unsigned integer type representing a fixed-length bit sequence,
   suitable for bool vector words, GC mark bits, etc. */

typedef size_t bits_word;
# define BITS_WORD_MAX SIZE_MAX
enum { BITS_PER_BITS_WORD = SIZE_WIDTH };

/* printmax_t and uprintmax_t are types for printing large integers.
   These are the widest integers that are supported for printing.
   pMd etc. are conversions for printing them.
   On C99 hosts, there's no problem, as even the widest integers work.
   Fall back on EMACS_INT on pre-C99 hosts.  */
#ifdef PRIdMAX
typedef intmax_t printmax_t;
typedef uintmax_t uprintmax_t;
# define pMd PRIdMAX
# define pMu PRIuMAX
#else
typedef EMACS_INT printmax_t;
typedef EMACS_UINT uprintmax_t;
# define pMd pI"d"
# define pMu pI"u"
#endif

/* Use pD to format ptrdiff_t values, which suffice for indexes into
   buffers and strings.  Emacs never allocates objects larger than
   PTRDIFF_MAX bytes, as they cause problems with pointer subtraction.
   In C99, pD can always be "t"; configure it here for the sake of
   pre-C99 libraries such as glibc 2.0 and Solaris 8.  */
#if PTRDIFF_MAX == INT_MAX
# define pD ""
#elif PTRDIFF_MAX == LONG_MAX
# define pD "l"
#elif PTRDIFF_MAX == LLONG_MAX
# define pD "ll"
#else
# define pD "t"
#endif

/* Extra internal type checking?  */

/* Define Emacs versions of <assert.h>'s 'assert (COND)' and <verify.h>'s
   'assume (COND)'.  COND should be free of side effects, as it may or
   may not be evaluated.

   'eassert (COND)' checks COND at runtime if ENABLE_CHECKING is
   defined and suppress_checking is false, and does nothing otherwise.
   Emacs dies if COND is checked and is false.  The suppress_checking
   variable is initialized to 0 in alloc.c.  Set it to 1 using a
   debugger to temporarily disable aborting on detected internal
   inconsistencies or error conditions.

   In some cases, a good compiler may be able to optimize away the
   eassert macro even if ENABLE_CHECKING is true, e.g., if XSTRING (x)
   uses eassert to test STRINGP (x), but a particular use of XSTRING
   is invoked only after testing that STRINGP (x) is true, making the
   test redundant.

   eassume is like eassert except that it also causes the compiler to
   assume that COND is true afterwards, regardless of whether runtime
   checking is enabled.  This can improve performance in some cases,
   though it can degrade performance in others.  It's often suboptimal
   for COND to call external functions or access volatile storage.  */

#ifndef ENABLE_CHECKING
# define eassert(cond) ((void) (false && (cond))) /* Check COND compiles.  */
# define eassume(cond) assume (cond)
#else /* ENABLE_CHECKING */

extern _Noreturn void die (const char *, const char *, int);

extern bool suppress_checking EXTERNALLY_VISIBLE;

# define eassert(cond)						\
   (suppress_checking || (cond) 				\
    ? (void) 0							\
    : die (# cond, __FILE__, __LINE__))
# define eassume(cond)						\
   (suppress_checking						\
    ? assume (cond)						\
    : (cond)							\
    ? (void) 0							\
    : die (# cond, __FILE__, __LINE__))
#endif /* ENABLE_CHECKING */

/***** Select the tagging scheme.  *****/
/* The following option controls the tagging scheme:
   - USE_LSB_TAG means that we can assume the least 3 bits of pointers are
     always 0, and we can thus use them to hold tag bits, without
     restricting our addressing space.

   If ! USE_LSB_TAG, then use the top 3 bits for tagging, thus
   restricting our possible address range.

   USE_LSB_TAG not only requires the least 3 bits of pointers returned by
   malloc to be 0 but also needs to be able to impose a mult-of-8 alignment
   on the few static Lisp_Objects used, all of which are aligned via
   'char alignas (GCALIGNMENT) gcaligned;' inside a union.  */

enum Lisp_Bits
  {
    /* 2**GCTYPEBITS.  This must be a macro that expands to a literal
       integer constant, for older versions of GCC (through at least 4.9).  */
#define GCALIGNMENT 8

    /* Number of bits in a Lisp_Object value, not counting the tag.  */
    VALBITS = EMACS_INT_WIDTH - GCTYPEBITS,

    /* Number of bits in a Lisp fixnum tag.  */
    INTTYPEBITS = GCTYPEBITS - 1,

    /* Number of bits in a Lisp fixnum value, not counting the tag.  */
    FIXNUM_BITS = VALBITS + 1
  };

#if GCALIGNMENT != 1 << GCTYPEBITS
# error "GCALIGNMENT and GCTYPEBITS are inconsistent"
#endif

/* The maximum value that can be stored in a EMACS_INT, assuming all
   bits other than the type bits contribute to a nonnegative signed value.
   This can be used in #if, e.g., '#if USE_LSB_TAG' below expands to an
   expression involving VAL_MAX.  */
#define VAL_MAX (EMACS_INT_MAX >> (GCTYPEBITS - 1))

/* Whether the least-significant bits of an EMACS_INT contain the tag.
   On hosts where pointers-as-ints do not exceed VAL_MAX / 2, USE_LSB_TAG is:
    a. unnecessary, because the top bits of an EMACS_INT are unused, and
    b. slower, because it typically requires extra masking.
   So, USE_LSB_TAG is true only on hosts where it might be useful.  */
DEFINE_GDB_SYMBOL_BEGIN (bool, USE_LSB_TAG)
#define USE_LSB_TAG (VAL_MAX / 2 < INTPTR_MAX)
DEFINE_GDB_SYMBOL_END (USE_LSB_TAG)

/* Mask for the value (as opposed to the type bits) of a Lisp object.  */
DEFINE_GDB_SYMBOL_BEGIN (EMACS_INT, VALMASK)
# define VALMASK (USE_LSB_TAG ? - (1 << GCTYPEBITS) : VAL_MAX)
DEFINE_GDB_SYMBOL_END (VALMASK)

#if !USE_LSB_TAG && !defined WIDE_EMACS_INT
# error "USE_LSB_TAG not supported on this platform; please report this." \
	"Try 'configure --with-wide-int' to work around the problem."
error !;
#endif

/* Lisp_Word is a scalar word suitable for holding a tagged pointer or
   integer.  Usually it is a pointer to a deliberately-incomplete type
   'union Lisp_X'.  However, it is EMACS_INT when Lisp_Objects and
   pointers differ in width.  */

#define LISP_WORDS_ARE_POINTERS (EMACS_INT_MAX == INTPTR_MAX)
#if LISP_WORDS_ARE_POINTERS
typedef union Lisp_X *Lisp_Word;
#else
typedef EMACS_INT Lisp_Word;
#endif

/* Some operations are so commonly executed that they are implemented
   as macros, not functions, because otherwise runtime performance would
   suffer too much when compiling with GCC without optimization.
   There's no need to inline everything, just the operations that
   would otherwise cause a serious performance problem.

   For each such operation OP, define a macro lisp_h_OP that contains
   the operation's implementation.  That way, OP can be implemented
   via a macro definition like this:

     #define OP(x) lisp_h_OP (x)

   and/or via a function definition like this:

     Lisp_Object (OP) (Lisp_Object x) { return lisp_h_OP (x); }

   without worrying about the implementations diverging, since
   lisp_h_OP defines the actual implementation.  The lisp_h_OP macros
   are intended to be private to this include file, and should not be
   used elsewhere.

   FIXME: Remove the lisp_h_OP macros, and define just the inline OP
   functions, once "gcc -Og" (new to GCC 4.8) works well enough for
   Emacs developers.  Maybe in the year 2020.  See Bug#11935.

<<<<<<< HEAD
   Commentary for these macros can be found near their corresponding
   functions, below.  */

#define lisp_h_XLI(o) (o)
#define lisp_h_XIL(i) (i)
=======
   For the macros that have corresponding functions (defined later),
   see these functions for commentary.  */

/* Convert among the various Lisp-related types: I for EMACS_INT, L
   for Lisp_Object, P for void *.  */
#if !CHECK_LISP_OBJECT_TYPE
# if LISP_WORDS_ARE_POINTERS
#  define lisp_h_XLI(o) ((EMACS_INT) (o))
#  define lisp_h_XIL(i) ((Lisp_Object) (i))
#  define lisp_h_XLP(o) ((void *) (o))
#  define lisp_h_XPL(p) ((Lisp_Object) (p))
# else
#  define lisp_h_XLI(o) (o)
#  define lisp_h_XIL(i) (i)
#  define lisp_h_XLP(o) ((void *) (uintptr_t) (o))
#  define lisp_h_XPL(p) ((Lisp_Object) (uintptr_t) (p))
# endif
#else
# if LISP_WORDS_ARE_POINTERS
#  define lisp_h_XLI(o) ((EMACS_INT) (o).i)
#  define lisp_h_XIL(i) ((Lisp_Object) {(Lisp_Word) (i)})
#  define lisp_h_XLP(o) ((void *) (o).i)
#  define lisp_h_XPL(p) lisp_h_XIL (p)
# else
#  define lisp_h_XLI(o) ((o).i)
#  define lisp_h_XIL(i) ((Lisp_Object) {i})
#  define lisp_h_XLP(o) ((void *) (uintptr_t) (o).i)
#  define lisp_h_XPL(p) ((Lisp_Object) {(uintptr_t) (p)})
# endif
#endif

>>>>>>> 89212988
#define lisp_h_CHECK_NUMBER(x) CHECK_TYPE (INTEGERP (x), Qintegerp, x)
#define lisp_h_CHECK_SYMBOL(x) CHECK_TYPE (SYMBOLP (x), Qsymbolp, x)
#define lisp_h_CHECK_TYPE(ok, predicate, x) \
   ((ok) ? (void) 0 : wrong_type_argument (predicate, x))
#define lisp_h_CONSP(x) (XTYPE (x) == Lisp_Cons)
#define lisp_h_EQ(x, y) (XLI (x) == XLI (y))
#define lisp_h_FLOATP(x) (XTYPE (x) == Lisp_Float)
#define lisp_h_INTEGERP(x) ((XTYPE (x) & (Lisp_Int0 | ~Lisp_Int1)) == Lisp_Int0)
#define lisp_h_MARKERP(x) (MISCP (x) && XMISCTYPE (x) == Lisp_Misc_Marker)
#define lisp_h_MISCP(x) (XTYPE (x) == Lisp_Misc)
#define lisp_h_NILP(x) EQ (x, Qnil)
#define lisp_h_SET_SYMBOL_VAL(sym, v) \
   (eassert ((sym)->u.s.redirect == SYMBOL_PLAINVAL), \
    (sym)->u.s.val.value = (v))
#define lisp_h_SYMBOL_CONSTANT_P(sym) \
   (XSYMBOL (sym)->u.s.trapped_write == SYMBOL_NOWRITE)
#define lisp_h_SYMBOL_TRAPPED_WRITE_P(sym) (XSYMBOL (sym)->u.s.trapped_write)
#define lisp_h_SYMBOL_VAL(sym) \
   (eassert ((sym)->u.s.redirect == SYMBOL_PLAINVAL), (sym)->u.s.val.value)
#define lisp_h_SYMBOLP(x) (XTYPE (x) == Lisp_Symbol)
#define lisp_h_VECTORLIKEP(x) (XTYPE (x) == Lisp_Vectorlike)
#define lisp_h_XCAR(c) XCONS (c)->u.s.car
#define lisp_h_XCDR(c) XCONS (c)->u.s.u.cdr
#define lisp_h_XCONS(a) \
   (eassert (CONSP (a)), (struct Lisp_Cons *) XUNTAG (a, Lisp_Cons))
#define lisp_h_XHASH(a) XUINT (a)
#ifndef GC_CHECK_CONS_LIST
# define lisp_h_check_cons_list() ((void) 0)
#endif
#if USE_LSB_TAG
# define lisp_h_make_number(n) \
    XIL ((EMACS_INT) (((EMACS_UINT) (n) << INTTYPEBITS) + Lisp_Int0))
# define lisp_h_XFASTINT(a) XINT (a)
# define lisp_h_XINT(a) (XLI (a) >> INTTYPEBITS)
# ifdef __CHKP__
#  define lisp_h_XSYMBOL(a) \
    (eassert (SYMBOLP (a)), \
     (struct Lisp_Symbol *) ((char *) XUNTAG (a, Lisp_Symbol) \
			     + (intptr_t) lispsym))
# else
   /* If !__CHKP__ this is equivalent, and is a bit faster as of GCC 7.  */
#  define lisp_h_XSYMBOL(a) \
    (eassert (SYMBOLP (a)), \
     (struct Lisp_Symbol *) ((intptr_t) XLI (a) - Lisp_Symbol \
			     + (char *) lispsym))
# endif
# define lisp_h_XTYPE(a) ((enum Lisp_Type) (XLI (a) & ~VALMASK))
# define lisp_h_XUNTAG(a, type) \
    __builtin_assume_aligned ((char *) XLP (a) - (type), GCALIGNMENT)
#endif

/* When compiling via gcc -O0, define the key operations as macros, as
   Emacs is too slow otherwise.  To disable this optimization, compile
   with -DINLINING=false.  */
#if (defined __NO_INLINE__ \
     && ! defined __OPTIMIZE__ && ! defined __OPTIMIZE_SIZE__ \
     && ! (defined INLINING && ! INLINING))
# define DEFINE_KEY_OPS_AS_MACROS true
#else
# define DEFINE_KEY_OPS_AS_MACROS false
#endif

#if DEFINE_KEY_OPS_AS_MACROS
# define XLI(o) lisp_h_XLI (o)
# define XIL(i) lisp_h_XIL (i)
# define XLP(o) lisp_h_XLP (o)
# define XPL(p) lisp_h_XPL (p)
# define CHECK_NUMBER(x) lisp_h_CHECK_NUMBER (x)
# define CHECK_SYMBOL(x) lisp_h_CHECK_SYMBOL (x)
# define CHECK_TYPE(ok, predicate, x) lisp_h_CHECK_TYPE (ok, predicate, x)
# define CONSP(x) lisp_h_CONSP (x)
# define EQ(x, y) lisp_h_EQ (x, y)
# define FLOATP(x) lisp_h_FLOATP (x)
# define INTEGERP(x) lisp_h_INTEGERP (x)
# define MARKERP(x) lisp_h_MARKERP (x)
# define MISCP(x) lisp_h_MISCP (x)
# define NILP(x) lisp_h_NILP (x)
# define SET_SYMBOL_VAL(sym, v) lisp_h_SET_SYMBOL_VAL (sym, v)
# define SYMBOL_CONSTANT_P(sym) lisp_h_SYMBOL_CONSTANT_P (sym)
# define SYMBOL_TRAPPED_WRITE_P(sym) lisp_h_SYMBOL_TRAPPED_WRITE_P (sym)
# define SYMBOL_VAL(sym) lisp_h_SYMBOL_VAL (sym)
# define SYMBOLP(x) lisp_h_SYMBOLP (x)
# define VECTORLIKEP(x) lisp_h_VECTORLIKEP (x)
# define XCAR(c) lisp_h_XCAR (c)
# define XCDR(c) lisp_h_XCDR (c)
# define XCONS(a) lisp_h_XCONS (a)
# define XHASH(a) lisp_h_XHASH (a)
# ifndef GC_CHECK_CONS_LIST
#  define check_cons_list() lisp_h_check_cons_list ()
# endif
# if USE_LSB_TAG
#  define make_number(n) lisp_h_make_number (n)
#  define XFASTINT(a) lisp_h_XFASTINT (a)
#  define XINT(a) lisp_h_XINT (a)
#  define XSYMBOL(a) lisp_h_XSYMBOL (a)
#  define XTYPE(a) lisp_h_XTYPE (a)
#  define XUNTAG(a, type) lisp_h_XUNTAG (a, type)
# endif
#endif


/* Define the fundamental Lisp data structures.  */

/* This is the set of Lisp data types.  If you want to define a new
   data type, read the comments after Lisp_Fwd_Type definition
   below.  */

/* Lisp integers use 2 tags, to give them one extra bit, thus
   extending their range from, e.g., -2^28..2^28-1 to -2^29..2^29-1.  */
#define INTMASK (EMACS_INT_MAX >> (INTTYPEBITS - 1))
#define case_Lisp_Int case Lisp_Int0: case Lisp_Int1

/* Idea stolen from GDB.  Pedantic GCC complains about enum bitfields,
   and xlc and Oracle Studio c99 complain vociferously about them.  */
#if (defined __STRICT_ANSI__ || defined __IBMC__ \
     || (defined __SUNPRO_C && __STDC__))
#define ENUM_BF(TYPE) unsigned int
#else
#define ENUM_BF(TYPE) enum TYPE
#endif


enum Lisp_Type
  {
    /* Symbol.  XSYMBOL (object) points to a struct Lisp_Symbol.  */
    Lisp_Symbol = 0,

    /* Miscellaneous.  XMISC (object) points to a union Lisp_Misc,
       whose first member indicates the subtype.  */
    Lisp_Misc = 1,

    /* Integer.  XINT (obj) is the integer value.  */
    Lisp_Int0 = 2,
    Lisp_Int1 = USE_LSB_TAG ? 6 : 3,

    /* String.  XSTRING (object) points to a struct Lisp_String.
       The length of the string, and its contents, are stored therein.  */
    Lisp_String = 4,

    /* Vector of Lisp objects, or something resembling it.
       XVECTOR (object) points to a struct Lisp_Vector, which contains
       the size and contents.  The size field also contains the type
       information, if it's not a real vector object.  */
    Lisp_Vectorlike = 5,

    /* Cons.  XCONS (object) points to a struct Lisp_Cons.  */
    Lisp_Cons = USE_LSB_TAG ? 3 : 6,

    Lisp_Float = 7
  };

/* This is the set of data types that share a common structure.
   The first member of the structure is a type code from this set.
   The enum values are arbitrary, but we'll use large numbers to make it
   more likely that we'll spot the error if a random word in memory is
   mistakenly interpreted as a Lisp_Misc.  */
enum Lisp_Misc_Type
  {
    Lisp_Misc_Free = 0x5eab,
    Lisp_Misc_Marker,
    Lisp_Misc_Overlay,
    Lisp_Misc_Save_Value,
    Lisp_Misc_Finalizer,
#ifdef HAVE_MODULES
    Lisp_Misc_User_Ptr,
#endif
    /* This is not a type code.  It is for range checking.  */
    Lisp_Misc_Limit
  };

/* These are the types of forwarding objects used in the value slot
   of symbols for special built-in variables whose value is stored in
   C variables.  */
enum Lisp_Fwd_Type
  {
    Lisp_Fwd_Int,		/* Fwd to a C `int' variable.  */
    Lisp_Fwd_Bool,		/* Fwd to a C boolean var.  */
    Lisp_Fwd_Obj,		/* Fwd to a C Lisp_Object variable.  */
    Lisp_Fwd_Buffer_Obj,	/* Fwd to a Lisp_Object field of buffers.  */
    Lisp_Fwd_Kboard_Obj		/* Fwd to a Lisp_Object field of kboards.  */
  };

/* If you want to define a new Lisp data type, here are some
   instructions.  See the thread at
<<<<<<< HEAD
   https://lists.gnu.org/archive/html/emacs-devel/2012-10/msg00561.html
=======
   https://lists.gnu.org/r/emacs-devel/2012-10/msg00561.html
>>>>>>> 89212988
   for more info.

   First, there are already a couple of Lisp types that can be used if
   your new type does not need to be exposed to Lisp programs nor
   displayed to users.  These are Lisp_Save_Value, a Lisp_Misc
   subtype; and PVEC_OTHER, a kind of vectorlike object.  The former
   is suitable for temporarily stashing away pointers and integers in
   a Lisp object.  The latter is useful for vector-like Lisp objects
   that need to be used as part of other objects, but which are never
   shown to users or Lisp code (search for PVEC_OTHER in xterm.c for
   an example).

   These two types don't look pretty when printed, so they are
   unsuitable for Lisp objects that can be exposed to users.

   To define a new data type, add one more Lisp_Misc subtype or one
   more pseudovector subtype.  Pseudovectors are more suitable for
   objects with several slots that need to support fast random access,
   while Lisp_Misc types are for everything else.  A pseudovector object
   provides one or more slots for Lisp objects, followed by struct
   members that are accessible only from C.  A Lisp_Misc object is a
   wrapper for a C struct that can contain anything you like.

   Explicit freeing is discouraged for Lisp objects in general.  But if
   you really need to exploit this, use Lisp_Misc (check free_misc in
   alloc.c to see why).  There is no way to free a vectorlike object.

   To add a new pseudovector type, extend the pvec_type enumeration;
   to add a new Lisp_Misc, extend the Lisp_Misc_Type enumeration.

   For a Lisp_Misc, you will also need to add your entry to union
   Lisp_Misc, but make sure the first word has the same structure as
   the others, starting with a 16-bit member of the Lisp_Misc_Type
   enumeration and a 1-bit GC markbit.  Also make sure the overall
   size of the union is not increased by your addition.  The latter
   requirement is to keep Lisp_Misc objects small enough, so they
   are handled faster: since all Lisp_Misc types use the same space,
   enlarging any of them will affect all the rest.  If you really
   need a larger object, it is best to use Lisp_Vectorlike instead.

   For a new pseudovector, it's highly desirable to limit the size
   of your data type by VBLOCK_BYTES_MAX bytes (defined in alloc.c).
   Otherwise you will need to change sweep_vectors (also in alloc.c).

   Then you will need to add switch branches in print.c (in
   print_object, to print your object, and possibly also in
   print_preprocess) and to alloc.c, to mark your object (in
   mark_object) and to free it (in gc_sweep).  The latter is also the
   right place to call any code specific to your data type that needs
   to run when the object is recycled -- e.g., free any additional
   resources allocated for it that are not Lisp objects.  You can even
   make a pointer to the function that frees the resources a slot in
   your object -- this way, the same object could be used to represent
   several disparate C structures.

<<<<<<< HEAD
/* If a struct type is not wanted, define Lisp_Object as just a number.  */

typedef EMACS_INT Lisp_Object;
#define LISP_INITIALLY(i) (i)

=======
   You also need to add the new type to the constant
   `cl--typeof-types' in lisp/emacs-lisp/cl-preloaded.el.  */


/* A Lisp_Object is a tagged pointer or integer.  Ordinarily it is a
   Lisp_Word.  However, if CHECK_LISP_OBJECT_TYPE, it is a wrapper
   around Lisp_Word, to help catch thinkos like 'Lisp_Object x = 0;'.

   LISP_INITIALLY (W) initializes a Lisp object with a tagged value
   that is a Lisp_Word W.  It can be used in a static initializer.  */

#ifdef CHECK_LISP_OBJECT_TYPE
typedef struct Lisp_Object { Lisp_Word i; } Lisp_Object;
# define LISP_INITIALLY(w) {w}
# undef CHECK_LISP_OBJECT_TYPE
enum CHECK_LISP_OBJECT_TYPE { CHECK_LISP_OBJECT_TYPE = true };
#else
typedef Lisp_Word Lisp_Object;
# define LISP_INITIALLY(w) (w)
enum CHECK_LISP_OBJECT_TYPE { CHECK_LISP_OBJECT_TYPE = false };
#endif

>>>>>>> 89212988
/* Forward declarations.  */

/* Defined in this file.  */
INLINE void set_sub_char_table_contents (Lisp_Object, ptrdiff_t,
					      Lisp_Object);

/* Defined in chartab.c.  */
extern Lisp_Object char_table_ref (Lisp_Object, int);
extern void char_table_set (Lisp_Object, int, Lisp_Object);

/* Defined in data.c.  */
extern _Noreturn void wrong_type_argument (Lisp_Object, Lisp_Object);

/* Defined in marker.c.  */
extern Lisp_Object
set_marker_internal (Lisp_Object marker, Lisp_Object position,
		     Lisp_Object buffer, bool restricted);

#ifdef CANNOT_DUMP
enum { might_dump = false };
#elif defined DOUG_LEA_MALLOC
/* Defined in emacs.c.  */
extern bool might_dump;
#endif
/* True means Emacs has already been initialized.
   Used during startup to detect startup of dumped Emacs.  */
extern bool initialized;

/* Defined in Rust.  */
extern double extract_float (Lisp_Object);


/* Low-level conversion and type checking.  */

/* Convert among various types use to implement Lisp_Object.  At the
   machine level, these operations may widen or narrow their arguments
   if pointers differ in width from EMACS_INT; otherwise they are
   no-ops.  */

INLINE EMACS_INT
(XLI) (Lisp_Object o)
{
  return lisp_h_XLI (o);
}

INLINE Lisp_Object
(XIL) (EMACS_INT i)
{
  return lisp_h_XIL (i);
}

INLINE void *
(XLP) (Lisp_Object o)
{
  return lisp_h_XLP (o);
}

INLINE Lisp_Object
(XPL) (void *p)
{
  return lisp_h_XPL (p);
}

/* Extract A's type.  */

INLINE enum Lisp_Type
(XTYPE) (Lisp_Object a)
{
#if USE_LSB_TAG
  return lisp_h_XTYPE (a);
#else
  EMACS_UINT i = XLI (a);
  return USE_LSB_TAG ? i & ~VALMASK : i >> VALBITS;
#endif
}

INLINE void
(CHECK_TYPE) (int ok, Lisp_Object predicate, Lisp_Object x)
{
  lisp_h_CHECK_TYPE (ok, predicate, x);
}

/* Extract A's pointer value, assuming A's type is TYPE.  */

INLINE void *
(XUNTAG) (Lisp_Object a, int type)
{
#if USE_LSB_TAG
  return lisp_h_XUNTAG (a, type);
#else
  EMACS_UINT utype = type;
  char *p = XLP (a);
  return p - (utype << (USE_LSB_TAG ? 0 : VALBITS));
#endif
}


/* Interned state of a symbol.  */

enum symbol_interned
{
  SYMBOL_UNINTERNED = 0,
  SYMBOL_INTERNED = 1,
  SYMBOL_INTERNED_IN_INITIAL_OBARRAY = 2
};

enum symbol_redirect
{
  SYMBOL_PLAINVAL  = 4,
  SYMBOL_VARALIAS  = 1,
  SYMBOL_LOCALIZED = 2,
  SYMBOL_FORWARDED = 3
};

enum symbol_trapped_write
{
  SYMBOL_UNTRAPPED_WRITE = 0,
  SYMBOL_NOWRITE = 1,
  SYMBOL_TRAPPED_WRITE = 2
};

struct Lisp_Symbol
{
  union
  {
    struct
    {
      bool_bf gcmarkbit : 1;

      /* Indicates where the value can be found:
	 0 : it's a plain var, the value is in the `value' field.
	 1 : it's a varalias, the value is really in the `alias' symbol.
	 2 : it's a localized var, the value is in the `blv' object.
	 3 : it's a forwarding variable, the value is in `forward'.  */
      ENUM_BF (symbol_redirect) redirect : 3;

      /* 0 : normal case, just set the value
	 1 : constant, cannot set, e.g. nil, t, :keywords.
	 2 : trap the write, call watcher functions.  */
      ENUM_BF (symbol_trapped_write) trapped_write : 2;

      /* Interned state of the symbol.  This is an enumerator from
	 enum symbol_interned.  */
      unsigned interned : 2;

      /* True means that this variable has been explicitly declared
	 special (with `defvar' etc), and shouldn't be lexically bound.  */
      bool_bf declared_special : 1;

      /* True if pointed to from purespace and hence can't be GC'd.  */
      bool_bf pinned : 1;

      /* The symbol's name, as a Lisp string.  */
      Lisp_Object name;

      /* Value of the symbol or Qunbound if unbound.  Which alternative of the
	 union is used depends on the `redirect' field above.  */
      union {
	Lisp_Object value;
	struct Lisp_Symbol *alias;
	struct Lisp_Buffer_Local_Value *blv;
	union Lisp_Fwd *fwd;
      } val;

      /* Function value of the symbol or Qnil if not fboundp.  */
      Lisp_Object function;

      /* The symbol's property list.  */
      Lisp_Object plist;

      /* Next symbol in obarray bucket, if the symbol is interned.  */
      struct Lisp_Symbol *next;
    } s;
    char alignas (GCALIGNMENT) gcaligned;
  } u;
};
verify (alignof (struct Lisp_Symbol) % GCALIGNMENT == 0);

/* Declare a Lisp-callable function.  The MAXARGS parameter has the same
   meaning as in the DEFUN macro, and is used to construct a prototype.  */
/* We can use the same trick as in the DEFUN macro to generate the
   appropriate prototype.  */
#define EXFUN(fnname, maxargs) \
  extern Lisp_Object fnname DEFUN_ARGS_ ## maxargs

/* Note that the weird token-substitution semantics of ANSI C makes
   this work for MANY and UNEVALLED.  */
#define DEFUN_ARGS_MANY		(ptrdiff_t, Lisp_Object *)
#define DEFUN_ARGS_UNEVALLED	(Lisp_Object)
#define DEFUN_ARGS_0	(void)
#define DEFUN_ARGS_1	(Lisp_Object)
#define DEFUN_ARGS_2	(Lisp_Object, Lisp_Object)
#define DEFUN_ARGS_3	(Lisp_Object, Lisp_Object, Lisp_Object)
#define DEFUN_ARGS_4	(Lisp_Object, Lisp_Object, Lisp_Object, Lisp_Object)
#define DEFUN_ARGS_5	(Lisp_Object, Lisp_Object, Lisp_Object, Lisp_Object, \
			 Lisp_Object)
#define DEFUN_ARGS_6	(Lisp_Object, Lisp_Object, Lisp_Object, Lisp_Object, \
			 Lisp_Object, Lisp_Object)
#define DEFUN_ARGS_7	(Lisp_Object, Lisp_Object, Lisp_Object, Lisp_Object, \
			 Lisp_Object, Lisp_Object, Lisp_Object)
#define DEFUN_ARGS_8	(Lisp_Object, Lisp_Object, Lisp_Object, Lisp_Object, \
			 Lisp_Object, Lisp_Object, Lisp_Object, Lisp_Object)

/* Typedefs useful for implementing TAG_PTR.  untagged_ptr represents
   a pointer before tagging, and Lisp_Word_tag contains a
   possibly-shifted tag to be added to an untagged_ptr to convert it
   to a Lisp_Word.  */
#if LISP_WORDS_ARE_POINTERS
/* untagged_ptr is a pointer so that the compiler knows that TAG_PTR
   yields a pointer; this can help with gcc -fcheck-pointer-bounds.
   It is char * so that adding a tag uses simple machine addition.  */
typedef char *untagged_ptr;
typedef uintptr_t Lisp_Word_tag;
#else
/* untagged_ptr is an unsigned integer instead of a pointer, so that
   it can be added to the possibly-wider Lisp_Word_tag type without
   losing information.  */
typedef uintptr_t untagged_ptr;
typedef EMACS_UINT Lisp_Word_tag;
#endif

/* An initializer for a Lisp_Object that contains TAG along with PTR.  */
#define TAG_PTR(tag, ptr) \
  LISP_INITIALLY ((Lisp_Word) \
		  ((untagged_ptr) (ptr) \
		   + ((Lisp_Word_tag) (tag) << (USE_LSB_TAG ? 0 : VALBITS))))

/* LISPSYM_INITIALLY (Qfoo) is equivalent to Qfoo except it is
   designed for use as an initializer, even for a constant initializer.  */
#define LISPSYM_INITIALLY(name) \
  TAG_PTR (Lisp_Symbol, (char *) (intptr_t) ((i##name) * sizeof *lispsym))

/* Declare extern constants for Lisp symbols.  These can be helpful
   when using a debugger like GDB, on older platforms where the debug
   format does not represent C macros.  However, they are unbounded
   and would just be asking for trouble if checking pointer bounds.  */
#ifdef __CHKP__
# define DEFINE_LISP_SYMBOL(name)
#else
# define DEFINE_LISP_SYMBOL(name) \
   DEFINE_GDB_SYMBOL_BEGIN (Lisp_Object, name) \
   DEFINE_GDB_SYMBOL_END (LISPSYM_INITIALLY (name))
#endif

/* The index of the C-defined Lisp symbol SYM.
   This can be used in a static initializer.  */
#define SYMBOL_INDEX(sym) i##sym

/* By default, define macros for Qt, etc., as this leads to a bit
   better performance in the core Emacs interpreter.  A plugin can
   define DEFINE_NON_NIL_Q_SYMBOL_MACROS to be false, to be portable to
   other Emacs instances that assign different values to Qt, etc.  */
#ifndef DEFINE_NON_NIL_Q_SYMBOL_MACROS
# define DEFINE_NON_NIL_Q_SYMBOL_MACROS true
#endif

#include "globals.h"

/* Header of vector-like objects.  This documents the layout constraints on
   vectors and pseudovectors (objects of PVEC_xxx subtype).  It also prevents
   compilers from being fooled by Emacs's type punning: XSETPSEUDOVECTOR
   and PSEUDOVECTORP cast their pointers to union vectorlike_header *,
   because when two such pointers potentially alias, a compiler won't
   incorrectly reorder loads and stores to their size fields.  See
   Bug#8546.  */
union vectorlike_header
  {
    /* The main member contains various pieces of information:
       - The MSB (ARRAY_MARK_FLAG) holds the gcmarkbit.
       - The next bit (PSEUDOVECTOR_FLAG) indicates whether this is a plain
         vector (0) or a pseudovector (1).
       - If PSEUDOVECTOR_FLAG is 0, the rest holds the size (number
         of slots) of the vector.
       - If PSEUDOVECTOR_FLAG is 1, the rest is subdivided into three fields:
	 - a) pseudovector subtype held in PVEC_TYPE_MASK field;
	 - b) number of Lisp_Objects slots at the beginning of the object
	   held in PSEUDOVECTOR_SIZE_MASK field.  These objects are always
	   traced by the GC;
	 - c) size of the rest fields held in PSEUDOVECTOR_REST_MASK and
	   measured in word_size units.  Rest fields may also include
	   Lisp_Objects, but these objects usually needs some special treatment
	   during GC.
	 There are some exceptions.  For PVEC_FREE, b) is always zero.  For
	 PVEC_BOOL_VECTOR and PVEC_SUBR, both b) and c) are always zero.
	 Current layout limits the pseudovectors to 63 PVEC_xxx subtypes,
	 4095 Lisp_Objects in GC-ed area and 4095 word-sized other slots.  */
    ptrdiff_t size;
    char alignas (GCALIGNMENT) gcaligned;
  };
verify (alignof (union vectorlike_header) % GCALIGNMENT == 0);

INLINE bool
(SYMBOLP) (Lisp_Object x)
{
  return lisp_h_SYMBOLP (x);
}

INLINE struct Lisp_Symbol *
(XSYMBOL) (Lisp_Object a)
{
#if USE_LSB_TAG
  return lisp_h_XSYMBOL (a);
#else
  eassert (SYMBOLP (a));
  intptr_t i = (intptr_t) XUNTAG (a, Lisp_Symbol);
  void *p = (char *) lispsym + i;
# ifdef __CHKP__
  /* Bypass pointer checking.  Although this could be improved it is
     probably not worth the trouble.  */
  p = __builtin___bnd_set_ptr_bounds (p, sizeof (struct Lisp_Symbol));
# endif
  return p;
#endif
}

INLINE Lisp_Object
make_lisp_symbol (struct Lisp_Symbol *sym)
{
#ifdef __CHKP__
  /* Although '__builtin___bnd_narrow_ptr_bounds (sym, sym, sizeof *sym)'
     should be more efficient, it runs afoul of GCC bug 83251
     <https://gcc.gnu.org/bugzilla/show_bug.cgi?id=83251>.
     Also, attempting to call __builtin___bnd_chk_ptr_bounds (sym, sizeof *sym)
     here seems to trigger a GCC bug, as yet undiagnosed.  */
  char *addr = __builtin___bnd_set_ptr_bounds (sym, sizeof *sym);
  char *symoffset = addr - (intptr_t) lispsym;
#else
  /* If !__CHKP__, GCC 7 x86-64 generates faster code if lispsym is
     cast to char * rather than to intptr_t.  */
  char *symoffset = (char *) ((char *) sym - (char *) lispsym);
#endif
  Lisp_Object a = TAG_PTR (Lisp_Symbol, symoffset);
  eassert (XSYMBOL (a) == sym);
  return a;
}

INLINE Lisp_Object
builtin_lisp_symbol (int index)
{
  return make_lisp_symbol (&lispsym[index]);
}

INLINE void
(CHECK_SYMBOL) (Lisp_Object x)
{
  lisp_h_CHECK_SYMBOL (x);
}

/* In the size word of a vector, this bit means the vector has been marked.  */

DEFINE_GDB_SYMBOL_BEGIN (ptrdiff_t, ARRAY_MARK_FLAG)
# define ARRAY_MARK_FLAG PTRDIFF_MIN
DEFINE_GDB_SYMBOL_END (ARRAY_MARK_FLAG)

/* In the size word of a struct Lisp_Vector, this bit means it's really
   some other vector-like object.  */
DEFINE_GDB_SYMBOL_BEGIN (ptrdiff_t, PSEUDOVECTOR_FLAG)
# define PSEUDOVECTOR_FLAG (PTRDIFF_MAX - PTRDIFF_MAX / 2)
DEFINE_GDB_SYMBOL_END (PSEUDOVECTOR_FLAG)

/* In a pseudovector, the size field actually contains a word with one
   PSEUDOVECTOR_FLAG bit set, and one of the following values extracted
   with PVEC_TYPE_MASK to indicate the actual type.  */
enum pvec_type
{
  PVEC_NORMAL_VECTOR,
  PVEC_FREE,
  PVEC_PROCESS,
  PVEC_FRAME,
  PVEC_WINDOW,
  PVEC_BOOL_VECTOR,
  PVEC_BUFFER,
  PVEC_HASH_TABLE,
  PVEC_TERMINAL,
  PVEC_WINDOW_CONFIGURATION,
  PVEC_SUBR,
  PVEC_OTHER,            /* Should never be visible to Elisp code.  */
  PVEC_XWIDGET,
  PVEC_XWIDGET_VIEW,
  PVEC_THREAD,
  PVEC_MUTEX,
  PVEC_CONDVAR,
  PVEC_MODULE_FUNCTION,

  /* These should be last, check internal_equal to see why.  */
  PVEC_COMPILED,
  PVEC_CHAR_TABLE,
  PVEC_SUB_CHAR_TABLE,
  PVEC_RECORD,
  PVEC_FONT /* Should be last because it's used for range checking.  */
};

enum More_Lisp_Bits
  {
    /* For convenience, we also store the number of elements in these bits.
       Note that this size is not necessarily the memory-footprint size, but
       only the number of Lisp_Object fields (that need to be traced by GC).
       The distinction is used, e.g., by Lisp_Process, which places extra
       non-Lisp_Object fields at the end of the structure.  */
    PSEUDOVECTOR_SIZE_BITS = 12,
    PSEUDOVECTOR_SIZE_MASK = (1 << PSEUDOVECTOR_SIZE_BITS) - 1,

    /* To calculate the memory footprint of the pseudovector, it's useful
       to store the size of non-Lisp area in word_size units here.  */
    PSEUDOVECTOR_REST_BITS = 12,
    PSEUDOVECTOR_REST_MASK = (((1 << PSEUDOVECTOR_REST_BITS) - 1)
			      << PSEUDOVECTOR_SIZE_BITS),

    /* Used to extract pseudovector subtype information.  */
    PSEUDOVECTOR_AREA_BITS = PSEUDOVECTOR_SIZE_BITS + PSEUDOVECTOR_REST_BITS,
    PVEC_TYPE_MASK = 0x3f << PSEUDOVECTOR_AREA_BITS
  };

/* These functions extract various sorts of values from a Lisp_Object.
   For example, if tem is a Lisp_Object whose type is Lisp_Cons,
   XCONS (tem) is the struct Lisp_Cons * pointing to the memory for
   that cons.  */

/* Largest and smallest representable fixnum values.  These are the C
   values.  They are macros for use in static initializers.  */
#define MOST_POSITIVE_FIXNUM (EMACS_INT_MAX >> INTTYPEBITS)
#define MOST_NEGATIVE_FIXNUM (-1 - MOST_POSITIVE_FIXNUM)

#if USE_LSB_TAG

INLINE Lisp_Object
(make_number) (EMACS_INT n)
{
  return lisp_h_make_number (n);
}

INLINE EMACS_INT
(XINT) (Lisp_Object a)
{
  return lisp_h_XINT (a);
}

INLINE EMACS_INT
(XFASTINT) (Lisp_Object a)
{
  EMACS_INT n = lisp_h_XFASTINT (a);
  eassume (0 <= n);
  return n;
}

#else /* ! USE_LSB_TAG */

/* Although compiled only if ! USE_LSB_TAG, the following functions
   also work when USE_LSB_TAG; this is to aid future maintenance when
   the lisp_h_* macros are eventually removed.  */

/* Make a Lisp integer representing the value of the low order
   bits of N.  */
INLINE Lisp_Object
make_number (EMACS_INT n)
{
  EMACS_INT int0 = Lisp_Int0;
  if (USE_LSB_TAG)
    {
      EMACS_UINT u = n;
      n = u << INTTYPEBITS;
      n += int0;
    }
  else
    {
      n &= INTMASK;
      n += (int0 << VALBITS);
    }
  return XIL (n);
}

/* Extract A's value as a signed integer.  */
INLINE EMACS_INT
XINT (Lisp_Object a)
{
  EMACS_INT i = XLI (a);
  if (! USE_LSB_TAG)
    {
      EMACS_UINT u = i;
      i = u << INTTYPEBITS;
    }
  return i >> INTTYPEBITS;
}

/* Like XINT (A), but may be faster.  A must be nonnegative.
   If ! USE_LSB_TAG, this takes advantage of the fact that Lisp
   integers have zero-bits in their tags.  */
INLINE EMACS_INT
XFASTINT (Lisp_Object a)
{
  EMACS_INT int0 = Lisp_Int0;
  EMACS_INT n = USE_LSB_TAG ? XINT (a) : XLI (a) - (int0 << VALBITS);
  eassume (0 <= n);
  return n;
}

#endif /* ! USE_LSB_TAG */

/* Extract A's value as an unsigned integer.  */
INLINE EMACS_UINT
XUINT (Lisp_Object a)
{
  EMACS_UINT i = XLI (a);
  return USE_LSB_TAG ? i >> INTTYPEBITS : i & INTMASK;
}

/* Return A's (Lisp-integer sized) hash.  Happens to be like XUINT
   right now, but XUINT should only be applied to objects we know are
   integers.  */

INLINE EMACS_INT
(XHASH) (Lisp_Object a)
{
  return lisp_h_XHASH (a);
}

/* Like make_number (N), but may be faster.  N must be in nonnegative range.  */
INLINE Lisp_Object
make_natnum (EMACS_INT n)
{
  eassert (0 <= n && n <= MOST_POSITIVE_FIXNUM);
  EMACS_INT int0 = Lisp_Int0;
  return USE_LSB_TAG ? make_number (n) : XIL (n + (int0 << VALBITS));
}

/* Return true if X and Y are the same object.  */

INLINE bool
(EQ) (Lisp_Object x, Lisp_Object y)
{
  return lisp_h_EQ (x, y);
}

/* True if the possibly-unsigned integer I doesn't fit in a Lisp fixnum.  */

#define FIXNUM_OVERFLOW_P(i) \
  (! ((0 <= (i) || MOST_NEGATIVE_FIXNUM <= (i)) && (i) <= MOST_POSITIVE_FIXNUM))

ptrdiff_t clip_to_bounds (ptrdiff_t lower, EMACS_INT num, ptrdiff_t upper);


/* Construct a Lisp_Object from a value or address.  */

INLINE Lisp_Object
make_lisp_ptr (void *ptr, enum Lisp_Type type)
{
  Lisp_Object a = TAG_PTR (type, ptr);
  eassert (XTYPE (a) == type && XUNTAG (a, type) == ptr);
  return a;
}

INLINE bool
(INTEGERP) (Lisp_Object x)
{
  return lisp_h_INTEGERP (x);
}

#define XSETINT(a, b) ((a) = make_number (b))
#define XSETFASTINT(a, b) ((a) = make_natnum (b))
#define XSETCONS(a, b) ((a) = make_lisp_ptr (b, Lisp_Cons))
#define XSETVECTOR(a, b) ((a) = make_lisp_ptr (b, Lisp_Vectorlike))
#define XSETSTRING(a, b) ((a) = make_lisp_ptr (b, Lisp_String))
#define XSETSYMBOL(a, b) ((a) = make_lisp_symbol (b))
#define XSETFLOAT(a, b) ((a) = make_lisp_ptr (b, Lisp_Float))
#define XSETMISC(a, b) ((a) = make_lisp_ptr (b, Lisp_Misc))

/* Pseudovector types.  */

#define XSETPVECTYPE(v, code)						\
  ((v)->header.size |= PSEUDOVECTOR_FLAG | ((code) << PSEUDOVECTOR_AREA_BITS))
#define XSETPVECTYPESIZE(v, code, lispsize, restsize)		\
  ((v)->header.size = (PSEUDOVECTOR_FLAG			\
		       | ((code) << PSEUDOVECTOR_AREA_BITS)	\
		       | ((restsize) << PSEUDOVECTOR_SIZE_BITS) \
		       | (lispsize)))

/* The cast to union vectorlike_header * avoids aliasing issues.  */
#define XSETPSEUDOVECTOR(a, b, code) \
  XSETTYPED_PSEUDOVECTOR (a, b,					\
			  (((union vectorlike_header *)	\
			    XUNTAG (a, Lisp_Vectorlike))	\
			   ->size),				\
			  code)
#define XSETTYPED_PSEUDOVECTOR(a, b, size, code)			\
  (XSETVECTOR (a, b),							\
   eassert ((size & (PSEUDOVECTOR_FLAG | PVEC_TYPE_MASK))		\
	    == (PSEUDOVECTOR_FLAG | (code << PSEUDOVECTOR_AREA_BITS))))

#define XSETWINDOW_CONFIGURATION(a, b) \
  (XSETPSEUDOVECTOR (a, b, PVEC_WINDOW_CONFIGURATION))
#define XSETPROCESS(a, b) (XSETPSEUDOVECTOR (a, b, PVEC_PROCESS))
#define XSETWINDOW(a, b) (XSETPSEUDOVECTOR (a, b, PVEC_WINDOW))
#define XSETTERMINAL(a, b) (XSETPSEUDOVECTOR (a, b, PVEC_TERMINAL))
#define XSETSUBR(a, b) (XSETPSEUDOVECTOR (a, b, PVEC_SUBR))
#define XSETCOMPILED(a, b) (XSETPSEUDOVECTOR (a, b, PVEC_COMPILED))
#define XSETBUFFER(a, b) (XSETPSEUDOVECTOR (a, b, PVEC_BUFFER))
#define XSETCHAR_TABLE(a, b) (XSETPSEUDOVECTOR (a, b, PVEC_CHAR_TABLE))
#define XSETBOOL_VECTOR(a, b) (XSETPSEUDOVECTOR (a, b, PVEC_BOOL_VECTOR))
#define XSETSUB_CHAR_TABLE(a, b) (XSETPSEUDOVECTOR (a, b, PVEC_SUB_CHAR_TABLE))
#define XSETTHREAD(a, b) (XSETPSEUDOVECTOR (a, b, PVEC_THREAD))
#define XSETMUTEX(a, b) (XSETPSEUDOVECTOR (a, b, PVEC_MUTEX))
#define XSETCONDVAR(a, b) (XSETPSEUDOVECTOR (a, b, PVEC_CONDVAR))

/* Efficiently convert a pointer to a Lisp object and back.  The
   pointer is represented as a Lisp integer, so the garbage collector
   does not know about it.  The pointer should not have both Lisp_Int1
   bits set, which makes this conversion inherently unportable.  */

INLINE void *
XINTPTR (Lisp_Object a)
{
  return XUNTAG (a, Lisp_Int0);
}

INLINE Lisp_Object
make_pointer_integer (void *p)
{
  Lisp_Object a = TAG_PTR (Lisp_Int0, p);
  eassert (INTEGERP (a) && XINTPTR (a) == p);
  return a;
}

/* See the macros in intervals.h.  */

typedef struct interval *INTERVAL;

struct Lisp_Cons
{
  union
  {
    struct
    {
      /* Car of this cons cell.  */
      Lisp_Object car;

      union
      {
	/* Cdr of this cons cell.  */
	Lisp_Object cdr;

	/* Used to chain conses on a free list.  */
	struct Lisp_Cons *chain;
      } u;
    } s;
    char alignas (GCALIGNMENT) gcaligned;
  } u;
};
verify (alignof (struct Lisp_Cons) % GCALIGNMENT == 0);

INLINE bool
(NILP) (Lisp_Object x)
{
  return lisp_h_NILP (x);
}

INLINE bool
(CONSP) (Lisp_Object x)
{
  return lisp_h_CONSP (x);
}

INLINE void
CHECK_CONS (Lisp_Object x)
{
  CHECK_TYPE (CONSP (x), Qconsp, x);
}

INLINE struct Lisp_Cons *
(XCONS) (Lisp_Object a)
{
  return lisp_h_XCONS (a);
}

/* Take the car or cdr of something known to be a cons cell.  */
/* The _addr functions shouldn't be used outside of the minimal set
   of code that has to know what a cons cell looks like.  Other code not
   part of the basic lisp implementation should assume that the car and cdr
   fields are not accessible.  (What if we want to switch to
   a copying collector someday?  Cached cons cell field addresses may be
   invalidated at arbitrary points.)  */
INLINE Lisp_Object *
xcar_addr (Lisp_Object c)
{
  return &XCONS (c)->u.s.car;
}
INLINE Lisp_Object *
xcdr_addr (Lisp_Object c)
{
  return &XCONS (c)->u.s.u.cdr;
}

/* Use these from normal code.  */

INLINE Lisp_Object
(XCAR) (Lisp_Object c)
{
  return lisp_h_XCAR (c);
}

INLINE Lisp_Object
(XCDR) (Lisp_Object c)
{
  return lisp_h_XCDR (c);
}

/* Use these to set the fields of a cons cell.

   Note that both arguments may refer to the same object, so 'n'
   should not be read after 'c' is first modified.  */
INLINE void
XSETCAR (Lisp_Object c, Lisp_Object n)
{
  *xcar_addr (c) = n;
}
INLINE void
XSETCDR (Lisp_Object c, Lisp_Object n)
{
  *xcdr_addr (c) = n;
}

/* Take the car or cdr of something whose type is not known.  */
INLINE Lisp_Object
CAR (Lisp_Object c)
{
  if (CONSP (c))
    return XCAR (c);
  if (!NILP (c))
    wrong_type_argument (Qlistp, c);
  return Qnil;
}
INLINE Lisp_Object
CDR (Lisp_Object c)
{
  if (CONSP (c))
    return XCDR (c);
  if (!NILP (c))
    wrong_type_argument (Qlistp, c);
  return Qnil;
}

/* Take the car or cdr of something whose type is not known.  */
INLINE Lisp_Object
CAR_SAFE (Lisp_Object c)
{
  return CONSP (c) ? XCAR (c) : Qnil;
}
INLINE Lisp_Object
CDR_SAFE (Lisp_Object c)
{
  return CONSP (c) ? XCDR (c) : Qnil;
}

/* In a string or vector, the sign bit of u.s.size is the gc mark bit.  */

struct Lisp_String
{
  union
  {
    struct
    {
      ptrdiff_t size;
      ptrdiff_t size_byte;
      INTERVAL intervals;	/* Text properties in this string.  */
      unsigned char *data;
    } s;
    struct Lisp_String *next;
    char alignas (GCALIGNMENT) gcaligned;
  } u;
};
verify (alignof (struct Lisp_String) % GCALIGNMENT == 0);

INLINE bool
STRINGP (Lisp_Object x)
{
  return XTYPE (x) == Lisp_String;
}

INLINE void
CHECK_STRING (Lisp_Object x)
{
  CHECK_TYPE (STRINGP (x), Qstringp, x);
}

INLINE struct Lisp_String *
XSTRING (Lisp_Object a)
{
  eassert (STRINGP (a));
  return XUNTAG (a, Lisp_String);
}

/* True if STR is a multibyte string.  */
INLINE bool
STRING_MULTIBYTE (Lisp_Object str)
{
  return 0 <= XSTRING (str)->u.s.size_byte;
}

/* An upper bound on the number of bytes in a Lisp string, not
   counting the terminating null.  This a tight enough bound to
   prevent integer overflow errors that would otherwise occur during
   string size calculations.  A string cannot contain more bytes than
   a fixnum can represent, nor can it be so long that C pointer
   arithmetic stops working on the string plus its terminating null.
   Although the actual size limit (see STRING_BYTES_MAX in alloc.c)
   may be a bit smaller than STRING_BYTES_BOUND, calculating it here
   would expose alloc.c internal details that we'd rather keep
   private.

   This is a macro for use in static initializers.  The cast to
   ptrdiff_t ensures that the macro is signed.  */
#define STRING_BYTES_BOUND  \
  ((ptrdiff_t) min (MOST_POSITIVE_FIXNUM, min (SIZE_MAX, PTRDIFF_MAX) - 1))

/* Mark STR as a unibyte string.  */
#define STRING_SET_UNIBYTE(STR)				\
  do {							\
    if (XSTRING (STR)->u.s.size == 0)			\
      (STR) = empty_unibyte_string;			\
    else						\
      XSTRING (STR)->u.s.size_byte = -1;		\
  } while (false)

/* Mark STR as a multibyte string.  Assure that STR contains only
   ASCII characters in advance.  */
#define STRING_SET_MULTIBYTE(STR)			\
  do {							\
    if (XSTRING (STR)->u.s.size == 0)			\
      (STR) = empty_multibyte_string;			\
    else						\
      XSTRING (STR)->u.s.size_byte = XSTRING (STR)->u.s.size; \
  } while (false)

/* Convenience functions for dealing with Lisp strings.  */

INLINE unsigned char *
SDATA (Lisp_Object string)
{
  return XSTRING (string)->u.s.data;
}
INLINE char *
SSDATA (Lisp_Object string)
{
  /* Avoid "differ in sign" warnings.  */
  return (char *) SDATA (string);
}
INLINE unsigned char
SREF (Lisp_Object string, ptrdiff_t index)
{
  return SDATA (string)[index];
}
INLINE void
SSET (Lisp_Object string, ptrdiff_t index, unsigned char new)
{
  SDATA (string)[index] = new;
}
INLINE ptrdiff_t
SCHARS (Lisp_Object string)
{
  ptrdiff_t nchars = XSTRING (string)->u.s.size;
  eassume (0 <= nchars);
  return nchars;
}

#ifdef GC_CHECK_STRING_BYTES
extern ptrdiff_t string_bytes (struct Lisp_String *);
#endif
INLINE ptrdiff_t
STRING_BYTES (struct Lisp_String *s)
{
#ifdef GC_CHECK_STRING_BYTES
  ptrdiff_t nbytes = string_bytes (s);
#else
  ptrdiff_t nbytes = s->u.s.size_byte < 0 ? s->u.s.size : s->u.s.size_byte;
#endif
  eassume (0 <= nbytes);
  return nbytes;
}

INLINE ptrdiff_t
SBYTES (Lisp_Object string)
{
  return STRING_BYTES (XSTRING (string));
}
INLINE void
STRING_SET_CHARS (Lisp_Object string, ptrdiff_t newsize)
{
  /* This function cannot change the size of data allocated for the
     string when it was created.  */
  eassert (STRING_MULTIBYTE (string)
	   ? 0 <= newsize && newsize <= SBYTES (string)
	   : newsize == SCHARS (string));
  XSTRING (string)->u.s.size = newsize;
}

/* A regular vector is just a header plus an array of Lisp_Objects.  */

struct Lisp_Vector
  {
    union vectorlike_header header;
    Lisp_Object contents[FLEXIBLE_ARRAY_MEMBER];
  };

INLINE bool
(VECTORLIKEP) (Lisp_Object x)
{
  return lisp_h_VECTORLIKEP (x);
}

INLINE struct Lisp_Vector *
XVECTOR (Lisp_Object a)
{
  eassert (VECTORLIKEP (a));
  return XUNTAG (a, Lisp_Vectorlike);
}

INLINE ptrdiff_t
ASIZE (Lisp_Object array)
{
  ptrdiff_t size = XVECTOR (array)->header.size;
  eassume (0 <= size);
  return size;
}

INLINE ptrdiff_t
PVSIZE (Lisp_Object pv)
{
  return ASIZE (pv) & PSEUDOVECTOR_SIZE_MASK;
}

INLINE bool
VECTORP (Lisp_Object x)
{
  return VECTORLIKEP (x) && ! (ASIZE (x) & PSEUDOVECTOR_FLAG);
}

INLINE void
CHECK_VECTOR (Lisp_Object x)
{
  CHECK_TYPE (VECTORP (x), Qvectorp, x);
}


/* A pseudovector is like a vector, but has other non-Lisp components.  */

INLINE enum pvec_type
PSEUDOVECTOR_TYPE (struct Lisp_Vector *v)
{
  ptrdiff_t size = v->header.size;
  return (size & PSEUDOVECTOR_FLAG
          ? (size & PVEC_TYPE_MASK) >> PSEUDOVECTOR_AREA_BITS
          : PVEC_NORMAL_VECTOR);
}

/* Can't be used with PVEC_NORMAL_VECTOR.  */
INLINE bool
PSEUDOVECTOR_TYPEP (union vectorlike_header *a, enum pvec_type code)
{
  /* We don't use PSEUDOVECTOR_TYPE here so as to avoid a shift
   * operation when `code' is known.  */
  return ((a->size & (PSEUDOVECTOR_FLAG | PVEC_TYPE_MASK))
	  == (PSEUDOVECTOR_FLAG | (code << PSEUDOVECTOR_AREA_BITS)));
}

/* True if A is a pseudovector whose code is CODE.  */
INLINE bool
PSEUDOVECTORP (Lisp_Object a, int code)
{
  if (! VECTORLIKEP (a))
    return false;
  else
    {
      /* Converting to union vectorlike_header * avoids aliasing issues.  */
      union vectorlike_header *h = XUNTAG (a, Lisp_Vectorlike);
      return PSEUDOVECTOR_TYPEP (h, code);
    }
}

/* A boolvector is a kind of vectorlike, with contents like a string.  */

struct Lisp_Bool_Vector
  {
    /* HEADER.SIZE is the vector's size field.  It doesn't have the real size,
       just the subtype information.  */
    union vectorlike_header header;
    /* This is the size in bits.  */
    EMACS_INT size;
    /* The actual bits, packed into bytes.
       Zeros fill out the last word if needed.
       The bits are in little-endian order in the bytes, and
       the bytes are in little-endian order in the words.  */
    bits_word data[FLEXIBLE_ARRAY_MEMBER];
  };

/* Some handy constants for calculating sizes
   and offsets, mostly of vectorlike objects.   */

enum
  {
    header_size = offsetof (struct Lisp_Vector, contents),
    bool_header_size = offsetof (struct Lisp_Bool_Vector, data),
    word_size = sizeof (Lisp_Object)
  };

/* The number of data words and bytes in a bool vector with SIZE bits.  */

INLINE EMACS_INT
bool_vector_words (EMACS_INT size)
{
  eassume (0 <= size && size <= EMACS_INT_MAX - (BITS_PER_BITS_WORD - 1));
  return (size + BITS_PER_BITS_WORD - 1) / BITS_PER_BITS_WORD;
}

INLINE EMACS_INT
bool_vector_bytes (EMACS_INT size)
{
  eassume (0 <= size && size <= EMACS_INT_MAX - (BITS_PER_BITS_WORD - 1));
  return (size + BOOL_VECTOR_BITS_PER_CHAR - 1) / BOOL_VECTOR_BITS_PER_CHAR;
}

INLINE bool
BOOL_VECTOR_P (Lisp_Object a)
{
  return PSEUDOVECTORP (a, PVEC_BOOL_VECTOR);
}

INLINE void
CHECK_BOOL_VECTOR (Lisp_Object x)
{
  CHECK_TYPE (BOOL_VECTOR_P (x), Qbool_vector_p, x);
}

INLINE struct Lisp_Bool_Vector *
XBOOL_VECTOR (Lisp_Object a)
{
  eassert (BOOL_VECTOR_P (a));
  return XUNTAG (a, Lisp_Vectorlike);
}

INLINE EMACS_INT
bool_vector_size (Lisp_Object a)
{
  EMACS_INT size = XBOOL_VECTOR (a)->size;
  eassume (0 <= size);
  return size;
}

INLINE bits_word *
bool_vector_data (Lisp_Object a)
{
  return XBOOL_VECTOR (a)->data;
}

INLINE unsigned char *
bool_vector_uchar_data (Lisp_Object a)
{
  return (unsigned char *) bool_vector_data (a);
}

/* True if A's Ith bit is set.  */

INLINE bool
bool_vector_bitref (Lisp_Object a, EMACS_INT i)
{
  eassume (0 <= i && i < bool_vector_size (a));
  return !! (bool_vector_uchar_data (a)[i / BOOL_VECTOR_BITS_PER_CHAR]
	     & (1 << (i % BOOL_VECTOR_BITS_PER_CHAR)));
}

INLINE Lisp_Object
bool_vector_ref (Lisp_Object a, EMACS_INT i)
{
  return bool_vector_bitref (a, i) ? Qt : Qnil;
}

/* Set A's Ith bit to B.  */

INLINE void
bool_vector_set (Lisp_Object a, EMACS_INT i, bool b)
{
  unsigned char *addr;

  eassume (0 <= i && i < bool_vector_size (a));
  addr = &bool_vector_uchar_data (a)[i / BOOL_VECTOR_BITS_PER_CHAR];

  if (b)
    *addr |= 1 << (i % BOOL_VECTOR_BITS_PER_CHAR);
  else
    *addr &= ~ (1 << (i % BOOL_VECTOR_BITS_PER_CHAR));
}

/* Conveniences for dealing with Lisp arrays.  */

INLINE Lisp_Object
AREF (Lisp_Object array, ptrdiff_t idx)
{
  return XVECTOR (array)->contents[idx];
}

INLINE Lisp_Object *
aref_addr (Lisp_Object array, ptrdiff_t idx)
{
  return & XVECTOR (array)->contents[idx];
}

INLINE ptrdiff_t
gc_asize (Lisp_Object array)
{
  /* Like ASIZE, but also can be used in the garbage collector.  */
  return XVECTOR (array)->header.size & ~ARRAY_MARK_FLAG;
}

INLINE void
ASET (Lisp_Object array, ptrdiff_t idx, Lisp_Object val)
{
  eassert (0 <= idx && idx < ASIZE (array));
  XVECTOR (array)->contents[idx] = val;
}

INLINE void
gc_aset (Lisp_Object array, ptrdiff_t idx, Lisp_Object val)
{
  /* Like ASET, but also can be used in the garbage collector:
     sweep_weak_table calls set_hash_key etc. while the table is marked.  */
  eassert (0 <= idx && idx < gc_asize (array));
  XVECTOR (array)->contents[idx] = val;
}

/* True, since Qnil's representation is zero.  Every place in the code
   that assumes Qnil is zero should verify (NIL_IS_ZERO), to make it easy
   to find such assumptions later if we change Qnil to be nonzero.
   Test iQnil and Lisp_Symbol instead of Qnil directly, since the latter
   is not suitable for use in an integer constant expression.  */
enum { NIL_IS_ZERO = iQnil == 0 && Lisp_Symbol == 0 };

/* Clear the object addressed by P, with size NBYTES, so that all its
   bytes are zero and all its Lisp values are nil.  */
INLINE void
memclear (void *p, ptrdiff_t nbytes)
{
  eassert (0 <= nbytes);
  verify (NIL_IS_ZERO);
  /* Since Qnil is zero, memset suffices.  */
  memset (p, 0, nbytes);
}

/* If a struct is made to look like a vector, this macro returns the length
   of the shortest vector that would hold that struct.  */

#define VECSIZE(type)						\
  ((sizeof (type) - header_size + word_size - 1) / word_size)

/* Like VECSIZE, but used when the pseudo-vector has non-Lisp_Object fields
   at the end and we need to compute the number of Lisp_Object fields (the
   ones that the GC needs to trace).  */

#define PSEUDOVECSIZE(type, nonlispfield)			\
  ((offsetof (type, nonlispfield) - header_size) / word_size)

/* Compute A OP B, using the unsigned comparison operator OP.  A and B
   should be integer expressions.  This is not the same as
   mathematical comparison; for example, UNSIGNED_CMP (0, <, -1)
   returns true.  For efficiency, prefer plain unsigned comparison if A
   and B's sizes both fit (after integer promotion).  */
#define UNSIGNED_CMP(a, op, b)						\
  (max (sizeof ((a) + 0), sizeof ((b) + 0)) <= sizeof (unsigned)	\
   ? ((a) + (unsigned) 0) op ((b) + (unsigned) 0)			\
   : ((a) + (uintmax_t) 0) op ((b) + (uintmax_t) 0))

/* True iff C is an ASCII character.  */
#define ASCII_CHAR_P(c) UNSIGNED_CMP (c, <, 0x80)

/* A char-table is a kind of vectorlike, with contents are like a
   vector but with a few other slots.  For some purposes, it makes
   sense to handle a char-table with type struct Lisp_Vector.  An
   element of a char table can be any Lisp objects, but if it is a sub
   char-table, we treat it a table that contains information of a
   specific range of characters.  A sub char-table is like a vector but
   with two integer fields between the header and Lisp data, which means
   that it has to be marked with some precautions (see mark_char_table
   in alloc.c).  A sub char-table appears only in an element of a char-table,
   and there's no way to access it directly from Emacs Lisp program.  */

enum CHARTAB_SIZE_BITS
  {
    CHARTAB_SIZE_BITS_0 = 6,
    CHARTAB_SIZE_BITS_1 = 4,
    CHARTAB_SIZE_BITS_2 = 5,
    CHARTAB_SIZE_BITS_3 = 7
  };

extern const int chartab_size[4];

struct Lisp_Char_Table
  {
    /* HEADER.SIZE is the vector's size field, which also holds the
       pseudovector type information.  It holds the size, too.
       The size counts the defalt, parent, purpose, ascii,
       contents, and extras slots.  */
    union vectorlike_header header;

    /* This holds a default value,
       which is used whenever the value for a specific character is nil.  */
    Lisp_Object defalt;

    /* This points to another char table, which we inherit from when the
       value for a specific character is nil.  The `defalt' slot takes
       precedence over this.  */
    Lisp_Object parent;

    /* This is a symbol which says what kind of use this char-table is
       meant for.  */
    Lisp_Object purpose;

    /* The bottom sub char-table for characters of the range 0..127.  It
       is nil if none of ASCII character has a specific value.  */
    Lisp_Object ascii;

    Lisp_Object contents[(1 << CHARTAB_SIZE_BITS_0)];

    /* These hold additional data.  It is a vector.  */
    Lisp_Object extras[FLEXIBLE_ARRAY_MEMBER];
  };

INLINE bool
CHAR_TABLE_P (Lisp_Object a)
{
  return PSEUDOVECTORP (a, PVEC_CHAR_TABLE);
}

INLINE struct Lisp_Char_Table *
XCHAR_TABLE (Lisp_Object a)
{
  eassert (CHAR_TABLE_P (a));
  return XUNTAG (a, Lisp_Vectorlike);
}

struct Lisp_Sub_Char_Table
  {
    /* HEADER.SIZE is the vector's size field, which also holds the
       pseudovector type information.  It holds the size, too.  */
    union vectorlike_header header;

    /* Depth of this sub char-table.  It should be 1, 2, or 3.  A sub
       char-table of depth 1 contains 16 elements, and each element
       covers 4096 (128*32) characters.  A sub char-table of depth 2
       contains 32 elements, and each element covers 128 characters.  A
       sub char-table of depth 3 contains 128 elements, and each element
       is for one character.  */
    int depth;

    /* Minimum character covered by the sub char-table.  */
    int min_char;

    /* Use set_sub_char_table_contents to set this.  */
    Lisp_Object contents[FLEXIBLE_ARRAY_MEMBER];
  };

INLINE bool
SUB_CHAR_TABLE_P (Lisp_Object a)
{
  return PSEUDOVECTORP (a, PVEC_SUB_CHAR_TABLE);
}

INLINE struct Lisp_Sub_Char_Table *
XSUB_CHAR_TABLE (Lisp_Object a)
{
  eassert (SUB_CHAR_TABLE_P (a));
  return XUNTAG (a, Lisp_Vectorlike);
}

INLINE Lisp_Object
CHAR_TABLE_REF_ASCII (Lisp_Object ct, ptrdiff_t idx)
{
  struct Lisp_Char_Table *tbl = NULL;
  Lisp_Object val;
  do
    {
      tbl = tbl ? XCHAR_TABLE (tbl->parent) : XCHAR_TABLE (ct);
      val = (! SUB_CHAR_TABLE_P (tbl->ascii) ? tbl->ascii
	     : XSUB_CHAR_TABLE (tbl->ascii)->contents[idx]);
      if (NILP (val))
	val = tbl->defalt;
    }
  while (NILP (val) && ! NILP (tbl->parent));

  return val;
}

/* Almost equivalent to Faref (CT, IDX) with optimization for ASCII
   characters.  Do not check validity of CT.  */
INLINE Lisp_Object
CHAR_TABLE_REF (Lisp_Object ct, int idx)
{
  return (ASCII_CHAR_P (idx)
	  ? CHAR_TABLE_REF_ASCII (ct, idx)
	  : char_table_ref (ct, idx));
}

/* Equivalent to Faset (CT, IDX, VAL) with optimization for ASCII and
   8-bit European characters.  Do not check validity of CT.  */
INLINE void
CHAR_TABLE_SET (Lisp_Object ct, int idx, Lisp_Object val)
{
  if (ASCII_CHAR_P (idx) && SUB_CHAR_TABLE_P (XCHAR_TABLE (ct)->ascii))
    set_sub_char_table_contents (XCHAR_TABLE (ct)->ascii, idx, val);
  else
    char_table_set (ct, idx, val);
}

enum Lisp_Subr_Lang
  {
   Lisp_Subr_Lang_C,
   Lisp_Subr_Lang_Rust
  };

/* This structure describes a built-in function.
   It is generated by the DEFUN macro only.
   defsubr makes it into a Lisp object.  */

struct Lisp_Subr
  {
    union vectorlike_header header;
    union {
      Lisp_Object (*a0) (void);
      Lisp_Object (*a1) (Lisp_Object);
      Lisp_Object (*a2) (Lisp_Object, Lisp_Object);
      Lisp_Object (*a3) (Lisp_Object, Lisp_Object, Lisp_Object);
      Lisp_Object (*a4) (Lisp_Object, Lisp_Object, Lisp_Object, Lisp_Object);
      Lisp_Object (*a5) (Lisp_Object, Lisp_Object, Lisp_Object, Lisp_Object, Lisp_Object);
      Lisp_Object (*a6) (Lisp_Object, Lisp_Object, Lisp_Object, Lisp_Object, Lisp_Object, Lisp_Object);
      Lisp_Object (*a7) (Lisp_Object, Lisp_Object, Lisp_Object, Lisp_Object, Lisp_Object, Lisp_Object, Lisp_Object);
      Lisp_Object (*a8) (Lisp_Object, Lisp_Object, Lisp_Object, Lisp_Object, Lisp_Object, Lisp_Object, Lisp_Object, Lisp_Object);
      Lisp_Object (*aUNEVALLED) (Lisp_Object args);
      Lisp_Object (*aMANY) (ptrdiff_t, Lisp_Object *);
    } function;
    short min_args, max_args;
    const char *symbol_name;
    const char *intspec;
    EMACS_INT doc;
    int lang;
  };

INLINE bool
SUBRP (Lisp_Object a)
{
  return PSEUDOVECTORP (a, PVEC_SUBR);
}

INLINE struct Lisp_Subr *
XSUBR (Lisp_Object a)
{
  eassert (SUBRP (a));
  return XUNTAG (a, Lisp_Vectorlike);
}

enum char_table_specials
  {
    /* This is the number of slots that every char table must have.  This
       counts the ordinary slots and the top, defalt, parent, and purpose
       slots.  */
    CHAR_TABLE_STANDARD_SLOTS = PSEUDOVECSIZE (struct Lisp_Char_Table, extras),

    /* This is an index of first Lisp_Object field in Lisp_Sub_Char_Table
       when the latter is treated as an ordinary Lisp_Vector.  */
    SUB_CHAR_TABLE_OFFSET = PSEUDOVECSIZE (struct Lisp_Sub_Char_Table, contents)
  };

/* Return the number of "extra" slots in the char table CT.  */

INLINE int
CHAR_TABLE_EXTRA_SLOTS (struct Lisp_Char_Table *ct)
{
  return ((ct->header.size & PSEUDOVECTOR_SIZE_MASK)
	  - CHAR_TABLE_STANDARD_SLOTS);
}

/* Make sure that sub char-table contents slot is where we think it is.  */
verify (offsetof (struct Lisp_Sub_Char_Table, contents)
	== (offsetof (struct Lisp_Vector, contents)
	    + SUB_CHAR_TABLE_OFFSET * sizeof (Lisp_Object)));


/* Save and restore the instruction and environment pointers,
   without affecting the signal mask.  */

#ifdef HAVE__SETJMP
typedef jmp_buf sys_jmp_buf;
# define sys_setjmp(j) _setjmp (j)
# define sys_longjmp(j, v) _longjmp (j, v)
#elif defined HAVE_SIGSETJMP
typedef sigjmp_buf sys_jmp_buf;
# define sys_setjmp(j) sigsetjmp (j, 0)
# define sys_longjmp(j, v) siglongjmp (j, v)
#else
/* A platform that uses neither _longjmp nor siglongjmp; assume
   longjmp does not affect the sigmask.  */
typedef jmp_buf sys_jmp_buf;
# define sys_setjmp(j) setjmp (j)
# define sys_longjmp(j, v) longjmp (j, v)
#endif

#include "thread.h"

/***********************************************************************
			       Symbols
 ***********************************************************************/

/* Value is name of symbol.  */

INLINE Lisp_Object
(SYMBOL_VAL) (struct Lisp_Symbol *sym)
{
  return lisp_h_SYMBOL_VAL (sym);
}

INLINE struct Lisp_Symbol *
SYMBOL_ALIAS (struct Lisp_Symbol *sym)
{
  eassume (sym->u.s.redirect == SYMBOL_VARALIAS && sym->u.s.val.alias);
  return sym->u.s.val.alias;
}
INLINE struct Lisp_Buffer_Local_Value *
SYMBOL_BLV (struct Lisp_Symbol *sym)
{
  eassume (sym->u.s.redirect == SYMBOL_LOCALIZED && sym->u.s.val.blv);
  return sym->u.s.val.blv;
}
INLINE union Lisp_Fwd *
SYMBOL_FWD (struct Lisp_Symbol *sym)
{
  eassume (sym->u.s.redirect == SYMBOL_FORWARDED && sym->u.s.val.fwd);
  return sym->u.s.val.fwd;
}

INLINE void
(SET_SYMBOL_VAL) (struct Lisp_Symbol *sym, Lisp_Object v)
{
  lisp_h_SET_SYMBOL_VAL (sym, v);
}

INLINE void
SET_SYMBOL_ALIAS (struct Lisp_Symbol *sym, struct Lisp_Symbol *v)
{
  eassume (sym->u.s.redirect == SYMBOL_VARALIAS && v);
  sym->u.s.val.alias = v;
}
INLINE void
SET_SYMBOL_BLV (struct Lisp_Symbol *sym, struct Lisp_Buffer_Local_Value *v)
{
  eassume (sym->u.s.redirect == SYMBOL_LOCALIZED && v);
  sym->u.s.val.blv = v;
}
INLINE void
SET_SYMBOL_FWD (struct Lisp_Symbol *sym, union Lisp_Fwd *v)
{
  eassume (sym->u.s.redirect == SYMBOL_FORWARDED && v);
  sym->u.s.val.fwd = v;
}

INLINE Lisp_Object
SYMBOL_NAME (Lisp_Object sym)
{
  return XSYMBOL (sym)->u.s.name;
}

/* Value is true if SYM is an interned symbol.  */

INLINE bool
SYMBOL_INTERNED_P (Lisp_Object sym)
{
  return XSYMBOL (sym)->u.s.interned != SYMBOL_UNINTERNED;
}

/* Value is true if SYM is interned in initial_obarray.  */

INLINE bool
SYMBOL_INTERNED_IN_INITIAL_OBARRAY_P (Lisp_Object sym)
{
  return XSYMBOL (sym)->u.s.interned == SYMBOL_INTERNED_IN_INITIAL_OBARRAY;
}

/* Value is non-zero if symbol cannot be changed through a simple set,
   i.e. it's a constant (e.g. nil, t, :keywords), or it has some
   watching functions.  */

INLINE int
(SYMBOL_TRAPPED_WRITE_P) (Lisp_Object sym)
{
  return lisp_h_SYMBOL_TRAPPED_WRITE_P (sym);
}

/* Value is non-zero if symbol cannot be changed at all, i.e. it's a
   constant (e.g. nil, t, :keywords).  Code that actually wants to
   write to SYM, should also check whether there are any watching
   functions.  */

INLINE int
(SYMBOL_CONSTANT_P) (Lisp_Object sym)
{
  return lisp_h_SYMBOL_CONSTANT_P (sym);
}

/* Placeholder for make-docfile to process.  The actual symbol
   definition is done by lread.c's defsym.  */
#define DEFSYM(sym, name) /* empty */


/***********************************************************************
			     Hash Tables
 ***********************************************************************/

/* The structure of a Lisp hash table.  */

struct hash_table_test
{
  /* Name of the function used to compare keys.  */
  Lisp_Object name;

  /* User-supplied hash function, or nil.  */
  Lisp_Object user_hash_function;

  /* User-supplied key comparison function, or nil.  */
  Lisp_Object user_cmp_function;

  /* C function to compare two keys.  */
  bool (*cmpfn) (struct hash_table_test *t, Lisp_Object, Lisp_Object);

  /* C function to compute hash code.  */
  EMACS_UINT (*hashfn) (struct hash_table_test *t, Lisp_Object);
};

struct Lisp_Hash_Table
{
  /* This is for Lisp; the hash table code does not refer to it.  */
  union vectorlike_header header;

  /* Nil if table is non-weak.  Otherwise a symbol describing the
     weakness of the table.  */
  Lisp_Object weak;

  /* Vector of hash codes.  If hash[I] is nil, this means that the
     I-th entry is unused.  */
  Lisp_Object hash;

  /* Vector used to chain entries.  If entry I is free, next[I] is the
     entry number of the next free item.  If entry I is non-free,
     next[I] is the index of the next entry in the collision chain,
     or -1 if there is such entry.  */
  Lisp_Object next;

  /* Bucket vector.  An entry of -1 indicates no item is present,
     and a nonnegative entry is the index of the first item in
     a collision chain.  This vector's size can be larger than the
     hash table size to reduce collisions.  */
  Lisp_Object index;

  /* Only the fields above are traced normally by the GC.  The ones below
     `count' are special and are either ignored by the GC or traced in
     a special way (e.g. because of weakness).  */

  /* Number of key/value entries in the table.  */
  ptrdiff_t count;

  /* Index of first free entry in free list, or -1 if none.  */
  ptrdiff_t next_free;

  /* True if the table can be purecopied.  The table cannot be
     changed afterwards.  */
  bool pure;

  /* Resize hash table when number of entries / table size is >= this
     ratio.  */
  float rehash_threshold;

  /* Used when the table is resized.  If equal to a negative integer,
     the user rehash-size is the integer -REHASH_SIZE, and the new
     size is the old size plus -REHASH_SIZE.  If positive, the user
     rehash-size is the floating-point value REHASH_SIZE + 1, and the
     new size is the old size times REHASH_SIZE + 1.  */
  float rehash_size;

  /* Vector of keys and values.  The key of item I is found at index
     2 * I, the value is found at index 2 * I + 1.
     This is gc_marked specially if the table is weak.  */
  Lisp_Object key_and_value;

  /* The comparison and hash functions.  */
  struct hash_table_test test;

  /* Next weak hash table if this is a weak hash table.  The head
     of the list is in weak_hash_tables.  */
  struct Lisp_Hash_Table *next_weak;
};


INLINE bool
HASH_TABLE_P (Lisp_Object a)
{
  return PSEUDOVECTORP (a, PVEC_HASH_TABLE);
}

INLINE struct Lisp_Hash_Table *
XHASH_TABLE (Lisp_Object a)
{
  eassert (HASH_TABLE_P (a));
  return XUNTAG (a, Lisp_Vectorlike);
}

#define XSET_HASH_TABLE(VAR, PTR) \
     (XSETPSEUDOVECTOR (VAR, PTR, PVEC_HASH_TABLE))

/* Value is the key part of entry IDX in hash table H.  */
INLINE Lisp_Object
HASH_KEY (struct Lisp_Hash_Table *h, ptrdiff_t idx)
{
  return AREF (h->key_and_value, 2 * idx);
}

/* Value is the value part of entry IDX in hash table H.  */
INLINE Lisp_Object
HASH_VALUE (struct Lisp_Hash_Table *h, ptrdiff_t idx)
{
  return AREF (h->key_and_value, 2 * idx + 1);
}

/* Value is the hash code computed for entry IDX in hash table H.  */
INLINE Lisp_Object
HASH_HASH (struct Lisp_Hash_Table *h, ptrdiff_t idx)
{
  return AREF (h->hash, idx);
}

/* Value is the size of hash table H.  */
INLINE ptrdiff_t
HASH_TABLE_SIZE (struct Lisp_Hash_Table *h)
{
  return ASIZE (h->next);
}

/* Default size for hash tables if not specified.  */

enum DEFAULT_HASH_SIZE { DEFAULT_HASH_SIZE = 65 };

/* Default threshold specifying when to resize a hash table.  The
   value gives the ratio of current entries in the hash table and the
   size of the hash table.  */

static float const DEFAULT_REHASH_THRESHOLD = 0.8125;

/* Default factor by which to increase the size of a hash table, minus 1.  */

static float const DEFAULT_REHASH_SIZE = 1.5 - 1;

/* Combine two integers X and Y for hashing.  The result might not fit
   into a Lisp integer.  */

INLINE EMACS_UINT
sxhash_combine (EMACS_UINT x, EMACS_UINT y)
{
  return (x << 4) + (x >> (EMACS_INT_WIDTH - 4)) + y;
}

/* Hash X, returning a value that fits into a fixnum.  */

INLINE EMACS_UINT
SXHASH_REDUCE (EMACS_UINT x)
{
  return (x ^ x >> (EMACS_INT_WIDTH - FIXNUM_BITS)) & INTMASK;
}

/* These structures are used for various misc types.  */

struct Lisp_Misc_Any		/* Supertype of all Misc types.  */
{
  ENUM_BF (Lisp_Misc_Type) type : 16;		/* = Lisp_Misc_??? */
  bool_bf gcmarkbit : 1;
  unsigned spacer : 15;
};

INLINE bool
(MISCP) (Lisp_Object x)
{
  return lisp_h_MISCP (x);
}

INLINE struct Lisp_Misc_Any *
XMISCANY (Lisp_Object a)
{
  eassert (MISCP (a));
  return XUNTAG (a, Lisp_Misc);
}

INLINE enum Lisp_Misc_Type
XMISCTYPE (Lisp_Object a)
{
  return XMISCANY (a)->type;
}

struct Lisp_Marker
{
  ENUM_BF (Lisp_Misc_Type) type : 16;		/* = Lisp_Misc_Marker */
  bool_bf gcmarkbit : 1;
  unsigned spacer : 13;
  /* This flag is temporarily used in the functions
     decode/encode_coding_object to record that the marker position
     must be adjusted after the conversion.  */
  bool_bf need_adjustment : 1;
  /* True means normal insertion at the marker's position
     leaves the marker after the inserted text.  */
  bool_bf insertion_type : 1;
  /* This is the buffer that the marker points into, or 0 if it points nowhere.
     Note: a chain of markers can contain markers pointing into different
     buffers (the chain is per buffer_text rather than per buffer, so it's
     shared between indirect buffers).  */
  /* This is used for (other than NULL-checking):
     - Fmarker_buffer
     - Fset_marker: check eq(oldbuf, newbuf) to avoid unchain+rechain.
     - unchain_marker: to find the list from which to unchain.
     - Fkill_buffer: to only unchain the markers of current indirect buffer.
     */
  struct buffer *buffer;

  /* The remaining fields are meaningless in a marker that
     does not point anywhere.  */

  /* For markers that point somewhere,
     this is used to chain of all the markers in a given buffer.  */
  /* We could remove it and use an array in buffer_text instead.
     That would also allow us to preserve it ordered.  */
  struct Lisp_Marker *next;
  /* This is the char position where the marker points.  */
  ptrdiff_t charpos;
  /* This is the byte position.
     It's mostly used as a charpos<->bytepos cache (i.e. it's not directly
     used to implement the functionality of markers, but rather to (ab)use
     markers as a cache for char<->byte mappings).  */
  ptrdiff_t bytepos;
};

/* Accessors to enable Rust code to get data from the Lisp_Marker struct */

struct buffer *
live_buffer (Lisp_Object buffer);

bool_bf
mget_insertion_type(const struct Lisp_Marker *m);

void
mset_insertion_type(struct Lisp_Marker *m, bool_bf val);

struct Lisp_Marker*
mget_next_marker (struct Lisp_Marker *m);

void
mset_next_marker(struct Lisp_Marker *m, struct Lisp_Marker *n);

struct buffer*
mget_buffer (struct Lisp_Marker *m);

void
mset_buffer(struct Lisp_Marker *m, struct buffer *b);

ptrdiff_t
mget_charpos (struct Lisp_Marker *m);

ptrdiff_t
mget_bytepos (struct Lisp_Marker *m);

/* End Rust Accessors */

/* START and END are markers in the overlay's buffer, and
   PLIST is the overlay's property list.  */
struct Lisp_Overlay
/* An overlay's real data content is:
   - plist
   - buffer (really there are two buffer pointers, one per marker,
     and both points to the same buffer)
   - insertion type of both ends (per-marker fields)
   - start & start byte (of start marker)
   - end & end byte (of end marker)
   - next (singly linked list of overlays)
   - next fields of start and end markers (singly linked list of markers).
   I.e. 9words plus 2 bits, 3words of which are for external linked lists.
*/
  {
    ENUM_BF (Lisp_Misc_Type) type : 16;	/* = Lisp_Misc_Overlay */
    bool_bf gcmarkbit : 1;
    unsigned spacer : 15;
    struct Lisp_Overlay *next;
    Lisp_Object start;
    Lisp_Object end;
    Lisp_Object plist;
  };

/* Number of bits needed to store one of the values
   SAVE_UNUSED..SAVE_OBJECT.  */
enum { SAVE_SLOT_BITS = 3 };

/* Number of slots in a save value where save_type is nonzero.  */
enum { SAVE_VALUE_SLOTS = 4 };

/* Bit-width and values for struct Lisp_Save_Value's save_type member.  */

enum { SAVE_TYPE_BITS = SAVE_VALUE_SLOTS * SAVE_SLOT_BITS + 1 };

/* Types of data which may be saved in a Lisp_Save_Value.  */

enum Lisp_Save_Type
  {
    SAVE_UNUSED,
    SAVE_INTEGER,
    SAVE_FUNCPOINTER,
    SAVE_POINTER,
    SAVE_OBJECT,
    SAVE_TYPE_INT_INT = SAVE_INTEGER + (SAVE_INTEGER << SAVE_SLOT_BITS),
    SAVE_TYPE_INT_INT_INT
      = (SAVE_INTEGER + (SAVE_TYPE_INT_INT << SAVE_SLOT_BITS)),
    SAVE_TYPE_OBJ_OBJ = SAVE_OBJECT + (SAVE_OBJECT << SAVE_SLOT_BITS),
    SAVE_TYPE_OBJ_OBJ_OBJ = SAVE_OBJECT + (SAVE_TYPE_OBJ_OBJ << SAVE_SLOT_BITS),
    SAVE_TYPE_OBJ_OBJ_OBJ_OBJ
      = SAVE_OBJECT + (SAVE_TYPE_OBJ_OBJ_OBJ << SAVE_SLOT_BITS),
    SAVE_TYPE_PTR_INT = SAVE_POINTER + (SAVE_INTEGER << SAVE_SLOT_BITS),
    SAVE_TYPE_PTR_OBJ = SAVE_POINTER + (SAVE_OBJECT << SAVE_SLOT_BITS),
    SAVE_TYPE_PTR_PTR = SAVE_POINTER + (SAVE_POINTER << SAVE_SLOT_BITS),
    SAVE_TYPE_FUNCPTR_PTR_OBJ
      = SAVE_FUNCPOINTER + (SAVE_TYPE_PTR_OBJ << SAVE_SLOT_BITS),

    /* This has an extra bit indicating it's raw memory.  */
    SAVE_TYPE_MEMORY = SAVE_TYPE_PTR_INT + (1 << (SAVE_TYPE_BITS - 1))
  };

/* SAVE_SLOT_BITS must be large enough to represent these values.  */
verify (((SAVE_UNUSED | SAVE_INTEGER | SAVE_FUNCPOINTER
	  | SAVE_POINTER | SAVE_OBJECT)
	 >> SAVE_SLOT_BITS)
	== 0);

/* Special object used to hold a different values for later use.

   This is mostly used to package C integers and pointers to call
   record_unwind_protect when two or more values need to be saved.
   For example:

   ...
     struct my_data *md = get_my_data ();
     ptrdiff_t mi = get_my_integer ();
     record_unwind_protect (my_unwind, make_save_ptr_int (md, mi));
   ...

   Lisp_Object my_unwind (Lisp_Object arg)
   {
     struct my_data *md = XSAVE_POINTER (arg, 0);
     ptrdiff_t mi = XSAVE_INTEGER (arg, 1);
     ...
   }

   If ENABLE_CHECKING is in effect, XSAVE_xxx macros do type checking of the
   saved objects and raise eassert if type of the saved object doesn't match
   the type which is extracted.  In the example above, XSAVE_INTEGER (arg, 2)
   and XSAVE_OBJECT (arg, 0) are wrong because nothing was saved in slot 2 and
   slot 0 is a pointer.  */

typedef void (*voidfuncptr) (void);

struct Lisp_Save_Value
  {
    ENUM_BF (Lisp_Misc_Type) type : 16;	/* = Lisp_Misc_Save_Value */
    bool_bf gcmarkbit : 1;
    unsigned spacer : 32 - (16 + 1 + SAVE_TYPE_BITS);

    /* V->data may hold up to SAVE_VALUE_SLOTS entries.  The type of
       V's data entries are determined by V->save_type.  E.g., if
       V->save_type == SAVE_TYPE_PTR_OBJ, V->data[0] is a pointer,
       V->data[1] is an integer, and V's other data entries are unused.

       If V->save_type == SAVE_TYPE_MEMORY, V->data[0].pointer is the address of
       a memory area containing V->data[1].integer potential Lisp_Objects.  */
    ENUM_BF (Lisp_Save_Type) save_type : SAVE_TYPE_BITS;
    union {
      void *pointer;
      voidfuncptr funcpointer;
      ptrdiff_t integer;
      Lisp_Object object;
    } data[SAVE_VALUE_SLOTS];
  };

INLINE bool
SAVE_VALUEP (Lisp_Object x)
{
  return MISCP (x) && XMISCTYPE (x) == Lisp_Misc_Save_Value;
}

INLINE struct Lisp_Save_Value *
XSAVE_VALUE (Lisp_Object a)
{
  eassert (SAVE_VALUEP (a));
  return XUNTAG (a, Lisp_Misc);
}

/* Return the type of V's Nth saved value.  */
INLINE int
save_type (struct Lisp_Save_Value *v, int n)
{
  eassert (0 <= n && n < SAVE_VALUE_SLOTS);
  return (v->save_type >> (SAVE_SLOT_BITS * n) & ((1 << SAVE_SLOT_BITS) - 1));
}

/* Get and set the Nth saved pointer.  */

INLINE void *
XSAVE_POINTER (Lisp_Object obj, int n)
{
  eassert (save_type (XSAVE_VALUE (obj), n) == SAVE_POINTER);
  return XSAVE_VALUE (obj)->data[n].pointer;
}
INLINE void
set_save_pointer (Lisp_Object obj, int n, void *val)
{
  eassert (save_type (XSAVE_VALUE (obj), n) == SAVE_POINTER);
  XSAVE_VALUE (obj)->data[n].pointer = val;
}
INLINE voidfuncptr
XSAVE_FUNCPOINTER (Lisp_Object obj, int n)
{
  eassert (save_type (XSAVE_VALUE (obj), n) == SAVE_FUNCPOINTER);
  return XSAVE_VALUE (obj)->data[n].funcpointer;
}

/* Likewise for the saved integer.  */

INLINE ptrdiff_t
XSAVE_INTEGER (Lisp_Object obj, int n)
{
  eassert (save_type (XSAVE_VALUE (obj), n) == SAVE_INTEGER);
  return XSAVE_VALUE (obj)->data[n].integer;
}
INLINE void
set_save_integer (Lisp_Object obj, int n, ptrdiff_t val)
{
  eassert (save_type (XSAVE_VALUE (obj), n) == SAVE_INTEGER);
  XSAVE_VALUE (obj)->data[n].integer = val;
}

/* Extract Nth saved object.  */

INLINE Lisp_Object
XSAVE_OBJECT (Lisp_Object obj, int n)
{
  eassert (save_type (XSAVE_VALUE (obj), n) == SAVE_OBJECT);
  return XSAVE_VALUE (obj)->data[n].object;
}

#ifdef HAVE_MODULES
struct Lisp_User_Ptr
{
  ENUM_BF (Lisp_Misc_Type) type : 16;	     /* = Lisp_Misc_User_Ptr */
  bool_bf gcmarkbit : 1;
  unsigned spacer : 15;

  void (*finalizer) (void *);
  void *p;
};
#endif

/* A finalizer sentinel.  */
struct Lisp_Finalizer
  {
    struct Lisp_Misc_Any base;

    /* Circular list of all active weak references.  */
    struct Lisp_Finalizer *prev;
    struct Lisp_Finalizer *next;

    /* Call FUNCTION when the finalizer becomes unreachable, even if
       FUNCTION contains a reference to the finalizer; i.e., call
       FUNCTION when it is reachable _only_ through finalizers.  */
    Lisp_Object function;
  };

INLINE bool
FINALIZERP (Lisp_Object x)
{
  return MISCP (x) && XMISCTYPE (x) == Lisp_Misc_Finalizer;
}

INLINE struct Lisp_Finalizer *
XFINALIZER (Lisp_Object a)
{
  eassert (FINALIZERP (a));
  return XUNTAG (a, Lisp_Misc);
}

/* A miscellaneous object, when it's on the free list.  */
struct Lisp_Free
  {
    ENUM_BF (Lisp_Misc_Type) type : 16;	/* = Lisp_Misc_Free */
    bool_bf gcmarkbit : 1;
    unsigned spacer : 15;
    union Lisp_Misc *chain;
  };

/* To get the type field of a union Lisp_Misc, use XMISCTYPE.
   It uses one of these struct subtypes to get the type field.  */

union Lisp_Misc
  {
    struct Lisp_Misc_Any u_any;	   /* Supertype of all Misc types.  */
    struct Lisp_Free u_free;
    struct Lisp_Marker u_marker;
    struct Lisp_Overlay u_overlay;
    struct Lisp_Save_Value u_save_value;
    struct Lisp_Finalizer u_finalizer;
#ifdef HAVE_MODULES
    struct Lisp_User_Ptr u_user_ptr;
#endif
  };

INLINE union Lisp_Misc *
XMISC (Lisp_Object a)
{
  return XUNTAG (a, Lisp_Misc);
}

INLINE bool
(MARKERP) (Lisp_Object x)
{
  return lisp_h_MARKERP (x);
}

INLINE struct Lisp_Marker *
XMARKER (Lisp_Object a)
{
  eassert (MARKERP (a));
  return XUNTAG (a, Lisp_Misc);
}

INLINE bool
OVERLAYP (Lisp_Object x)
{
  return MISCP (x) && XMISCTYPE (x) == Lisp_Misc_Overlay;
}

INLINE struct Lisp_Overlay *
XOVERLAY (Lisp_Object a)
{
  eassert (OVERLAYP (a));
  return XUNTAG (a, Lisp_Misc);
}

#ifdef HAVE_MODULES
INLINE bool
USER_PTRP (Lisp_Object x)
{
  return MISCP (x) && XMISCTYPE (x) == Lisp_Misc_User_Ptr;
}

INLINE struct Lisp_User_Ptr *
XUSER_PTR (Lisp_Object a)
{
  eassert (USER_PTRP (a));
  return XUNTAG (a, Lisp_Misc);
}
#endif


/* Forwarding pointer to an int variable.
   This is allowed only in the value cell of a symbol,
   and it means that the symbol's value really lives in the
   specified int variable.  */
struct Lisp_Intfwd
  {
    enum Lisp_Fwd_Type type;	/* = Lisp_Fwd_Int */
    EMACS_INT *intvar;
  };

/* Boolean forwarding pointer to an int variable.
   This is like Lisp_Intfwd except that the ostensible
   "value" of the symbol is t if the bool variable is true,
   nil if it is false.  */
struct Lisp_Boolfwd
  {
    enum Lisp_Fwd_Type type;	/* = Lisp_Fwd_Bool */
    bool *boolvar;
  };

/* Forwarding pointer to a Lisp_Object variable.
   This is allowed only in the value cell of a symbol,
   and it means that the symbol's value really lives in the
   specified variable.  */
struct Lisp_Objfwd
  {
    enum Lisp_Fwd_Type type;	/* = Lisp_Fwd_Obj */
    Lisp_Object *objvar;
  };

/* Like Lisp_Objfwd except that value lives in a slot in the
   current buffer.  Value is byte index of slot within buffer.  */
struct Lisp_Buffer_Objfwd
  {
    enum Lisp_Fwd_Type type;	/* = Lisp_Fwd_Buffer_Obj */
    int offset;
    /* One of Qnil, Qintegerp, Qsymbolp, Qstringp, Qfloatp or Qnumberp.  */
    Lisp_Object predicate;
  };

/* struct Lisp_Buffer_Local_Value is used in a symbol value cell when
   the symbol has buffer-local bindings.  (Exception:
   some buffer-local variables are built-in, with their values stored
   in the buffer structure itself.  They are handled differently,
   using struct Lisp_Buffer_Objfwd.)

   The `realvalue' slot holds the variable's current value, or a
   forwarding pointer to where that value is kept.  This value is the
   one that corresponds to the loaded binding.  To read or set the
   variable, you must first make sure the right binding is loaded;
   then you can access the value in (or through) `realvalue'.

   `buffer' and `frame' are the buffer and frame for which the loaded
   binding was found.  If those have changed, to make sure the right
   binding is loaded it is necessary to find which binding goes with
   the current buffer and selected frame, then load it.  To load it,
   first unload the previous binding, then copy the value of the new
   binding into `realvalue' (or through it).  Also update
   LOADED-BINDING to point to the newly loaded binding.

   `local_if_set' indicates that merely setting the variable creates a
   local binding for the current buffer.  Otherwise the latter, setting
   the variable does not do that; only make-local-variable does that.  */

struct Lisp_Buffer_Local_Value
  {
    /* True means that merely setting the variable creates a local
       binding for the current buffer.  */
    bool_bf local_if_set : 1;
    /* True means that the binding now loaded was found.
       Presumably equivalent to (defcell!=valcell).  */
    bool_bf found : 1;
    /* If non-NULL, a forwarding to the C var where it should also be set.  */
    union Lisp_Fwd *fwd;	/* Should never be (Buffer|Kboard)_Objfwd.  */
    /* The buffer or frame for which the loaded binding was found.  */
    Lisp_Object where;
    /* A cons cell that holds the default value.  It has the form
       (SYMBOL . DEFAULT-VALUE).  */
    Lisp_Object defcell;
    /* The cons cell from `where's parameter alist.
       It always has the form (SYMBOL . VALUE)
       Note that if `forward' is non-nil, VALUE may be out of date.
       Also if the currently loaded binding is the default binding, then
       this is `eq'ual to defcell.  */
    Lisp_Object valcell;
  };

/* Like Lisp_Objfwd except that value lives in a slot in the
   current kboard.  */
struct Lisp_Kboard_Objfwd
  {
    enum Lisp_Fwd_Type type;	/* = Lisp_Fwd_Kboard_Obj */
    int offset;
  };

union Lisp_Fwd
  {
    struct Lisp_Intfwd u_intfwd;
    struct Lisp_Boolfwd u_boolfwd;
    struct Lisp_Objfwd u_objfwd;
    struct Lisp_Buffer_Objfwd u_buffer_objfwd;
    struct Lisp_Kboard_Objfwd u_kboard_objfwd;
  };

INLINE enum Lisp_Fwd_Type
XFWDTYPE (union Lisp_Fwd *a)
{
  return a->u_intfwd.type;
}

INLINE bool
BUFFER_OBJFWDP (union Lisp_Fwd *a)
{
  return XFWDTYPE (a) == Lisp_Fwd_Buffer_Obj;
}

INLINE struct Lisp_Buffer_Objfwd *
XBUFFER_OBJFWD (union Lisp_Fwd *a)
{
  eassert (BUFFER_OBJFWDP (a));
  return &a->u_buffer_objfwd;
}

/* Lisp floating point type.  */
struct Lisp_Float
  {
    union
    {
      double data;
      struct Lisp_Float *chain;
    } u;
  };

INLINE bool
(FLOATP) (Lisp_Object x)
{
  return lisp_h_FLOATP (x);
}

INLINE struct Lisp_Float *
XFLOAT (Lisp_Object a)
{
  eassert (FLOATP (a));
  return XUNTAG (a, Lisp_Float);
}

INLINE double
XFLOAT_DATA (Lisp_Object f)
{
  return XFLOAT (f)->u.data;
}

/* Most hosts nowadays use IEEE floating point, so they use IEC 60559
   representations, have infinities and NaNs, and do not trap on
   exceptions.  Define IEEE_FLOATING_POINT if this host is one of the
   typical ones.  The C11 macro __STDC_IEC_559__ is close to what is
   wanted here, but is not quite right because Emacs does not require
   all the features of C11 Annex F (and does not require C11 at all,
   for that matter).  */
enum
  {
    IEEE_FLOATING_POINT
      = (FLT_RADIX == 2 && FLT_MANT_DIG == 24
	 && FLT_MIN_EXP == -125 && FLT_MAX_EXP == 128)
  };

/* A character, declared with the following typedef, is a member
   of some character set associated with the current buffer.  */
#ifndef _UCHAR_T  /* Protect against something in ctab.h on AIX.  */
#define _UCHAR_T
typedef unsigned char UCHAR;
#endif

/* Meanings of slots in a Lisp_Compiled:  */

enum Lisp_Compiled
  {
    COMPILED_ARGLIST = 0,
    COMPILED_BYTECODE = 1,
    COMPILED_CONSTANTS = 2,
    COMPILED_STACK_DEPTH = 3,
    COMPILED_DOC_STRING = 4,
    COMPILED_INTERACTIVE = 5
  };

/* Flag bits in a character.  These also get used in termhooks.h.
   Richard Stallman <rms@gnu.ai.mit.edu> thinks that MULE
   (MUlti-Lingual Emacs) might need 22 bits for the character value
   itself, so we probably shouldn't use any bits lower than 0x0400000.  */
enum char_bits
  {
    CHAR_ALT = 0x0400000,
    CHAR_SUPER = 0x0800000,
    CHAR_HYPER = 0x1000000,
    CHAR_SHIFT = 0x2000000,
    CHAR_CTL = 0x4000000,
    CHAR_META = 0x8000000,

    CHAR_MODIFIER_MASK =
      CHAR_ALT | CHAR_SUPER | CHAR_HYPER | CHAR_SHIFT | CHAR_CTL | CHAR_META,

    /* Actually, the current Emacs uses 22 bits for the character value
       itself.  */
    CHARACTERBITS = 22
  };

/* Data type checking.  */

INLINE bool
NUMBERP (Lisp_Object x)
{
  return INTEGERP (x) || FLOATP (x);
}
INLINE bool
NATNUMP (Lisp_Object x)
{
  return INTEGERP (x) && 0 <= XINT (x);
}

INLINE bool
RANGED_INTEGERP (intmax_t lo, Lisp_Object x, intmax_t hi)
{
  return INTEGERP (x) && lo <= XINT (x) && XINT (x) <= hi;
}

#define TYPE_RANGED_INTEGERP(type, x) \
  (INTEGERP (x)			      \
   && (TYPE_SIGNED (type) ? TYPE_MINIMUM (type) <= XINT (x) : 0 <= XINT (x)) \
   && XINT (x) <= TYPE_MAXIMUM (type))

INLINE bool
AUTOLOADP (Lisp_Object x)
{
  return CONSP (x) && EQ (Qautoload, XCAR (x));
}


/* Test for specific pseudovector types.  */

INLINE bool
WINDOW_CONFIGURATIONP (Lisp_Object a)
{
  return PSEUDOVECTORP (a, PVEC_WINDOW_CONFIGURATION);
}

INLINE bool
COMPILEDP (Lisp_Object a)
{
  return PSEUDOVECTORP (a, PVEC_COMPILED);
}

INLINE bool
FRAMEP (Lisp_Object a)
{
  return PSEUDOVECTORP (a, PVEC_FRAME);
}

INLINE bool
RECORDP (Lisp_Object a)
{
  return PSEUDOVECTORP (a, PVEC_RECORD);
}

INLINE void
CHECK_RECORD (Lisp_Object x)
{
  CHECK_TYPE (RECORDP (x), Qrecordp, x);
}

/* Test for image (image . spec)  */
INLINE bool
IMAGEP (Lisp_Object x)
{
  return CONSP (x) && EQ (XCAR (x), Qimage);
}

/* Array types.  */
INLINE bool
ARRAYP (Lisp_Object x)
{
  return VECTORP (x) || STRINGP (x) || CHAR_TABLE_P (x) || BOOL_VECTOR_P (x);
}

INLINE void
CHECK_LIST (Lisp_Object x)
{
  CHECK_TYPE (CONSP (x) || NILP (x), Qlistp, x);
}

INLINE void
CHECK_LIST_END (Lisp_Object x, Lisp_Object y)
{
  CHECK_TYPE (NILP (x), Qlistp, y);
}

INLINE void
(CHECK_NUMBER) (Lisp_Object x)
{
  lisp_h_CHECK_NUMBER (x);
}

INLINE void
CHECK_STRING_CAR (Lisp_Object x)
{
  CHECK_TYPE (STRINGP (XCAR (x)), Qstringp, XCAR (x));
}
/* This is a bit special because we always need size afterwards.  */
INLINE ptrdiff_t
CHECK_VECTOR_OR_STRING (Lisp_Object x)
{
  if (VECTORP (x))
    return ASIZE (x);
  if (STRINGP (x))
    return SCHARS (x);
  wrong_type_argument (Qarrayp, x);
}
INLINE void
CHECK_ARRAY (Lisp_Object x, Lisp_Object predicate)
{
  CHECK_TYPE (ARRAYP (x), predicate, x);
}
INLINE void
CHECK_NATNUM (Lisp_Object x)
{
  CHECK_TYPE (NATNUMP (x), Qwholenump, x);
}

#define CHECK_RANGED_INTEGER(x, lo, hi)					\
  do {									\
    CHECK_NUMBER (x);							\
    if (! ((lo) <= XINT (x) && XINT (x) <= (hi)))			\
      args_out_of_range_3						\
	(x,								\
	 make_number ((lo) < 0 && (lo) < MOST_NEGATIVE_FIXNUM		\
		      ? MOST_NEGATIVE_FIXNUM				\
		      : (lo)),						\
	 make_number (min (hi, MOST_POSITIVE_FIXNUM)));			\
  } while (false)
#define CHECK_TYPE_RANGED_INTEGER(type, x) \
  do {									\
    if (TYPE_SIGNED (type))						\
      CHECK_RANGED_INTEGER (x, TYPE_MINIMUM (type), TYPE_MAXIMUM (type)); \
    else								\
      CHECK_RANGED_INTEGER (x, 0, TYPE_MAXIMUM (type));			\
  } while (false)

#define CHECK_NUMBER_COERCE_MARKER(x)					\
  do {									\
    if (MARKERP ((x)))							\
      XSETFASTINT (x, marker_position (x));				\
    else								\
      CHECK_TYPE (INTEGERP (x), Qinteger_or_marker_p, x);		\
  } while (false)

INLINE double
XFLOATINT (Lisp_Object n)
{
  return FLOATP (n) ? XFLOAT_DATA (n) : XINT (n);
}

INLINE void
CHECK_NUMBER_OR_FLOAT (Lisp_Object x)
{
  CHECK_TYPE (NUMBERP (x), Qnumberp, x);
}

#define CHECK_NUMBER_OR_FLOAT_COERCE_MARKER(x)				\
  do {									\
    if (MARKERP (x))							\
      XSETFASTINT (x, marker_position (x));				\
    else								\
      CHECK_TYPE (NUMBERP (x), Qnumber_or_marker_p, x);			\
  } while (false)

/* Since we can't assign directly to the CAR or CDR fields of a cons
   cell, use these when checking that those fields contain numbers.  */
INLINE void
CHECK_NUMBER_CAR (Lisp_Object x)
{
  Lisp_Object tmp = XCAR (x);
  CHECK_NUMBER (tmp);
  XSETCAR (x, tmp);
}

INLINE void
CHECK_NUMBER_CDR (Lisp_Object x)
{
  Lisp_Object tmp = XCDR (x);
  CHECK_NUMBER (tmp);
  XSETCDR (x, tmp);
}

/* Define a built-in function for calling from Lisp.
 `lname' should be the name to give the function in Lisp,
    as a null-terminated C string.
 `fnname' should be the name of the function in C.
    By convention, it starts with F.
 `sname' should be the name for the C constant structure
    that records information on this function for internal use.
    By convention, it should be the same as `fnname' but with S instead of F.
    It's too bad that C macros can't compute this from `fnname'.
 `minargs' should be a number, the minimum number of arguments allowed.
 `maxargs' should be a number, the maximum number of arguments allowed,
    or else MANY or UNEVALLED.
    MANY means pass a vector of evaluated arguments,
	 in the form of an integer number-of-arguments
	 followed by the address of a vector of Lisp_Objects
	 which contains the argument values.
    UNEVALLED means pass the list of unevaluated arguments
 `intspec' says how interactive arguments are to be fetched.
    If the string starts with a `(', `intspec' is evaluated and the resulting
    list is the list of arguments.
    If it's a string that doesn't start with `(', the value should follow
    the one of the doc string for `interactive'.
    A null string means call interactively with no arguments.
 `doc' is documentation for the user.  */

/* This version of DEFUN declares a function prototype with the right
   arguments, so we can catch errors with maxargs at compile-time.  */
<<<<<<< HEAD
#ifdef _MSC_VER
#define DEFUN(lname, fnname, sname, minargs, maxargs, intspec, doc)	\
   Lisp_Object fnname DEFUN_ARGS_ ## maxargs ;				\
   static struct Lisp_Subr alignas (GCALIGNMENT) sname =		\
   { { (PVEC_SUBR << PSEUDOVECTOR_AREA_BITS)				\
       | (sizeof (struct Lisp_Subr) / sizeof (EMACS_INT)) },		\
      { (Lisp_Object (__cdecl *)(void))fnname },                        \
      minargs, maxargs, lname, intspec, 0, Lisp_Subr_Lang_C };		\
   Lisp_Object fnname
#else  /* not _MSC_VER */
=======
>>>>>>> 89212988
#define DEFUN(lname, fnname, sname, minargs, maxargs, intspec, doc)	\
   static struct Lisp_Subr sname =				\
     { { PVEC_SUBR << PSEUDOVECTOR_AREA_BITS },				\
       { .a ## maxargs = fnname },					\
       minargs, maxargs, lname, intspec, 0, Lisp_Subr_Lang_C };		\
   Lisp_Object fnname

/* defsubr (Sname);
   is how we define the symbol for function `name' at start-up time.  */
extern void defsubr (struct Lisp_Subr *);

enum maxargs
  {
    MANY = -2,
    UNEVALLED = -1
  };

/* Call a function F that accepts many args, passing it ARRAY's elements.  */
#define CALLMANY(f, array) (f) (ARRAYELTS (array), array)

/* Call a function F that accepts many args, passing it the remaining args,
   E.g., 'return CALLN (Fformat, fmt, text);' is less error-prone than
   '{ Lisp_Object a[2]; a[0] = fmt; a[1] = text; return Fformat (2, a); }'.
   CALLN is overkill for simple usages like 'Finsert (1, &text);'.  */
#define CALLN(f, ...) CALLMANY (f, ((Lisp_Object []) {__VA_ARGS__}))

extern void defvar_lisp (struct Lisp_Objfwd *, const char *, Lisp_Object *);
extern void defvar_lisp_nopro (struct Lisp_Objfwd *, const char *, Lisp_Object *);
extern void defvar_bool (struct Lisp_Boolfwd *, const char *, bool *);
extern void defvar_int (struct Lisp_Intfwd *, const char *, EMACS_INT *);
extern void defvar_kboard (struct Lisp_Kboard_Objfwd *, const char *, int);

/* Macros we use to define forwarded Lisp variables.
   These are used in the syms_of_FILENAME functions.

   An ordinary (not in buffer_defaults, per-buffer, or per-keyboard)
   lisp variable is actually a field in `struct emacs_globals'.  The
   field's name begins with "f_", which is a convention enforced by
   these macros.  Each such global has a corresponding #define in
   globals.h; the plain name should be used in the code.

   E.g., the global "cons_cells_consed" is declared as "int
   f_cons_cells_consed" in globals.h, but there is a define:

      #define cons_cells_consed globals.f_cons_cells_consed

   All C code uses the `cons_cells_consed' name.  This is all done
   this way to support indirection for multi-threaded Emacs.  */

#define DEFVAR_LISP(lname, vname, doc)		\
  do {						\
    static struct Lisp_Objfwd o_fwd;		\
    defvar_lisp (&o_fwd, lname, &globals.f_ ## vname);		\
  } while (false)
#define DEFVAR_LISP_NOPRO(lname, vname, doc)	\
  do {						\
    static struct Lisp_Objfwd o_fwd;		\
    defvar_lisp_nopro (&o_fwd, lname, &globals.f_ ## vname);	\
  } while (false)
#define DEFVAR_BOOL(lname, vname, doc)		\
  do {						\
    static struct Lisp_Boolfwd b_fwd;		\
    defvar_bool (&b_fwd, lname, &globals.f_ ## vname);		\
  } while (false)
#define DEFVAR_INT(lname, vname, doc)		\
  do {						\
    static struct Lisp_Intfwd i_fwd;		\
    defvar_int (&i_fwd, lname, &globals.f_ ## vname);		\
  } while (false)

#define DEFVAR_KBOARD(lname, vname, doc)			\
  do {								\
    static struct Lisp_Kboard_Objfwd ko_fwd;			\
    defvar_kboard (&ko_fwd, lname, offsetof (KBOARD, vname ## _)); \
  } while (false)


/* Elisp uses several stacks:
   - the C stack.
   - the bytecode stack: used internally by the bytecode interpreter.
     Allocated from the C stack.
   - The specpdl stack: keeps track of active unwind-protect and
     dynamic-let-bindings.  Allocated from the `specpdl' array, a manually
     managed stack.
   - The handler stack: keeps track of active catch tags and condition-case
     handlers.  Allocated in a manually managed stack implemented by a
     doubly-linked list allocated via xmalloc and never freed.  */

/* Structure for recording Lisp call stack for backtrace purposes.  */

/* The special binding stack holds the outer values of variables while
   they are bound by a function application or a let form, stores the
   code to be executed for unwind-protect forms.

   NOTE: The specbinding union is defined here, because SPECPDL_INDEX is
   used all over the place, needs to be fast, and needs to know the size of
   union specbinding.  But only eval.c should access it.  */

enum specbind_tag {
  SPECPDL_UNWIND,		/* An unwind_protect function on Lisp_Object.  */
  SPECPDL_UNWIND_PTR,		/* Likewise, on void *.  */
  SPECPDL_UNWIND_INT,		/* Likewise, on int.  */
  SPECPDL_UNWIND_VOID,		/* Likewise, with no arg.  */
  SPECPDL_BACKTRACE,		/* An element of the backtrace.  */
  SPECPDL_LET,			/* A plain and simple dynamic let-binding.  */
  /* Tags greater than SPECPDL_LET must be "subkinds" of LET.  */
  SPECPDL_LET_LOCAL,		/* A buffer-local let-binding.  */
  SPECPDL_LET_DEFAULT		/* A global binding for a localized var.  */
};

union specbinding
  {
    ENUM_BF (specbind_tag) kind : CHAR_BIT;
    struct {
      ENUM_BF (specbind_tag) kind : CHAR_BIT;
      void (*func) (Lisp_Object);
      Lisp_Object arg;
    } unwind;
    struct {
      ENUM_BF (specbind_tag) kind : CHAR_BIT;
      void (*func) (void *);
      void *arg;
    } unwind_ptr;
    struct {
      ENUM_BF (specbind_tag) kind : CHAR_BIT;
      void (*func) (int);
      int arg;
    } unwind_int;
    struct {
      ENUM_BF (specbind_tag) kind : CHAR_BIT;
      void (*func) (void);
    } unwind_void;
    struct {
      ENUM_BF (specbind_tag) kind : CHAR_BIT;
      /* `where' is not used in the case of SPECPDL_LET.  */
      Lisp_Object symbol, old_value, where;
      /* Normally this is unused; but it is set to the symbol's
	 current value when a thread is swapped out.  */
      Lisp_Object saved_value;
    } let;
    struct {
      ENUM_BF (specbind_tag) kind : CHAR_BIT;
      bool_bf debug_on_exit : 1;
      Lisp_Object function;
      Lisp_Object *args;
      ptrdiff_t nargs;
    } bt;
  };

/* These 3 are defined as macros in thread.h.  */
/* extern union specbinding *specpdl; */
/* extern union specbinding *specpdl_ptr; */
/* extern ptrdiff_t specpdl_size; */

INLINE ptrdiff_t
SPECPDL_INDEX (void)
{
  return specpdl_ptr - specpdl;
}

/* This structure helps implement the `catch/throw' and `condition-case/signal'
   control structures.  A struct handler contains all the information needed to
   restore the state of the interpreter after a non-local jump.

   handler structures are chained together in a doubly linked list; the `next'
   member points to the next outer catchtag and the `nextfree' member points in
   the other direction to the next inner element (which is typically the next
   free element since we mostly use it on the deepest handler).

   A call like (throw TAG VAL) searches for a catchtag whose `tag_or_ch'
   member is TAG, and then unbinds to it.  The `val' member is used to
   hold VAL while the stack is unwound; `val' is returned as the value
   of the catch form.  If there is a handler of type CATCHER_ALL, it will
   be treated as a handler for all invocations of `throw'; in this case
   `val' will be set to (TAG . VAL).

   All the other members are concerned with restoring the interpreter
   state.

   Members are volatile if their values need to survive _longjmp when
   a 'struct handler' is a local variable.  */

enum handlertype { CATCHER, CONDITION_CASE, CATCHER_ALL };

struct handler
{
  enum handlertype type;
  Lisp_Object tag_or_ch;
  Lisp_Object val;
  struct handler *next;
  struct handler *nextfree;

  /* The bytecode interpreter can have several handlers active at the same
     time, so when we longjmp to one of them, it needs to know which handler
     this was and what was the corresponding internal state.  This is stored
     here, and when we longjmp we make sure that handlerlist points to the
     proper handler.  */
  Lisp_Object *bytecode_top;
  int bytecode_dest;

  /* Most global vars are reset to their value via the specpdl mechanism,
     but a few others are handled by storing their value here.  */
  sys_jmp_buf jmp;
  EMACS_INT f_lisp_eval_depth;
  ptrdiff_t pdlcount;
  int poll_suppress_count;
  int interrupt_input_blocked;
};

extern Lisp_Object memory_signal_data;

extern void maybe_quit (void);

/* True if ought to quit now.  */

#define QUITP (!NILP (Vquit_flag) && NILP (Vinhibit_quit))

/* Process a quit rarely, based on a counter COUNT, for efficiency.
   "Rarely" means once per USHRT_MAX + 1 times; this is somewhat
   arbitrary, but efficient.  */

INLINE void
rarely_quit (unsigned short int count)
{
  if (! count)
    maybe_quit ();
}

extern Lisp_Object Vascii_downcase_table;
extern Lisp_Object Vascii_canon_table;

/* Call staticpro (&var) to protect static variable `var'.  */

void staticpro (Lisp_Object *);

/* Forward declarations for prototypes.  */
struct window;
struct frame;

/* Copy COUNT Lisp_Objects from ARGS to contents of V starting from OFFSET.  */

INLINE void
vcopy (Lisp_Object v, ptrdiff_t offset, Lisp_Object *args, ptrdiff_t count)
{
  eassert (0 <= offset && 0 <= count && offset + count <= ASIZE (v));
  memcpy (XVECTOR (v)->contents + offset, args, count * sizeof *args);
}

/* Functions to modify hash tables.  */

INLINE void
set_hash_key_slot (struct Lisp_Hash_Table *h, ptrdiff_t idx, Lisp_Object val)
{
  gc_aset (h->key_and_value, 2 * idx, val);
}

INLINE void
set_hash_value_slot (struct Lisp_Hash_Table *h, ptrdiff_t idx, Lisp_Object val)
{
  gc_aset (h->key_and_value, 2 * idx + 1, val);
}

/* Use these functions to set Lisp_Object
   or pointer slots of struct Lisp_Symbol.  */

INLINE bool
get_symbol_declared_special(const struct Lisp_Symbol *sym)
{
  return sym->declared_special;
}

INLINE void
set_symbol_declared_special(struct Lisp_Symbol *sym, bool value)
{
  sym->declared_special = value;
}

INLINE void
set_symbol_function (Lisp_Object sym, Lisp_Object function)
{
  XSYMBOL (sym)->u.s.function = function;
}

INLINE void
set_symbol_plist (Lisp_Object sym, Lisp_Object plist)
{
  XSYMBOL (sym)->u.s.plist = plist;
}

INLINE enum symbol_redirect
get_symbol_redirect(const struct Lisp_Symbol *sym)
{
  return sym->redirect;
}

INLINE void
set_symbol_next (Lisp_Object sym, struct Lisp_Symbol *next)
{
  XSYMBOL (sym)->u.s.next = next;
}

INLINE void
make_symbol_constant (Lisp_Object sym)
{
  XSYMBOL (sym)->u.s.trapped_write = SYMBOL_NOWRITE;
}

/* Buffer-local variable access functions.  */

INLINE union Lisp_Fwd*
get_blv_fwd (struct Lisp_Buffer_Local_Value *blv)
{
  return blv->fwd;
}

INLINE Lisp_Object
get_blv_value (struct Lisp_Buffer_Local_Value *blv)
{
  return XCDR (blv->valcell);
}

INLINE int
blv_found (struct Lisp_Buffer_Local_Value *blv)
{
  eassert (blv->found == !EQ (blv->defcell, blv->valcell));
  return blv->found;
}

/* Set overlay's property list.  */

INLINE void
set_overlay_plist (Lisp_Object overlay, Lisp_Object plist)
{
  XOVERLAY (overlay)->plist = plist;
}

/* Get text properties of S.  */

INLINE INTERVAL
string_intervals (Lisp_Object s)
{
  return XSTRING (s)->u.s.intervals;
}

/* Set text properties of S to I.  */

INLINE void
set_string_intervals (Lisp_Object s, INTERVAL i)
{
  XSTRING (s)->u.s.intervals = i;
}

/* Set a Lisp slot in TABLE to VAL.  Most code should use this instead
   of setting slots directly.  */

INLINE void
set_char_table_defalt (Lisp_Object table, Lisp_Object val)
{
  XCHAR_TABLE (table)->defalt = val;
}
INLINE void
set_char_table_purpose (Lisp_Object table, Lisp_Object val)
{
  XCHAR_TABLE (table)->purpose = val;
}

/* Set different slots in (sub)character tables.  */

INLINE void
set_char_table_extras (Lisp_Object table, ptrdiff_t idx, Lisp_Object val)
{
  eassert (0 <= idx && idx < CHAR_TABLE_EXTRA_SLOTS (XCHAR_TABLE (table)));
  XCHAR_TABLE (table)->extras[idx] = val;
}

INLINE void
set_char_table_contents (Lisp_Object table, ptrdiff_t idx, Lisp_Object val)
{
  eassert (0 <= idx && idx < (1 << CHARTAB_SIZE_BITS_0));
  XCHAR_TABLE (table)->contents[idx] = val;
}

INLINE void
set_sub_char_table_contents (Lisp_Object table, ptrdiff_t idx, Lisp_Object val)
{
  XSUB_CHAR_TABLE (table)->contents[idx] = val;
}

/* Defined in data.c.  */
extern _Noreturn void wrong_choice (Lisp_Object, Lisp_Object);
extern void notify_variable_watchers (Lisp_Object, Lisp_Object,
				      Lisp_Object, Lisp_Object);
extern Lisp_Object indirect_function (Lisp_Object);
extern Lisp_Object find_symbol_value (Lisp_Object);
enum Arith_Comparison {
  ARITH_EQUAL,
  ARITH_NOTEQUAL,
  ARITH_LESS,
  ARITH_GRTR,
  ARITH_LESS_OR_EQUAL,
  ARITH_GRTR_OR_EQUAL
};

/* Defined in rust  */
Lisp_Object arithcompare (Lisp_Object num1, Lisp_Object num2,
                                 enum Arith_Comparison comparison);

/* Convert the integer I to an Emacs representation, either the integer
   itself, or a cons of two or three integers, or if all else fails a float.
   I should not have side effects.  */
#define INTEGER_TO_CONS(i)					    \
  (! FIXNUM_OVERFLOW_P (i)					    \
   ? make_number (i)						    \
   : EXPR_SIGNED (i) ? intbig_to_lisp (i) : uintbig_to_lisp (i))
extern Lisp_Object intbig_to_lisp (intmax_t);
extern Lisp_Object uintbig_to_lisp (uintmax_t);

/* Convert the Emacs representation CONS back to an integer of type
   TYPE, storing the result the variable VAR.  Signal an error if CONS
   is not a valid representation or is out of range for TYPE.  */
#define CONS_TO_INTEGER(cons, type, var)				\
 (TYPE_SIGNED (type)							\
  ? ((var) = cons_to_signed (cons, TYPE_MINIMUM (type), TYPE_MAXIMUM (type))) \
  : ((var) = cons_to_unsigned (cons, TYPE_MAXIMUM (type))))
extern intmax_t cons_to_signed (Lisp_Object, intmax_t, intmax_t);
extern uintmax_t cons_to_unsigned (Lisp_Object, uintmax_t);

extern struct Lisp_Symbol *indirect_variable (struct Lisp_Symbol *);
extern _Noreturn void args_out_of_range (Lisp_Object, Lisp_Object);
extern _Noreturn void args_out_of_range_3 (Lisp_Object, Lisp_Object,
					   Lisp_Object);
extern _Noreturn void circular_list (Lisp_Object);
extern Lisp_Object do_symval_forwarding (union Lisp_Fwd *);
enum Set_Internal_Bind {
  SET_INTERNAL_SET,
  SET_INTERNAL_BIND,
  SET_INTERNAL_UNBIND,
  SET_INTERNAL_THREAD_SWITCH
};
extern void set_internal (Lisp_Object, Lisp_Object, Lisp_Object,
                          enum Set_Internal_Bind);
extern void set_default_internal (Lisp_Object, Lisp_Object,
                                  enum Set_Internal_Bind bindflag);

extern void syms_of_data (void);
extern void swap_in_global_binding (struct Lisp_Symbol *);
extern void swap_in_symval_forwarding (struct Lisp_Symbol *symbol,
                                       struct Lisp_Buffer_Local_Value *blv);

extern void
aset_multibyte_string(register Lisp_Object array, EMACS_INT idxval, int c);

/* Defined in cmds.c */
extern void syms_of_cmds (void);
extern void keys_of_cmds (void);

/* Defined in coding.c.  */
extern Lisp_Object detect_coding_system (const unsigned char *, ptrdiff_t,
                                         ptrdiff_t, bool, bool, Lisp_Object);
extern void init_coding (void);
extern void init_coding_once (void);
extern void syms_of_coding (void);

/* Defined in character.c.  */
extern ptrdiff_t chars_in_text (const unsigned char *, ptrdiff_t);
extern ptrdiff_t multibyte_chars_in_text (const unsigned char *, ptrdiff_t);
extern void syms_of_character (void);

/* Defined in charset.c.  */
extern void init_charset (void);
extern void init_charset_once (void);
extern void syms_of_charset (void);
/* Structure forward declarations.  */
struct charset;

/* Defined in syntax.c.  */
extern void init_syntax_once (void);
extern void syms_of_syntax (void);

/* Defined in fns.c.  */
enum { NEXT_ALMOST_PRIME_LIMIT = 11 };
extern EMACS_INT next_almost_prime (EMACS_INT) ATTRIBUTE_CONST;
extern Lisp_Object larger_vector (Lisp_Object, ptrdiff_t, ptrdiff_t);
extern void sweep_weak_hash_tables (void);
extern char *extract_data_from_object (Lisp_Object, ptrdiff_t *, ptrdiff_t *);
EMACS_UINT hash_string (char const *, ptrdiff_t);
EMACS_UINT sxhash (Lisp_Object, int);
Lisp_Object make_hash_table (struct hash_table_test, EMACS_INT, float, float,
			     Lisp_Object, bool);
ptrdiff_t hash_lookup (struct Lisp_Hash_Table *, Lisp_Object, EMACS_UINT *);
ptrdiff_t hash_put (struct Lisp_Hash_Table *, Lisp_Object, Lisp_Object,
		    EMACS_UINT);
void hash_remove_from_table (struct Lisp_Hash_Table *, Lisp_Object);
extern struct hash_table_test const hashtest_eq, hashtest_eql, hashtest_equal;
extern void validate_subarray (Lisp_Object, Lisp_Object, Lisp_Object,
			       ptrdiff_t, ptrdiff_t *, ptrdiff_t *);
extern Lisp_Object substring_both (Lisp_Object, ptrdiff_t, ptrdiff_t,
				   ptrdiff_t, ptrdiff_t);
extern Lisp_Object merge (Lisp_Object, Lisp_Object, Lisp_Object);
extern Lisp_Object do_yes_or_no_p (Lisp_Object);
extern Lisp_Object concat2 (Lisp_Object, Lisp_Object);
extern Lisp_Object concat3 (Lisp_Object, Lisp_Object, Lisp_Object);
extern bool equal_no_quit (Lisp_Object, Lisp_Object);
extern Lisp_Object nconc2 (Lisp_Object, Lisp_Object);
extern Lisp_Object assq_no_quit (Lisp_Object, Lisp_Object);
extern Lisp_Object assoc_no_quit (Lisp_Object, Lisp_Object);
extern void clear_string_char_byte_cache (void);
extern ptrdiff_t string_char_to_byte (Lisp_Object, ptrdiff_t);
extern ptrdiff_t string_byte_to_char (Lisp_Object, ptrdiff_t);
extern Lisp_Object string_to_multibyte (Lisp_Object);
extern Lisp_Object string_make_unibyte (Lisp_Object);
extern void syms_of_fns (void);

/* Defined in fringe.c.  */
extern void syms_of_fringe (void);
extern void init_fringe (void);
#ifdef HAVE_WINDOW_SYSTEM
extern void mark_fringe_data (void);
extern void init_fringe_once (void);
#endif /* HAVE_WINDOW_SYSTEM */

/* Defined in image.c.  */
extern int x_bitmap_mask (struct frame *, ptrdiff_t);
extern void reset_image_types (void);
extern void syms_of_image (void);

#ifdef HAVE_JSON
/* Defined in json.c.  */
extern void init_json (void);
extern void syms_of_json (void);
#endif

/* Defined in insdel.c.  */
extern void move_gap_both (ptrdiff_t, ptrdiff_t);
extern _Noreturn void buffer_overflow (void);
extern void make_gap (ptrdiff_t);
extern void make_gap_1 (struct buffer *, ptrdiff_t);
extern ptrdiff_t copy_text (const unsigned char *, unsigned char *,
			    ptrdiff_t, bool, bool);
extern int count_combining_before (const unsigned char *,
				   ptrdiff_t, ptrdiff_t, ptrdiff_t);
extern int count_combining_after (const unsigned char *,
				  ptrdiff_t, ptrdiff_t, ptrdiff_t);
extern void insert (const char *, ptrdiff_t);
extern void insert_and_inherit (const char *, ptrdiff_t);
extern void insert_1_both (const char *, ptrdiff_t, ptrdiff_t,
			   bool, bool, bool);
extern void insert_from_gap (ptrdiff_t, ptrdiff_t, bool text_at_gap_tail);
extern void insert_from_string (Lisp_Object, ptrdiff_t, ptrdiff_t,
				ptrdiff_t, ptrdiff_t, bool);
extern void insert_from_buffer (struct buffer *, ptrdiff_t, ptrdiff_t, bool);
extern void insert_char (int);
extern void insert_string (const char *);
extern void insert_before_markers (const char *, ptrdiff_t);
extern void insert_before_markers_and_inherit (const char *, ptrdiff_t);
extern void insert_from_string_before_markers (Lisp_Object, ptrdiff_t,
					       ptrdiff_t, ptrdiff_t,
					       ptrdiff_t, bool);
extern void del_range (ptrdiff_t, ptrdiff_t);
extern Lisp_Object del_range_1 (ptrdiff_t, ptrdiff_t, bool, bool);
extern void del_range_byte (ptrdiff_t, ptrdiff_t);
extern void del_range_both (ptrdiff_t, ptrdiff_t, ptrdiff_t, ptrdiff_t, bool);
extern Lisp_Object del_range_2 (ptrdiff_t, ptrdiff_t,
				ptrdiff_t, ptrdiff_t, bool);
extern void modify_text (ptrdiff_t, ptrdiff_t);
extern void prepare_to_modify_buffer (ptrdiff_t, ptrdiff_t, ptrdiff_t *);
extern void prepare_to_modify_buffer_1 (ptrdiff_t, ptrdiff_t, ptrdiff_t *);
extern void invalidate_buffer_caches (struct buffer *, ptrdiff_t, ptrdiff_t);
extern void signal_after_change (ptrdiff_t, ptrdiff_t, ptrdiff_t);
extern void adjust_after_insert (ptrdiff_t, ptrdiff_t, ptrdiff_t,
				 ptrdiff_t, ptrdiff_t);
extern void adjust_markers_for_delete (ptrdiff_t, ptrdiff_t,
				       ptrdiff_t, ptrdiff_t);
extern void adjust_markers_bytepos (ptrdiff_t, ptrdiff_t,
				    ptrdiff_t, ptrdiff_t, int);
extern void replace_range (ptrdiff_t, ptrdiff_t, Lisp_Object, bool, bool, bool, bool);
extern void replace_range_2 (ptrdiff_t, ptrdiff_t, ptrdiff_t, ptrdiff_t,
			     const char *, ptrdiff_t, ptrdiff_t, bool);
extern void syms_of_insdel (void);

/* Defined in dispnew.c.  */
#if (defined PROFILING \
     && (defined __FreeBSD__ || defined GNU_LINUX || defined __MINGW32__))
_Noreturn void __executable_start (void);
#endif
extern Lisp_Object Vwindow_system;
extern Lisp_Object sit_for (Lisp_Object, bool, int);

/* Defined in xdisp.c.  */
extern bool noninteractive_need_newline;
extern Lisp_Object echo_area_buffer[2];
extern void add_to_log (char const *, ...);
extern void vadd_to_log (char const *, va_list);
extern void check_message_stack (void);
extern void setup_echo_area_for_printing (bool);
extern bool push_message (void);
extern void pop_message_unwind (void);
extern Lisp_Object restore_message_unwind (Lisp_Object);
extern void restore_message (void);
extern Lisp_Object current_message (void);
extern void clear_message (bool, bool);
extern void message (const char *, ...) ATTRIBUTE_FORMAT_PRINTF (1, 2);
extern void message1 (const char *);
extern void message1_nolog (const char *);
extern void message3 (Lisp_Object);
extern void message3_nolog (Lisp_Object);
extern void message_dolog (const char *, ptrdiff_t, bool, bool);
extern void message_with_string (const char *, Lisp_Object, bool);
extern void message_log_maybe_newline (void);
extern void update_echo_area (void);
extern void truncate_echo_area (ptrdiff_t);
extern void redisplay (void);

void set_frame_cursor_types (struct frame *, Lisp_Object);
extern void syms_of_xdisp (void);
extern void init_xdisp (void);
extern Lisp_Object safe_eval (Lisp_Object);
extern bool pos_visible_p (struct window *, ptrdiff_t, int *,
			   int *, int *, int *, int *, int *);

/* Defined in xsettings.c.  */
extern void syms_of_xsettings (void);

/* Defined in vm-limit.c.  */
extern void memory_warnings (void *, void (*warnfun) (const char *));

/* Defined in character.c.  */
extern void parse_str_as_multibyte (const unsigned char *, ptrdiff_t,
				    ptrdiff_t *, ptrdiff_t *);

/* Defined in alloc.c.  */
extern void *my_heap_start (void);
extern void check_pure_size (void);
extern void free_misc (Lisp_Object);
extern void allocate_string_data (struct Lisp_String *, EMACS_INT, EMACS_INT);
extern void malloc_warning (const char *);
extern _Noreturn void memory_full (size_t);
extern _Noreturn void buffer_memory_full (ptrdiff_t);
extern bool survives_gc_p (Lisp_Object);
extern void mark_object (Lisp_Object);
#if defined REL_ALLOC && !defined SYSTEM_MALLOC && !defined HYBRID_MALLOC
extern void refill_memory_reserve (void);
#endif
extern void alloc_unexec_pre (void);
extern void alloc_unexec_post (void);
extern void mark_stack (char *, char *);
extern void flush_stack_call_func (void (*func) (void *arg), void *arg);
extern const char *pending_malloc_warning;
extern Lisp_Object zero_vector;
extern EMACS_INT consing_since_gc;
extern EMACS_INT gc_relative_threshold;
extern EMACS_INT memory_full_cons_threshold;
extern Lisp_Object list1 (Lisp_Object);
extern Lisp_Object list2 (Lisp_Object, Lisp_Object);
extern Lisp_Object list3 (Lisp_Object, Lisp_Object, Lisp_Object);
extern Lisp_Object list4 (Lisp_Object, Lisp_Object, Lisp_Object, Lisp_Object);
extern Lisp_Object list5 (Lisp_Object, Lisp_Object, Lisp_Object, Lisp_Object,
			  Lisp_Object);
enum constype {CONSTYPE_HEAP, CONSTYPE_PURE};
extern Lisp_Object listn (enum constype, ptrdiff_t, Lisp_Object, ...);

/* Build a frequently used 2/3/4-integer lists.  */

INLINE Lisp_Object
list2i (EMACS_INT x, EMACS_INT y)
{
  return list2 (make_number (x), make_number (y));
}

INLINE Lisp_Object
list3i (EMACS_INT x, EMACS_INT y, EMACS_INT w)
{
  return list3 (make_number (x), make_number (y), make_number (w));
}

INLINE Lisp_Object
list4i (EMACS_INT x, EMACS_INT y, EMACS_INT w, EMACS_INT h)
{
  return list4 (make_number (x), make_number (y),
		make_number (w), make_number (h));
}

extern Lisp_Object make_uninit_bool_vector (EMACS_INT);
extern Lisp_Object bool_vector_fill (Lisp_Object, Lisp_Object);
extern _Noreturn void string_overflow (void);
extern Lisp_Object make_string (const char *, ptrdiff_t);
extern Lisp_Object make_formatted_string (char *, const char *, ...)
  ATTRIBUTE_FORMAT_PRINTF (2, 3);
extern Lisp_Object make_unibyte_string (const char *, ptrdiff_t);

/* Make unibyte string from C string when the length isn't known.  */

INLINE Lisp_Object
build_unibyte_string (const char *str)
{
  return make_unibyte_string (str, strlen (str));
}

extern Lisp_Object make_multibyte_string (const char *, ptrdiff_t, ptrdiff_t);
extern Lisp_Object make_event_array (ptrdiff_t, Lisp_Object *);
extern Lisp_Object make_uninit_string (EMACS_INT);
extern Lisp_Object make_uninit_multibyte_string (EMACS_INT, EMACS_INT);
extern Lisp_Object make_string_from_bytes (const char *, ptrdiff_t, ptrdiff_t);
extern Lisp_Object make_specified_string (const char *,
					  ptrdiff_t, ptrdiff_t, bool);
extern Lisp_Object make_pure_string (const char *, ptrdiff_t, ptrdiff_t, bool);
extern Lisp_Object make_pure_c_string (const char *, ptrdiff_t);

/* Make a string allocated in pure space, use STR as string data.  */

INLINE Lisp_Object
build_pure_c_string (const char *str)
{
  return make_pure_c_string (str, strlen (str));
}

/* Make a string from the data at STR, treating it as multibyte if the
   data warrants.  */

INLINE Lisp_Object
build_string (const char *str)
{
  return make_string (str, strlen (str));
}

extern Lisp_Object pure_cons (Lisp_Object, Lisp_Object);
extern void make_byte_code (struct Lisp_Vector *);
extern struct Lisp_Vector *allocate_vector (EMACS_INT);

/* Make an uninitialized vector for SIZE objects.  NOTE: you must
   be sure that GC cannot happen until the vector is completely
   initialized.  E.g. the following code is likely to crash:

   v = make_uninit_vector (3);
   ASET (v, 0, obj0);
   ASET (v, 1, Ffunction_can_gc ());
   ASET (v, 2, obj1);  */

INLINE Lisp_Object
make_uninit_vector (ptrdiff_t size)
{
  Lisp_Object v;
  struct Lisp_Vector *p;

  p = allocate_vector (size);
  XSETVECTOR (v, p);
  return v;
}

/* Like above, but special for sub char-tables.  */

INLINE Lisp_Object
make_uninit_sub_char_table (int depth, int min_char)
{
  int slots = SUB_CHAR_TABLE_OFFSET + chartab_size[depth];
  Lisp_Object v = make_uninit_vector (slots);

  XSETPVECTYPE (XVECTOR (v), PVEC_SUB_CHAR_TABLE);
  XSUB_CHAR_TABLE (v)->depth = depth;
  XSUB_CHAR_TABLE (v)->min_char = min_char;
  return v;
}

extern struct Lisp_Vector *allocate_pseudovector (int, int, int,
						  enum pvec_type);

/* Allocate partially initialized pseudovector where all Lisp_Object
   slots are set to Qnil but the rest (if any) is left uninitialized.  */

#define ALLOCATE_PSEUDOVECTOR(type, field, tag)			       \
  ((type *) allocate_pseudovector (VECSIZE (type),		       \
				   PSEUDOVECSIZE (type, field),	       \
				   PSEUDOVECSIZE (type, field), tag))

/* Allocate fully initialized pseudovector where all Lisp_Object
   slots are set to Qnil and the rest (if any) is zeroed.  */

#define ALLOCATE_ZEROED_PSEUDOVECTOR(type, field, tag)		       \
  ((type *) allocate_pseudovector (VECSIZE (type),		       \
				   PSEUDOVECSIZE (type, field),	       \
				   VECSIZE (type), tag))

extern bool gc_in_progress;
extern Lisp_Object make_float (double);
extern void display_malloc_warning (void);
extern ptrdiff_t inhibit_garbage_collection (void);
extern Lisp_Object make_save_int_int_int (ptrdiff_t, ptrdiff_t, ptrdiff_t);
extern Lisp_Object make_save_obj_obj_obj_obj (Lisp_Object, Lisp_Object,
					      Lisp_Object, Lisp_Object);
extern Lisp_Object make_save_ptr (void *);
extern Lisp_Object make_save_ptr_int (void *, ptrdiff_t);
extern Lisp_Object make_save_ptr_ptr (void *, void *);
extern Lisp_Object make_save_funcptr_ptr_obj (void (*) (void), void *,
					      Lisp_Object);
extern Lisp_Object make_save_memory (Lisp_Object *, ptrdiff_t);
extern void free_save_value (Lisp_Object);
extern Lisp_Object build_overlay (Lisp_Object, Lisp_Object, Lisp_Object);
extern void free_marker (Lisp_Object);
extern void free_cons (struct Lisp_Cons *);
extern void init_alloc_once (void);
extern void init_alloc (void);
extern void syms_of_alloc (void);
extern struct buffer * allocate_buffer (void);
extern int valid_lisp_object_p (Lisp_Object);
#ifdef GC_CHECK_CONS_LIST
extern void check_cons_list (void);
#else
INLINE void (check_cons_list) (void) { lisp_h_check_cons_list (); }
#endif

/* Defined in gmalloc.c.  */
#if !defined DOUG_LEA_MALLOC && !defined HYBRID_MALLOC && !defined SYSTEM_MALLOC
extern size_t __malloc_extra_blocks;
#endif
#if !HAVE_DECL_ALIGNED_ALLOC
extern void *aligned_alloc (size_t, size_t) ATTRIBUTE_MALLOC_SIZE ((2));
#endif
extern void malloc_enable_thread (void);

#ifdef REL_ALLOC
/* Defined in ralloc.c.  */
extern void *r_alloc (void **, size_t) ATTRIBUTE_ALLOC_SIZE ((2));
extern void r_alloc_free (void **);
extern void *r_re_alloc (void **, size_t) ATTRIBUTE_ALLOC_SIZE ((2));
extern void r_alloc_reset_variable (void **, void **);
extern void r_alloc_inhibit_buffer_relocation (int);
#endif

/* Defined in chartab.c.  */
extern Lisp_Object copy_char_table (Lisp_Object);
extern Lisp_Object char_table_ref_and_range (Lisp_Object, int,
                                             int *, int *);
extern void char_table_set_range (Lisp_Object, int, int, Lisp_Object);
extern void map_char_table (void (*) (Lisp_Object, Lisp_Object,
                            Lisp_Object),
                            Lisp_Object, Lisp_Object, Lisp_Object);
extern void map_char_table_for_charset (void (*c_function) (Lisp_Object, Lisp_Object),
					Lisp_Object, Lisp_Object,
					Lisp_Object, struct charset *,
					unsigned, unsigned);
extern Lisp_Object uniprop_table (Lisp_Object);
extern void syms_of_chartab (void);

/* Defined in print.c.  */
extern Lisp_Object Vprin1_to_string_buffer;
extern void debug_print (Lisp_Object) EXTERNALLY_VISIBLE;
extern void temp_output_buffer_setup (const char *);
extern int print_level;
extern void print_error_message (Lisp_Object, Lisp_Object, const char *,
				 Lisp_Object);
extern Lisp_Object internal_with_output_to_temp_buffer
        (const char *, Lisp_Object (*) (Lisp_Object), Lisp_Object);
#define FLOAT_TO_STRING_BUFSIZE 350
extern int float_to_string (char *, double);
extern void init_print_once (void);
extern void syms_of_print (void);

/* Defined in doprnt.c.  */
extern ptrdiff_t doprnt (char *, ptrdiff_t, const char *, const char *,
			 va_list);
extern ptrdiff_t esprintf (char *, char const *, ...)
  ATTRIBUTE_FORMAT_PRINTF (2, 3);
extern ptrdiff_t exprintf (char **, ptrdiff_t *, char const *, ptrdiff_t,
			   char const *, ...)
  ATTRIBUTE_FORMAT_PRINTF (5, 6);
extern ptrdiff_t evxprintf (char **, ptrdiff_t *, char const *, ptrdiff_t,
			    char const *, va_list)
  ATTRIBUTE_FORMAT_PRINTF (5, 0);

/* Defined in lread.c.  */
extern Lisp_Object check_obarray (Lisp_Object);
extern Lisp_Object intern_1 (const char *, ptrdiff_t);
extern Lisp_Object intern_c_string_1 (const char *, ptrdiff_t);
extern Lisp_Object intern_driver (Lisp_Object, Lisp_Object, Lisp_Object);
extern Lisp_Object intern_sym (Lisp_Object sym, Lisp_Object obarray, Lisp_Object index);
extern void init_symbol (Lisp_Object, Lisp_Object);
extern Lisp_Object oblookup (Lisp_Object, const char *, ptrdiff_t, ptrdiff_t);
extern void loadhist_attach(Lisp_Object x);
INLINE void
LOADHIST_ATTACH (Lisp_Object x)
{
  loadhist_attach (x);
}
extern int openp (Lisp_Object, Lisp_Object, Lisp_Object,
                  Lisp_Object *, Lisp_Object, bool);
extern Lisp_Object string_to_number (char const *, int, bool);
extern void map_obarray (Lisp_Object, void (*) (Lisp_Object, Lisp_Object),
                         Lisp_Object);
extern void dir_warning (const char *, Lisp_Object);
extern void init_obarray (void);
extern void init_lread (void);
extern void syms_of_lread (void);

INLINE Lisp_Object
intern (const char *str)
{
  return intern_1 (str, strlen (str));
}

INLINE Lisp_Object
intern_c_string (const char *str)
{
  return intern_c_string_1 (str, strlen (str));
}

/* Defined in eval.c.  */
extern Lisp_Object Vautoload_queue;
extern Lisp_Object Vrun_hooks;
extern Lisp_Object Vsignaling_function;
extern Lisp_Object inhibit_lisp_code;

/* To run a normal hook, use the appropriate function from the list below.
   The calling convention:

   if (!NILP (Vrun_hooks))
     call1 (Vrun_hooks, Qmy_funny_hook);

   should no longer be used.  */
extern void run_hook (Lisp_Object);
extern void run_hook_with_args_2 (Lisp_Object, Lisp_Object, Lisp_Object);
extern Lisp_Object run_hook_with_args (ptrdiff_t nargs, Lisp_Object *args,
				       Lisp_Object (*funcall)
				       (ptrdiff_t nargs, Lisp_Object *args));
extern Lisp_Object quit (void);
INLINE _Noreturn void
xsignal (Lisp_Object error_symbol, Lisp_Object data)
{
  Fsignal (error_symbol, data);
}
extern _Noreturn void xsignal0 (Lisp_Object);
extern _Noreturn void xsignal1 (Lisp_Object, Lisp_Object);
extern _Noreturn void xsignal2 (Lisp_Object, Lisp_Object, Lisp_Object);
extern _Noreturn void xsignal3 (Lisp_Object, Lisp_Object, Lisp_Object,
				Lisp_Object);
extern _Noreturn void signal_error (const char *, Lisp_Object);
extern bool FUNCTIONP (Lisp_Object);
extern Lisp_Object funcall_subr (struct Lisp_Subr *subr, ptrdiff_t numargs, Lisp_Object *arg_vector);
extern Lisp_Object eval_sub (Lisp_Object form);
extern Lisp_Object apply1 (Lisp_Object, Lisp_Object);
extern Lisp_Object call0 (Lisp_Object);
extern Lisp_Object call1 (Lisp_Object, Lisp_Object);
extern Lisp_Object call2 (Lisp_Object, Lisp_Object, Lisp_Object);
extern Lisp_Object call3 (Lisp_Object, Lisp_Object, Lisp_Object, Lisp_Object);
extern Lisp_Object call4 (Lisp_Object, Lisp_Object, Lisp_Object, Lisp_Object, Lisp_Object);
extern Lisp_Object call5 (Lisp_Object, Lisp_Object, Lisp_Object, Lisp_Object, Lisp_Object, Lisp_Object);
extern Lisp_Object call6 (Lisp_Object, Lisp_Object, Lisp_Object, Lisp_Object, Lisp_Object, Lisp_Object, Lisp_Object);
extern Lisp_Object call7 (Lisp_Object, Lisp_Object, Lisp_Object, Lisp_Object, Lisp_Object, Lisp_Object, Lisp_Object, Lisp_Object);
extern Lisp_Object call8 (Lisp_Object, Lisp_Object, Lisp_Object, Lisp_Object, Lisp_Object, Lisp_Object, Lisp_Object, Lisp_Object, Lisp_Object);
extern Lisp_Object internal_catch (Lisp_Object, Lisp_Object (*) (Lisp_Object), Lisp_Object);
extern Lisp_Object internal_lisp_condition_case (Lisp_Object, Lisp_Object, Lisp_Object);
extern Lisp_Object internal_condition_case (Lisp_Object (*) (void), Lisp_Object, Lisp_Object (*) (Lisp_Object));
extern Lisp_Object internal_condition_case_1 (Lisp_Object (*) (Lisp_Object), Lisp_Object, Lisp_Object, Lisp_Object (*) (Lisp_Object));
extern Lisp_Object internal_condition_case_2 (Lisp_Object (*) (Lisp_Object, Lisp_Object), Lisp_Object, Lisp_Object, Lisp_Object, Lisp_Object (*) (Lisp_Object));
extern Lisp_Object internal_condition_case_n
    (Lisp_Object (*) (ptrdiff_t, Lisp_Object *), ptrdiff_t, Lisp_Object *,
     Lisp_Object, Lisp_Object (*) (Lisp_Object, ptrdiff_t, Lisp_Object *));
extern Lisp_Object internal_catch_all (Lisp_Object (*) (void *), void *, Lisp_Object (*) (Lisp_Object));
extern struct handler *push_handler (Lisp_Object, enum handlertype);
extern struct handler *push_handler_nosignal (Lisp_Object, enum handlertype);
extern void specbind (Lisp_Object, Lisp_Object);
extern void record_unwind_protect (void (*) (Lisp_Object), Lisp_Object);
extern void record_unwind_protect_ptr (void (*) (void *), void *);
extern void record_unwind_protect_int (void (*) (int), int);
extern void record_unwind_protect_void (void (*) (void));
extern void record_unwind_protect_nothing (void);
extern void clear_unwind_protect (ptrdiff_t);
extern void set_unwind_protect (ptrdiff_t, void (*) (Lisp_Object), Lisp_Object);
extern void set_unwind_protect_ptr (ptrdiff_t, void (*) (void *), void *);
extern Lisp_Object unbind_to (ptrdiff_t, Lisp_Object);
extern void rebind_for_thread_switch (void);
extern void unbind_for_thread_switch (struct thread_state *);
extern _Noreturn void error (const char *, ...) ATTRIBUTE_FORMAT_PRINTF (1, 2);
extern _Noreturn void verror (const char *, va_list)
  ATTRIBUTE_FORMAT_PRINTF (1, 0);
extern Lisp_Object vformat_string (const char *, va_list)
  ATTRIBUTE_FORMAT_PRINTF (1, 0);
extern void un_autoload (Lisp_Object);
extern Lisp_Object call_debugger (Lisp_Object arg);
extern void init_eval_once (void);
extern Lisp_Object safe_call (ptrdiff_t, Lisp_Object, ...);
extern Lisp_Object safe_call1 (Lisp_Object, Lisp_Object);
extern Lisp_Object safe_call2 (Lisp_Object, Lisp_Object, Lisp_Object);
extern void init_eval (void);
extern void syms_of_eval (void);
extern void prog_ignore (Lisp_Object);
extern ptrdiff_t record_in_backtrace (Lisp_Object, Lisp_Object *, ptrdiff_t);
extern void mark_specpdl (union specbinding *first, union specbinding *ptr);
extern void get_backtrace (Lisp_Object array);
Lisp_Object backtrace_top_function (void);
extern bool let_shadows_buffer_binding_p (struct Lisp_Symbol *symbol);

/* Defined in unexmacosx.c.  */
#if defined DARWIN_OS && !defined CANNOT_DUMP
extern void unexec_init_emacs_zone (void);
extern void *unexec_malloc (size_t);
extern void *unexec_realloc (void *, size_t);
extern void unexec_free (void *);
#endif

#include "emacs-module.h"

/* Function prototype for the module Lisp functions.  */
typedef emacs_value (*emacs_subr) (emacs_env *, ptrdiff_t,
				   emacs_value [], void *);

/* Module function.  */

/* A function environment is an auxiliary structure returned by
   `module_make_function' to store information about a module
   function.  It is stored in a pseudovector.  Its members correspond
   to the arguments given to `module_make_function'.  */

struct Lisp_Module_Function
{
  union vectorlike_header header;

  /* Fields traced by GC; these must come first.  */
  Lisp_Object documentation;

  /* Fields ignored by GC.  */
  ptrdiff_t min_arity, max_arity;
  emacs_subr subr;
  void *data;
};

INLINE bool
MODULE_FUNCTIONP (Lisp_Object o)
{
  return PSEUDOVECTORP (o, PVEC_MODULE_FUNCTION);
}

INLINE struct Lisp_Module_Function *
XMODULE_FUNCTION (Lisp_Object o)
{
  eassert (MODULE_FUNCTIONP (o));
  return XUNTAG (o, Lisp_Vectorlike);
}

#ifdef HAVE_MODULES
/* Defined in alloc.c.  */
extern Lisp_Object make_user_ptr (void (*finalizer) (void *), void *p);

/* Defined in emacs-module.c.  */
extern Lisp_Object funcall_module (Lisp_Object, ptrdiff_t, Lisp_Object *);
extern Lisp_Object module_function_arity (const struct Lisp_Module_Function *);
extern void mark_modules (void);
extern void init_module_assertions (bool);
extern void syms_of_module (void);
#endif

/* Defined in thread.c.  */
extern void mark_threads (void);

/* Defined in editfns.c.  */
extern void insert1 (Lisp_Object);
extern Lisp_Object save_excursion_save (void);
extern Lisp_Object save_restriction_save (void);
extern void save_excursion_restore (Lisp_Object);
extern void save_restriction_restore (Lisp_Object);
extern _Noreturn void time_overflow (void);
extern Lisp_Object make_buffer_string (ptrdiff_t, ptrdiff_t, bool);
extern Lisp_Object make_buffer_string_both (ptrdiff_t, ptrdiff_t, ptrdiff_t,
					    ptrdiff_t, bool);
extern Lisp_Object styled_format (ptrdiff_t, Lisp_Object *, bool, bool);
extern void init_editfns (bool);
extern void syms_of_editfns (void);

/* Defined in buffer.c.  */
extern bool mouse_face_overlay_overlaps (Lisp_Object);
extern Lisp_Object disable_line_numbers_overlay_at_eob (void);
extern _Noreturn void nsberror (Lisp_Object);
extern void adjust_overlays_for_insert (ptrdiff_t, ptrdiff_t);
extern void adjust_overlays_for_delete (ptrdiff_t, ptrdiff_t);
extern void fix_start_end_in_overlays (ptrdiff_t, ptrdiff_t);
extern void report_overlay_modification (Lisp_Object, Lisp_Object, bool,
                                         Lisp_Object, Lisp_Object, Lisp_Object);
extern bool overlay_touches_p (ptrdiff_t);
extern Lisp_Object other_buffer_safely (Lisp_Object);
extern Lisp_Object get_truename_buffer (Lisp_Object);
extern void init_buffer_once (void);
extern void init_buffer (int);
extern void syms_of_buffer (void);
extern void keys_of_buffer (void);

/* Defined in marker.c.  */

extern ptrdiff_t marker_position (Lisp_Object);
extern ptrdiff_t marker_byte_position (Lisp_Object);
extern void clear_charpos_cache (struct buffer *);
extern ptrdiff_t buf_charpos_to_bytepos (struct buffer *, ptrdiff_t);
extern ptrdiff_t buf_bytepos_to_charpos (struct buffer *, ptrdiff_t);
extern void unchain_marker (struct Lisp_Marker *marker);
extern Lisp_Object set_marker_restricted (Lisp_Object, Lisp_Object, Lisp_Object);
extern Lisp_Object set_marker_both (Lisp_Object, Lisp_Object, ptrdiff_t, ptrdiff_t);
extern Lisp_Object set_marker_restricted_both (Lisp_Object, Lisp_Object,
                                               ptrdiff_t, ptrdiff_t);
extern Lisp_Object build_marker (struct buffer *, ptrdiff_t, ptrdiff_t);
extern void syms_of_marker (void);

/* Defined in fileio.c.  */

extern Lisp_Object expand_and_dir_to_file (Lisp_Object);
extern Lisp_Object write_region (Lisp_Object, Lisp_Object, Lisp_Object,
				 Lisp_Object, Lisp_Object, Lisp_Object,
				 Lisp_Object, int);
extern void close_file_unwind (int);
extern void fclose_unwind (void *);
extern void restore_point_unwind (Lisp_Object);
extern _Noreturn void report_file_errno (const char *, Lisp_Object, int);
extern _Noreturn void report_file_error (const char *, Lisp_Object);
extern _Noreturn void report_file_notify_error (const char *, Lisp_Object);
extern bool internal_delete_file (Lisp_Object);
extern Lisp_Object emacs_readlinkat (int, const char *);
extern bool file_directory_p (Lisp_Object);
extern bool file_accessible_directory_p (Lisp_Object);
extern void init_fileio (void);
extern void syms_of_fileio (void);

/* Defined in search.c.  */
extern void shrink_regexp_cache (void);
extern void restore_search_regs (void);
extern void update_search_regs (ptrdiff_t oldstart,
                                ptrdiff_t oldend, ptrdiff_t newend);
extern void record_unwind_save_match_data (void);
struct re_registers;
extern struct re_pattern_buffer *compile_pattern (Lisp_Object,
						  struct re_registers *,
						  Lisp_Object, bool, bool);
extern ptrdiff_t fast_string_match_internal (Lisp_Object, Lisp_Object,
					     Lisp_Object);

INLINE ptrdiff_t
fast_string_match (Lisp_Object regexp, Lisp_Object string)
{
  return fast_string_match_internal (regexp, string, Qnil);
}

INLINE ptrdiff_t
fast_string_match_ignore_case (Lisp_Object regexp, Lisp_Object string)
{
  return fast_string_match_internal (regexp, string, Vascii_canon_table);
}

extern ptrdiff_t fast_c_string_match_ignore_case (Lisp_Object, const char *,
						  ptrdiff_t);
extern ptrdiff_t fast_looking_at (Lisp_Object, ptrdiff_t, ptrdiff_t,
                                  ptrdiff_t, ptrdiff_t, Lisp_Object);
extern ptrdiff_t find_newline (ptrdiff_t, ptrdiff_t, ptrdiff_t, ptrdiff_t,
			       ptrdiff_t, ptrdiff_t *, ptrdiff_t *, bool);
extern ptrdiff_t scan_newline (ptrdiff_t, ptrdiff_t, ptrdiff_t, ptrdiff_t,
			       ptrdiff_t, bool);
extern ptrdiff_t scan_newline_from_point (ptrdiff_t, ptrdiff_t *, ptrdiff_t *);
extern ptrdiff_t find_newline_no_quit (ptrdiff_t, ptrdiff_t,
				       ptrdiff_t, ptrdiff_t *);
extern ptrdiff_t find_before_next_newline (ptrdiff_t, ptrdiff_t,
					   ptrdiff_t, ptrdiff_t *);
extern void syms_of_search (void);
extern void clear_regexp_cache (void);

/* Defined in minibuf.c.  */

extern Lisp_Object Vminibuffer_list;
extern Lisp_Object last_minibuf_string;
extern Lisp_Object get_minibuffer (EMACS_INT);
extern void init_minibuf_once (void);
extern void syms_of_minibuf (void);

/* Defined in callint.c.  */

extern void syms_of_callint (void);

/* Defined in casefiddle.c.  */

extern void syms_of_casefiddle (void);
extern void keys_of_casefiddle (void);

/* Defined in casetab.c.  */

extern void init_casetab_once (void);
extern void syms_of_casetab (void);

/* Defined in keyboard.c.  */

extern Lisp_Object echo_message_buffer;
extern struct kboard *echo_kboard;
extern void cancel_echoing (void);
extern bool input_pending;
#ifdef HAVE_STACK_OVERFLOW_HANDLING
extern sigjmp_buf return_to_command_loop;
#endif
extern Lisp_Object menu_bar_items (Lisp_Object);
extern Lisp_Object tool_bar_items (Lisp_Object, int *);
extern void discard_mouse_events (void);
#ifdef USABLE_SIGIO
void handle_input_available_signal (int);
#endif
extern Lisp_Object pending_funcalls;
extern bool detect_input_pending (void);
extern bool detect_input_pending_ignore_squeezables (void);
extern bool detect_input_pending_run_timers (bool);
extern void safe_run_hooks (Lisp_Object);
extern void cmd_error_internal (Lisp_Object, const char *);
extern Lisp_Object command_loop_1 (void);
extern Lisp_Object read_menu_command (void);
extern Lisp_Object recursive_edit_1 (void);
extern void record_auto_save (void);
extern void force_auto_save_soon (void);
extern void init_keyboard (void);
extern void syms_of_keyboard (void);
extern void keys_of_keyboard (void);

/* Defined in indent.c.  */
extern ptrdiff_t current_column (void);
extern void invalidate_current_column (void);
extern bool indented_beyond_p (ptrdiff_t, ptrdiff_t, EMACS_INT);
extern void syms_of_indent (void);

/* Defined in frame.c.  */
extern void store_frame_param (struct frame *, Lisp_Object, Lisp_Object);
extern void store_in_alist (Lisp_Object *, Lisp_Object, Lisp_Object);
extern Lisp_Object do_switch_frame (Lisp_Object, int, int, Lisp_Object);
extern Lisp_Object get_frame_param (struct frame *, Lisp_Object);
extern void frames_discard_buffer (Lisp_Object);
extern void syms_of_frame (void);

/* Defined in emacs.c.  */
extern char **initial_argv;
extern int initial_argc;
#if defined (HAVE_X_WINDOWS) || defined (HAVE_NS)
extern bool display_arg;
#endif
extern Lisp_Object decode_env_path (const char *, const char *, bool);
extern Lisp_Object empty_unibyte_string, empty_multibyte_string;
extern _Noreturn void terminate_due_to_signal (int, int);
#ifdef WINDOWSNT
extern Lisp_Object Vlibrary_cache;
#endif
#if HAVE_SETLOCALE
void fixup_locale (void);
void synchronize_system_messages_locale (void);
void synchronize_system_time_locale (void);
#else
INLINE void fixup_locale (void) {}
INLINE void synchronize_system_messages_locale (void) {}
INLINE void synchronize_system_time_locale (void) {}
#endif
extern char *emacs_strerror (int);
extern void shut_down_emacs (int, Lisp_Object);

/* True means don't do interactive redisplay and don't change tty modes.  */
extern bool noninteractive;

/* True means remove site-lisp directories from load-path.  */
extern bool no_site_lisp;

/* True means put details like time stamps into builds.  */
extern bool build_details;

#ifndef WINDOWSNT
/* 0 not a daemon, 1 foreground daemon, 2 background daemon.  */
extern int daemon_type;
#define IS_DAEMON (daemon_type != 0)
#define DAEMON_RUNNING (daemon_type >= 0)
#else  /* WINDOWSNT */
extern void *w32_daemon_event;
#define IS_DAEMON (w32_daemon_event != NULL)
#define DAEMON_RUNNING (w32_daemon_event != INVALID_HANDLE_VALUE)
#endif

/* True if handling a fatal error already.  */
extern bool fatal_error_in_progress;

/* True means don't do use window-system-specific display code.  */
extern bool inhibit_window_system;
/* True means that a filter or a sentinel is running.  */
extern bool running_asynch_code;

/* Defined in process.c.  */
struct Lisp_Process;
extern void kill_buffer_processes (Lisp_Object);
extern int wait_reading_process_output (intmax_t, int, int, bool, Lisp_Object,
					struct Lisp_Process *, int);
/* Max value for the first argument of wait_reading_process_output.  */
#if GNUC_PREREQ (3, 0, 0) && ! GNUC_PREREQ (4, 6, 0)
/* Work around a bug in GCC 3.4.2, known to be fixed in GCC 4.6.0.
   The bug merely causes a bogus warning, but the warning is annoying.  */
# define WAIT_READING_MAX min (TYPE_MAXIMUM (time_t), INTMAX_MAX)
#else
# define WAIT_READING_MAX INTMAX_MAX
#endif
#ifdef HAVE_TIMERFD
extern void add_timer_wait_descriptor (int);
#endif
extern void add_keyboard_wait_descriptor (int);
extern void delete_keyboard_wait_descriptor (int);
#ifdef HAVE_GPM
extern void add_gpm_wait_descriptor (int);
extern void delete_gpm_wait_descriptor (int);
#endif
extern void init_process_emacs (int);
extern void syms_of_process (void);
extern void setup_process_coding_systems (Lisp_Object);

/* Defined in callproc.c.  */
#ifndef DOS_NT
# define CHILD_SETUP_TYPE _Noreturn void
#else
# define CHILD_SETUP_TYPE int
#endif
extern CHILD_SETUP_TYPE child_setup (int, int, int, char **, bool, Lisp_Object);
extern void init_callproc_1 (void);
extern void init_callproc (void);
extern void set_initial_environment (void);
extern void syms_of_callproc (void);

/* Defined in doc.c.  */
enum text_quoting_style
  {
    /* Use curved single quotes ‘like this’.  */
    CURVE_QUOTING_STYLE,

    /* Use grave accent and apostrophe  `like this'.  */
    GRAVE_QUOTING_STYLE,

    /* Use apostrophes 'like this'.  */
    STRAIGHT_QUOTING_STYLE
  };
extern enum text_quoting_style text_quoting_style (void);
extern Lisp_Object read_doc_string (Lisp_Object);
extern Lisp_Object get_doc_string (Lisp_Object, bool, bool);
extern void syms_of_doc (void);
extern int read_bytecode_char (bool);

/* Defined in bytecode.c.  */
extern void syms_of_bytecode (void);
extern Lisp_Object exec_byte_code (Lisp_Object, Lisp_Object, Lisp_Object,
				   Lisp_Object, ptrdiff_t, Lisp_Object *);
extern Lisp_Object get_byte_code_arity (Lisp_Object);

/* Defined in macros.c.  */
extern void init_macros (void);
extern void syms_of_macros (void);

/* Defined in undo.c.  */
extern void truncate_undo_list (struct buffer *);
extern void record_insert (ptrdiff_t, ptrdiff_t);
extern void record_delete (ptrdiff_t, Lisp_Object, bool);
extern void record_first_change (void);
extern void record_change (ptrdiff_t, ptrdiff_t);
extern void record_property_change (ptrdiff_t, ptrdiff_t,
				    Lisp_Object, Lisp_Object,
                                    Lisp_Object);
extern void syms_of_undo (void);

/* Defined in textprop.c.  */
extern void report_interval_modification (Lisp_Object, Lisp_Object);

/* Defined in menu.c.  */
extern void syms_of_menu (void);

/* Defined in xmenu.c.  */
extern void syms_of_xmenu (void);

/* Defined in termchar.h.  */
struct tty_display_info;

/* Defined in sysdep.c.  */
#ifdef HAVE_PERSONALITY_ADDR_NO_RANDOMIZE
extern bool disable_address_randomization (void);
#else
INLINE bool disable_address_randomization (void) { return false; }
#endif
extern int emacs_exec_file (char const *, char *const *, char *const *);
extern void init_standard_fds (void);
extern char *emacs_get_current_dir_name (void);
extern void stuff_char (char c);
extern void init_foreground_group (void);
extern void sys_subshell (void);
extern void sys_suspend (void);
extern void discard_tty_input (void);
extern void init_sys_modes (struct tty_display_info *);
extern void reset_sys_modes (struct tty_display_info *);
extern void init_all_sys_modes (void);
extern void reset_all_sys_modes (void);
extern void child_setup_tty (int);
extern void setup_pty (int);
extern int set_window_size (int, int, int);
extern EMACS_INT get_random (void);
extern void seed_random (void *, ptrdiff_t);
extern void init_random (void);
extern void emacs_backtrace (int);
extern _Noreturn void emacs_abort (void) NO_INLINE;
extern int emacs_open (const char *, int, int);
extern int emacs_pipe (int[2]);
extern int emacs_close (int);
extern ptrdiff_t emacs_read (int, void *, ptrdiff_t);
extern ptrdiff_t emacs_read_quit (int, void *, ptrdiff_t);
extern ptrdiff_t emacs_write (int, void const *, ptrdiff_t);
extern ptrdiff_t emacs_write_sig (int, void const *, ptrdiff_t);
extern ptrdiff_t emacs_write_quit (int, void const *, ptrdiff_t);
extern void emacs_perror (char const *);
extern int renameat_noreplace (int, char const *, int, char const *);
extern int str_collate (Lisp_Object, Lisp_Object, Lisp_Object, Lisp_Object);

/* Defined in filelock.c.  */
extern void lock_file (Lisp_Object);
extern void unlock_file (Lisp_Object);
extern void unlock_all_files (void);
extern void unlock_buffer (struct buffer *);
extern void syms_of_filelock (void);

/* Defined in sound.c.  */
extern void syms_of_sound (void);

/* Defined in category.c.  */
extern void init_category_once (void);
extern Lisp_Object char_category_set (int);
extern void syms_of_category (void);

/* Defined in ccl.c.  */
extern void syms_of_ccl (void);

/* Defined in dired.c.  */
extern void syms_of_dired (void);
extern Lisp_Object directory_files_internal (Lisp_Object, Lisp_Object,
                                             Lisp_Object, Lisp_Object,
                                             bool, Lisp_Object);

/* Defined in term.c.  */
extern int *char_ins_del_vector;
extern void syms_of_term (void);
extern _Noreturn void fatal (const char *msgid, ...)
  ATTRIBUTE_FORMAT_PRINTF (1, 2);

/* Defined in terminal.c.  */
extern void syms_of_terminal (void);

/* Defined in font.c.  */
extern void syms_of_font (void);
extern void init_font (void);

#ifdef HAVE_WINDOW_SYSTEM
/* Defined in fontset.c.  */
extern void syms_of_fontset (void);
#endif

/* Defined in inotify.c */
#ifdef HAVE_INOTIFY
extern void syms_of_inotify (void);
#endif

/* Defined in kqueue.c */
#ifdef HAVE_KQUEUE
extern void globals_of_kqueue (void);
extern void syms_of_kqueue (void);
#endif

/* Defined in gfilenotify.c */
#ifdef HAVE_GFILENOTIFY
extern void globals_of_gfilenotify (void);
extern void syms_of_gfilenotify (void);
#endif

#ifdef HAVE_W32NOTIFY
/* Defined on w32notify.c.  */
extern void syms_of_w32notify (void);
#endif

#if defined HAVE_NTGUI || defined CYGWIN
/* Defined in w32cygwinx.c.  */
extern void syms_of_w32cygwinx (void);
#endif

/* Defined in xfaces.c.  */
extern Lisp_Object Vface_alternative_font_family_alist;
extern Lisp_Object Vface_alternative_font_registry_alist;
extern void syms_of_xfaces (void);

#ifdef HAVE_X_WINDOWS
/* Defined in xfns.c.  */
extern void syms_of_xfns (void);

/* Defined in xsmfns.c.  */
extern void syms_of_xsmfns (void);

/* Defined in xselect.c.  */
extern void syms_of_xselect (void);

/* Defined in xterm.c.  */
extern void init_xterm (void);
extern void syms_of_xterm (void);
#endif /* HAVE_X_WINDOWS */

#ifdef HAVE_WINDOW_SYSTEM
/* Defined in xterm.c, nsterm.m, w32term.c.  */
extern char *x_get_keysym_name (int);
#endif /* HAVE_WINDOW_SYSTEM */

/* Defined in xml.c.  */
extern void syms_of_xml (void);
#ifdef HAVE_LIBXML2
extern void xml_cleanup_parser (void);
#endif

#ifdef HAVE_LCMS2
/* Defined in lcms.c.  */
extern void syms_of_lcms2 (void);
#endif

#ifdef HAVE_ZLIB
/* Defined in decompress.c.  */
extern void syms_of_decompress (void);
#endif

#ifdef HAVE_DBUS
/* Defined in dbusbind.c.  */
void init_dbusbind (void);
void syms_of_dbusbind (void);
#endif


/* Defined in profiler.c.  */
extern bool profiler_memory_running;
extern void malloc_probe (size_t);
extern void syms_of_profiler (void);


#ifdef DOS_NT
/* Defined in w32.c.  */
extern char *emacs_root_dir (void);
#endif /* DOS_NT */

/* Defined in lastfile.c.  */
extern char my_edata[];
extern char my_endbss[];
extern char *my_endbss_static;

extern void *xmalloc (size_t) ATTRIBUTE_MALLOC_SIZE ((1));
extern void *xzalloc (size_t) ATTRIBUTE_MALLOC_SIZE ((1));
extern void *xrealloc (void *, size_t) ATTRIBUTE_ALLOC_SIZE ((2));
extern void xfree (void *);
extern void *xnmalloc (ptrdiff_t, ptrdiff_t) ATTRIBUTE_MALLOC_SIZE ((1,2));
extern void *xnrealloc (void *, ptrdiff_t, ptrdiff_t)
  ATTRIBUTE_ALLOC_SIZE ((2,3));
extern void *xpalloc (void *, ptrdiff_t *, ptrdiff_t, ptrdiff_t, ptrdiff_t);

extern char *xstrdup (const char *) ATTRIBUTE_MALLOC;
extern char *xlispstrdup (Lisp_Object) ATTRIBUTE_MALLOC;
extern void dupstring (char **, char const *);

/* Make DEST a copy of STRING's data.  Return a pointer to DEST's terminating
   null byte.  This is like stpcpy, except the source is a Lisp string.  */

INLINE char *
lispstpcpy (char *dest, Lisp_Object string)
{
  ptrdiff_t len = SBYTES (string);
  memcpy (dest, SDATA (string), len + 1);
  return dest + len;
}

extern void xputenv (const char *);

extern char *egetenv_internal (const char *, ptrdiff_t);

INLINE char *
egetenv (const char *var)
{
  /* When VAR is a string literal, strlen can be optimized away.  */
  return egetenv_internal (var, strlen (var));
}

/* Set up the name of the machine we're running on.  */
extern void init_system_name (void);

/* Return the absolute value of X.  X should be a signed integer
   expression without side effects, and X's absolute value should not
   exceed the maximum for its promoted type.  This is called 'eabs'
   because 'abs' is reserved by the C standard.  */
#define eabs(x)         ((x) < 0 ? -(x) : (x))

/* Return a fixnum or float, depending on whether the integer VAL fits
   in a Lisp fixnum.  */

#define make_fixnum_or_float(val) \
   (FIXNUM_OVERFLOW_P (val) ? make_float (val) : make_number (val))

/* SAFE_ALLOCA normally allocates memory on the stack, but if size is
   larger than MAX_ALLOCA, use xmalloc to avoid overflowing the stack.  */

enum MAX_ALLOCA { MAX_ALLOCA = 16 * 1024 };

extern void *record_xmalloc (size_t) ATTRIBUTE_ALLOC_SIZE ((1));

#define USE_SAFE_ALLOCA			\
  ptrdiff_t sa_avail = MAX_ALLOCA;	\
  ptrdiff_t sa_count = SPECPDL_INDEX (); bool sa_must_free = false

#define AVAIL_ALLOCA(size) (sa_avail -= (size), alloca (size))

/* SAFE_ALLOCA allocates a simple buffer.  */

#define SAFE_ALLOCA(size) ((size) <= sa_avail				\
			   ? AVAIL_ALLOCA (size)			\
			   : (sa_must_free = true, record_xmalloc (size)))

/* SAFE_NALLOCA sets BUF to a newly allocated array of MULTIPLIER *
   NITEMS items, each of the same type as *BUF.  MULTIPLIER must
   positive.  The code is tuned for MULTIPLIER being a constant.  */

#define SAFE_NALLOCA(buf, multiplier, nitems)			 \
  do {								 \
    if ((nitems) <= sa_avail / sizeof *(buf) / (multiplier))	 \
      (buf) = AVAIL_ALLOCA (sizeof *(buf) * (multiplier) * (nitems)); \
    else							 \
      {								 \
	(buf) = xnmalloc (nitems, sizeof *(buf) * (multiplier)); \
	sa_must_free = true;					 \
	record_unwind_protect_ptr (xfree, buf);			 \
      }								 \
  } while (false)

/* SAFE_ALLOCA_STRING allocates a C copy of a Lisp string.  */

#define SAFE_ALLOCA_STRING(ptr, string)			\
  do {							\
    (ptr) = SAFE_ALLOCA (SBYTES (string) + 1);		\
    memcpy (ptr, SDATA (string), SBYTES (string) + 1);	\
  } while (false)

/* SAFE_FREE frees xmalloced memory and enables GC as needed.  */

#define SAFE_FREE()			\
  do {					\
    if (sa_must_free) {			\
      sa_must_free = false;		\
      unbind_to (sa_count, Qnil);	\
    }					\
  } while (false)

/* Set BUF to point to an allocated array of NELT Lisp_Objects,
   immediately followed by EXTRA spare bytes.  */

#define SAFE_ALLOCA_LISP_EXTRA(buf, nelt, extra)	       \
  do {							       \
    ptrdiff_t alloca_nbytes;				       \
    if (INT_MULTIPLY_WRAPV (nelt, word_size, &alloca_nbytes)   \
	|| INT_ADD_WRAPV (alloca_nbytes, extra, &alloca_nbytes) \
	|| SIZE_MAX < alloca_nbytes)			       \
      memory_full (SIZE_MAX);				       \
    else if (alloca_nbytes <= sa_avail)			       \
      (buf) = AVAIL_ALLOCA (alloca_nbytes);		       \
    else						       \
      {							       \
	Lisp_Object arg_;				       \
	(buf) = xmalloc (alloca_nbytes);		       \
	arg_ = make_save_memory (buf, nelt);		       \
	sa_must_free = true;				       \
	record_unwind_protect (free_save_value, arg_);	       \
      }							       \
  } while (false)

/* Set BUF to point to an allocated array of NELT Lisp_Objects.  */

#define SAFE_ALLOCA_LISP(buf, nelt) SAFE_ALLOCA_LISP_EXTRA (buf, nelt, 0)


/* If USE_STACK_LISP_OBJECTS, define macros that and functions that allocate
   block-scoped conses and strings.  These objects are not
   managed by the garbage collector, so they are dangerous: passing them
   out of their scope (e.g., to user code) results in undefined behavior.
   Conversely, they have better performance because GC is not involved.

   This feature is experimental and requires careful debugging.
   Build with CPPFLAGS='-DUSE_STACK_LISP_OBJECTS=0' to disable it.  */

#if (!defined USE_STACK_LISP_OBJECTS \
     && defined __GNUC__ && !defined __clang__ && ! GNUC_PREREQ (4, 3, 2))
  /* Work around GCC bugs 36584 and 35271, which were fixed in GCC 4.3.2.  */
# define USE_STACK_LISP_OBJECTS false
#endif
#ifndef USE_STACK_LISP_OBJECTS
# define USE_STACK_LISP_OBJECTS true
#endif

#ifdef GC_CHECK_STRING_BYTES
enum { defined_GC_CHECK_STRING_BYTES = true };
#else
enum { defined_GC_CHECK_STRING_BYTES = false };
#endif

/* True for stack-based cons and string implementations, respectively.
   Use stack-based strings only if stack-based cons also works.
   Otherwise, STACK_CONS would create heap-based cons cells that
   could point to stack-based strings, which is a no-no.  */

enum
  {
    USE_STACK_CONS = USE_STACK_LISP_OBJECTS,
    USE_STACK_STRING = (USE_STACK_CONS
			&& !defined_GC_CHECK_STRING_BYTES)
  };

/* Auxiliary macros used for auto allocation of Lisp objects.  Please
   use these only in macros like AUTO_CONS that declare a local
   variable whose lifetime will be clear to the programmer.  */
#define STACK_CONS(a, b) \
  make_lisp_ptr (&((struct Lisp_Cons) {{{a, {b}}}}), Lisp_Cons)
#define AUTO_CONS_EXPR(a, b) \
  (USE_STACK_CONS ? STACK_CONS (a, b) : Fcons (a, b))

/* Declare NAME as an auto Lisp cons or short list if possible, a
   GC-based one otherwise.  This is in the sense of the C keyword
   'auto'; i.e., the object has the lifetime of the containing block.
   The resulting object should not be made visible to user Lisp code.  */

#define AUTO_CONS(name, a, b) Lisp_Object name = AUTO_CONS_EXPR (a, b)
#define AUTO_LIST1(name, a)						\
  Lisp_Object name = (USE_STACK_CONS ? STACK_CONS (a, Qnil) : list1 (a))
#define AUTO_LIST2(name, a, b)						\
  Lisp_Object name = (USE_STACK_CONS					\
		      ? STACK_CONS (a, STACK_CONS (b, Qnil))		\
		      : list2 (a, b))
#define AUTO_LIST3(name, a, b, c)					\
  Lisp_Object name = (USE_STACK_CONS					\
		      ? STACK_CONS (a, STACK_CONS (b, STACK_CONS (c, Qnil))) \
		      : list3 (a, b, c))
#define AUTO_LIST4(name, a, b, c, d)					\
    Lisp_Object name							\
      = (USE_STACK_CONS							\
	 ? STACK_CONS (a, STACK_CONS (b, STACK_CONS (c,			\
						     STACK_CONS (d, Qnil)))) \
	 : list4 (a, b, c, d))

/* Declare NAME as an auto Lisp string if possible, a GC-based one if not.
   Take its unibyte value from the null-terminated string STR,
   an expression that should not have side effects.
   STR's value is not necessarily copied.  The resulting Lisp string
   should not be modified or made visible to user code.  */

#define AUTO_STRING(name, str) \
  AUTO_STRING_WITH_LEN (name, str, strlen (str))

/* Declare NAME as an auto Lisp string if possible, a GC-based one if not.
   Take its unibyte value from the null-terminated string STR with length LEN.
   STR may have side effects and may contain null bytes.
   STR's value is not necessarily copied.  The resulting Lisp string
   should not be modified or made visible to user code.  */

#define AUTO_STRING_WITH_LEN(name, str, len)				\
  Lisp_Object name =							\
    (USE_STACK_STRING							\
     ? (make_lisp_ptr							\
	((&(struct Lisp_String) {{{len, -1, 0, (unsigned char *) (str)}}}), \
	 Lisp_String))							\
     : make_unibyte_string (str, len))

/* Loop over conses of the list TAIL, signaling if a cycle is found,
   and possibly quitting after each loop iteration.  In the loop body,
   set TAIL to the current cons.  If the loop exits normally,
   set TAIL to the terminating non-cons, typically nil.  The loop body
   should not modify the list’s top level structure other than by
   perhaps deleting the current cons.  */

#define FOR_EACH_TAIL(tail) \
  FOR_EACH_TAIL_INTERNAL (tail, circular_list (tail), true)

/* Like FOR_EACH_TAIL (LIST), except do not signal or quit.
   If the loop exits due to a cycle, TAIL’s value is undefined.  */

#define FOR_EACH_TAIL_SAFE(tail) \
  FOR_EACH_TAIL_INTERNAL (tail, (void) ((tail) = Qnil), false)

/* Iterator intended for use only within FOR_EACH_TAIL_INTERNAL.  */
struct for_each_tail_internal
{
  Lisp_Object tortoise;
  intptr_t max, n;
  unsigned short int q;
};

/* Like FOR_EACH_TAIL (LIST), except evaluate CYCLE if a cycle is
   found, and check for quit if CHECK_QUIT.  This is an internal macro
   intended for use only by the above macros.

   Use Brent’s teleporting tortoise-hare algorithm.  See:
   Brent RP. BIT. 1980;20(2):176-84. doi:10.1007/BF01933190
   http://maths-people.anu.edu.au/~brent/pd/rpb051i.pdf

   This macro uses maybe_quit because of an excess of caution.  The
   call to maybe_quit should not be needed in practice, as a very long
   list, whether circular or not, will cause Emacs to be so slow in
   other uninterruptible areas (e.g., garbage collection) that there
   is little point to calling maybe_quit here.  */

#define FOR_EACH_TAIL_INTERNAL(tail, cycle, check_quit)			\
  for (struct for_each_tail_internal li = { tail, 2, 0, 2 };		\
       CONSP (tail);							\
       ((tail) = XCDR (tail),						\
	((--li.q != 0							\
	  || ((check_quit) ? maybe_quit () : (void) 0, 0 < --li.n)	\
	  || (li.q = li.n = li.max <<= 1, li.n >>= USHRT_WIDTH,		\
	      li.tortoise = (tail), false))				\
	 && EQ (tail, li.tortoise))					\
	? (cycle) : (void) 0))

/* Do a `for' loop over alist values.  */

#define FOR_EACH_ALIST_VALUE(head_var, list_var, value_var)		\
  for ((list_var) = (head_var);						\
       (CONSP (list_var) && ((value_var) = XCDR (XCAR (list_var)), true)); \
       (list_var) = XCDR (list_var))

/* Check whether it's time for GC, and run it if so.  */

INLINE void
maybe_gc (void)
{
  if ((consing_since_gc > gc_cons_threshold
       && consing_since_gc > gc_relative_threshold)
      || (!NILP (Vmemory_full)
	  && consing_since_gc > memory_full_cons_threshold))
    Fgarbage_collect ();
}

INLINE_HEADER_END

#endif /* EMACS_LISP_H */<|MERGE_RESOLUTION|>--- conflicted
+++ resolved
@@ -301,13 +301,6 @@
    functions, once "gcc -Og" (new to GCC 4.8) works well enough for
    Emacs developers.  Maybe in the year 2020.  See Bug#11935.
 
-<<<<<<< HEAD
-   Commentary for these macros can be found near their corresponding
-   functions, below.  */
-
-#define lisp_h_XLI(o) (o)
-#define lisp_h_XIL(i) (i)
-=======
    For the macros that have corresponding functions (defined later),
    see these functions for commentary.  */
 
@@ -339,7 +332,6 @@
 # endif
 #endif
 
->>>>>>> 89212988
 #define lisp_h_CHECK_NUMBER(x) CHECK_TYPE (INTEGERP (x), Qintegerp, x)
 #define lisp_h_CHECK_SYMBOL(x) CHECK_TYPE (SYMBOLP (x), Qsymbolp, x)
 #define lisp_h_CHECK_TYPE(ok, predicate, x) \
@@ -524,11 +516,7 @@
 
 /* If you want to define a new Lisp data type, here are some
    instructions.  See the thread at
-<<<<<<< HEAD
-   https://lists.gnu.org/archive/html/emacs-devel/2012-10/msg00561.html
-=======
    https://lists.gnu.org/r/emacs-devel/2012-10/msg00561.html
->>>>>>> 89212988
    for more info.
 
    First, there are already a couple of Lisp types that can be used if
@@ -584,13 +572,6 @@
    your object -- this way, the same object could be used to represent
    several disparate C structures.
 
-<<<<<<< HEAD
-/* If a struct type is not wanted, define Lisp_Object as just a number.  */
-
-typedef EMACS_INT Lisp_Object;
-#define LISP_INITIALLY(i) (i)
-
-=======
    You also need to add the new type to the constant
    `cl--typeof-types' in lisp/emacs-lisp/cl-preloaded.el.  */
 
@@ -614,7 +595,6 @@
 #endif
  
->>>>>>> 89212988
 /* Forward declarations.  */
 
 /* Defined in this file.  */
@@ -3109,25 +3089,23 @@
 
 /* This version of DEFUN declares a function prototype with the right
    arguments, so we can catch errors with maxargs at compile-time.  */
-<<<<<<< HEAD
 #ifdef _MSC_VER
 #define DEFUN(lname, fnname, sname, minargs, maxargs, intspec, doc)	\
    Lisp_Object fnname DEFUN_ARGS_ ## maxargs ;				\
-   static struct Lisp_Subr alignas (GCALIGNMENT) sname =		\
+   static struct Lisp_Subr sname =				\
    { { (PVEC_SUBR << PSEUDOVECTOR_AREA_BITS)				\
        | (sizeof (struct Lisp_Subr) / sizeof (EMACS_INT)) },		\
       { (Lisp_Object (__cdecl *)(void))fnname },                        \
       minargs, maxargs, lname, intspec, 0, Lisp_Subr_Lang_C };		\
    Lisp_Object fnname
 #else  /* not _MSC_VER */
-=======
->>>>>>> 89212988
 #define DEFUN(lname, fnname, sname, minargs, maxargs, intspec, doc)	\
    static struct Lisp_Subr sname =				\
      { { PVEC_SUBR << PSEUDOVECTOR_AREA_BITS },				\
        { .a ## maxargs = fnname },					\
        minargs, maxargs, lname, intspec, 0, Lisp_Subr_Lang_C };		\
    Lisp_Object fnname
+#endif
 
 /* defsubr (Sname);
    is how we define the symbol for function `name' at start-up time.  */
@@ -3394,13 +3372,13 @@
 INLINE bool
 get_symbol_declared_special(const struct Lisp_Symbol *sym)
 {
-  return sym->declared_special;
+  return sym->u.s.declared_special;
 }
 
 INLINE void
 set_symbol_declared_special(struct Lisp_Symbol *sym, bool value)
 {
-  sym->declared_special = value;
+  sym->u.s.declared_special = value;
 }
 
 INLINE void
@@ -3418,7 +3396,7 @@
 INLINE enum symbol_redirect
 get_symbol_redirect(const struct Lisp_Symbol *sym)
 {
-  return sym->redirect;
+  return sym->u.s.redirect;
 }
 
 INLINE void
@@ -4189,7 +4167,6 @@
 extern Lisp_Object make_buffer_string (ptrdiff_t, ptrdiff_t, bool);
 extern Lisp_Object make_buffer_string_both (ptrdiff_t, ptrdiff_t, ptrdiff_t,
 					    ptrdiff_t, bool);
-extern Lisp_Object styled_format (ptrdiff_t, Lisp_Object *, bool, bool);
 extern void init_editfns (bool);
 extern void syms_of_editfns (void);
 
