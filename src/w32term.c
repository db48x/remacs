/* Implementation of GUI terminal on the Microsoft Windows API.

Copyright (C) 1989, 1993-2018 Free Software Foundation, Inc.

This file is part of GNU Emacs.

GNU Emacs is free software: you can redistribute it and/or modify
it under the terms of the GNU General Public License as published by
the Free Software Foundation, either version 3 of the License, or (at
your option) any later version.

GNU Emacs is distributed in the hope that it will be useful,
but WITHOUT ANY WARRANTY; without even the implied warranty of
MERCHANTABILITY or FITNESS FOR A PARTICULAR PURPOSE.  See the
GNU General Public License for more details.

You should have received a copy of the GNU General Public License
along with GNU Emacs.  If not, see <https://www.gnu.org/licenses/>.  */

#include <config.h>
#include <signal.h>
#include <stdio.h>
#include "lisp.h"
#include "blockinput.h"
#include "w32term.h"
#include "w32common.h"	/* for OS version info */

#include <ctype.h>
#include <errno.h>
#include <sys/stat.h>
#ifdef CYGWIN
#include <fcntl.h>	/* for O_RDWR */
#endif
#include <imm.h>
#include <math.h>

#include "coding.h"
#include "frame.h"
#include "fontset.h"
#include "termhooks.h"
#include "termopts.h"
#include "termchar.h"
#include "buffer.h"
#include "window.h"
#include "keyboard.h"
#include "menu.h"	/* for w32_menu_show */

#ifdef WINDOWSNT
#include "w32.h"	/* for filename_from_utf16, filename_from_ansi */
#endif

#ifndef WINDOWSNT
#include <io.h> /* for get_osfhandle */
#endif

#include <shellapi.h>

#include "font.h"
#include "w32font.h"

#if 0	/* TODO: stipple */
#include "bitmaps/gray.xbm"
#endif

/* Fringe bitmaps.  */

static int max_fringe_bmp = 0;
static HBITMAP *fringe_bmp = 0;

/* Temporary variables for w32_read_socket.  */

static int last_mousemove_x = 0;
static int last_mousemove_y = 0;

/* Define GET_WHEEL_DELTA_WPARAM macro if system headers don't.  */
#ifndef GET_WHEEL_DELTA_WPARAM
#define GET_WHEEL_DELTA_WPARAM(wparam) ((short)HIWORD (wparam))
#endif

/* Non-zero means that a HELP_EVENT has been generated since Emacs
   start.  */

static int any_help_event_p;

extern unsigned int msh_mousewheel;

extern int w32_codepage_for_font (char *fontname);
extern Cursor w32_load_cursor (LPCTSTR name);

#define x_any_window_to_frame x_window_to_frame
#define x_top_window_to_frame x_window_to_frame


/* This is display since w32 does not support multiple ones.  */
struct w32_display_info one_w32_display_info;
struct w32_display_info *x_display_list;

#if _WIN32_WINNT < 0x0500 && !defined(MINGW_W64)
/* Pre Windows 2000, this was not available, but define it here so
   that Emacs compiled on such a platform will run on newer versions.
   MinGW64 defines these unconditionally, so avoid redefining.  */

typedef struct tagWCRANGE
{
  WCHAR wcLow;
  USHORT cGlyphs;
} WCRANGE;

typedef struct tagGLYPHSET
{
  DWORD cbThis;
  DWORD flAccel;
  DWORD cGlyphsSupported;
  DWORD cRanges;
  WCRANGE ranges[1];
} GLYPHSET;

#endif /* compiling for pre-Win2k */

/* Dynamic linking to SetLayeredWindowAttribute (only since 2000).  */
BOOL (WINAPI *pfnSetLayeredWindowAttributes) (HWND, COLORREF, BYTE, DWORD);

#ifndef LWA_ALPHA
#define LWA_ALPHA 0x02
#endif
/* WS_EX_LAYERED is defined unconditionally by MingW, but only for W2K and
   later targets by MSVC headers.  */
#ifndef WS_EX_LAYERED
#define WS_EX_LAYERED 0x80000
#endif

/* SM_CXVIRTUALSCREEN and SM_CYVIRTUALSCREEN are not defined on 95 and
   NT4.  */
#ifndef SM_CXVIRTUALSCREEN
#define SM_CXVIRTUALSCREEN 78
#endif
#ifndef SM_CYVIRTUALSCREEN
#define SM_CYVIRTUALSCREEN 79
#endif

/* The handle of the frame that currently owns the system caret.  */
HWND w32_system_caret_hwnd;
int w32_system_caret_height;
int w32_system_caret_x;
int w32_system_caret_y;
struct window *w32_system_caret_window;
int w32_system_caret_hdr_height;
int w32_system_caret_mode_height;
DWORD dwWindowsThreadId = 0;
HANDLE hWindowsThread = NULL;
DWORD dwMainThreadId = 0;
HANDLE hMainThread = NULL;

int vertical_scroll_bar_min_handle;
int horizontal_scroll_bar_min_handle;
int vertical_scroll_bar_top_border;
int vertical_scroll_bar_bottom_border;
int horizontal_scroll_bar_left_border;
int horizontal_scroll_bar_right_border;

int last_scroll_bar_drag_pos;

/* Keyboard code page - may be changed by language-change events.  */
int w32_keyboard_codepage;

#ifdef CYGWIN
int w32_message_fd = -1;
#endif /* CYGWIN */

static void w32_handle_tool_bar_click (struct frame *,
                                       struct input_event *);
static void w32_define_cursor (Window, Cursor);

void x_lower_frame (struct frame *);
void x_scroll_bar_clear (struct frame *);
void x_raise_frame (struct frame *);
void x_wm_set_window_state (struct frame *, int);
void x_wm_set_icon_pixmap (struct frame *, int);
static void w32_initialize (void);
static void x_update_end (struct frame *);
static void w32_frame_up_to_date (struct frame *);
static void x_clear_frame (struct frame *);
static void frame_highlight (struct frame *);
static void frame_unhighlight (struct frame *);
static void x_new_focus_frame (struct w32_display_info *,
                               struct frame *);
static void x_focus_changed (int, int, struct w32_display_info *,
                             struct frame *, struct input_event *);
static void w32_detect_focus_change (struct w32_display_info *,
                                     W32Msg *, struct input_event *);
static void w32_frame_rehighlight (struct frame *);
static void x_frame_rehighlight (struct w32_display_info *);
static void x_draw_hollow_cursor (struct window *, struct glyph_row *);
static void x_draw_bar_cursor (struct window *, struct glyph_row *, int,
                               enum text_cursor_kinds);
static void w32_clip_to_row (struct window *, struct glyph_row *,
			     enum glyph_row_area, HDC);
static BOOL my_show_window (struct frame *, HWND, int);
static void my_set_window_pos (HWND, HWND, int, int, int, int, UINT);
#if 0
static void my_set_focus (struct frame *, HWND);
#endif
static void my_set_foreground_window (HWND);
static void my_destroy_window (struct frame *, HWND);
static void w32fullscreen_hook (struct frame *);

#ifdef GLYPH_DEBUG
static void x_check_font (struct frame *, struct font *);
#endif


/***********************************************************************
			      Debugging
 ***********************************************************************/

#if 0

/* This is a function useful for recording debugging information about
   the sequence of occurrences in this file.  */

struct record
{
  char *locus;
  int type;
};

struct record event_record[100];

int event_record_index;

record_event (char *locus, int type)
{
  if (event_record_index == sizeof (event_record) / sizeof (struct record))
    event_record_index = 0;

  event_record[event_record_index].locus = locus;
  event_record[event_record_index].type = type;
  event_record_index++;
}

#endif /* 0 */


static void
XChangeGC (void *ignore, XGCValues *gc, unsigned long mask,
	   XGCValues *xgcv)
{
  if (mask & GCForeground)
    gc->foreground = xgcv->foreground;
  if (mask & GCBackground)
    gc->background = xgcv->background;
  if (mask & GCFont)
    gc->font = xgcv->font;
}

XGCValues *
XCreateGC (void *ignore, HWND wignore, unsigned long mask, XGCValues *xgcv)
{
  XGCValues *gc = xzalloc (sizeof (XGCValues));

  XChangeGC (ignore, gc, mask, xgcv);

  return gc;
}

#if 0	/* unused for now, see x_draw_image_glyph_string below */
static void
XGetGCValues (void *ignore, XGCValues *gc,
	      unsigned long mask, XGCValues *xgcv)
{
  XChangeGC (ignore, xgcv, mask, gc);
}
#endif

static void
w32_set_clip_rectangle (HDC hdc, RECT *rect)
{
  if (rect)
    {
      HRGN clip_region = CreateRectRgnIndirect (rect);
      SelectClipRgn (hdc, clip_region);
      DeleteObject (clip_region);
    }
  else
    SelectClipRgn (hdc, NULL);
}

/* Restore clipping rectangle in S */
static void
w32_restore_glyph_string_clip (struct glyph_string *s)
{
  RECT *r = s->clip;
  int n = s->num_clips;

  if (n == 1)
    w32_set_clip_rectangle (s->hdc, r);
  else if (n > 1)
    {
      HRGN clip1 = CreateRectRgnIndirect (r);
      HRGN clip2 = CreateRectRgnIndirect (r + 1);
      if (CombineRgn (clip1, clip1, clip2, RGN_OR) != ERROR)
        SelectClipRgn (s->hdc, clip1);
      DeleteObject (clip1);
      DeleteObject (clip2);
    }
}

static void
x_get_scale_factor(struct w32_display_info *dpyinfo, int *scale_x, int *scale_y)
{
  const int base_res = 96;

  *scale_x = *scale_y = 1;

  if (dpyinfo)
    {
      if (dpyinfo->resx > base_res)
	*scale_x = floor (dpyinfo->resx / base_res);
      if (dpyinfo->resy > base_res)
	*scale_y = floor (dpyinfo->resy / base_res);
    }
}

/*
   Draw a wavy line under S. The wave fills wave_height pixels from y0.

                    x0         wave_length = 2
                                 --
                y0   *   *   *   *   *
                     |* * * * * * * * *
    wave_height = 3  | *   *   *   *

*/

static void
w32_draw_underwave (struct glyph_string *s, COLORREF color)
{
  struct w32_display_info *dpyinfo = FRAME_DISPLAY_INFO (s->f);

  int scale_x, scale_y;
  x_get_scale_factor (dpyinfo, &scale_x, &scale_y);

  int wave_height = 3 * scale_y, wave_length = 2 * scale_x, thickness = scale_y;
  int dx, dy, x0, y0, width, x1, y1, x2, y2, odd, xmax;
  XRectangle wave_clip, string_clip, final_clip;
  RECT w32_final_clip, w32_string_clip;
  HPEN hp, oldhp;

  dx = wave_length;
  dy = wave_height - 1;
  x0 = s->x;
  y0 = s->ybase + wave_height / 2 - scale_y;
  width = s->width;
  xmax = x0 + width;

  /* Find and set clipping rectangle */

  wave_clip.x = x0;
  wave_clip.y = y0;
  wave_clip.width = width;
  wave_clip.height = wave_height;

  get_glyph_string_clip_rect (s, &w32_string_clip);
  CONVERT_TO_XRECT (string_clip, w32_string_clip);

  if (!x_intersect_rectangles (&wave_clip, &string_clip, &final_clip))
    return;

  hp = CreatePen (PS_SOLID, thickness, color);
  oldhp = SelectObject (s->hdc, hp);
  CONVERT_FROM_XRECT (final_clip, w32_final_clip);
  w32_set_clip_rectangle (s->hdc, &w32_final_clip);

  /* Draw the waves */

  x1 = x0 - (x0 % dx);
  x2 = x1 + dx;
  odd = (x1/dx) % 2;
  y1 = y2 = y0;

  if (odd)
    y1 += dy;
  else
    y2 += dy;

  MoveToEx (s->hdc, x1, y1, NULL);

  while (x1 <= xmax)
    {
      LineTo (s->hdc, x2, y2);
      x1  = x2, y1 = y2;
      x2 += dx, y2 = y0 + odd*dy;
      odd = !odd;
    }

  /* Restore previous pen and clipping rectangle(s) */
  w32_restore_glyph_string_clip (s);
  SelectObject (s->hdc, oldhp);
  DeleteObject (hp);
}

/* Draw a hollow rectangle at the specified position.  */
static void
w32_draw_rectangle (HDC hdc, XGCValues *gc, int x, int y,
                    int width, int height)
{
  HBRUSH hb, oldhb;
  HPEN hp, oldhp;

  hb = CreateSolidBrush (gc->background);
  hp = CreatePen (PS_SOLID, 0, gc->foreground);
  oldhb = SelectObject (hdc, hb);
  oldhp = SelectObject (hdc, hp);

  /* We enlarge WIDTH and HEIGHT by 1 to be bug-compatible to the
     brain-dead design of XDrawRectangle, which draws a rectangle that
     is 1 pixel wider and higher than its arguments WIDTH and HEIGHT.
     This allows us to keep the code that calls this function similar
     to the corresponding code in xterm.c.  For the details, see
<<<<<<< HEAD
     https://lists.gnu.org/archives/html/emacs-devel/2014-10/msg00546.html.  */
=======
     https://lists.gnu.org/r/emacs-devel/2014-10/msg00546.html.  */
>>>>>>> 89212988
  Rectangle (hdc, x, y, x + width + 1, y + height + 1);

  SelectObject (hdc, oldhb);
  SelectObject (hdc, oldhp);
  DeleteObject (hb);
  DeleteObject (hp);
}

/* Draw a filled rectangle at the specified position. */
void
w32_fill_rect (struct frame *f, HDC hdc, COLORREF pix, RECT *lprect)
{
  HBRUSH hb;

  hb = CreateSolidBrush (pix);
  FillRect (hdc, lprect, hb);
  DeleteObject (hb);
}

void
w32_clear_window (struct frame *f)
{
  RECT rect;
  HDC hdc = get_frame_dc (f);

  /* Under certain conditions, this can be called at startup with
     a console frame pointer before the GUI frame is created. An HDC
     of 0 indicates this. */
  if (hdc)
    {
      GetClientRect (FRAME_W32_WINDOW (f), &rect);
      w32_clear_rect (f, hdc, &rect);
    }

  release_frame_dc (f, hdc);
}

#define OPAQUE_FRAME 255

void
x_set_frame_alpha (struct frame *f)
{
  struct w32_display_info *dpyinfo = FRAME_DISPLAY_INFO (f);
  double alpha = 1.0;
  double alpha_min = 1.0;
  BYTE opac;
  LONG ex_style;
  HWND window = FRAME_W32_WINDOW (f);

  /* Older versions of Windows do not support transparency.  */
  if (!pfnSetLayeredWindowAttributes)
    return;

  if (dpyinfo->w32_focus_frame == f)
    alpha = f->alpha[0];
  else
    alpha = f->alpha[1];

  if (FLOATP (Vframe_alpha_lower_limit))
    alpha_min = XFLOAT_DATA (Vframe_alpha_lower_limit);
  else if (INTEGERP (Vframe_alpha_lower_limit))
    alpha_min = (XINT (Vframe_alpha_lower_limit)) / 100.0;

  if (alpha < 0.0)
    return;
  else if (alpha > 1.0)
    alpha = 1.0;
  else if (alpha < alpha_min && alpha_min <= 1.0)
    alpha = alpha_min;

  opac = alpha * OPAQUE_FRAME;

  ex_style = GetWindowLong (window, GWL_EXSTYLE);

  if (opac == OPAQUE_FRAME)
    ex_style &= ~WS_EX_LAYERED;
  else
    ex_style |= WS_EX_LAYERED;

  SetWindowLong (window, GWL_EXSTYLE, ex_style);

  if (opac != OPAQUE_FRAME)
    pfnSetLayeredWindowAttributes (window, 0, opac, LWA_ALPHA);
}

int
x_display_pixel_height (struct w32_display_info *dpyinfo)
{
  int pixels = GetSystemMetrics (SM_CYVIRTUALSCREEN);

  if (pixels == 0)
    /* Fallback for Windows 95 or NT 4.0.  */
    pixels = GetSystemMetrics (SM_CYSCREEN);

  return pixels;
}

int
x_display_pixel_width (struct w32_display_info *dpyinfo)
{
  int pixels = GetSystemMetrics (SM_CXVIRTUALSCREEN);

  if (pixels == 0)
    /* Fallback for Windows 95 or NT 4.0.  */
    pixels = GetSystemMetrics (SM_CXSCREEN);

  return pixels;
}


/***********************************************************************
		    Starting and ending an update
 ***********************************************************************/

/* Start an update of frame F.  This function is installed as a hook
   for update_begin, i.e. it is called when update_begin is called.
   This function is called prior to calls to x_update_window_begin for
   each window being updated.  */

static void
x_update_begin (struct frame *f)
{
  struct w32_display_info *display_info = FRAME_DISPLAY_INFO (f);

  if (! FRAME_W32_P (f))
    return;

  /* Regenerate display palette before drawing if list of requested
     colors has changed. */
  if (display_info->regen_palette)
  {
    w32_regenerate_palette (f);
    display_info->regen_palette = FALSE;
  }
}


/* Start update of window W.  */

static void
x_update_window_begin (struct window *w)
{
  struct frame *f = XFRAME (WINDOW_FRAME (w));
  Mouse_HLInfo *hlinfo = MOUSE_HL_INFO (f);

  /* Hide the system caret during an update.  */
  if (w32_use_visible_system_caret && w32_system_caret_hwnd)
    {
      SendMessageTimeout (w32_system_caret_hwnd, WM_EMACS_HIDE_CARET, 0, 0,
			  0, 6000, NULL);
    }

  w->output_cursor = w->cursor;

  block_input ();

  if (f == hlinfo->mouse_face_mouse_frame)
    {
      /* Don't do highlighting for mouse motion during the update.  */
      hlinfo->mouse_face_defer = true;

      /* If F needs to be redrawn, simply forget about any prior mouse
	 highlighting.  */
      if (FRAME_GARBAGED_P (f))
	hlinfo->mouse_face_window = Qnil;

#if 0 /* Rows in a current matrix containing glyphs in mouse-face have
	 their mouse_face_p flag set, which means that they are always
	 unequal to rows in a desired matrix which never have that
	 flag set.  So, rows containing mouse-face glyphs are never
	 scrolled, and we don't have to switch the mouse highlight off
	 here to prevent it from being scrolled.  */

      /* Can we tell that this update does not affect the window
	 where the mouse highlight is?  If so, no need to turn off.
	 Likewise, don't do anything if the frame is garbaged;
	 in that case, the frame's current matrix that we would use
	 is all wrong, and we will redisplay that line anyway.  */
      if (!NILP (hlinfo->mouse_face_window)
	  && w == XWINDOW (hlinfo->mouse_face_window))
	{
	  int i;

          for (i = 0; i < w->desired_matrix->nrows; ++i)
	    if (MATRIX_ROW_ENABLED_P (w->desired_matrix, i))
	      break;

	  if (i < w->desired_matrix->nrows)
	    clear_mouse_face (hlinfo);
	}
#endif /* 0 */
    }

  unblock_input ();
}

/* Draw a vertical window border from (x,y0) to (x,y1)  */

static void
w32_draw_vertical_window_border (struct window *w, int x, int y0, int y1)
{
  struct frame *f = XFRAME (WINDOW_FRAME (w));
  RECT r;
  HDC hdc;
  struct face *face;

  r.left = x;
  r.right = x + 1;
  r.top = y0;
  r.bottom = y1;

  hdc = get_frame_dc (f);
  face = FACE_FROM_ID_OR_NULL (f, VERTICAL_BORDER_FACE_ID);
  if (face)
    w32_fill_rect (f, hdc, face->foreground, &r);
  else
    w32_fill_rect (f, hdc, FRAME_FOREGROUND_PIXEL (f), &r);

  release_frame_dc (f, hdc);
}


/* Draw a window divider from (x0, y0) to (x1, y1)  */

static void
w32_draw_window_divider (struct window *w, int x0, int x1, int y0, int y1)
{
  struct frame *f = XFRAME (WINDOW_FRAME (w));
  HDC hdc = get_frame_dc (f);
  struct face *face = FACE_FROM_ID_OR_NULL (f, WINDOW_DIVIDER_FACE_ID);
  struct face *face_first
    = FACE_FROM_ID_OR_NULL (f, WINDOW_DIVIDER_FIRST_PIXEL_FACE_ID);
  struct face *face_last
    = FACE_FROM_ID_OR_NULL (f, WINDOW_DIVIDER_LAST_PIXEL_FACE_ID);
  unsigned long color = face ? face->foreground : FRAME_FOREGROUND_PIXEL (f);
  unsigned long color_first = (face_first
			       ? face_first->foreground
			       : FRAME_FOREGROUND_PIXEL (f));
  unsigned long color_last = (face_last
			      ? face_last->foreground
			      : FRAME_FOREGROUND_PIXEL (f));

  if ((y1 - y0 > x1 - x0) && (x1 - x0 >= 3))
    /* A vertical divider, at least three pixels wide: Draw first and
       last pixels differently.  */
    {
      w32_fill_area_abs (f, hdc, color_first, x0, y0, x0 + 1, y1);
      w32_fill_area_abs (f, hdc, color, x0 + 1, y0, x1 - 1, y1);
      w32_fill_area_abs (f, hdc, color_last, x1 - 1, y0, x1, y1);
    }
  else if ((x1 - x0 > y1 - y0) && (y1 - y0 >= 3))
    /* A horizontal divider, at least three pixels high: Draw first and
       last pixels differently.  */
    {
      w32_fill_area_abs (f, hdc, color_first, x0, y0, x1, y0 + 1);
      w32_fill_area_abs (f, hdc, color, x0, y0 + 1, x1, y1 - 1);
      w32_fill_area_abs (f, hdc, color_last, x0, y1 - 1, x1, y1);
    }
  else
    /* In any other case do not draw the first and last pixels
       differently.  */
    w32_fill_area_abs (f, hdc, color, x0, y0, x1, y1);

  release_frame_dc (f, hdc);
}

/* End update of window W.

   Draw vertical borders between horizontally adjacent windows, and
   display W's cursor if CURSOR_ON_P is non-zero.

   MOUSE_FACE_OVERWRITTEN_P non-zero means that some row containing
   glyphs in mouse-face were overwritten.  In that case we have to
   make sure that the mouse-highlight is properly redrawn.

   W may be a menu bar pseudo-window in case we don't have X toolkit
   support. Such windows don't have a cursor, so don't display it
   here. */

static void
x_update_window_end (struct window *w, bool cursor_on_p,
		     bool mouse_face_overwritten_p)
{
  if (!w->pseudo_window_p)
    {
      block_input ();

      if (cursor_on_p)
	display_and_set_cursor (w, true,
				w->output_cursor.hpos, w->output_cursor.vpos,
				w->output_cursor.x, w->output_cursor.y);

      if (draw_window_fringes (w, true))
	{
	  if (WINDOW_RIGHT_DIVIDER_WIDTH (w))
	    x_draw_right_divider (w);
	  else
	    x_draw_vertical_border (w);
	}

      unblock_input ();
    }

  /* If a row with mouse-face was overwritten, arrange for
     XTframe_up_to_date to redisplay the mouse highlight.  */
  if (mouse_face_overwritten_p)
    {
      Mouse_HLInfo *hlinfo = MOUSE_HL_INFO (XFRAME (w->frame));

      hlinfo->mouse_face_beg_row = hlinfo->mouse_face_beg_col = -1;
      hlinfo->mouse_face_end_row = hlinfo->mouse_face_end_col = -1;
      hlinfo->mouse_face_window = Qnil;
    }

  /* Unhide the caret.  This won't actually show the cursor, unless it
     was visible before the corresponding call to HideCaret in
     x_update_window_begin.  */
  if (w32_use_visible_system_caret && w32_system_caret_hwnd)
    {
      SendMessageTimeout (w32_system_caret_hwnd, WM_EMACS_SHOW_CARET, 0, 0,
			  0, 6000, NULL);
    }
}


/* End update of frame F.  This function is installed as a hook in
   update_end.  */

static void
x_update_end (struct frame *f)
{
  if (! FRAME_W32_P (f))
    return;

  /* Mouse highlight may be displayed again.  */
  MOUSE_HL_INFO (f)->mouse_face_defer = false;
}


/* This function is called from various places in xdisp.c
   whenever a complete update has been performed.  */

static void
w32_frame_up_to_date (struct frame *f)
{
  if (FRAME_W32_P (f))
    FRAME_MOUSE_UPDATE (f);
}


/* Draw truncation mark bitmaps, continuation mark bitmaps, overlay
   arrow bitmaps, or clear the fringes if no bitmaps are required
   before DESIRED_ROW is made current.  This function is called from
   update_window_line only if it is known that there are differences
   between bitmaps to be drawn between current row and DESIRED_ROW.  */

static void
x_after_update_window_line (struct window *w, struct glyph_row *desired_row)
{
  struct frame *f;
  int width, height;

  eassert (w);

  if (!desired_row->mode_line_p && !w->pseudo_window_p)
    desired_row->redraw_fringe_bitmaps_p = true;

  /* When a window has disappeared, make sure that no rest of
     full-width rows stays visible in the internal border.  Could
     check here if updated window is the leftmost/rightmost window,
     but I guess it's not worth doing since vertically split windows
     are almost never used, internal border is rarely set, and the
     overhead is very small.  */
  if (windows_or_buffers_changed
      && desired_row->full_width_p
      && (f = XFRAME (w->frame),
	  width = FRAME_INTERNAL_BORDER_WIDTH (f),
	  width != 0)
      && (height = desired_row->visible_height,
	  height > 0))
    {
      int y = WINDOW_TO_FRAME_PIXEL_Y (w, max (0, desired_row->y));

      block_input ();
      {
	HDC hdc = get_frame_dc (f);
	struct face *face = FACE_FROM_ID_OR_NULL (f, INTERNAL_BORDER_FACE_ID);

	if (face)
	  {
	    /* Fill border with internal border face.  */
	    unsigned long color = face->background;

	    w32_fill_area (f, hdc, color, 0, y, width, height);
	    w32_fill_area (f, hdc, color, FRAME_PIXEL_WIDTH (f) - width,
			   y, width, height);
	  }
	else
	  {
	    w32_clear_area (f, hdc, 0, y, width, height);
	    w32_clear_area (f, hdc, FRAME_PIXEL_WIDTH (f) - width,
			    y, width, height);
	  }
	release_frame_dc (f, hdc);
      }
      unblock_input ();
    }
}


/* Draw the bitmap WHICH in one of the left or right fringes of
   window W.  ROW is the glyph row for which to display the bitmap; it
   determines the vertical position at which the bitmap has to be
   drawn.  */

static void
w32_draw_fringe_bitmap (struct window *w, struct glyph_row *row,
			struct draw_fringe_bitmap_params *p)
{
  struct frame *f = XFRAME (WINDOW_FRAME (w));
  HDC hdc;
  struct face *face = p->face;

  hdc = get_frame_dc (f);

  /* Must clip because of partially visible lines.  */
  w32_clip_to_row (w, row, ANY_AREA, hdc);

  if (p->bx >= 0 && !p->overlay_p)
    w32_fill_area (f, hdc, face->background,
		   p->bx, p->by, p->nx, p->ny);

  if (p->which && p->which < max_fringe_bmp)
    {
      HBITMAP pixmap = fringe_bmp[p->which];
      HDC compat_hdc;
      HANDLE horig_obj;

      compat_hdc = CreateCompatibleDC (hdc);

      SaveDC (hdc);

      horig_obj = SelectObject (compat_hdc, pixmap);

      /* Paint overlays transparently.  */
      if (p->overlay_p)
	{
	  HBRUSH h_brush, h_orig_brush;

	  SetTextColor (hdc, BLACK_PIX_DEFAULT (f));
	  SetBkColor (hdc, WHITE_PIX_DEFAULT (f));
	  h_brush = CreateSolidBrush (face->foreground);
	  h_orig_brush = SelectObject (hdc, h_brush);

	  BitBlt (hdc, p->x, p->y, p->wd, p->h,
		  compat_hdc, 0, p->dh,
		  DSTINVERT);
	  BitBlt (hdc, p->x, p->y, p->wd, p->h,
		  compat_hdc, 0, p->dh,
		  0x2E064A);
	  BitBlt (hdc, p->x, p->y, p->wd, p->h,
		  compat_hdc, 0, p->dh,
		  DSTINVERT);

	  SelectObject (hdc, h_orig_brush);
	  DeleteObject (h_brush);
	}
      else
	{
	  SetTextColor (hdc, face->background);
	  SetBkColor (hdc, (p->cursor_p
			    ? f->output_data.w32->cursor_pixel
			    : face->foreground));

	  BitBlt (hdc, p->x, p->y, p->wd, p->h,
		  compat_hdc, 0, p->dh,
		  SRCCOPY);
	}

      SelectObject (compat_hdc, horig_obj);
      DeleteDC (compat_hdc);
      RestoreDC (hdc, -1);
    }

  w32_set_clip_rectangle (hdc, NULL);

  release_frame_dc (f, hdc);
}

static void
w32_define_fringe_bitmap (int which, unsigned short *bits, int h, int wd)
{
  if (which >= max_fringe_bmp)
    {
      int i = max_fringe_bmp;
      max_fringe_bmp = which + 20;
      fringe_bmp = (HBITMAP *) xrealloc (fringe_bmp, max_fringe_bmp * sizeof (HBITMAP));
      while (i < max_fringe_bmp)
	fringe_bmp[i++] = 0;
    }

  fringe_bmp[which] = CreateBitmap (wd, h, 1, 1, bits);
}

static void
w32_destroy_fringe_bitmap (int which)
{
  if (which >= max_fringe_bmp)
    return;

  if (fringe_bmp[which])
    DeleteObject (fringe_bmp[which]);
  fringe_bmp[which] = 0;
}

/***********************************************************************
			   Display Iterator
 ***********************************************************************/

/* Function prototypes of this page.  */

static void x_set_glyph_string_clipping (struct glyph_string *);
static void x_set_glyph_string_gc (struct glyph_string *);
static void x_draw_glyph_string_background (struct glyph_string *,
                                            bool);
static void x_draw_glyph_string_foreground (struct glyph_string *);
static void x_draw_composite_glyph_string_foreground (struct glyph_string *);
static void x_draw_glyph_string_box (struct glyph_string *);
static void x_draw_glyph_string  (struct glyph_string *);
static void x_set_cursor_gc (struct glyph_string *);
static void x_set_mode_line_face_gc (struct glyph_string *);
static void x_set_mouse_face_gc (struct glyph_string *);
static int w32_alloc_lighter_color (struct frame *, COLORREF *, double, int);
static void w32_setup_relief_color (struct frame *, struct relief *,
                                    double, int, COLORREF);
static void x_setup_relief_colors (struct glyph_string *);
static void x_draw_image_glyph_string (struct glyph_string *);
static void x_draw_image_relief (struct glyph_string *);
static void x_draw_image_foreground (struct glyph_string *);
static void w32_draw_image_foreground_1 (struct glyph_string *, HBITMAP);
static void x_clear_glyph_string_rect (struct glyph_string *, int,
                                       int, int, int);
static void w32_draw_relief_rect (struct frame *, int, int, int, int,
                                  int, int, int, int, int, int,
                                  RECT *);
static void w32_draw_box_rect (struct glyph_string *, int, int, int, int,
                               int, bool, bool, RECT *);


/* Set S->gc to a suitable GC for drawing glyph string S in cursor
   face.  */

static void
x_set_cursor_gc (struct glyph_string *s)
{
  if (s->font == FRAME_FONT (s->f)
      && s->face->background == FRAME_BACKGROUND_PIXEL (s->f)
      && s->face->foreground == FRAME_FOREGROUND_PIXEL (s->f)
      /* Sometimes we are not called for each change in the default
	 face's background color (e.g., bug#26851), so the additional
	 test in the next line gives us a chance to resync.  */
      && s->f->output_data.w32->cursor_gc->foreground == s->face->background
      && !s->cmp)
    s->gc = s->f->output_data.w32->cursor_gc;
  else
    {
      /* Cursor on non-default face: must merge.  */
      XGCValues xgcv;
      unsigned long mask;

      xgcv.background = s->f->output_data.w32->cursor_pixel;
      xgcv.foreground = s->face->background;

      /* If the glyph would be invisible, try a different foreground.  */
      if (xgcv.foreground == xgcv.background)
	xgcv.foreground = s->face->foreground;
      if (xgcv.foreground == xgcv.background)
	xgcv.foreground = s->f->output_data.w32->cursor_foreground_pixel;
      if (xgcv.foreground == xgcv.background)
	xgcv.foreground = s->face->foreground;

      /* Make sure the cursor is distinct from text in this face.  */
      if (xgcv.background == s->face->background
	  && xgcv.foreground == s->face->foreground)
	{
	  xgcv.background = s->face->foreground;
	  xgcv.foreground = s->face->background;
	}

      IF_DEBUG (x_check_font (s->f, s->font));
      xgcv.font = s->font;
      mask = GCForeground | GCBackground | GCFont;

      if (FRAME_DISPLAY_INFO (s->f)->scratch_cursor_gc)
	XChangeGC (NULL, FRAME_DISPLAY_INFO (s->f)->scratch_cursor_gc,
		   mask, &xgcv);
      else
	FRAME_DISPLAY_INFO (s->f)->scratch_cursor_gc
	  = XCreateGC (NULL, FRAME_W32_WINDOW (s->f), mask, &xgcv);

      s->gc = FRAME_DISPLAY_INFO (s->f)->scratch_cursor_gc;
    }
}


/* Set up S->gc of glyph string S for drawing text in mouse face.  */

static void
x_set_mouse_face_gc (struct glyph_string *s)
{
  int face_id;
  struct face *face;

  /* What face has to be used last for the mouse face?  */
  face_id = MOUSE_HL_INFO (s->f)->mouse_face_face_id;
  face = FACE_FROM_ID_OR_NULL (s->f, face_id);
  if (face == NULL)
    face = FACE_FROM_ID (s->f, MOUSE_FACE_ID);

  if (s->first_glyph->type == CHAR_GLYPH)
    face_id = FACE_FOR_CHAR (s->f, face, s->first_glyph->u.ch, -1, Qnil);
  else
    face_id = FACE_FOR_CHAR (s->f, face, 0, -1, Qnil);
  s->face = FACE_FROM_ID (s->f, face_id);
  prepare_face_for_display (s->f, s->face);

  /* If font in this face is same as S->font, use it.  */
  if (s->font == s->face->font)
    s->gc = s->face->gc;
  else
    {
      /* Otherwise construct scratch_cursor_gc with values from FACE
	 but font FONT.  */
      XGCValues xgcv;
      unsigned long mask;

      xgcv.background = s->face->background;
      xgcv.foreground = s->face->foreground;
      IF_DEBUG (x_check_font (s->f, s->font));
      xgcv.font = s->font;
      mask = GCForeground | GCBackground | GCFont;

      if (FRAME_DISPLAY_INFO (s->f)->scratch_cursor_gc)
	XChangeGC (NULL, FRAME_DISPLAY_INFO (s->f)->scratch_cursor_gc,
		   mask, &xgcv);
      else
	FRAME_DISPLAY_INFO (s->f)->scratch_cursor_gc
	  = XCreateGC (NULL, FRAME_W32_WINDOW (s->f), mask, &xgcv);

      s->gc = FRAME_DISPLAY_INFO (s->f)->scratch_cursor_gc;
    }

  eassert (s->gc != 0);
}


/* Set S->gc of glyph string S to a GC suitable for drawing a mode line.
   Faces to use in the mode line have already been computed when the
   matrix was built, so there isn't much to do, here.  */

static inline void
x_set_mode_line_face_gc (struct glyph_string *s)
{
  s->gc = s->face->gc;
}


/* Set S->gc of glyph string S for drawing that glyph string.  Set
   S->stippled_p to a non-zero value if the face of S has a stipple
   pattern.  */

static inline void
x_set_glyph_string_gc (struct glyph_string *s)
{
  prepare_face_for_display (s->f, s->face);

  if (s->hl == DRAW_NORMAL_TEXT)
    {
      s->gc = s->face->gc;
      s->stippled_p = s->face->stipple != 0;
    }
  else if (s->hl == DRAW_INVERSE_VIDEO)
    {
      x_set_mode_line_face_gc (s);
      s->stippled_p = s->face->stipple != 0;
    }
  else if (s->hl == DRAW_CURSOR)
    {
      x_set_cursor_gc (s);
      s->stippled_p = false;
    }
  else if (s->hl == DRAW_MOUSE_FACE)
    {
      x_set_mouse_face_gc (s);
      s->stippled_p = s->face->stipple != 0;
    }
  else if (s->hl == DRAW_IMAGE_RAISED
	   || s->hl == DRAW_IMAGE_SUNKEN)
    {
      s->gc = s->face->gc;
      s->stippled_p = s->face->stipple != 0;
    }
  else
    emacs_abort ();

  /* GC must have been set.  */
  eassert (s->gc != 0);
}


/* Set clipping for output of glyph string S.  S may be part of a mode
   line or menu if we don't have X toolkit support.  */

static inline void
x_set_glyph_string_clipping (struct glyph_string *s)
{
  RECT *r = s->clip;
  int n = get_glyph_string_clip_rects (s, r, 2);

  if (n == 1)
    w32_set_clip_rectangle (s->hdc, r);
  else if (n > 1)
    {
      HRGN clip1 = CreateRectRgnIndirect (r);
      HRGN clip2 = CreateRectRgnIndirect (r + 1);
      if (CombineRgn (clip1, clip1, clip2, RGN_OR) != ERROR)
        SelectClipRgn (s->hdc, clip1);
      DeleteObject (clip1);
      DeleteObject (clip2);
    }
    s->num_clips = n;
}

/* Set SRC's clipping for output of glyph string DST.  This is called
   when we are drawing DST's left_overhang or right_overhang only in
   the area of SRC.  */

static void
x_set_glyph_string_clipping_exactly (struct glyph_string *src,
				     struct glyph_string *dst)
{
  RECT r;

  r.left = src->x;
  r.right = r.left + src->width;
  r.top = src->y;
  r.bottom = r.top + src->height;
  dst->clip[0] = r;
  dst->num_clips = 1;
  w32_set_clip_rectangle (dst->hdc, &r);
}

/* RIF:
   Compute left and right overhang of glyph string S.  */

static void
w32_compute_glyph_string_overhangs (struct glyph_string *s)
{
  if (s->cmp == NULL
      && s->first_glyph->type == CHAR_GLYPH
      && !s->font_not_found_p)
    {
      unsigned *code = alloca (sizeof (unsigned) * s->nchars);
      struct font *font = s->font;
      struct font_metrics metrics;
      int i;

      for (i = 0; i < s->nchars; i++)
	code[i] = s->char2b[i];
      font->driver->text_extents (font, code, s->nchars, &metrics);
      s->right_overhang = (metrics.rbearing > metrics.width
			   ? metrics.rbearing - metrics.width : 0);
      s->left_overhang = metrics.lbearing < 0 ? -metrics.lbearing : 0;
    }
  else if (s->cmp)
    {
      s->right_overhang = s->cmp->rbearing - s->cmp->pixel_width;
      s->left_overhang = -s->cmp->lbearing;
    }
}

/* Fill rectangle X, Y, W, H with background color of glyph string S.  */

static inline void
x_clear_glyph_string_rect (struct glyph_string *s,
			   int x, int y, int w, int h)
{
  int real_x = x;
  int real_y = y;
  int real_w = w;
  int real_h = h;
#if 0
  /* Take clipping into account.  */
  if (s->gc->clip_mask == Rect)
    {
      real_x = max (real_x, s->gc->clip_rectangle.left);
      real_y = max (real_y, s->gc->clip_rectangle.top);
      real_w = min (real_w, s->gc->clip_rectangle.right
                    - s->gc->clip_rectangle.left);
      real_h = min (real_h, s->gc->clip_rectangle.bottom
                    - s->gc->clip_rectangle.top);
    }
#endif
  w32_fill_area (s->f, s->hdc, s->gc->background, real_x, real_y,
                 real_w, real_h);
}


/* Draw the background of glyph_string S.  If S->background_filled_p
   is non-zero don't draw it.  FORCE_P non-zero means draw the
   background even if it wouldn't be drawn normally.  This is used
   when a string preceding S draws into the background of S, or S
   contains the first component of a composition.  */

static void
x_draw_glyph_string_background (struct glyph_string *s, bool force_p)
{
  /* Nothing to do if background has already been drawn or if it
     shouldn't be drawn in the first place.  */
  if (!s->background_filled_p)
    {
      int box_line_width = max (s->face->box_line_width, 0);

#if 0 /* TODO: stipple */
      if (s->stippled_p)
	{
	  /* Fill background with a stipple pattern.  */
	  XSetFillStyle (s->display, s->gc, FillOpaqueStippled);
	  XFillRectangle (s->display, FRAME_W32_WINDOW (s->f), s->gc, s->x,
			  s->y + box_line_width,
			  s->background_width,
			  s->height - 2 * box_line_width);
	  XSetFillStyle (s->display, s->gc, FillSolid);
	  s->background_filled_p = true;
	}
      else
#endif
           if (FONT_HEIGHT (s->font) < s->height - 2 * box_line_width
	       /* When xdisp.c ignores FONT_HEIGHT, we cannot trust
		  font dimensions, since the actual glyphs might be
		  much smaller.  So in that case we always clear the
		  rectangle with background color.  */
	       || FONT_TOO_HIGH (s->font)
	       || s->font_not_found_p
	       || s->extends_to_end_of_line_p
	       || force_p)
	{
	  x_clear_glyph_string_rect (s, s->x, s->y + box_line_width,
				     s->background_width,
				     s->height - 2 * box_line_width);
	  s->background_filled_p = true;
	}
    }
}


/* Draw the foreground of glyph string S.  */

static void
x_draw_glyph_string_foreground (struct glyph_string *s)
{
  int i, x;

  /* If first glyph of S has a left box line, start drawing the text
     of S to the right of that box line.  */
  if (s->face->box != FACE_NO_BOX
      && s->first_glyph->left_box_line_p)
    x = s->x + eabs (s->face->box_line_width);
  else
    x = s->x;

  SetTextColor (s->hdc, s->gc->foreground);
  SetBkColor (s->hdc, s->gc->background);
  SetTextAlign (s->hdc, TA_BASELINE | TA_LEFT);

  /* Draw characters of S as rectangles if S's font could not be
     loaded. */
  if (s->font_not_found_p)
    {
      for (i = 0; i < s->nchars; ++i)
        {
          struct glyph *g = s->first_glyph + i;

          w32_draw_rectangle (s->hdc, s->gc, x, s->y, g->pixel_width - 1,
                              s->height - 1);
          x += g->pixel_width;
        }
    }
  else
    {
      struct font *font = s->font;
      int boff = font->baseline_offset;
      int y;
      HFONT old_font;

      old_font = SelectObject (s->hdc, FONT_HANDLE (font));

      if (font->vertical_centering)
	boff = VCENTER_BASELINE_OFFSET (font, s->f) - boff;

      y = s->ybase - boff;
      if (s->for_overlaps
	  || (s->background_filled_p && s->hl != DRAW_CURSOR))
	font->driver->draw (s, 0, s->nchars, x, y, false);
      else
	font->driver->draw (s, 0, s->nchars, x, y, true);
      if (s->face->overstrike)
	font->driver->draw (s, 0, s->nchars, x + 1, y, false);

      SelectObject (s->hdc, old_font);
    }
}

/* Draw the foreground of composite glyph string S.  */

static void
x_draw_composite_glyph_string_foreground (struct glyph_string *s)
{
  int i, j, x;
  struct font *font = s->font;

  /* If first glyph of S has a left box line, start drawing the text
     of S to the right of that box line.  */
  if (s->face && s->face->box != FACE_NO_BOX
      && s->first_glyph->left_box_line_p)
    x = s->x + eabs (s->face->box_line_width);
  else
    x = s->x;

  /* S is a glyph string for a composition.  S->cmp_from is the index
     of the first character drawn for glyphs of this composition.
     S->cmp_from == 0 means we are drawing the very first character of
     this composition.  */

  SetTextColor (s->hdc, s->gc->foreground);
  SetBkColor (s->hdc, s->gc->background);
  SetTextAlign (s->hdc, TA_BASELINE | TA_LEFT);

  /* Draw a rectangle for the composition if the font for the very
     first character of the composition could not be loaded.  */
  if (s->font_not_found_p)
    {
      if (s->cmp_from == 0)
        w32_draw_rectangle (s->hdc, s->gc, x, s->y, s->width - 1,
                            s->height - 1);
    }
  else if (! s->first_glyph->u.cmp.automatic)
    {
      int y = s->ybase;
      HFONT old_font;

      old_font = SelectObject (s->hdc, FONT_HANDLE (font));

      for (i = 0, j = s->cmp_from; i < s->nchars; i++, j++)
	/* TAB in a composition means display glyphs with padding
	   space on the left or right.  */
	if (COMPOSITION_GLYPH (s->cmp, j) != '\t')
	  {
	    int xx = x + s->cmp->offsets[j * 2];
	    int yy = y - s->cmp->offsets[j * 2 + 1];

	    font->driver->draw (s, j, j + 1, xx, yy, false);
	    if (s->face->overstrike)
	      font->driver->draw (s, j, j + 1, xx + 1, yy, false);
	  }
      SelectObject (s->hdc, old_font);
    }
  else
    {
      Lisp_Object gstring = composition_gstring_from_id (s->cmp_id);
      Lisp_Object glyph;
      int y = s->ybase;
      int width = 0;
      HFONT old_font;

      old_font = SelectObject (s->hdc, FONT_HANDLE (font));

      for (i = j = s->cmp_from; i < s->cmp_to; i++)
	{
	  glyph = LGSTRING_GLYPH (gstring, i);
	  if (NILP (LGLYPH_ADJUSTMENT (glyph)))
	    width += LGLYPH_WIDTH (glyph);
	  else
	    {
	      int xoff, yoff, wadjust;

	      if (j < i)
		{
		  font->driver->draw (s, j, i, x, y, false);
		  x += width;
		}
	      xoff = LGLYPH_XOFF (glyph);
	      yoff = LGLYPH_YOFF (glyph);
	      wadjust = LGLYPH_WADJUST (glyph);
	      font->driver->draw (s, i, i + 1, x + xoff, y + yoff, false);
	      x += wadjust;
	      j = i + 1;
	      width = 0;
	    }
	}
      if (j < i)
	font->driver->draw (s, j, i, x, y, false);

      SelectObject (s->hdc, old_font);
    }
}


/* Draw the foreground of glyph string S for glyphless characters.  */

static void
x_draw_glyphless_glyph_string_foreground (struct glyph_string *s)
{
  struct glyph *glyph = s->first_glyph;
  XChar2b char2b[8];
  int x, i, j;
  bool with_background;

  /* If first glyph of S has a left box line, start drawing the text
     of S to the right of that box line.  */
  if (s->face->box != FACE_NO_BOX
      && s->first_glyph->left_box_line_p)
    x = s->x + eabs (s->face->box_line_width);
  else
    x = s->x;

  SetTextColor (s->hdc, s->gc->foreground);
  SetBkColor (s->hdc, s->gc->background);
  SetTextAlign (s->hdc, TA_BASELINE | TA_LEFT);

  s->char2b = char2b;
  with_background = ((s->for_overlaps
		      || (s->background_filled_p && s->hl != DRAW_CURSOR))) == 0;
  for (i = 0; i < s->nchars; i++, glyph++)
    {
      char buf[7], *str = NULL;
      int len = glyph->u.glyphless.len;

      if (glyph->u.glyphless.method == GLYPHLESS_DISPLAY_ACRONYM)
	{
	  if (len > 0
	      && CHAR_TABLE_P (Vglyphless_char_display)
	      && (CHAR_TABLE_EXTRA_SLOTS (XCHAR_TABLE (Vglyphless_char_display))
		  >= 1))
	    {
	      Lisp_Object acronym
		= (! glyph->u.glyphless.for_no_font
		   ? CHAR_TABLE_REF (Vglyphless_char_display,
				     glyph->u.glyphless.ch)
		   : XCHAR_TABLE (Vglyphless_char_display)->extras[0]);
	      if (STRINGP (acronym))
		str = SSDATA (acronym);
	    }
	}
      else if (glyph->u.glyphless.method == GLYPHLESS_DISPLAY_HEX_CODE)
	{
	  sprintf ((char *) buf, "%0*X",
		   glyph->u.glyphless.ch < 0x10000 ? 4 : 6,
		   (unsigned int) glyph->u.glyphless.ch);
	  str = buf;
	}

      if (glyph->u.glyphless.method != GLYPHLESS_DISPLAY_THIN_SPACE)
	w32_draw_rectangle (s->hdc, s->gc,
			    x, s->ybase - glyph->ascent,
			    glyph->pixel_width - 1,
			    glyph->ascent + glyph->descent - 1);
      if (str)
	{
	  struct font *font = s->font;
	  int upper_len = (len + 1) / 2;
	  unsigned code;
	  HFONT old_font;

	  old_font = SelectObject (s->hdc, FONT_HANDLE (font));
	  /* It is certain that all LEN characters in STR are ASCII.  */
	  for (j = 0; j < len; j++)
	    {
	      code = font->driver->encode_char (font, str[j]);
	      STORE_XCHAR2B (char2b + j, code >> 8, code & 0xFF);
	    }
	  font->driver->draw (s, 0, upper_len,
			      x + glyph->slice.glyphless.upper_xoff,
			      s->ybase + glyph->slice.glyphless.upper_yoff,
			      with_background);
	  font->driver->draw (s, upper_len, len,
			      x + glyph->slice.glyphless.lower_xoff,
			      s->ybase + glyph->slice.glyphless.lower_yoff,
			      with_background);
	  SelectObject (s->hdc, old_font);
	}
      x += glyph->pixel_width;
   }
}


/* Brightness beyond which a color won't have its highlight brightness
   boosted.

   Nominally, highlight colors for `3d' faces are calculated by
   brightening an object's color by a constant scale factor, but this
   doesn't yield good results for dark colors, so for colors whose
   brightness is less than this value (on a scale of 0-255) have to
   use an additional additive factor.

   The value here is set so that the default menu-bar/mode-line color
   (grey75) will not have its highlights changed at all.  */
#define HIGHLIGHT_COLOR_DARK_BOOST_LIMIT 187


/* Allocate a color which is lighter or darker than *COLOR by FACTOR
   or DELTA.  Try a color with RGB values multiplied by FACTOR first.
   If this produces the same color as COLOR, try a color where all RGB
   values have DELTA added.  Return the allocated color in *COLOR.
   DISPLAY is the X display, CMAP is the colormap to operate on.
   Value is non-zero if successful.  */

static int
w32_alloc_lighter_color (struct frame *f, COLORREF *color,
			 double factor, int delta)
{
  COLORREF new;
  long bright;

  /* On Windows, RGB values are 0-255, not 0-65535, so scale delta. */
  delta /= 256;

  /* Change RGB values by specified FACTOR.  Avoid overflow!  */
  eassert (factor >= 0);
  new = PALETTERGB (min (0xff, factor * GetRValue (*color)),
                    min (0xff, factor * GetGValue (*color)),
                    min (0xff, factor * GetBValue (*color)));

  /* Calculate brightness of COLOR.  */
  bright = (2 * GetRValue (*color) + 3 * GetGValue (*color)
            + GetBValue (*color)) / 6;

  /* We only boost colors that are darker than
     HIGHLIGHT_COLOR_DARK_BOOST_LIMIT.  */
  if (bright < HIGHLIGHT_COLOR_DARK_BOOST_LIMIT)
    /* Make an additive adjustment to NEW, because it's dark enough so
       that scaling by FACTOR alone isn't enough.  */
    {
      /* How far below the limit this color is (0 - 1, 1 being darker).  */
      double dimness = 1 - (double)bright / HIGHLIGHT_COLOR_DARK_BOOST_LIMIT;
      /* The additive adjustment.  */
      int min_delta = delta * dimness * factor / 2;

      if (factor < 1)
        new = PALETTERGB (max (0, min (0xff, min_delta - GetRValue (*color))),
                          max (0, min (0xff, min_delta - GetGValue (*color))),
                          max (0, min (0xff, min_delta - GetBValue (*color))));
      else
        new = PALETTERGB (max (0, min (0xff, min_delta + GetRValue (*color))),
                          max (0, min (0xff, min_delta + GetGValue (*color))),
                          max (0, min (0xff, min_delta + GetBValue (*color))));
    }

  if (new == *color)
    new = PALETTERGB (max (0, min (0xff, delta + GetRValue (*color))),
                      max (0, min (0xff, delta + GetGValue (*color))),
                      max (0, min (0xff, delta + GetBValue (*color))));

  /* TODO: Map to palette and retry with delta if same? */
  /* TODO: Free colors (if using palette)? */

  if (new == *color)
    return 0;

  *color = new;

  return 1;
}

/* On frame F, translate pixel colors to RGB values for the NCOLORS
   colors in COLORS.  On W32, we no longer try to map colors to
   a palette.  */
void
x_query_colors (struct frame *f, XColor *colors, int ncolors)
{
  int i;

  for (i = 0; i < ncolors; i++)
    {
      DWORD pixel = colors[i].pixel;
      /* Convert to a 16 bit value in range 0 - 0xffff. */
      colors[i].red = GetRValue (pixel) * 257;
      colors[i].green = GetGValue (pixel) * 257;
      colors[i].blue = GetBValue (pixel) * 257;
    }
}

void
x_query_color (struct frame *f, XColor *color)
{
  x_query_colors (f, color, 1);
}


/* Set up the foreground color for drawing relief lines of glyph
   string S.  RELIEF is a pointer to a struct relief containing the GC
   with which lines will be drawn.  Use a color that is FACTOR or
   DELTA lighter or darker than the relief's background which is found
   in S->f->output_data.x->relief_background.  If such a color cannot
   be allocated, use DEFAULT_PIXEL, instead.  */

static void
w32_setup_relief_color (struct frame *f, struct relief *relief, double factor,
			int delta, COLORREF default_pixel)
{
  XGCValues xgcv;
  struct w32_output *di = f->output_data.w32;
  unsigned long mask = GCForeground;
  COLORREF pixel;
  COLORREF background = di->relief_background;
#if 0
  struct w32_display_info *dpyinfo = FRAME_DISPLAY_INFO (f);
#endif

  /* TODO: Free colors (if using palette)? */

  /* Allocate new color.  */
  xgcv.foreground = default_pixel;
  pixel = background;
  if (w32_alloc_lighter_color (f, &pixel, factor, delta))
    xgcv.foreground = relief->pixel = pixel;

  xgcv.font = NULL;	/* avoid compiler warnings */
  if (relief->gc == 0)
    {
#if 0 /* TODO: stipple */
      xgcv.stipple = dpyinfo->gray;
      mask |= GCStipple;
#endif
      relief->gc = XCreateGC (NULL, FRAME_W32_WINDOW (f), mask, &xgcv);
    }
  else
    XChangeGC (NULL, relief->gc, mask, &xgcv);
}


/* Set up colors for the relief lines around glyph string S.  */

static void
x_setup_relief_colors (struct glyph_string *s)
{
  struct w32_output *di = s->f->output_data.w32;
  COLORREF color;

  if (s->face->use_box_color_for_shadows_p)
    color = s->face->box_color;
  else if (s->first_glyph->type == IMAGE_GLYPH
	   && s->img->pixmap
	   && !IMAGE_BACKGROUND_TRANSPARENT (s->img, s->f, 0))
    color = IMAGE_BACKGROUND  (s->img, s->f, 0);
  else
    color = s->gc->background;

  if (di->white_relief.gc == 0
      || color != di->relief_background)
    {
      di->relief_background = color;
      w32_setup_relief_color (s->f, &di->white_relief, 1.2, 0x8000,
                              WHITE_PIX_DEFAULT (s->f));
      w32_setup_relief_color (s->f, &di->black_relief, 0.6, 0x4000,
                              BLACK_PIX_DEFAULT (s->f));
    }
}


/* Draw a relief on frame F inside the rectangle given by LEFT_X,
   TOP_Y, RIGHT_X, and BOTTOM_Y.  WIDTH is the thickness of the relief
   to draw, it must be >= 0.  RAISED_P non-zero means draw a raised
   relief.  LEFT_P non-zero means draw a relief on the left side of
   the rectangle.  RIGHT_P non-zero means draw a relief on the right
   side of the rectangle.  CLIP_RECT is the clipping rectangle to use
   when drawing.  */

static void
w32_draw_relief_rect (struct frame *f,
		      int left_x, int top_y, int right_x, int bottom_y,
		      int width, int raised_p,
		      int top_p, int bot_p, int left_p, int right_p,
		      RECT *clip_rect)
{
  int i;
  XGCValues gc;
  HDC hdc = get_frame_dc (f);

  if (raised_p)
    gc.foreground = f->output_data.w32->white_relief.gc->foreground;
  else
    gc.foreground = f->output_data.w32->black_relief.gc->foreground;

  w32_set_clip_rectangle (hdc, clip_rect);

  /* Top.  */
  if (top_p)
    for (i = 0; i < width; ++i)
      w32_fill_area (f, hdc, gc.foreground,
		     left_x + i * left_p, top_y + i,
		     right_x - left_x - i * (left_p + right_p ) + 1, 1);

  /* Left.  */
  if (left_p)
    for (i = 0; i < width; ++i)
      w32_fill_area (f, hdc, gc.foreground,
		     left_x + i, top_y + (i + 1) * top_p, 1,
		     bottom_y - top_y - (i + 1) * (bot_p + top_p) + 1);

  if (raised_p)
    gc.foreground = f->output_data.w32->black_relief.gc->foreground;
  else
    gc.foreground = f->output_data.w32->white_relief.gc->foreground;

  /* Bottom.  */
  if (bot_p)
    for (i = 0; i < width; ++i)
      w32_fill_area (f, hdc, gc.foreground,
		     left_x + i * left_p, bottom_y - i,
		     right_x - left_x - i * (left_p + right_p) + 1, 1);

  /* Right.  */
  if (right_p)
    for (i = 0; i < width; ++i)
      w32_fill_area (f, hdc, gc.foreground,
		     right_x - i, top_y + (i + 1) * top_p, 1,
		     bottom_y - top_y - (i + 1) * (bot_p + top_p) + 1);

  w32_set_clip_rectangle (hdc, NULL);

  release_frame_dc (f, hdc);
}


/* Draw a box on frame F inside the rectangle given by LEFT_X, TOP_Y,
   RIGHT_X, and BOTTOM_Y.  WIDTH is the thickness of the lines to
   draw, it must be >= 0.  LEFT_P non-zero means draw a line on the
   left side of the rectangle.  RIGHT_P non-zero means draw a line
   on the right side of the rectangle.  CLIP_RECT is the clipping
   rectangle to use when drawing.  */

static void
w32_draw_box_rect (struct glyph_string *s,
		   int left_x, int top_y, int right_x, int bottom_y, int width,
                   bool left_p, bool right_p, RECT *clip_rect)
{
  w32_set_clip_rectangle (s->hdc, clip_rect);

  /* Top.  */
  w32_fill_area (s->f, s->hdc, s->face->box_color,
		  left_x, top_y, right_x - left_x + 1, width);

  /* Left.  */
  if (left_p)
    {
      w32_fill_area (s->f, s->hdc, s->face->box_color,
                     left_x, top_y, width, bottom_y - top_y + 1);
    }

  /* Bottom.  */
  w32_fill_area (s->f, s->hdc, s->face->box_color,
                 left_x, bottom_y - width + 1, right_x - left_x + 1, width);

  /* Right.  */
  if (right_p)
    {
      w32_fill_area (s->f, s->hdc, s->face->box_color,
                     right_x - width + 1, top_y, width, bottom_y - top_y + 1);
    }

  w32_set_clip_rectangle (s->hdc, NULL);
}


/* Draw a box around glyph string S.  */

static void
x_draw_glyph_string_box (struct glyph_string *s)
{
  int width, left_x, right_x, top_y, bottom_y, last_x;
  bool left_p, right_p, raised_p;
  struct glyph *last_glyph;
  RECT clip_rect;

  last_x = ((s->row->full_width_p && !s->w->pseudo_window_p)
	    ? WINDOW_RIGHT_EDGE_X (s->w)
	    : window_box_right (s->w, s->area));

  /* The glyph that may have a right box line.  */
  last_glyph = (s->cmp || s->img
		? s->first_glyph
		: s->first_glyph + s->nchars - 1);

  width = eabs (s->face->box_line_width);
  raised_p = s->face->box == FACE_RAISED_BOX;
  left_x = s->x;
  right_x = ((s->row->full_width_p && s->extends_to_end_of_line_p
	      ? last_x - 1
	      : min (last_x, s->x + s->background_width) - 1));
  top_y = s->y;
  bottom_y = top_y + s->height - 1;

  left_p = (s->first_glyph->left_box_line_p
	    || (s->hl == DRAW_MOUSE_FACE
		&& (s->prev == NULL
		    || s->prev->hl != s->hl)));
  right_p = (last_glyph->right_box_line_p
	     || (s->hl == DRAW_MOUSE_FACE
		 && (s->next == NULL
		     || s->next->hl != s->hl)));

  get_glyph_string_clip_rect (s, &clip_rect);

  if (s->face->box == FACE_SIMPLE_BOX)
    w32_draw_box_rect (s, left_x, top_y, right_x, bottom_y, width,
                       left_p, right_p, &clip_rect);
  else
    {
      x_setup_relief_colors (s);
      w32_draw_relief_rect (s->f, left_x, top_y, right_x, bottom_y,
                            width, raised_p, 1, 1, left_p, right_p, &clip_rect);
    }
}


/* Draw foreground of image glyph string S.  */

static void
x_draw_image_foreground (struct glyph_string *s)
{
  int x = s->x;
  int y = s->ybase - image_ascent (s->img, s->face, &s->slice);

  /* If first glyph of S has a left box line, start drawing it to the
     right of that line.  */
  if (s->face->box != FACE_NO_BOX
      && s->first_glyph->left_box_line_p
      && s->slice.x == 0)
    x += eabs (s->face->box_line_width);

  /* If there is a margin around the image, adjust x- and y-position
     by that margin.  */
  if (s->slice.x == 0)
    x += s->img->hmargin;
  if (s->slice.y == 0)
    y += s->img->vmargin;

  SaveDC (s->hdc);

  if (s->img->pixmap)
    {
      HDC compat_hdc = CreateCompatibleDC (s->hdc);
      HBRUSH fg_brush = CreateSolidBrush (s->gc->foreground);
      HBRUSH orig_brush = SelectObject (s->hdc, fg_brush);
      HGDIOBJ orig_obj = SelectObject (compat_hdc, s->img->pixmap);
      SetBkColor (compat_hdc, RGB (255, 255, 255));
      SetTextColor (s->hdc, RGB (0, 0, 0));
      x_set_glyph_string_clipping (s);

      if (s->img->mask)
	{
	  HDC mask_dc = CreateCompatibleDC (s->hdc);
	  HGDIOBJ mask_orig_obj = SelectObject (mask_dc, s->img->mask);

	  SetTextColor (s->hdc, RGB (255, 255, 255));
	  SetBkColor (s->hdc, RGB (0, 0, 0));

	  BitBlt (s->hdc, x, y, s->slice.width, s->slice.height,
		  compat_hdc, s->slice.x, s->slice.y, SRCINVERT);
	  BitBlt (s->hdc, x, y, s->slice.width, s->slice.height,
		  mask_dc, s->slice.x, s->slice.y, SRCAND);
	  BitBlt (s->hdc, x, y, s->slice.width, s->slice.height,
		  compat_hdc, s->slice.x, s->slice.y, SRCINVERT);

	  SelectObject (mask_dc, mask_orig_obj);
	  DeleteDC (mask_dc);
	}
      else
	{
	  SetTextColor (s->hdc, s->gc->foreground);
	  SetBkColor (s->hdc, s->gc->background);

          BitBlt (s->hdc, x, y, s->slice.width, s->slice.height,
                  compat_hdc, s->slice.x, s->slice.y, SRCCOPY);

	  /* When the image has a mask, we can expect that at
	     least part of a mouse highlight or a block cursor will
	     be visible.  If the image doesn't have a mask, make
	     a block cursor visible by drawing a rectangle around
	     the image.  I believe it's looking better if we do
	     nothing here for mouse-face.  */
	  if (s->hl == DRAW_CURSOR)
	    {
	      int r = s->img->relief;
	      if (r < 0) r = -r;
	      w32_draw_rectangle (s->hdc, s->gc, x - r, y - r ,
				  s->slice.width + r*2 - 1,
				  s->slice.height + r*2 - 1);
	    }
	}

      w32_set_clip_rectangle (s->hdc, NULL);
      SelectObject (s->hdc, orig_brush);
      DeleteObject (fg_brush);
      SelectObject (compat_hdc, orig_obj);
      DeleteDC (compat_hdc);
    }
  else
    w32_draw_rectangle (s->hdc, s->gc, x, y,
			s->slice.width - 1, s->slice.height - 1);

  RestoreDC (s->hdc ,-1);
}


/* Draw a relief around the image glyph string S.  */

static void
x_draw_image_relief (struct glyph_string *s)
{
  int x1, y1, thick, raised_p, top_p, bot_p, left_p, right_p;
  int extra_x, extra_y;
  RECT r;
  int x = s->x;
  int y = s->ybase - image_ascent (s->img, s->face, &s->slice);

  /* If first glyph of S has a left box line, start drawing it to the
     right of that line.  */
  if (s->face->box != FACE_NO_BOX
      && s->first_glyph->left_box_line_p
      && s->slice.x == 0)
    x += eabs (s->face->box_line_width);

  /* If there is a margin around the image, adjust x- and y-position
     by that margin.  */
  if (s->slice.x == 0)
    x += s->img->hmargin;
  if (s->slice.y == 0)
    y += s->img->vmargin;

  if (s->hl == DRAW_IMAGE_SUNKEN
      || s->hl == DRAW_IMAGE_RAISED)
    {
      thick = tool_bar_button_relief >= 0 ? tool_bar_button_relief
	: DEFAULT_TOOL_BAR_BUTTON_RELIEF;
      raised_p = s->hl == DRAW_IMAGE_RAISED;
    }
  else
    {
      thick = eabs (s->img->relief);
      raised_p = s->img->relief > 0;
    }

  x1 = x + s->slice.width - 1;
  y1 = y + s->slice.height - 1;

  extra_x = extra_y = 0;
  if (s->face->id == TOOL_BAR_FACE_ID)
    {
      if (CONSP (Vtool_bar_button_margin)
	  && INTEGERP (XCAR (Vtool_bar_button_margin))
	  && INTEGERP (XCDR (Vtool_bar_button_margin)))
	{
	  extra_x = XINT (XCAR (Vtool_bar_button_margin));
	  extra_y = XINT (XCDR (Vtool_bar_button_margin));
	}
      else if (INTEGERP (Vtool_bar_button_margin))
	extra_x = extra_y = XINT (Vtool_bar_button_margin);
    }

  top_p = bot_p = left_p = right_p = 0;

  if (s->slice.x == 0)
    x -= thick + extra_x, left_p = 1;
  if (s->slice.y == 0)
    y -= thick + extra_y, top_p = 1;
  if (s->slice.x + s->slice.width == s->img->width)
    x1 += thick + extra_x, right_p = 1;
  if (s->slice.y + s->slice.height == s->img->height)
    y1 += thick + extra_y, bot_p = 1;

  x_setup_relief_colors (s);
  get_glyph_string_clip_rect (s, &r);
  w32_draw_relief_rect (s->f, x, y, x1, y1, thick, raised_p,
			top_p, bot_p, left_p, right_p, &r);
}


/* Draw the foreground of image glyph string S to PIXMAP.  */

static void
w32_draw_image_foreground_1 (struct glyph_string *s, HBITMAP pixmap)
{
  HDC hdc = CreateCompatibleDC (s->hdc);
  HGDIOBJ orig_hdc_obj = SelectObject (hdc, pixmap);
  int x = 0;
  int y = s->ybase - s->y - image_ascent (s->img, s->face, &s->slice);

  /* If first glyph of S has a left box line, start drawing it to the
     right of that line.  */
  if (s->face->box != FACE_NO_BOX
      && s->first_glyph->left_box_line_p
      && s->slice.x == 0)
    x += eabs (s->face->box_line_width);

  /* If there is a margin around the image, adjust x- and y-position
     by that margin.  */
  if (s->slice.x == 0)
    x += s->img->hmargin;
  if (s->slice.y == 0)
    y += s->img->vmargin;

  if (s->img->pixmap)
    {
      HDC compat_hdc = CreateCompatibleDC (hdc);
      HBRUSH fg_brush = CreateSolidBrush (s->gc->foreground);
      HBRUSH orig_brush = SelectObject (hdc, fg_brush);
      HGDIOBJ orig_obj = SelectObject (compat_hdc, s->img->pixmap);

      if (s->img->mask)
	{
	  HDC mask_dc = CreateCompatibleDC (hdc);
	  HGDIOBJ mask_orig_obj = SelectObject (mask_dc, s->img->mask);

	  SetTextColor (hdc, RGB (0, 0, 0));
	  SetBkColor (hdc, RGB (255, 255, 255));
	  BitBlt (hdc, x, y, s->slice.width, s->slice.height,
		  compat_hdc, s->slice.x, s->slice.y, SRCINVERT);
	  BitBlt (hdc, x, y, s->slice.width, s->slice.height,
		  mask_dc, s->slice.x, s->slice.y, SRCAND);
	  BitBlt (hdc, x, y, s->slice.width, s->slice.height,
		  compat_hdc, s->slice.x, s->slice.y, SRCINVERT);

	  SelectObject (mask_dc, mask_orig_obj);
	  DeleteDC (mask_dc);
	}
      else
	{
	  SetTextColor (hdc, s->gc->foreground);
	  SetBkColor (hdc, s->gc->background);

          BitBlt (hdc, x, y, s->slice.width, s->slice.height,
                  compat_hdc, s->slice.x, s->slice.y, SRCCOPY);

	  /* When the image has a mask, we can expect that at
	     least part of a mouse highlight or a block cursor will
	     be visible.  If the image doesn't have a mask, make
	     a block cursor visible by drawing a rectangle around
	     the image.  I believe it's looking better if we do
	     nothing here for mouse-face.  */
	  if (s->hl == DRAW_CURSOR)
	    {
	      int r = s->img->relief;
	      if (r < 0) r = -r;
	      w32_draw_rectangle (hdc, s->gc, x - r, y - r,
				  s->slice.width + r*2 - 1,
				  s->slice.height + r*2 - 1);
	    }
	}

      SelectObject (hdc, orig_brush);
      DeleteObject (fg_brush);
      SelectObject (compat_hdc, orig_obj);
      DeleteDC (compat_hdc);
    }
  else
    w32_draw_rectangle (hdc, s->gc, x, y,
			s->slice.width - 1, s->slice.height - 1);

  SelectObject (hdc, orig_hdc_obj);
  DeleteDC (hdc);
}


/* Draw part of the background of glyph string S.  X, Y, W, and H
   give the rectangle to draw.  */

static void
x_draw_glyph_string_bg_rect (struct glyph_string *s, int x, int y, int w, int h)
{
#if 0 /* TODO: stipple */
  if (s->stippled_p)
    {
      /* Fill background with a stipple pattern.  */
      XSetFillStyle (s->display, s->gc, FillOpaqueStippled);
      XFillRectangle (s->display, FRAME_W32_WINDOW (s->f), s->gc, x, y, w, h);
      XSetFillStyle (s->display, s->gc, FillSolid);
    }
  else
#endif
    x_clear_glyph_string_rect (s, x, y, w, h);
}


/* Draw image glyph string S.

            s->y
   s->x      +-------------------------
	     |   s->face->box
	     |
	     |     +-------------------------
	     |     |  s->img->vmargin
	     |     |
	     |     |       +-------------------
	     |     |       |  the image

 */

static void
x_draw_image_glyph_string (struct glyph_string *s)
{
  int x, y;
  int box_line_hwidth = eabs (s->face->box_line_width);
  int box_line_vwidth = max (s->face->box_line_width, 0);
  int height, width;
  HBITMAP pixmap = 0;

  height = s->height;
  if (s->slice.y == 0)
    height -= box_line_vwidth;
  if (s->slice.y + s->slice.height >= s->img->height)
    height -= box_line_vwidth;

  /* Fill background with face under the image.  Do it only if row is
     taller than image or if image has a clip mask to reduce
     flickering.  */
  s->stippled_p = s->face->stipple != 0;
  if (height > s->slice.height
      || s->img->hmargin
      || s->img->vmargin
      || s->img->mask
      || s->img->pixmap == 0
      || s->width != s->background_width)
    {
      width = s->background_width;
      x = s->x;
      if (s->first_glyph->left_box_line_p
	  && s->slice.x == 0)
	{
	  x += box_line_hwidth;
	  width -= box_line_hwidth;
	}

      y = s->y;
      if (s->slice.y == 0)
	y += box_line_vwidth;

#if 0 /* TODO: figure out if we need to do this on Windows.  */
      if (s->img->mask)
	{
	  /* Create a pixmap as large as the glyph string.  Fill it
	     with the background color.  Copy the image to it, using
	     its mask.  Copy the temporary pixmap to the display.  */
	  Screen *screen = FRAME_X_SCREEN (s->f);
	  int depth = DefaultDepthOfScreen (screen);

	  /* Create a pixmap as large as the glyph string.  */
	  pixmap = XCreatePixmap (s->display, FRAME_W32_WINDOW (s->f),
				  s->background_width,
				  s->height, depth);

	  /* Don't clip in the following because we're working on the
	     pixmap.  */
	  XSetClipMask (s->display, s->gc, None);

	  /* Fill the pixmap with the background color/stipple.  */
	  if (s->stippled_p)
	    {
	      /* Fill background with a stipple pattern.  */
	      XSetFillStyle (s->display, s->gc, FillOpaqueStippled);
	      XFillRectangle (s->display, pixmap, s->gc,
			      0, 0, s->background_width, s->height);
	      XSetFillStyle (s->display, s->gc, FillSolid);
	    }
	  else
	    {
	      XGCValues xgcv;
	      XGetGCValues (s->display, s->gc, GCForeground | GCBackground,
			    &xgcv);
	      XSetForeground (s->display, s->gc, xgcv.background);
	      XFillRectangle (s->display, pixmap, s->gc,
			      0, 0, s->background_width, s->height);
	      XSetForeground (s->display, s->gc, xgcv.foreground);
	    }
	}
      else
#endif
	x_draw_glyph_string_bg_rect (s, x, y, width, height);

      s->background_filled_p = true;
    }

  /* Draw the foreground.  */
  if (pixmap != 0)
    {
      w32_draw_image_foreground_1 (s, pixmap);
      x_set_glyph_string_clipping (s);
      {
        HDC compat_hdc = CreateCompatibleDC (s->hdc);
        HBRUSH fg_brush = CreateSolidBrush (s->gc->foreground);
        HBRUSH orig_brush = SelectObject (s->hdc, fg_brush);
        HGDIOBJ orig_obj = SelectObject (compat_hdc, pixmap);

        SetTextColor (s->hdc, s->gc->foreground);
        SetBkColor (s->hdc, s->gc->background);
        BitBlt (s->hdc, s->x, s->y, s->background_width, s->height,
                compat_hdc, 0, 0, SRCCOPY);

        SelectObject (s->hdc, orig_brush);
        DeleteObject (fg_brush);
        SelectObject (compat_hdc, orig_obj);
        DeleteDC (compat_hdc);
      }
      DeleteObject (pixmap);
      pixmap = 0;
    }
  else
    x_draw_image_foreground (s);

  /* If we must draw a relief around the image, do it.  */
  if (s->img->relief
      || s->hl == DRAW_IMAGE_RAISED
      || s->hl == DRAW_IMAGE_SUNKEN)
    x_draw_image_relief (s);
}


/* Draw stretch glyph string S.  */

static void
x_draw_stretch_glyph_string (struct glyph_string *s)
{
  eassert (s->first_glyph->type == STRETCH_GLYPH);

  if (s->hl == DRAW_CURSOR
      && !x_stretch_cursor_p)
    {
      /* If `x-stretch-cursor' is nil, don't draw a block cursor as
	 wide as the stretch glyph.  */
      int width, background_width = s->background_width;
      int x = s->x;

      if (!s->row->reversed_p)
	{
	  int left_x = window_box_left_offset (s->w, TEXT_AREA);

	  if (x < left_x)
	    {
	      background_width -= left_x - x;
	      x = left_x;
	    }
	}
      else
	{
	  /* In R2L rows, draw the cursor on the right edge of the
	     stretch glyph.  */
	  int right_x = window_box_right (s->w, TEXT_AREA);

	  if (x + background_width > right_x)
	    background_width -= x - right_x;
	  x += background_width;
	}
      width = min (FRAME_COLUMN_WIDTH (s->f), background_width);
      if (s->row->reversed_p)
	x -= width;

      /* Draw cursor.  */
      x_draw_glyph_string_bg_rect (s, x, s->y, width, s->height);

      /* Clear rest using the GC of the original non-cursor face.  */
      if (width < background_width)
	{
	  XGCValues *gc = s->face->gc;
	  int y = s->y;
	  int w = background_width - width, h = s->height;
	  RECT r;
          HDC hdc = s->hdc;

	  if (!s->row->reversed_p)
	    x += width;
	  else
	    x = s->x;
	  if (s->row->mouse_face_p
	      && cursor_in_mouse_face_p (s->w))
	    {
	      x_set_mouse_face_gc (s);
	      gc = s->gc;
	    }
	  else
	    gc = s->face->gc;

	  get_glyph_string_clip_rect (s, &r);
	  w32_set_clip_rectangle (hdc, &r);

#if 0 /* TODO: stipple */
	  if (s->face->stipple)
	    {
	      /* Fill background with a stipple pattern.  */
	      XSetFillStyle (s->display, gc, FillOpaqueStippled);
	      XFillRectangle (s->display, FRAME_W32_WINDOW (s->f), gc, x, y, w, h);
	      XSetFillStyle (s->display, gc, FillSolid);
	    }
	  else
#endif
            {
              w32_fill_area (s->f, s->hdc, gc->background, x, y, w, h);
            }
        }
    }
  else if (!s->background_filled_p)
    {
      int background_width = s->background_width;
      int x = s->x, left_x = window_box_left_offset (s->w, TEXT_AREA);

      /* Don't draw into left margin, fringe or scrollbar area
         except for header line and mode line.  */
      if (x < left_x && !s->row->mode_line_p)
	{
	  background_width -= left_x - x;
	  x = left_x;
	}
      if (background_width > 0)
	x_draw_glyph_string_bg_rect (s, x, s->y, background_width, s->height);
    }

  s->background_filled_p = true;
}


/* Draw glyph string S.  */

static void
x_draw_glyph_string (struct glyph_string *s)
{
  bool relief_drawn_p = 0;

  /* If S draws into the background of its successor, draw the
     background of the successor first so that S can draw into it.
     This makes S->next use XDrawString instead of XDrawImageString.  */
  if (s->next && s->right_overhang && !s->for_overlaps)
    {
      int width;
      struct glyph_string *next;
      for (width = 0, next = s->next;
	   next && width < s->right_overhang;
           width += next->width, next = next->next)
        if (next->first_glyph->type != IMAGE_GLYPH)
          {
            x_set_glyph_string_gc (next);
            x_set_glyph_string_clipping (next);
	    if (next->first_glyph->type == STRETCH_GLYPH)
	      x_draw_stretch_glyph_string (next);
	    else
	      x_draw_glyph_string_background (next, true);
            next->num_clips = 0;
          }
    }

  /* Set up S->gc, set clipping and draw S.  */
  x_set_glyph_string_gc (s);

  /* Draw relief (if any) in advance for char/composition so that the
     glyph string can be drawn over it.  */
  if (!s->for_overlaps
      && s->face->box != FACE_NO_BOX
      && (s->first_glyph->type == CHAR_GLYPH
	  || s->first_glyph->type == COMPOSITE_GLYPH))

    {
      x_set_glyph_string_clipping (s);
      x_draw_glyph_string_background (s, true);
      x_draw_glyph_string_box (s);
      x_set_glyph_string_clipping (s);
      relief_drawn_p = 1;
    }
  else if (!s->clip_head /* draw_glyphs didn't specify a clip mask.  */
           && !s->clip_tail
           && ((s->prev && s->prev->hl != s->hl && s->left_overhang)
               || (s->next && s->next->hl != s->hl && s->right_overhang)))
    /* We must clip just this glyph.  left_overhang part has already
       drawn when s->prev was drawn, and right_overhang part will be
       drawn later when s->next is drawn. */
    x_set_glyph_string_clipping_exactly (s, s);
  else
    x_set_glyph_string_clipping (s);

  switch (s->first_glyph->type)
    {
    case IMAGE_GLYPH:
      x_draw_image_glyph_string (s);
      break;

    case STRETCH_GLYPH:
      x_draw_stretch_glyph_string (s);
      break;

    case CHAR_GLYPH:
      if (s->for_overlaps)
	s->background_filled_p = true;
      else
        x_draw_glyph_string_background (s, false);
      x_draw_glyph_string_foreground (s);
      break;

    case COMPOSITE_GLYPH:
      if (s->for_overlaps || (s->cmp_from > 0
			      && ! s->first_glyph->u.cmp.automatic))
	s->background_filled_p = true;
      else
	x_draw_glyph_string_background (s, true);
      x_draw_composite_glyph_string_foreground (s);
      break;

    case GLYPHLESS_GLYPH:
      if (s->for_overlaps)
	s->background_filled_p = true;
      else
	x_draw_glyph_string_background (s, false);
      x_draw_glyphless_glyph_string_foreground (s);
      break;

    default:
      emacs_abort ();
    }

  if (!s->for_overlaps)
    {
      /* Draw underline.  */
      if (s->face->underline_p)
        {
          if (s->face->underline_type == FACE_UNDER_WAVE)
            {
              COLORREF color;

              if (s->face->underline_defaulted_p)
                color = s->gc->foreground;
              else
                color = s->face->underline_color;

              w32_draw_underwave (s, color);
            }
          else if (s->face->underline_type == FACE_UNDER_LINE)
            {
              unsigned long thickness, position;
              int y;

              if (s->prev && s->prev->face->underline_p
		  && s->prev->face->underline_type == FACE_UNDER_LINE)
                {
                  /* We use the same underline style as the previous one.  */
                  thickness = s->prev->underline_thickness;
                  position = s->prev->underline_position;
                }
              else
                {
		  struct font *font = font_for_underline_metrics (s);

                  /* Get the underline thickness.  Default is 1 pixel.  */
                  if (font && font->underline_thickness > 0)
                    thickness = font->underline_thickness;
                  else
                    thickness = 1;
                  if (x_underline_at_descent_line || !font)
                    position = (s->height - thickness) - (s->ybase - s->y);
                  else
                    {
                      /* Get the underline position.  This is the recommended
                         vertical offset in pixels from the baseline to the top of
                         the underline.  This is a signed value according to the
                         specs, and its default is

                         ROUND ((maximum_descent) / 2), with
                         ROUND (x) = floor (x + 0.5)  */

                      if (x_use_underline_position_properties
                          && font->underline_position >= 0)
                        position = font->underline_position;
                      else
                        position = (font->descent + 1) / 2;
                    }
                  position = max (position, underline_minimum_offset);
                }
              /* Check the sanity of thickness and position.  We should
                 avoid drawing underline out of the current line area.  */
              if (s->y + s->height <= s->ybase + position)
                position = (s->height - 1) - (s->ybase - s->y);
              if (s->y + s->height < s->ybase + position + thickness)
                thickness = (s->y + s->height) - (s->ybase + position);
              s->underline_thickness = thickness;
              s->underline_position =  position;
              y = s->ybase + position;
              if (s->face->underline_defaulted_p)
                {
                  w32_fill_area (s->f, s->hdc, s->gc->foreground, s->x,
                                 y, s->width, 1);
                }
              else
                {
                  w32_fill_area (s->f, s->hdc, s->face->underline_color, s->x,
                                 y, s->width, 1);
                }
            }
        }
      /* Draw overline.  */
      if (s->face->overline_p)
        {
          unsigned long dy = 0, h = 1;

          if (s->face->overline_color_defaulted_p)
            {
              w32_fill_area (s->f, s->hdc, s->gc->foreground, s->x,
                             s->y + dy, s->width, h);
            }
          else
            {
              w32_fill_area (s->f, s->hdc, s->face->overline_color, s->x,
                             s->y + dy, s->width, h);
            }
        }

      /* Draw strike-through.  */
      if (s->face->strike_through_p
          && !FONT_TEXTMETRIC (s->font).tmStruckOut)
        {
	  /* Y-coordinate and height of the glyph string's first
	     glyph.  We cannot use s->y and s->height because those
	     could be larger if there are taller display elements
	     (e.g., characters displayed with a larger font) in the
	     same glyph row.  */
	  int glyph_y = s->ybase - s->first_glyph->ascent;
	  int glyph_height = s->first_glyph->ascent + s->first_glyph->descent;
	  /* Strike-through width and offset from the glyph string's
	     top edge.  */
          unsigned long h = 1;
          unsigned long dy = (glyph_height - h) / 2;

          if (s->face->strike_through_color_defaulted_p)
            {
              w32_fill_area (s->f, s->hdc, s->gc->foreground, s->x,
			     glyph_y + dy, s->width, h);
            }
          else
            {
              w32_fill_area (s->f, s->hdc, s->face->strike_through_color, s->x,
                             glyph_y + dy, s->width, h);
            }
        }

      /* Draw relief if not yet drawn.  */
      if (!relief_drawn_p && s->face->box != FACE_NO_BOX)
        x_draw_glyph_string_box (s);

      if (s->prev)
        {
          struct glyph_string *prev;

          for (prev = s->prev; prev; prev = prev->prev)
            if (prev->hl != s->hl
                && prev->x + prev->width + prev->right_overhang > s->x)
              {
                /* As prev was drawn while clipped to its own area, we
                   must draw the right_overhang part using s->hl now.  */
		enum draw_glyphs_face save = prev->hl;

		prev->hl = s->hl;
		x_set_glyph_string_gc (prev);
		x_set_glyph_string_clipping_exactly (s, prev);
		if (prev->first_glyph->type == CHAR_GLYPH)
		  x_draw_glyph_string_foreground (prev);
		else
		  x_draw_composite_glyph_string_foreground (prev);
                w32_set_clip_rectangle (prev->hdc, NULL);
		prev->hl = save;
		prev->num_clips = 0;
	      }
	}

      if (s->next)
	{
	  struct glyph_string *next;

	  for (next = s->next; next; next = next->next)
	    if (next->hl != s->hl
		&& next->x - next->left_overhang < s->x + s->width)
	      {
		/* As next will be drawn while clipped to its own area,
		   we must draw the left_overhang part using s->hl now.  */
		enum draw_glyphs_face save = next->hl;

		next->hl = s->hl;
		x_set_glyph_string_gc (next);
		x_set_glyph_string_clipping_exactly (s, next);
		if (next->first_glyph->type == CHAR_GLYPH)
		  x_draw_glyph_string_foreground (next);
		else
		  x_draw_composite_glyph_string_foreground (next);
                w32_set_clip_rectangle (next->hdc, NULL);
		next->hl = save;
		next->num_clips = 0;
		next->clip_head = s->next;
	      }
	}
    }

  /* Reset clipping.  */
  w32_set_clip_rectangle (s->hdc, NULL);
  s->num_clips = 0;
}


/* Shift display to make room for inserted glyphs.   */

static void
w32_shift_glyphs_for_insert (struct frame *f, int x, int y,
			     int width, int height, int shift_by)
{
  HDC hdc;

  hdc = get_frame_dc (f);
  BitBlt (hdc, x + shift_by, y, width, height,
          hdc, x, y, SRCCOPY);

  release_frame_dc (f, hdc);
}


/* Delete N glyphs at the nominal cursor position.  Not implemented
   for X frames.  */

static void
x_delete_glyphs (struct frame *f, register int n)
{
  if (! FRAME_W32_P (f))
    return;

  emacs_abort ();
}


/* Clear entire frame.  */

static void
x_clear_frame (struct frame *f)
{
  if (! FRAME_W32_P (f))
    return;

  /* Clearing the frame will erase any cursor, so mark them all as no
     longer visible.  */
  mark_window_cursors_off (XWINDOW (FRAME_ROOT_WINDOW (f)));

  block_input ();

  w32_clear_window (f);

  /* We have to clear the scroll bars, too.  If we have changed
     colors or something like that, then they should be notified.  */
  x_scroll_bar_clear (f);

  unblock_input ();
}


/* Make audible bell.  */

static void
w32_ring_bell (struct frame *f)
{
  block_input ();

  if (FRAME_W32_P (f) && visible_bell)
    {
      int i;
      HWND hwnd = FRAME_W32_WINDOW (f);

      for (i = 0; i < 5; i++)
	{
	  FlashWindow (hwnd, TRUE);
	  Sleep (10);
	}
      FlashWindow (hwnd, FALSE);
    }
  else
      w32_sys_ring_bell (f);

  unblock_input ();
}

/***********************************************************************
			      Line Dance
 ***********************************************************************/

/* Perform an insert-lines or delete-lines operation, inserting N
   lines or deleting -N lines at vertical position VPOS.  */

static void
x_ins_del_lines (struct frame *f, int vpos, int n)
{
  if (! FRAME_W32_P (f))
    return;

  emacs_abort ();
}


/* Scroll part of the display as described by RUN.  */

static void
x_scroll_run (struct window *w, struct run *run)
{
  struct frame *f = XFRAME (w->frame);
  int x, y, width, height, from_y, to_y, bottom_y;
  HWND hwnd = FRAME_W32_WINDOW (f);
  HRGN expect_dirty;

  /* Get frame-relative bounding box of the text display area of W,
     without mode lines.  Include in this box the left and right
     fringes of W.  */
  window_box (w, ANY_AREA, &x, &y, &width, &height);

  from_y = WINDOW_TO_FRAME_PIXEL_Y (w, run->current_y);
  to_y = WINDOW_TO_FRAME_PIXEL_Y (w, run->desired_y);
  bottom_y = y + height;

  if (to_y < from_y)
    {
      /* Scrolling up.  Make sure we don't copy part of the mode
	 line at the bottom.  */
      if (from_y + run->height > bottom_y)
	height = bottom_y - from_y;
      else
	height = run->height;
      expect_dirty = CreateRectRgn (x, y + height, x + width, bottom_y);
    }
  else
    {
      /* Scrolling down.  Make sure we don't copy over the mode line.
	 at the bottom.  */
      if (to_y + run->height > bottom_y)
	height = bottom_y - to_y;
      else
	height = run->height;
      expect_dirty = CreateRectRgn (x, y, x + width, to_y);
    }

  block_input ();

  /* Cursor off.  Will be switched on again in x_update_window_end.  */
  x_clear_cursor (w);

  {
    RECT from;
    RECT to;
    HRGN dirty = CreateRectRgn (0, 0, 0, 0);
    HRGN combined = CreateRectRgn (0, 0, 0, 0);

    from.left = to.left = x;
    from.right = to.right = x + width;
    from.top = from_y;
    from.bottom = from_y + height;
    to.top = y;
    to.bottom = bottom_y;

    ScrollWindowEx (hwnd, 0, to_y - from_y, &from, &to, dirty,
		    NULL, SW_INVALIDATE);

    /* Combine this with what we expect to be dirty. This covers the
       case where not all of the region we expect is actually dirty.  */
    CombineRgn (combined, dirty, expect_dirty, RGN_OR);

    /* If the dirty region is not what we expected, redraw the entire frame.  */
    if (!EqualRgn (combined, expect_dirty))
      SET_FRAME_GARBAGED (f);

    DeleteObject (dirty);
    DeleteObject (combined);
  }

  unblock_input ();
  DeleteObject (expect_dirty);
}



/***********************************************************************
			   Exposure Events
 ***********************************************************************/

static void
frame_highlight (struct frame *f)
{
  x_update_cursor (f, 1);
  x_set_frame_alpha (f);
}

static void
frame_unhighlight (struct frame *f)
{
  x_update_cursor (f, 1);
  x_set_frame_alpha (f);
}

/* The focus has changed.  Update the frames as necessary to reflect
   the new situation.  Note that we can't change the selected frame
   here, because the Lisp code we are interrupting might become confused.
   Each event gets marked with the frame in which it occurred, so the
   Lisp code can tell when the switch took place by examining the events.  */

static void
x_new_focus_frame (struct w32_display_info *dpyinfo, struct frame *frame)
{
  struct frame *old_focus = dpyinfo->w32_focus_frame;

  if (frame != dpyinfo->w32_focus_frame)
    {
      /* Set this before calling other routines, so that they see
	 the correct value of w32_focus_frame.  */
      dpyinfo->w32_focus_frame = frame;

      if (old_focus && old_focus->auto_lower)
	x_lower_frame (old_focus);

      if (dpyinfo->w32_focus_frame && dpyinfo->w32_focus_frame->auto_raise)
	dpyinfo->w32_pending_autoraise_frame = dpyinfo->w32_focus_frame;
      else
	dpyinfo->w32_pending_autoraise_frame = NULL;
    }

  x_frame_rehighlight (dpyinfo);
}


/* Handle FocusIn and FocusOut state changes for FRAME.
   If FRAME has focus and there exists more than one frame, puts
   a FOCUS_IN_EVENT into *BUFP.  */

static void
x_focus_changed (int type, int state, struct w32_display_info *dpyinfo,
		 struct frame *frame, struct input_event *bufp)
{
  if (type == WM_SETFOCUS)
    {
      if (dpyinfo->w32_focus_event_frame != frame)
        {
          x_new_focus_frame (dpyinfo, frame);
          dpyinfo->w32_focus_event_frame = frame;

          /* Don't stop displaying the initial startup message
             for a switch-frame event we don't need.  */
          if (NILP (Vterminal_frame)
              && CONSP (Vframe_list)
              && !NILP (XCDR (Vframe_list)))
            {
              bufp->arg = Qt;
            }
          else
            {
              bufp->arg = Qnil;
            }

          bufp->kind = FOCUS_IN_EVENT;
          XSETFRAME (bufp->frame_or_window, frame);
        }

      frame->output_data.x->focus_state |= state;

      /* TODO: IME focus?  */
    }
  else if (type == WM_KILLFOCUS)
    {
      frame->output_data.x->focus_state &= ~state;

      if (dpyinfo->w32_focus_event_frame == frame)
        {
          dpyinfo->w32_focus_event_frame = 0;
          x_new_focus_frame (dpyinfo, 0);

          bufp->kind = FOCUS_OUT_EVENT;
          XSETFRAME (bufp->frame_or_window, frame);
      }

      /* TODO: IME focus?  */
    }
}


/* The focus may have changed.  Figure out if it is a real focus change,
   by checking both FocusIn/Out and Enter/LeaveNotify events.

   Returns FOCUS_IN_EVENT event in *BUFP. */

static void
w32_detect_focus_change (struct w32_display_info *dpyinfo, W32Msg *event,
			 struct input_event *bufp)
{
  struct frame *frame;

  frame = x_any_window_to_frame (dpyinfo, event->msg.hwnd);
  if (! frame)
    return;

  /* On w32, this is only called from focus events, so no switch needed.  */
  x_focus_changed (event->msg.message,
		   (event->msg.message == WM_KILLFOCUS ?
		    FOCUS_IMPLICIT : FOCUS_EXPLICIT),
		   dpyinfo, frame, bufp);
}


#if 0	/* unused */
/* Handle an event saying the mouse has moved out of an Emacs frame.  */

static void
x_mouse_leave (struct w32_display_info *dpyinfo)
{
  x_new_focus_frame (dpyinfo, dpyinfo->w32_focus_event_frame);
}
#endif

/* The focus has changed, or we have redirected a frame's focus to
   another frame (this happens when a frame uses a surrogate
   mini-buffer frame).  Shift the highlight as appropriate.

   The FRAME argument doesn't necessarily have anything to do with which
   frame is being highlighted or un-highlighted; we only use it to find
   the appropriate X display info.  */

static void
w32_frame_rehighlight (struct frame *frame)
{
  if (! FRAME_W32_P (frame))
    return;
  x_frame_rehighlight (FRAME_DISPLAY_INFO (frame));
}

static void
x_frame_rehighlight (struct w32_display_info *dpyinfo)
{
  struct frame *old_highlight = dpyinfo->x_highlight_frame;

  if (dpyinfo->w32_focus_frame)
    {
      dpyinfo->x_highlight_frame
	= ((FRAMEP (FRAME_FOCUS_FRAME (dpyinfo->w32_focus_frame)))
	   ? XFRAME (FRAME_FOCUS_FRAME (dpyinfo->w32_focus_frame))
	   : dpyinfo->w32_focus_frame);
      if (! FRAME_LIVE_P (dpyinfo->x_highlight_frame))
	{
	  fset_focus_frame (dpyinfo->w32_focus_frame, Qnil);
	  dpyinfo->x_highlight_frame = dpyinfo->w32_focus_frame;
	}
    }
  else
    dpyinfo->x_highlight_frame = 0;

  if (dpyinfo->x_highlight_frame != old_highlight)
    {
      if (old_highlight)
	frame_unhighlight (old_highlight);
      if (dpyinfo->x_highlight_frame)
	frame_highlight (dpyinfo->x_highlight_frame);
    }
}

/* Keyboard processing - modifier keys, etc. */

/* Convert a keysym to its name.  */

char *
x_get_keysym_name (int keysym)
{
  /* Make static so we can always return it */
  static char value[100];

  block_input ();
  GetKeyNameText (keysym, value, 100);
  unblock_input ();

  return value;
}

static int
codepage_for_locale (LCID locale)
{
  char cp[20];

  if (GetLocaleInfo (locale, LOCALE_IDEFAULTANSICODEPAGE, cp, 20) > 0)
    return atoi (cp);
  else
    return CP_ACP;
}


/* Mouse clicks and mouse movement.  Rah.  */

/* Parse a button MESSAGE. The button index is returned in PBUTTON, and
   the state in PUP. XBUTTON provides extra information for extended mouse
   button messages. Returns FALSE if unable to parse the message.  */
BOOL
parse_button (int message, int xbutton, int * pbutton, int * pup)
{
  int button = 0;
  int up = 0;

  switch (message)
    {
    case WM_LBUTTONDOWN:
      button = 0;
      up = 0;
      break;
    case WM_LBUTTONUP:
      button = 0;
      up = 1;
      break;
    case WM_MBUTTONDOWN:
      if (NILP (Vw32_swap_mouse_buttons))
	button = 1;
      else
	button = 2;
      up = 0;
      break;
    case WM_MBUTTONUP:
      if (NILP (Vw32_swap_mouse_buttons))
	button = 1;
      else
	button = 2;
      up = 1;
      break;
    case WM_RBUTTONDOWN:
      if (NILP (Vw32_swap_mouse_buttons))
	button = 2;
      else
	button = 1;
      up = 0;
      break;
    case WM_RBUTTONUP:
      if (NILP (Vw32_swap_mouse_buttons))
	button = 2;
      else
	button = 1;
      up = 1;
      break;
    case WM_XBUTTONDOWN:
      button = xbutton + 2;
      up = 0;
      break;
    case WM_XBUTTONUP:
      button = xbutton + 2;
      up = 1;
      break;
    default:
      return (FALSE);
    }

  if (pup) *pup = up;
  if (pbutton) *pbutton = button;

  return (TRUE);
}


/* Prepare a mouse-event in *RESULT for placement in the input queue.

   If the event is a button press, then note that we have grabbed
   the mouse.  */

static Lisp_Object
construct_mouse_click (struct input_event *result, W32Msg *msg, struct frame *f)
{
  int button = 0;
  int up = 0;

  parse_button (msg->msg.message, HIWORD (msg->msg.wParam),
		&button, &up);

  /* Make the event type NO_EVENT; we'll change that when we decide
     otherwise.  */
  result->kind = MOUSE_CLICK_EVENT;
  result->code = button;
  result->timestamp = msg->msg.time;
  result->modifiers = (msg->dwModifiers
		       | (up
			  ? up_modifier
			  : down_modifier));

  XSETINT (result->x, LOWORD (msg->msg.lParam));
  XSETINT (result->y, HIWORD (msg->msg.lParam));
  XSETFRAME (result->frame_or_window, f);
  result->arg = Qnil;
  return Qnil;
}

static Lisp_Object
construct_mouse_wheel (struct input_event *result, W32Msg *msg, struct frame *f)
{
  POINT p;
  int delta;

  result->kind = msg->msg.message == WM_MOUSEHWHEEL ? HORIZ_WHEEL_EVENT
                                                    : WHEEL_EVENT;
  result->code = 0;
  result->timestamp = msg->msg.time;

  /* A WHEEL_DELTA positive value indicates that the wheel was rotated
     forward, away from the user (up); a negative value indicates that
     the wheel was rotated backward, toward the user (down).  */
  delta = GET_WHEEL_DELTA_WPARAM (msg->msg.wParam);

  /* The up and down modifiers indicate if the wheel was rotated up or
     down based on WHEEL_DELTA value.  */
  result->modifiers = (msg->dwModifiers
                       | ((delta < 0 ) ? down_modifier : up_modifier));

  /* With multiple monitors, we can legitimately get negative
     coordinates, so cast to short to interpret them correctly.  */
  p.x = (short) LOWORD (msg->msg.lParam);
  p.y = (short) HIWORD (msg->msg.lParam);
  /* For the case that F's w32 window is not msg->msg.hwnd.  */
  ScreenToClient (FRAME_W32_WINDOW (f), &p);
  XSETINT (result->x, p.x);
  XSETINT (result->y, p.y);
  XSETFRAME (result->frame_or_window, f);
  result->arg = Qnil;
  return Qnil;
}

static Lisp_Object
construct_drag_n_drop (struct input_event *result, W32Msg *msg, struct frame *f)
{
  Lisp_Object files;
  Lisp_Object frame;
  HDROP hdrop;
  POINT p;
  WORD num_files;
  wchar_t name_w[MAX_PATH];
#ifdef NTGUI_UNICODE
  const int use_unicode = 1;
#else
  int use_unicode = w32_unicode_filenames;
  char name_a[MAX_PATH];
  char file[MAX_UTF8_PATH];
#endif
  int i;

  result->kind = DRAG_N_DROP_EVENT;
  result->code = 0;
  result->timestamp = msg->msg.time;
  result->modifiers = msg->dwModifiers;

  hdrop = (HDROP) msg->msg.wParam;
  DragQueryPoint (hdrop, &p);

#if 0
  p.x = LOWORD (msg->msg.lParam);
  p.y = HIWORD (msg->msg.lParam);
  ScreenToClient (msg->msg.hwnd, &p);
#endif

  XSETINT (result->x, p.x);
  XSETINT (result->y, p.y);

  num_files = DragQueryFile (hdrop, 0xFFFFFFFF, NULL, 0);
  files = Qnil;

  for (i = 0; i < num_files; i++)
    {
      if (use_unicode)
	{
	  eassert (DragQueryFileW (hdrop, i, NULL, 0) < MAX_PATH);
	  /* If DragQueryFile returns zero, it failed to fetch a file
	     name.  */
	  if (DragQueryFileW (hdrop, i, name_w, MAX_PATH) == 0)
	    continue;
#ifdef NTGUI_UNICODE
	  files = Fcons (from_unicode_buffer (name_w), files);
#else
	  filename_from_utf16 (name_w, file);
	  files = Fcons (DECODE_FILE (build_unibyte_string (file)), files);
#endif /* NTGUI_UNICODE */
	}
#ifndef NTGUI_UNICODE
      else
	{
	  eassert (DragQueryFileA (hdrop, i, NULL, 0) < MAX_PATH);
	  if (DragQueryFileA (hdrop, i, name_a, MAX_PATH) == 0)
	    continue;
	  filename_from_ansi (name_a, file);
	  files = Fcons (DECODE_FILE (build_unibyte_string (file)), files);
	}
#endif
    }

  DragFinish (hdrop);

  XSETFRAME (frame, f);
  result->frame_or_window = frame;
  result->arg = files;
  return Qnil;
}


#if HAVE_W32NOTIFY

/* File event notifications (see w32notify.c).  */

Lisp_Object
lispy_file_action (DWORD action)
{
  static char unknown_fmt[] = "unknown-action(%d)";
  Lisp_Object retval;

  switch (action)
    {
    case FILE_ACTION_ADDED:
      retval = Qadded;
      break;
    case FILE_ACTION_REMOVED:
      retval = Qremoved;
      break;
    case FILE_ACTION_MODIFIED:
      retval = Qmodified;
      break;
    case FILE_ACTION_RENAMED_OLD_NAME:
      retval = Qrenamed_from;
      break;
    case FILE_ACTION_RENAMED_NEW_NAME:
      retval = Qrenamed_to;
      break;
    default:
      {
	char buf[sizeof(unknown_fmt) - 1 + INT_STRLEN_BOUND (DWORD)];

	sprintf (buf, unknown_fmt, action);
	retval = intern (buf);
      }
      break;
    }

  return retval;
}

#ifdef WINDOWSNT
/* Put file notifications into the Emacs input event queue.  This
   function runs when the WM_EMACS_FILENOTIFY message arrives from a
   watcher thread.  */
static void
queue_notifications (struct input_event *event, W32Msg *msg, struct frame *f,
		     int *evcount)
{
  struct notifications_set *ns = NULL;
  Lisp_Object frame;
  int done = 0;

  /* We cannot process notification before Emacs is fully initialized,
     since we need the UTF-16LE coding-system to be set up.  */
  if (!initialized)
    return;

  XSETFRAME (frame, f);

  while (!done)
    {
      ns = NULL;

      /* Find out if there is a record available in the linked list of
	 notifications sets.  If so, unlink the set from the linked
	 list.  Use critical section.  */
      enter_crit ();
      if (notifications_set_head->next != notifications_set_head)
	{
	  ns = notifications_set_head->next;
	  ns->prev->next = ns->next;
	  ns->next->prev = ns->prev;
	}
      else
	done = 1;
      leave_crit();

      if (ns)
	{
	  BYTE *p = ns->notifications;
	  FILE_NOTIFY_INFORMATION *fni = (PFILE_NOTIFY_INFORMATION)p;
	  const DWORD min_size
	    = offsetof (FILE_NOTIFY_INFORMATION, FileName) + sizeof(wchar_t);
	  DWORD info_size = ns->size;
	  Lisp_Object cs = Qutf_16le;
	  Lisp_Object obj = w32_get_watch_object (ns->desc);

	  /* notifications size could be zero when the buffer of
	     notifications overflowed on the OS level, or when the
	     directory being watched was itself deleted.  Do nothing in
	     that case.  */
	  if (info_size
	      && !NILP (obj) && CONSP (obj))
	    {
	      Lisp_Object callback = XCDR (obj);

	      while (info_size >= min_size)
		{
		  Lisp_Object utf_16_fn
		    = make_unibyte_string ((char *)fni->FileName,
					   fni->FileNameLength);
		  /* Note: mule-conf is preloaded, so utf-16le must
		     already be defined at this point.  */
		  Lisp_Object fname
		    = code_convert_string_norecord (utf_16_fn, cs, 0);
		  Lisp_Object action = lispy_file_action (fni->Action);

		  event->kind = FILE_NOTIFY_EVENT;
		  event->timestamp = msg->msg.time;
		  event->modifiers = 0;
		  event->frame_or_window = callback;
		  event->arg = list3 (make_pointer_integer (ns->desc),
				      action, fname);
		  kbd_buffer_store_event (event);
		  (*evcount)++;
		  if (!fni->NextEntryOffset)
		    break;
		  p += fni->NextEntryOffset;
		  fni = (PFILE_NOTIFY_INFORMATION)p;
		  info_size -= fni->NextEntryOffset;
		}
	    }
	  /* Free this notifications set. */
	  xfree (ns->notifications);
	  xfree (ns);
	}
    }
  /* We've stuffed all the events ourselves, so w32_read_socket shouldn't.  */
  event->kind = NO_EVENT;
}
#endif	/* WINDOWSNT */
#endif	/* HAVE_W32NOTIFY */


/* Function to report a mouse movement to the mainstream Emacs code.
   The input handler calls this.

   We have received a mouse movement event, which is given in *event.
   If the mouse is over a different glyph than it was last time, tell
   the mainstream emacs code by setting mouse_moved.  If not, ask for
   another motion event, so we can check again the next time it moves.  */

static int
note_mouse_movement (struct frame *frame, MSG *msg)
{
  struct w32_display_info *dpyinfo;
  int mouse_x = LOWORD (msg->lParam);
  int mouse_y = HIWORD (msg->lParam);
  RECT *r;

  if (!FRAME_X_OUTPUT (frame))
    return 0;

  dpyinfo = FRAME_DISPLAY_INFO (frame);
  dpyinfo->last_mouse_movement_time = msg->time;
  dpyinfo->last_mouse_motion_frame = frame;
  dpyinfo->last_mouse_motion_x = mouse_x;
  dpyinfo->last_mouse_motion_y = mouse_y;

  if (msg->hwnd != FRAME_W32_WINDOW (frame))
    {
      frame->mouse_moved = true;
      dpyinfo->last_mouse_scroll_bar = NULL;
      note_mouse_highlight (frame, -1, -1);
      dpyinfo->last_mouse_glyph_frame = NULL;
      return 1;
    }

  /* Has the mouse moved off the glyph it was on at the last sighting?  */
  r = &dpyinfo->last_mouse_glyph;
  if (frame != dpyinfo->last_mouse_glyph_frame
      || mouse_x < r->left || mouse_x >= r->right
      || mouse_y < r->top  || mouse_y >= r->bottom)
    {
      frame->mouse_moved = true;
      dpyinfo->last_mouse_scroll_bar = NULL;
      note_mouse_highlight (frame, mouse_x, mouse_y);
      /* Remember the mouse position here, as w32_mouse_position only
	 gets called when mouse tracking is enabled but we also need
	 to keep track of the mouse for help_echo and highlighting at
	 other times.  */
      remember_mouse_glyph (frame, mouse_x, mouse_y, r);
      dpyinfo->last_mouse_glyph_frame = frame;
      return 1;
    }

  return 0;
}


/************************************************************************
			      Mouse Face
 ************************************************************************/

static struct scroll_bar *x_window_to_scroll_bar (Window, int);
static void x_scroll_bar_report_motion (struct frame **, Lisp_Object *,
					enum scroll_bar_part *,
					Lisp_Object *, Lisp_Object *,
					Time *);
static void x_horizontal_scroll_bar_report_motion (struct frame **, Lisp_Object *,
						   enum scroll_bar_part *,
						   Lisp_Object *, Lisp_Object *,
						   Time *);
static void
w32_define_cursor (Window window, Cursor cursor)
{
  PostMessage (window, WM_EMACS_SETCURSOR, (WPARAM) cursor, 0);
}

/* Return the current position of the mouse.
   *fp should be a frame which indicates which display to ask about.

   If the mouse movement started in a scroll bar, set *fp, *bar_window,
   and *part to the frame, window, and scroll bar part that the mouse
   is over.  Set *x and *y to the portion and whole of the mouse's
   position on the scroll bar.

   If the mouse movement started elsewhere, set *fp to the frame the
   mouse is on, *bar_window to nil, and *x and *y to the character cell
   the mouse is over.

   Set *time to the server time-stamp for the time at which the mouse
   was at this position.

   Don't store anything if we don't have a valid set of values to report.

   This clears the mouse_moved flag, so we can wait for the next mouse
   movement.  */

static void
w32_mouse_position (struct frame **fp, int insist, Lisp_Object *bar_window,
		    enum scroll_bar_part *part, Lisp_Object *x, Lisp_Object *y,
		    Time *time)
{
  struct w32_display_info *dpyinfo = FRAME_DISPLAY_INFO (*fp);

  block_input ();

  if (dpyinfo->last_mouse_scroll_bar && insist == 0)
    {
      struct scroll_bar *bar = dpyinfo->last_mouse_scroll_bar;

      if (bar->horizontal)
	x_horizontal_scroll_bar_report_motion (fp, bar_window, part, x, y, time);
      else
	x_scroll_bar_report_motion (fp, bar_window, part, x, y, time);
    }
  else
    {
      POINT pt;
      Lisp_Object frame, tail;
      struct frame *f1 = NULL;

      /* Clear the mouse-moved flag for every frame on this display.  */
      FOR_EACH_FRAME (tail, frame)
	XFRAME (frame)->mouse_moved = false;

      dpyinfo->last_mouse_scroll_bar = NULL;

      GetCursorPos (&pt);

      /* Now we have a position on the root; find the innermost window
	 containing the pointer.  */
      {
	/* If mouse was grabbed on a frame, give coords for that
	   frame even if the mouse is now outside it.  Otherwise
	   check for window under mouse on one of our frames.  */
	if (x_mouse_grabbed (dpyinfo))
	  f1 = dpyinfo->last_mouse_frame;
	else
	  {
	    HWND wfp = WindowFromPoint (pt);

	    if (wfp)
	      {
		f1 = x_any_window_to_frame (dpyinfo, wfp);
		if (f1)
		  {
		    HWND cwfp = ChildWindowFromPoint (wfp, pt);

		    if (cwfp)
		      {
			struct frame *f2 = x_any_window_to_frame (dpyinfo, cwfp);

			/* If a child window was found, make sure that its
			   frame is a child frame (Bug#26615, maybe).  */
			if (f2 && FRAME_PARENT_FRAME (f2))
			  f1 = f2;
		      }
		  }
	      }
	  }

	/* If not, is it one of our scroll bars?  */
	if (! f1)
	  {
	    struct scroll_bar *bar
              = x_window_to_scroll_bar (WindowFromPoint (pt), 2);

	    if (bar)
	      f1 = XFRAME (WINDOW_FRAME (XWINDOW (bar->window)));
	  }

	if (f1 == 0 && insist > 0)
	  f1 = SELECTED_FRAME ();

	if (f1)
	  {
	    /* Ok, we found a frame.  Store all the values.
	       last_mouse_glyph is a rectangle used to reduce the
	       generation of mouse events.  To not miss any motion
	       events, we must divide the frame into rectangles of the
	       size of the smallest character that could be displayed
	       on it, i.e. into the same rectangles that matrices on
	       the frame are divided into.  */

	    dpyinfo = FRAME_DISPLAY_INFO (f1);
	    ScreenToClient (FRAME_W32_WINDOW (f1), &pt);
	    remember_mouse_glyph (f1, pt.x, pt.y, &dpyinfo->last_mouse_glyph);
	    dpyinfo->last_mouse_glyph_frame = f1;

	    *bar_window = Qnil;
	    *part = scroll_bar_above_handle;
	    *fp = f1;
	    XSETINT (*x, pt.x);
	    XSETINT (*y, pt.y);
	    *time = dpyinfo->last_mouse_movement_time;
	  }
      }
    }

  unblock_input ();
}


/***********************************************************************
			       Tool-bars
 ***********************************************************************/

/* Handle mouse button event on the tool-bar of frame F, at
   frame-relative coordinates X/Y.  EVENT_TYPE is either ButtonPress
   or ButtonRelease.  */

static void
w32_handle_tool_bar_click (struct frame *f, struct input_event *button_event)
{
  int x = XFASTINT (button_event->x);
  int y = XFASTINT (button_event->y);

  if (button_event->modifiers & down_modifier)
    handle_tool_bar_click (f, x, y, 1, 0);
  else
    handle_tool_bar_click (f, x, y, 0,
			   button_event->modifiers & ~up_modifier);
}



/***********************************************************************
			       Scroll bars
 ***********************************************************************/

/* Scroll bar support.  */

/* Given a window ID, find the struct scroll_bar which manages it
   vertically.  This can be called in GC, so we have to make sure to
   strip off mark bits.  */

static struct scroll_bar *
x_window_to_scroll_bar (Window window_id, int type)
{
  Lisp_Object tail, frame;

  FOR_EACH_FRAME (tail, frame)
    {
      Lisp_Object bar, condemned;

      /* Scan this frame's scroll bar list for a scroll bar with the
	 right window ID.  */
      condemned = FRAME_CONDEMNED_SCROLL_BARS (XFRAME (frame));
      for (bar = FRAME_SCROLL_BARS (XFRAME (frame));
	   /* This trick allows us to search both the ordinary and
	      condemned scroll bar lists with one loop.  */
	   ! NILP (bar) || (bar = condemned,
			       condemned = Qnil,
			       ! NILP (bar));
	   bar = XSCROLL_BAR (bar)->next)
	if (SCROLL_BAR_W32_WINDOW (XSCROLL_BAR (bar)) == window_id
	    && (type = 2
		|| (type == 1 && XSCROLL_BAR (bar)->horizontal)
		|| (type == 0 && !XSCROLL_BAR (bar)->horizontal)))
	  return XSCROLL_BAR (bar);
    }

  return 0;
}



/* Set the thumb size and position of vertical scroll bar BAR.  We are currently
   displaying PORTION out of a whole WHOLE, and our position POSITION.  */

static void
w32_set_scroll_bar_thumb (struct scroll_bar *bar,
			  int portion, int position, int whole)
{
  Window w = SCROLL_BAR_W32_WINDOW (bar);
  /* We use the whole scroll-bar height in the calculations below, to
     avoid strange effects like scrolling backwards when just clicking
     on the handle (without moving it).  */
  double range = VERTICAL_SCROLL_BAR_TOP_RANGE (f, bar->height)
                 + VERTICAL_SCROLL_BAR_MIN_HANDLE;
  int sb_page, sb_pos;
  BOOL draggingp = bar->dragging ? TRUE : FALSE;
  SCROLLINFO si;

  /* We used to change the nPage setting while dragging the handle,
     but that had very strange effects (such as scrolling backwards
     while dragging downwards).

     Now, we don't change the nPage setting while dragging unless we
     get near to the end of the buffer, in which case we often have to
     resize the handle to "go all the way".  */

  if (draggingp)
    {
      int near_bottom_p;
      block_input ();
      si.cbSize = sizeof (si);
      si.fMask = SIF_POS | SIF_PAGE;
      GetScrollInfo (w, SB_CTL, &si);
      near_bottom_p = si.nPos + si.nPage >= range;
      unblock_input ();
      if (!near_bottom_p)
	return;
    }

  if (whole)
    {
      /* Position scroll bar at rock bottom if the bottom of the
         buffer is visible. This avoids shrinking the thumb away
         to nothing if it is held at the bottom of the buffer.  */
      if (position + portion >= whole && !draggingp)
	{
	  sb_page = range * (whole - position) / whole;
	  sb_pos = range;
	}
      else
	{
	  sb_pos = position * range / whole;
	  sb_page = (min (portion, (whole - position)) * range) / whole;
	}
    }
  else
    {
      sb_page = range;
      sb_pos = 0;
    }

  sb_page = max (sb_page, VERTICAL_SCROLL_BAR_MIN_HANDLE);

  block_input ();

  si.cbSize = sizeof (si);
  si.fMask = SIF_PAGE | SIF_POS;
  si.nPage = sb_page;
  si.nPos = sb_pos;

  SetScrollInfo (w, SB_CTL, &si, TRUE);

  unblock_input ();
}

/* Set the thumb size and position of horizontal scroll bar BAR.  We are currently
   displaying PORTION out of a whole WHOLE, and our position POSITION.  */

static void
w32_set_horizontal_scroll_bar_thumb (struct scroll_bar *bar,
				     int portion, int position, int whole)
{
  Window w = SCROLL_BAR_W32_WINDOW (bar);
  SCROLLINFO si;

  block_input ();

  si.cbSize = sizeof (si);
  si.fMask = SIF_PAGE | SIF_POS | SIF_RANGE;
  si.nMin = 0;
  si.nMax = whole;
  /* Allow nPage to be one larger than nPos so we don't allow the scrolling
     of an already fully visible buffer.  */
  si.nPage = min (portion, si.nMax) + 1;
  si.nPos = min (position, si.nMax);
  SetScrollInfo (w, SB_CTL, &si, TRUE);

  unblock_input ();
}


/************************************************************************
			 Scroll bars, general
 ************************************************************************/

static HWND
my_create_vscrollbar (struct frame * f, struct scroll_bar * bar)
{
  return (HWND) SendMessage (FRAME_W32_WINDOW (f),
			     WM_EMACS_CREATEVSCROLLBAR, (WPARAM) f,
			     (LPARAM) bar);
}

static HWND
my_create_hscrollbar (struct frame * f, struct scroll_bar * bar)
{
  return (HWND) SendMessage (FRAME_W32_WINDOW (f),
			     WM_EMACS_CREATEHSCROLLBAR, (WPARAM) f,
			     (LPARAM) bar);
}

/*#define ATTACH_THREADS*/

static BOOL
my_show_window (struct frame *f, HWND hwnd, int how)
{
#ifndef ATTACH_THREADS
  return SendMessageTimeout (FRAME_W32_WINDOW (f), WM_EMACS_SHOWWINDOW,
			     (WPARAM) hwnd, (LPARAM) how, 0, 6000, NULL);
#else
  return ShowWindow (hwnd, how);
#endif
}

static void
my_set_window_pos (HWND hwnd, HWND hwndAfter,
		   int x, int y, int cx, int cy, UINT flags)
{
#ifndef ATTACH_THREADS
  WINDOWPOS pos;
  pos.hwndInsertAfter = hwndAfter;
  pos.x = x;
  pos.y = y;
  pos.cx = cx;
  pos.cy = cy;
  pos.flags = flags;
  SendMessageTimeout (hwnd, WM_EMACS_SETWINDOWPOS, (WPARAM) &pos, 0,
		      0, 6000, NULL);
#else
  SetWindowPos (hwnd, hwndAfter, x, y, cx, cy, flags);
#endif
}

#if 0
static void
my_set_focus (struct frame * f, HWND hwnd)
{
  SendMessageTimeout (FRAME_W32_WINDOW (f), WM_EMACS_SETFOCUS,
		      (WPARAM) hwnd, 0, 0, 6000, NULL);
}
#endif

static void
my_set_foreground_window (HWND hwnd)
{
  SendMessageTimeout (hwnd, WM_EMACS_SETFOREGROUND, (WPARAM) hwnd, 0,
		      0, 6000, NULL);
}


static void
my_destroy_window (struct frame * f, HWND hwnd)
{
  SendMessageTimeout (FRAME_W32_WINDOW (f), WM_EMACS_DESTROYWINDOW,
		      (WPARAM) hwnd, 0, 0, 6000, NULL);
}

static void
my_bring_window_to_top (HWND hwnd)
{
  SendMessageTimeout (hwnd, WM_EMACS_BRINGTOTOP, (WPARAM) hwnd, 0,
		      0, 6000, NULL);
}

/* Create a scroll bar and return the scroll bar vector for it.  W is
   the Emacs window on which to create the scroll bar. TOP, LEFT,
   WIDTH and HEIGHT are the pixel coordinates and dimensions of the
   scroll bar. */

static struct scroll_bar *
x_scroll_bar_create (struct window *w, int left, int top, int width, int height, bool horizontal)
{
  struct frame *f = XFRAME (WINDOW_FRAME (w));
  HWND hwnd;
  SCROLLINFO si;
  struct scroll_bar *bar
    = ALLOCATE_PSEUDOVECTOR (struct scroll_bar, top, PVEC_OTHER);
  Lisp_Object barobj;

  block_input ();

  XSETWINDOW (bar->window, w);
  bar->top = top;
  bar->left = left;
  bar->width = width;
  bar->height = height;
  bar->start = 0;
  bar->end = 0;
  bar->dragging = 0;
  bar->horizontal = horizontal;

  /* Requires geometry to be set before call to create the real window */

  if (horizontal)
    hwnd = my_create_hscrollbar (f, bar);
  else
    hwnd = my_create_vscrollbar (f, bar);

  si.cbSize = sizeof (si);
  si.fMask = SIF_ALL;
  si.nMin = 0;
  if (horizontal)
    si.nMax = HORIZONTAL_SCROLL_BAR_LEFT_RANGE (f, width)
      + HORIZONTAL_SCROLL_BAR_MIN_HANDLE;
  else
    si.nMax = VERTICAL_SCROLL_BAR_TOP_RANGE (f, height)
      + VERTICAL_SCROLL_BAR_MIN_HANDLE;
  si.nPage = si.nMax;
  si.nPos = 0;

  SetScrollInfo (hwnd, SB_CTL, &si, FALSE);

  SET_SCROLL_BAR_W32_WINDOW (bar, hwnd);

  /* Add bar to its frame's list of scroll bars.  */
  bar->next = FRAME_SCROLL_BARS (f);
  bar->prev = Qnil;
  XSETVECTOR (barobj, bar);
  fset_scroll_bars (f, barobj);
  if (! NILP (bar->next))
    XSETVECTOR (XSCROLL_BAR (bar->next)->prev, bar);

  unblock_input ();

  return bar;
}


/* Destroy scroll bar BAR, and set its Emacs window's scroll bar to
   nil. */

static void
x_scroll_bar_remove (struct scroll_bar *bar)
{
  struct frame *f = XFRAME (WINDOW_FRAME (XWINDOW (bar->window)));

  block_input ();

  /* Destroy the window.  */
  my_destroy_window (f, SCROLL_BAR_W32_WINDOW (bar));

  /* Dissociate this scroll bar from its window.  */
  if (bar->horizontal)
    wset_horizontal_scroll_bar (XWINDOW (bar->window), Qnil);
  else
    wset_vertical_scroll_bar (XWINDOW (bar->window), Qnil);

  unblock_input ();
}

/* Set the handle of the vertical scroll bar for WINDOW to indicate that
   we are displaying PORTION characters out of a total of WHOLE
   characters, starting at POSITION.  If WINDOW has no vertical scroll
   bar, create one.  */
static void
w32_set_vertical_scroll_bar (struct window *w,
			     int portion, int whole, int position)
{
  struct frame *f = XFRAME (w->frame);
  Lisp_Object barobj;
  struct scroll_bar *bar;
  int top, height, left, width;
  int window_y, window_height;

  /* Get window dimensions.  */
  window_box (w, ANY_AREA, 0, &window_y, 0, &window_height);
  top  = window_y;
  height = window_height;

  /* Compute the left edge and the width of the scroll bar area.  */
  left = WINDOW_SCROLL_BAR_AREA_X (w);
  width = WINDOW_SCROLL_BAR_AREA_WIDTH (w);

  /* Does the scroll bar exist yet?  */
  if (NILP (w->vertical_scroll_bar))
    {
      HDC hdc;
      block_input ();
      if (width > 0 && height > 0)
	{
	  hdc = get_frame_dc (f);
	  w32_clear_area (f, hdc, left, top, width, height);
	  release_frame_dc (f, hdc);
	}
      unblock_input ();

      bar = x_scroll_bar_create (w, left, top, width, height, false);
    }
  else
    {
      /* It may just need to be moved and resized.  */
      HWND hwnd;

      bar = XSCROLL_BAR (w->vertical_scroll_bar);
      hwnd = SCROLL_BAR_W32_WINDOW (bar);

      /* If already correctly positioned, do nothing.  */
      if (bar->left == left
	  && bar->top == top
	  && bar->width == width
	  && bar->height == height)
        {
          /* Redraw after clear_frame. */
          if (!my_show_window (f, hwnd, SW_NORMAL))
            InvalidateRect (hwnd, NULL, FALSE);
        }
      else
        {
          HDC hdc;
	  SCROLLINFO si;

          block_input ();
	  if (width && height)
	    {
	      hdc = get_frame_dc (f);
	      /* Since Windows scroll bars are smaller than the space reserved
		 for them on the frame, we have to clear "under" them.  */
	      w32_clear_area (f, hdc, left, top, width, height);
	      release_frame_dc (f, hdc);
	      x_clear_under_internal_border (f);
	    }
          /* Make sure scroll bar is "visible" before moving, to ensure the
             area of the parent window now exposed will be refreshed.  */
          my_show_window (f, hwnd, SW_HIDE);
/**           MoveWindow (hwnd, left, top, width, max (height, 1), TRUE); **/
	  /* Try to not draw over child frames.  */
	  SetWindowPos (hwnd, HWND_BOTTOM, left, top, width, max (height, 1),
                        SWP_FRAMECHANGED);

	  si.cbSize = sizeof (si);
	  si.fMask = SIF_RANGE;
	  si.nMin = 0;
	  si.nMax = VERTICAL_SCROLL_BAR_TOP_RANGE (f, height)
	    + VERTICAL_SCROLL_BAR_MIN_HANDLE;

	  SetScrollInfo (hwnd, SB_CTL, &si, FALSE);

          my_show_window (f, hwnd, SW_NORMAL);
          /* InvalidateRect (w, NULL, FALSE);  */

          /* Remember new settings.  */
          bar->left = left;
          bar->top = top;
          bar->width = width;
          bar->height = height;

          unblock_input ();
        }
    }
  w32_set_scroll_bar_thumb (bar, portion, position, whole);
  XSETVECTOR (barobj, bar);
  wset_vertical_scroll_bar (w, barobj);
}

/* Set the handle of the horizontal scroll bar for WINDOW to indicate
   that we are displaying PORTION characters out of a total of WHOLE
   characters, starting at POSITION.  If WINDOW has no horizontal scroll
   bar, create one.  */
static void
w32_set_horizontal_scroll_bar (struct window *w,
			       int portion, int whole, int position)
{
  struct frame *f = XFRAME (w->frame);
  Lisp_Object barobj;
  struct scroll_bar *bar;
  int top, height, left, width;
  int window_x, window_width;
  int clear_left = WINDOW_LEFT_EDGE_X (w);
  int clear_width = WINDOW_PIXEL_WIDTH (w) - WINDOW_RIGHT_DIVIDER_WIDTH (w);

  /* Get window dimensions.  */
  window_box (w, ANY_AREA, &window_x, 0, &window_width, 0);
  left  = window_x;
  height = WINDOW_SCROLL_BAR_AREA_HEIGHT (w);
  width = window_width;
  top = WINDOW_SCROLL_BAR_AREA_Y (w);

  /* Does the scroll bar exist yet?  */
  if (NILP (w->horizontal_scroll_bar))
    {
      HDC hdc;
      block_input ();
      if (width > 0 && height > 0)
	{
	  hdc = get_frame_dc (f);
	  w32_clear_area (f, hdc, clear_left, top, clear_width, height);
	  release_frame_dc (f, hdc);
	}
      unblock_input ();

      bar = x_scroll_bar_create (w, left, top, width, height, true);
    }
  else
    {
      /* It may just need to be moved and resized.  */
      HWND hwnd;

      bar = XSCROLL_BAR (w->horizontal_scroll_bar);
      hwnd = SCROLL_BAR_W32_WINDOW (bar);

      /* If already correctly positioned, do nothing.  */
      if (bar->left == left && bar->top == top
	  && bar->width == width && bar->height == height)
        {
          /* Redraw after clear_frame. */
          if (!my_show_window (f, hwnd, SW_NORMAL))
            InvalidateRect (hwnd, NULL, FALSE);
        }
      else
        {
          HDC hdc;
	  SCROLLINFO si;

          block_input ();
	  if (width && height)
	    {
	      hdc = get_frame_dc (f);
	      /* Since Windows scroll bars are smaller than the space reserved
		 for them on the frame, we have to clear "under" them.  */
	      w32_clear_area (f, hdc, clear_left, top, clear_width, height);
	      release_frame_dc (f, hdc);
	      x_clear_under_internal_border (f);
	    }
          /* Make sure scroll bar is "visible" before moving, to ensure the
             area of the parent window now exposed will be refreshed.  */
          my_show_window (f, hwnd, SW_HIDE);
/**           MoveWindow (hwnd, left, top, width, max (height, 1), TRUE); **/
	  /* Try to not draw over child frames.  */
	  SetWindowPos (hwnd, HWND_BOTTOM, left, top, max (width, 1), height,
                        SWP_FRAMECHANGED);

	  /* +++ SetScrollInfo +++ */
	  si.cbSize = sizeof (si);
	  si.fMask = SIF_PAGE | SIF_POS | SIF_RANGE;
	  si.nMin = 0;
	  si.nMax = whole;
	  si.nPage = min (portion, si.nMax) + 1;
	  si.nPos = min (position, si.nMax);
	  SetScrollInfo (hwnd, SB_CTL, &si, FALSE);

          my_show_window (f, hwnd, SW_NORMAL);
          /* InvalidateRect (w, NULL, FALSE);  */

          /* Remember new settings.  */
          bar->left = left;
          bar->top = top;
          bar->width = width;
          bar->height = height;

          unblock_input ();
        }
    }

  w32_set_horizontal_scroll_bar_thumb (bar, portion, position, whole);
  XSETVECTOR (barobj, bar);
  wset_horizontal_scroll_bar (w, barobj);
}


/* The following three hooks are used when we're doing a thorough
   redisplay of the frame.  We don't explicitly know which scroll bars
   are going to be deleted, because keeping track of when windows go
   away is a real pain - "Can you say set-window-configuration, boys
   and girls?"  Instead, we just assert at the beginning of redisplay
   that *all* scroll bars are to be removed, and then save a scroll bar
   from the fiery pit when we actually redisplay its window.  */

/* Arrange for all scroll bars on FRAME to be removed at the next call
   to `*judge_scroll_bars_hook'.  A scroll bar may be spared if
   `*redeem_scroll_bar_hook' is applied to its window before the judgment.  */

static void
w32_condemn_scroll_bars (struct frame *frame)
{
  if (!NILP (FRAME_SCROLL_BARS (frame)))
    {
      if (!NILP (FRAME_CONDEMNED_SCROLL_BARS (frame)))
	{
	  /* Prepend scrollbars to already condemned ones.  */
	  Lisp_Object last = FRAME_SCROLL_BARS (frame);

	  while (!NILP (XSCROLL_BAR (last)->next))
	    last = XSCROLL_BAR (last)->next;

	  XSCROLL_BAR (last)->next = FRAME_CONDEMNED_SCROLL_BARS (frame);
	  XSCROLL_BAR (FRAME_CONDEMNED_SCROLL_BARS (frame))->prev = last;
	}

      fset_condemned_scroll_bars (frame, FRAME_SCROLL_BARS (frame));
      fset_scroll_bars (frame, Qnil);
    }
}


/* Un-mark WINDOW's scroll bar for deletion in this judgment cycle.
   Note that WINDOW isn't necessarily condemned at all.  */

static void
w32_redeem_scroll_bar (struct window *w)
{
  struct scroll_bar *bar;
  Lisp_Object barobj;
  struct frame *f;

  /* We can't redeem this window's scroll bar if it doesn't have one.  */
  if (NILP (w->vertical_scroll_bar) && NILP (w->horizontal_scroll_bar))
    emacs_abort ();

  if (!NILP (w->vertical_scroll_bar) && WINDOW_HAS_VERTICAL_SCROLL_BAR (w))
    {
      bar = XSCROLL_BAR (w->vertical_scroll_bar);
      /* Unlink it from the condemned list.  */
      f = XFRAME (WINDOW_FRAME (w));
      if (NILP (bar->prev))
	{
	  /* If the prev pointer is nil, it must be the first in one of
	     the lists.  */
	  if (EQ (FRAME_SCROLL_BARS (f), w->vertical_scroll_bar))
	    /* It's not condemned.  Everything's fine.  */
	    goto horizontal;
	  else if (EQ (FRAME_CONDEMNED_SCROLL_BARS (f),
		       w->vertical_scroll_bar))
	    fset_condemned_scroll_bars (f, bar->next);
	  else
	    /* If its prev pointer is nil, it must be at the front of
	       one or the other!  */
	    emacs_abort ();
	}
      else
	XSCROLL_BAR (bar->prev)->next = bar->next;

      if (! NILP (bar->next))
	XSCROLL_BAR (bar->next)->prev = bar->prev;

      bar->next = FRAME_SCROLL_BARS (f);
      bar->prev = Qnil;
      XSETVECTOR (barobj, bar);
      fset_scroll_bars (f, barobj);
      if (! NILP (bar->next))
	XSETVECTOR (XSCROLL_BAR (bar->next)->prev, bar);
    }

 horizontal:
  if (!NILP (w->horizontal_scroll_bar) && WINDOW_HAS_HORIZONTAL_SCROLL_BAR (w))
    {
      bar = XSCROLL_BAR (w->horizontal_scroll_bar);
      /* Unlink it from the condemned list.  */
      f = XFRAME (WINDOW_FRAME (w));
      if (NILP (bar->prev))
	{
	  /* If the prev pointer is nil, it must be the first in one of
	     the lists.  */
	  if (EQ (FRAME_SCROLL_BARS (f), w->horizontal_scroll_bar))
	    /* It's not condemned.  Everything's fine.  */
	    return;
	  else if (EQ (FRAME_CONDEMNED_SCROLL_BARS (f),
		       w->horizontal_scroll_bar))
	    fset_condemned_scroll_bars (f, bar->next);
	  else
	    /* If its prev pointer is nil, it must be at the front of
	       one or the other!  */
	    emacs_abort ();
	}
      else
	XSCROLL_BAR (bar->prev)->next = bar->next;

      if (! NILP (bar->next))
	XSCROLL_BAR (bar->next)->prev = bar->prev;

      bar->next = FRAME_SCROLL_BARS (f);
      bar->prev = Qnil;
      XSETVECTOR (barobj, bar);
      fset_scroll_bars (f, barobj);
      if (! NILP (bar->next))
	XSETVECTOR (XSCROLL_BAR (bar->next)->prev, bar);
    }
}

/* Remove all scroll bars on FRAME that haven't been saved since the
   last call to `*condemn_scroll_bars_hook'.  */

static void
w32_judge_scroll_bars (struct frame *f)
{
  Lisp_Object bar, next;

  bar = FRAME_CONDEMNED_SCROLL_BARS (f);

  /* Clear out the condemned list now so we won't try to process any
     more events on the hapless scroll bars.  */
  fset_condemned_scroll_bars (f, Qnil);

  for (; ! NILP (bar); bar = next)
    {
      struct scroll_bar *b = XSCROLL_BAR (bar);

      x_scroll_bar_remove (b);

      next = b->next;
      b->next = b->prev = Qnil;
    }

  /* Now there should be no references to the condemned scroll bars,
     and they should get garbage-collected.  */
}

/* Handle a mouse click on the vertical scroll bar BAR.  If
   *EMACS_EVENT's kind is set to something other than NO_EVENT, it is
   enqueued.

   This may be called from a signal handler, so we have to ignore GC
   mark bits.  */

static int
w32_scroll_bar_handle_click (struct scroll_bar *bar, W32Msg *msg,
			     struct input_event *emacs_event)
{
  if (! WINDOWP (bar->window))
    emacs_abort ();

  emacs_event->kind = SCROLL_BAR_CLICK_EVENT;
  emacs_event->code = 0;
  /* not really meaningful to distinguish up/down */
  emacs_event->modifiers = msg->dwModifiers;
  emacs_event->frame_or_window = bar->window;
  emacs_event->arg = Qnil;
  emacs_event->timestamp = msg->msg.time;

  {
    int top_range = VERTICAL_SCROLL_BAR_TOP_RANGE (f, bar->height);
    int y;
    int dragging = bar->dragging;
    SCROLLINFO si;
    int sb_event = LOWORD (msg->msg.wParam);

    si.cbSize = sizeof (si);
    if (sb_event == SB_THUMBTRACK)
      si.fMask = SIF_TRACKPOS;
    else
      si.fMask = SIF_POS;

    GetScrollInfo ((HWND) msg->msg.lParam, SB_CTL, &si);
    if (sb_event == SB_THUMBTRACK)
      y = si.nTrackPos;
    else
      y = si.nPos;

    bar->dragging = 0;
    struct frame *f;		/* Value is not used.  */
    FRAME_DISPLAY_INFO (f)->last_mouse_scroll_bar_pos = msg->msg.wParam;

    switch (sb_event)
      {
      case SB_LINEDOWN:
	emacs_event->part = scroll_bar_down_arrow;
	break;
      case SB_LINEUP:
	emacs_event->part = scroll_bar_up_arrow;
	break;
      case SB_PAGEUP:
	emacs_event->part = scroll_bar_above_handle;
	break;
      case SB_PAGEDOWN:
	emacs_event->part = scroll_bar_below_handle;
	break;
      case SB_TOP:
	emacs_event->part = scroll_bar_handle;
	y = 0;
	break;
      case SB_BOTTOM:
	emacs_event->part = scroll_bar_handle;
	y = top_range;
	break;
      case SB_THUMBTRACK:
      case SB_THUMBPOSITION:
	bar->dragging = 1; /* ??????? */
	emacs_event->part = scroll_bar_handle;

	/* "Silently" update current position.  */
	{
	  SCROLLINFO si;

	  si.cbSize = sizeof (si);
	  si.fMask = SIF_POS;
	  si.nPos = y;
	  /* Remember apparent position (we actually lag behind the real
	     position, so don't set that directly).  */
	  last_scroll_bar_drag_pos = y;

	  SetScrollInfo (SCROLL_BAR_W32_WINDOW (bar), SB_CTL, &si, FALSE);
	}
	break;
      case SB_ENDSCROLL:
	/* If this is the end of a drag sequence, then reset the scroll
	   handle size to normal and do a final redraw.  Otherwise do
	   nothing.  */
	if (dragging)
	  {
	    SCROLLINFO si;
	    int start = bar->start;
	    int end = bar->end;

	    si.cbSize = sizeof (si);
	    si.fMask = SIF_PAGE | SIF_POS;
	    si.nPage = end - start + VERTICAL_SCROLL_BAR_MIN_HANDLE;
	    si.nPos = last_scroll_bar_drag_pos;
	    SetScrollInfo (SCROLL_BAR_W32_WINDOW (bar), SB_CTL, &si, TRUE);
	  }
	/* fall through */
	FALLTHROUGH;
      default:
	emacs_event->kind = NO_EVENT;
	return FALSE;
      }

    XSETINT (emacs_event->x, y);
    XSETINT (emacs_event->y, top_range);

    return TRUE;
  }
}

/* Handle a mouse click on the horizontal scroll bar BAR.  If
   *EMACS_EVENT's kind is set to something other than NO_EVENT, it is
   enqueued.

   This may be called from a signal handler, so we have to ignore GC
   mark bits.  */

static int
w32_horizontal_scroll_bar_handle_click (struct scroll_bar *bar, W32Msg *msg,
					struct input_event *emacs_event)
{
  if (! WINDOWP (bar->window))
    emacs_abort ();

  emacs_event->kind = HORIZONTAL_SCROLL_BAR_CLICK_EVENT;
  emacs_event->code = 0;
  /* not really meaningful to distinguish left/right */
  emacs_event->modifiers = msg->dwModifiers;
  emacs_event->frame_or_window = bar->window;
  emacs_event->arg = Qnil;
  emacs_event->timestamp = msg->msg.time;

  {
    int left_range = HORIZONTAL_SCROLL_BAR_LEFT_RANGE (f, bar->width);
    int x, y;
    int dragging = bar->dragging;
    SCROLLINFO si;
    int sb_event = LOWORD (msg->msg.wParam);

    si.cbSize = sizeof (si);
    if (sb_event == SB_THUMBTRACK)
      si.fMask = SIF_TRACKPOS | SIF_PAGE | SIF_RANGE;
    else
      si.fMask = SIF_POS | SIF_PAGE | SIF_RANGE;

    GetScrollInfo ((HWND) msg->msg.lParam, SB_CTL, &si);
    if (sb_event == SB_THUMBTRACK)
      x = si.nTrackPos;
    else
      x = si.nPos;
    y = si.nMax - si.nPage;

    bar->dragging = 0;
    struct frame *f;		/* Value is not used.  */
    FRAME_DISPLAY_INFO (f)->last_mouse_scroll_bar_pos = msg->msg.wParam;

    switch (sb_event)
      {
      case SB_LINELEFT:
	emacs_event->part = scroll_bar_left_arrow;
	break;
      case SB_LINERIGHT:
	emacs_event->part = scroll_bar_right_arrow;
	break;
      case SB_PAGELEFT:
	emacs_event->part = scroll_bar_before_handle;
	break;
      case SB_PAGERIGHT:
	emacs_event->part = scroll_bar_after_handle;
	break;
      case SB_LEFT:
	emacs_event->part = scroll_bar_horizontal_handle;
	x = 0;
	break;
      case SB_RIGHT:
	emacs_event->part = scroll_bar_horizontal_handle;
	x = left_range;
	break;
      case SB_THUMBTRACK:
      case SB_THUMBPOSITION:
	bar->dragging = 1;
	emacs_event->part = scroll_bar_horizontal_handle;

	/* "Silently" update current position.  */
	{
	  SCROLLINFO si;

	  si.cbSize = sizeof (si);
	  si.fMask = SIF_POS;
	  si.nPos = min (x, XWINDOW (bar->window)->hscroll_whole - 1);
	  /* Remember apparent position (we actually lag behind the real
	     position, so don't set that directly).  */
	  last_scroll_bar_drag_pos = x;

	  SetScrollInfo (SCROLL_BAR_W32_WINDOW (bar), SB_CTL, &si, FALSE);
	}
	break;
      case SB_ENDSCROLL:
	/* If this is the end of a drag sequence, then reset the scroll
	   handle size to normal and do a final redraw.  Otherwise do
	   nothing.  */
	if (dragging)
	  {
	    SCROLLINFO si;

	    si.cbSize = sizeof (si);
	    si.fMask = SIF_POS;
	    si.nPos = min (last_scroll_bar_drag_pos,
			   XWINDOW (bar->window)->hscroll_whole - 1);
	    SetScrollInfo (SCROLL_BAR_W32_WINDOW (bar), SB_CTL, &si, TRUE);
	  }
	/* fall through */
	FALLTHROUGH;
      default:
	emacs_event->kind = NO_EVENT;
	return FALSE;
      }

    XSETINT (emacs_event->x, x);
    XSETINT (emacs_event->y, y);

    return TRUE;
  }
}

/* Return information to the user about the current position of the mouse
   on the vertical scroll bar.  */
static void
x_scroll_bar_report_motion (struct frame **fp, Lisp_Object *bar_window,
			    enum scroll_bar_part *part,
			    Lisp_Object *x, Lisp_Object *y,
			    Time *time)
{
  struct w32_display_info *dpyinfo = FRAME_DISPLAY_INFO (*fp);
  struct scroll_bar *bar = dpyinfo->last_mouse_scroll_bar;
  Window w = SCROLL_BAR_W32_WINDOW (bar);
  struct frame *f = XFRAME (WINDOW_FRAME (XWINDOW (bar->window)));
  int pos;
  int top_range = VERTICAL_SCROLL_BAR_TOP_RANGE (f, bar->height);
  SCROLLINFO si;
  int sb_event = LOWORD (dpyinfo->last_mouse_scroll_bar_pos);

  block_input ();

  *fp = f;
  *bar_window = bar->window;

  si.cbSize = sizeof (si);
  if (sb_event == SB_THUMBTRACK)
    si.fMask = SIF_TRACKPOS | SIF_PAGE | SIF_RANGE;
  else
    si.fMask = SIF_POS | SIF_PAGE | SIF_RANGE;

  GetScrollInfo (w, SB_CTL, &si);
  if (sb_event == SB_THUMBTRACK)
    pos = si.nTrackPos;
  else
    pos = si.nPos;
  top_range = si.nMax - si.nPage + 1;

  *part = scroll_bar_handle;
  if (sb_event == SB_LINEDOWN)
    pos++;

  XSETINT (*x, pos);
  XSETINT (*y, top_range);

  f->mouse_moved = false;
  dpyinfo->last_mouse_scroll_bar = NULL;

  *time = dpyinfo->last_mouse_movement_time;

  unblock_input ();
}

/* Return information to the user about the current position of the mouse
   on the horizontal scroll bar.  */
static void
x_horizontal_scroll_bar_report_motion (struct frame **fp, Lisp_Object *bar_window,
				       enum scroll_bar_part *part,
				       Lisp_Object *x, Lisp_Object *y,
				       Time *time)
{
  struct w32_display_info *dpyinfo = FRAME_DISPLAY_INFO (*fp);
  struct scroll_bar *bar = dpyinfo->last_mouse_scroll_bar;
  Window w = SCROLL_BAR_W32_WINDOW (bar);
  struct frame *f = XFRAME (WINDOW_FRAME (XWINDOW (bar->window)));
  int pos;
  int left_range = HORIZONTAL_SCROLL_BAR_LEFT_RANGE (f, bar->width);
  SCROLLINFO si;
  int sb_event = LOWORD (dpyinfo->last_mouse_scroll_bar_pos);

  block_input ();

  *fp = f;
  *bar_window = bar->window;

  si.cbSize = sizeof (si);
  if (sb_event == SB_THUMBTRACK)
    si.fMask = SIF_TRACKPOS | SIF_PAGE | SIF_RANGE;
  else
    si.fMask = SIF_POS | SIF_PAGE | SIF_RANGE;

  GetScrollInfo (w, SB_CTL, &si);
  if (sb_event == SB_THUMBTRACK)
    pos = si.nTrackPos;
  else
    pos = si.nPos;
  left_range = si.nMax - si.nPage + 1;

  *part = scroll_bar_handle;
  if (sb_event == SB_LINERIGHT)
    pos++;


  XSETINT (*y, pos);
  XSETINT (*x, left_range);

  f->mouse_moved = false;
  dpyinfo->last_mouse_scroll_bar = NULL;

  *time = dpyinfo->last_mouse_movement_time;

  unblock_input ();
}


/* The screen has been cleared so we may have changed foreground or
   background colors, and the scroll bars may need to be redrawn.
   Clear out the scroll bars, and ask for expose events, so we can
   redraw them.  */

void
x_scroll_bar_clear (struct frame *f)
{
  Lisp_Object bar;

  /* We can have scroll bars even if this is 0,
     if we just turned off scroll bar mode.
     But in that case we should not clear them.  */
  if (FRAME_HAS_VERTICAL_SCROLL_BARS (f)
      || FRAME_HAS_HORIZONTAL_SCROLL_BARS (f))
    for (bar = FRAME_SCROLL_BARS (f); VECTORP (bar);
         bar = XSCROLL_BAR (bar)->next)
      {
        HWND window = SCROLL_BAR_W32_WINDOW (XSCROLL_BAR (bar));
        HDC hdc = GetDC (window);
        RECT rect;

        /* Hide scroll bar until ready to repaint.  x_scroll_bar_move
           arranges to refresh the scroll bar if hidden.  */
        my_show_window (f, window, SW_HIDE);

        GetClientRect (window, &rect);
        select_palette (f, hdc);
        w32_clear_rect (f, hdc, &rect);
	x_clear_under_internal_border (f);
        deselect_palette (f, hdc);

        ReleaseDC (window, hdc);
      }
}

/* The main W32 event-reading loop - w32_read_socket.  */

/* Record the last 100 characters stored
   to help debug the loss-of-chars-during-GC problem.  */

static int temp_index;
static short temp_buffer[100];

/* Temporarily store lead byte of DBCS input sequences.  */
static char dbcs_lead = 0;

/* Read events coming from the W32 shell.
   This routine is called by the SIGIO handler.
   We return as soon as there are no more events to be read.

   For an overview of how Emacs input works on MS-Windows, see the
   commentary before w32_msg_pump in w32fns.c.

   We return the number of characters stored into the buffer,
   thus pretending to be `read'.

   Some of these messages are reposted back to the message queue since the
   system calls the windows proc directly in a context where we cannot return
   the data nor can we guarantee the state we are in.  So if we dispatch them
   we will get into an infinite loop.  To prevent this from ever happening we
   will set a variable to indicate we are in the read_socket call and indicate
   which message we are processing since the windows proc gets called
   recursively with different messages by the system.
*/

extern void menubar_selection_callback (struct frame *, void *);

static int
w32_read_socket (struct terminal *terminal,
		 struct input_event *hold_quit)
{
  int count = 0;
  int check_visibility = 0;
  W32Msg msg;
  struct frame *f;
  struct w32_display_info *dpyinfo = &one_w32_display_info;
  Mouse_HLInfo *hlinfo = &dpyinfo->mouse_highlight;

  block_input ();

  /* Process any incoming thread messages.  */
  drain_message_queue ();

  /* TODO: ghostscript integration. */
  while (get_next_msg (&msg, FALSE))
    {
      struct input_event inev;
      int do_help = 0;

      /* DebPrint (("w32_read_socket: %s time:%u\n", */
      /*            w32_name_of_message (msg.msg.message), */
      /*            msg.msg.time)); */

      EVENT_INIT (inev);
      inev.kind = NO_EVENT;
      inev.arg = Qnil;

      switch (msg.msg.message)
	{
	case WM_EMACS_PAINT:
	  f = x_window_to_frame (dpyinfo, msg.msg.hwnd);

	  if (f)
	    {
	      if (msg.rect.right == msg.rect.left ||
		  msg.rect.bottom == msg.rect.top)
		{
		  /* We may get paint messages even though the client
		     area is clipped - these are not expose events. */
		  DebPrint (("clipped frame %p (%s) got WM_PAINT - ignored\n", f,
			     SDATA (f->name)));
		}
	      else if (FRAME_VISIBLE_P (f) != 1)
		{
		  bool iconified = FRAME_ICONIFIED_P (f);

		  /* Definitely not obscured, so mark as visible.  */
		  SET_FRAME_VISIBLE (f, 1);
		  SET_FRAME_ICONIFIED (f, false);
		  SET_FRAME_GARBAGED (f);
		  if (!f->output_data.w32->asked_for_visible)
		    DebPrint (("frame %p (%s) reexposed by WM_PAINT\n", f,
			       SDATA (f->name)));

		  /* WM_PAINT serves as MapNotify as well, so report
		     visibility changes properly.  */
		  if (iconified)
		    {
		      inev.kind = DEICONIFY_EVENT;
		      XSETFRAME (inev.frame_or_window, f);
		    }
		  else if (!NILP (Vframe_list) && !NILP (XCDR (Vframe_list)))
		    /* Force a redisplay sooner or later to update the
		       frame titles in case this is the second frame.  */
		    record_asynch_buffer_change ();
		}
	      else
		{
		  /* Erase background again for safety.  But don't do
		     that if the frame's 'garbaged' flag is set, since
		     in that case expose_frame will do nothing, and if
		     the various redisplay flags happen to be unset,
		     we are left with a blank frame.  */
		  if (!FRAME_GARBAGED_P (f) || FRAME_PARENT_FRAME (f))
		    {
		      HDC hdc = get_frame_dc (f);

		      w32_clear_rect (f, hdc, &msg.rect);
		      release_frame_dc (f, hdc);
		    }
		  expose_frame (f,
				msg.rect.left,
				msg.rect.top,
				msg.rect.right - msg.rect.left,
				msg.rect.bottom - msg.rect.top);
		  x_clear_under_internal_border (f);
		}
	    }
	  break;

	case WM_INPUTLANGCHANGE:
	  /* Generate a language change event.  */
	  f = x_window_to_frame (dpyinfo, msg.msg.hwnd);

	  /* lParam contains the input language ID in its low 16 bits.
	     Use it to update our record of the keyboard codepage.  */
	  w32_keyboard_codepage = codepage_for_locale ((LCID)(msg.msg.lParam
							      & 0xffff));

	  if (f)
	    {
	      inev.kind = LANGUAGE_CHANGE_EVENT;
	      XSETFRAME (inev.frame_or_window, f);
	      inev.code = w32_keyboard_codepage;
	      inev.modifiers = msg.msg.lParam & 0xffff;
	    }
	  break;

	case WM_KEYDOWN:
	case WM_SYSKEYDOWN:
	  f = x_window_to_frame (dpyinfo, msg.msg.hwnd);

	  if (f && !FRAME_ICONIFIED_P (f))
	    {
	      if (!hlinfo->mouse_face_hidden && INTEGERP (Vmouse_highlight)
		  && !EQ (f->tool_bar_window, hlinfo->mouse_face_window))
		{
		  clear_mouse_face (hlinfo);
		  hlinfo->mouse_face_hidden = true;
		}

	      if (temp_index == sizeof temp_buffer / sizeof (short))
		temp_index = 0;
	      temp_buffer[temp_index++] = msg.msg.wParam;
	      inev.kind = NON_ASCII_KEYSTROKE_EVENT;
	      inev.code = msg.msg.wParam;
	      inev.modifiers = msg.dwModifiers;
	      XSETFRAME (inev.frame_or_window, f);
	      inev.timestamp = msg.msg.time;
	    }
	  break;

        case WM_UNICHAR:
	case WM_SYSCHAR:
	case WM_CHAR:
	  f = x_window_to_frame (dpyinfo, msg.msg.hwnd);

	  if (f && !FRAME_ICONIFIED_P (f))
	    {
	      if (!hlinfo->mouse_face_hidden && INTEGERP (Vmouse_highlight)
		  && !EQ (f->tool_bar_window, hlinfo->mouse_face_window))
		{
		  clear_mouse_face (hlinfo);
		  hlinfo->mouse_face_hidden = true;
		}

	      if (temp_index == sizeof temp_buffer / sizeof (short))
		temp_index = 0;
	      temp_buffer[temp_index++] = msg.msg.wParam;

	      inev.modifiers = msg.dwModifiers;
	      XSETFRAME (inev.frame_or_window, f);
	      inev.timestamp = msg.msg.time;

              if (msg.msg.message == WM_UNICHAR)
                {
                  inev.code = msg.msg.wParam;
                }
              else if (msg.msg.wParam < 256)
                {
                  wchar_t code;
                  char dbcs[2];
                  dbcs[0] = 0;
                  dbcs[1] = (char) msg.msg.wParam;

                  if (dbcs_lead)
                    {
                      dbcs[0] = dbcs_lead;
                      dbcs_lead = 0;
                      if (!MultiByteToWideChar (w32_keyboard_codepage, 0,
						dbcs, 2, &code, 1))
                        {
                          /* Garbage */
                          DebPrint (("Invalid DBCS sequence: %d %d\n",
                                     dbcs[0], dbcs[1]));
                          inev.kind = NO_EVENT;
                          break;
                        }
                    }
                  else if (IsDBCSLeadByteEx (w32_keyboard_codepage,
					     (BYTE) msg.msg.wParam))
                    {
                      dbcs_lead = (char) msg.msg.wParam;
                      inev.kind = NO_EVENT;
                      break;
                    }
                  else
                    {
                      if (!MultiByteToWideChar (w32_keyboard_codepage, 0,
						&dbcs[1], 1, &code, 1))
                        {
                          /* What to do with garbage? */
                          DebPrint (("Invalid character: %d\n", dbcs[1]));
                          inev.kind = NO_EVENT;
                          break;
                        }
                    }
                  inev.code = code;
                }
              else
                {
                  /* Windows shouldn't generate WM_CHAR events above 0xFF
                     in non-Unicode message handlers.  */
                  DebPrint (("Non-byte WM_CHAR: %d\n", msg.msg.wParam));
                  inev.kind = NO_EVENT;
                  break;
                }
              inev.kind = inev.code < 128 ? ASCII_KEYSTROKE_EVENT
                                          : MULTIBYTE_CHAR_KEYSTROKE_EVENT;
	    }
	  break;

        case WM_APPCOMMAND:
	  f = x_window_to_frame (dpyinfo, msg.msg.hwnd);

	  if (f && !FRAME_ICONIFIED_P (f))
	    {
	      if (!hlinfo->mouse_face_hidden && INTEGERP (Vmouse_highlight)
		  && !EQ (f->tool_bar_window, hlinfo->mouse_face_window))
		{
		  clear_mouse_face (hlinfo);
		  hlinfo->mouse_face_hidden = true;
		}

	      if (temp_index == sizeof temp_buffer / sizeof (short))
		temp_index = 0;
	      temp_buffer[temp_index++] = msg.msg.wParam;
	      inev.kind = MULTIMEDIA_KEY_EVENT;
	      inev.code = GET_APPCOMMAND_LPARAM (msg.msg.lParam);
	      inev.modifiers = msg.dwModifiers;
	      XSETFRAME (inev.frame_or_window, f);
	      inev.timestamp = msg.msg.time;
	    }
	  break;

	case WM_MOUSEMOVE:
	  /* Ignore non-movement.  */
	  {
	    int x = LOWORD (msg.msg.lParam);
	    int y = HIWORD (msg.msg.lParam);
	    if (x == last_mousemove_x && y == last_mousemove_y)
	      break;
	    last_mousemove_x = x;
	    last_mousemove_y = y;
	  }

          previous_help_echo_string = help_echo_string;
	  help_echo_string = Qnil;

	  f = (x_mouse_grabbed (dpyinfo) ? dpyinfo->last_mouse_frame
	       : x_window_to_frame (dpyinfo, msg.msg.hwnd));

	  if (hlinfo->mouse_face_hidden)
	    {
	      hlinfo->mouse_face_hidden = false;
	      clear_mouse_face (hlinfo);
	    }

	  if (f)
	    {
	      /* Maybe generate SELECT_WINDOW_EVENTs for
		 `mouse-autoselect-window'.  */
	      if (!NILP (Vmouse_autoselect_window)
		  && (f == XFRAME (selected_frame)
		      /* Switch to f from another frame iff
			 focus_follows_mouse is set and f accepts
			 focus.  */
		      || (!NILP (focus_follows_mouse)
			  && !FRAME_NO_ACCEPT_FOCUS (f))))
		{
		  static Lisp_Object last_mouse_window;
		  Lisp_Object window = window_from_coordinates
		    (f, LOWORD (msg.msg.lParam), HIWORD (msg.msg.lParam), 0, 0);

		  /* Window will be selected only when it is not
		     selected now and last mouse movement event was
		     not in it.  Minibuffer window will be selected
		     only when it is active.  */
		  if (WINDOWP (window)
		      && !EQ (window, last_mouse_window)
		      && !EQ (window, selected_window))
		    {
		      inev.kind = SELECT_WINDOW_EVENT;
		      inev.frame_or_window = window;
		    }

		  /* Remember the last window where we saw the mouse.  */
		  last_mouse_window = window;
		}

	      if (!note_mouse_movement (f, &msg.msg))
		help_echo_string = previous_help_echo_string;
	    }
	  else
            {
              /* If we move outside the frame, then we're
                 certainly no longer on any text in the frame.  */
              clear_mouse_face (hlinfo);
            }

          /* If the contents of the global variable help_echo_string
             has changed, generate a HELP_EVENT.  */
#if 0 /* The below is an invalid comparison when CHECK_LISP_OBJECT_TYPE.
	 But it was originally changed to this to fix a bug, so I have
	 not removed it completely in case the bug is still there.  */
          if (help_echo_string != previous_help_echo_string ||
	      (!NILP (help_echo_string) && !STRINGP (help_echo_string) && f->mouse_moved))
#else /* This is what xterm.c does.  */
	    if (!NILP (help_echo_string)
		|| !NILP (previous_help_echo_string))
	    do_help = 1;
#endif
          break;

	case WM_LBUTTONDOWN:
	case WM_LBUTTONUP:
	case WM_MBUTTONDOWN:
	case WM_MBUTTONUP:
	case WM_RBUTTONDOWN:
	case WM_RBUTTONUP:
	case WM_XBUTTONDOWN:
	case WM_XBUTTONUP:
	  {
            /* If we decide we want to generate an event to be seen
               by the rest of Emacs, we put it here.  */
	    bool tool_bar_p = 0;
	    int button = 0;
	    int up = 0;

	    f = (x_mouse_grabbed (dpyinfo) ? dpyinfo->last_mouse_frame
		 : x_window_to_frame (dpyinfo, msg.msg.hwnd));

	    if (f)
	      {
                construct_mouse_click (&inev, &msg, f);

                /* Is this in the tool-bar?  */
                if (WINDOWP (f->tool_bar_window)
                    && WINDOW_TOTAL_LINES (XWINDOW (f->tool_bar_window)))
                  {
                    Lisp_Object window;
		    int x = XFASTINT (inev.x);
		    int y = XFASTINT (inev.y);

                    window = window_from_coordinates (f, x, y, 0, 1);

                    if (EQ (window, f->tool_bar_window))
                      {
                        w32_handle_tool_bar_click (f, &inev);
                        tool_bar_p = 1;
                      }
                  }

                if (tool_bar_p
		    || (dpyinfo->w32_focus_frame
			&& f != dpyinfo->w32_focus_frame
			/* This does not help when the click happens in
			   a grand-parent frame.  */
			&& !frame_ancestor_p (f, dpyinfo->w32_focus_frame)))
		  inev.kind = NO_EVENT;
	      }

	    parse_button (msg.msg.message, HIWORD (msg.msg.wParam),
			  &button, &up);

	    if (up)
	      {
		dpyinfo->grabbed &= ~ (1 << button);
	      }
	    else
	      {
		dpyinfo->grabbed |= (1 << button);
		dpyinfo->last_mouse_frame = f;
                /* Ignore any mouse motion that happened
                   before this event; any subsequent mouse-movement
                   Emacs events should reflect only motion after
                   the ButtonPress.  */
                if (f != 0)
		  {
		    f->mouse_moved = false;
		    if (!tool_bar_p)
		      f->last_tool_bar_item = -1;
		  }
	      }
	    break;
	  }

	case WM_MOUSEWHEEL:
        case WM_MOUSEHWHEEL:
	  {
	    f = (x_mouse_grabbed (dpyinfo) ? dpyinfo->last_mouse_frame
		 : x_window_to_frame (dpyinfo, msg.msg.hwnd));

	    if (f)
	      {
		if (!dpyinfo->w32_focus_frame
		    || f == dpyinfo->w32_focus_frame)
		  /* Emit an Emacs wheel-up/down event.  */
		  {
		    construct_mouse_wheel (&inev, &msg, f);

		    /* Ignore any mouse motion that happened before this
		       event; any subsequent mouse-movement Emacs events
		       should reflect only motion after the ButtonPress.  */
		    f->mouse_moved = false;
		    f->last_tool_bar_item = -1;
		    dpyinfo->last_mouse_frame = f;
		  }
		else if (FRAME_NO_ACCEPT_FOCUS (f)
			 && !x_mouse_grabbed (dpyinfo))
		  {
		    Lisp_Object frame1 = get_frame_param (f, Qmouse_wheel_frame);
		    struct frame *f1 = FRAMEP (frame1) ? XFRAME (frame1) : NULL;

		    if (f1 && FRAME_LIVE_P (f1) && FRAME_W32_P (f1))
		      {
			construct_mouse_wheel (&inev, &msg, f1);
			f1->mouse_moved = false;
			f1->last_tool_bar_item = -1;
			dpyinfo->last_mouse_frame = f1;
		      }
		    else
		      dpyinfo->last_mouse_frame = f;
		  }
		else
		  dpyinfo->last_mouse_frame = f;
	      }
	    else
	      dpyinfo->last_mouse_frame = f;
	  }
	  break;

	case WM_DROPFILES:
	  f = x_window_to_frame (dpyinfo, msg.msg.hwnd);

	  if (f)
	    construct_drag_n_drop (&inev, &msg, f);
	  break;

	case WM_HSCROLL:
	  {
	    struct scroll_bar *bar =
	      x_window_to_scroll_bar ((HWND)msg.msg.lParam, 1);

	    if (bar)
	      w32_horizontal_scroll_bar_handle_click (bar, &msg, &inev);
	    break;
	  }

	case WM_VSCROLL:
	  {
	    struct scroll_bar *bar =
	      x_window_to_scroll_bar ((HWND)msg.msg.lParam, 0);

	    if (bar)
	      w32_scroll_bar_handle_click (bar, &msg, &inev);
	    break;
	  }

	case WM_WINDOWPOSCHANGED:
	  f = x_window_to_frame (dpyinfo, msg.msg.hwnd);

	  if (f)
	    {
	      RECT rect;
	      int /* rows, columns, */ width, height, text_width, text_height;

	      if (GetClientRect (msg.msg.hwnd, &rect)
		  /* GetClientRect evidently returns (0, 0, 0, 0) if
		     called on a minimized frame.  Such "dimensions"
		     aren't useful anyway.  */
		  && !(rect.bottom == 0
		       && rect.top == 0
		       && rect.left == 0
		       && rect.right == 0))
		{
		  height = rect.bottom - rect.top;
		  width = rect.right - rect.left;
		  text_width = FRAME_PIXEL_TO_TEXT_WIDTH (f, width);
		  text_height = FRAME_PIXEL_TO_TEXT_HEIGHT (f, height);
		  /* rows = FRAME_PIXEL_HEIGHT_TO_TEXT_LINES (f, height); */
		  /* columns = FRAME_PIXEL_WIDTH_TO_TEXT_COLS (f, width); */

		  /* TODO: Clip size to the screen dimensions.  */

		  /* Even if the number of character rows and columns
		     has not changed, the font size may have changed,
		     so we need to check the pixel dimensions as well.  */

		  if (width != FRAME_PIXEL_WIDTH (f)
		      || height != FRAME_PIXEL_HEIGHT (f)
		      || text_width != FRAME_TEXT_WIDTH (f)
		      || text_height != FRAME_TEXT_HEIGHT (f))
		    {
		      change_frame_size (f, text_width, text_height, 0, 1, 0, 1);
		      SET_FRAME_GARBAGED (f);
		      cancel_mouse_face (f);
		      f->win_gravity = NorthWestGravity;
		    }
		}
	    }

	  check_visibility = 1;
	  break;

	case WM_ACTIVATE:
	case WM_ACTIVATEAPP:
	  f = x_window_to_frame (dpyinfo, msg.msg.hwnd);
	  if (f)
	    {
	      /* Run the full-screen hook function also when we are
		 being activated, to actually install the required
		 size in effect, if the WAIT flag is set.  This is
		 because when the hook is run from x_set_fullscreen,
		 the frame might not yet be visible, if that call is a
		 result of make-frame, and in that case the hook just
		 sets the WAIT flag.  */
	      if ((msg.msg.message == WM_WINDOWPOSCHANGED || msg.msg.wParam)
		  && (f->want_fullscreen & FULLSCREEN_WAIT))
		{
		  /* Must set visibility right here since otherwise
		     w32fullscreen_hook returns immediately.  */
		  SET_FRAME_VISIBLE (f, 1);
		  w32fullscreen_hook (f);
		}
	    }

	  check_visibility = 1;
	  break;

	case WM_MOVE:
	  f = x_window_to_frame (dpyinfo, msg.msg.hwnd);

	  if (f && FRAME_VISIBLE_P (f) && !FRAME_ICONIFIED_P(f))
	    {
	      x_real_positions (f, &f->left_pos, &f->top_pos);
	      inev.kind = MOVE_FRAME_EVENT;
	      XSETFRAME (inev.frame_or_window, f);
	    }

	  check_visibility = 1;
	  break;

	case WM_SHOWWINDOW:
	  /* wParam non-zero means Window is about to be shown, 0 means
	     about to be hidden.  */
	  /* Redo the mouse-highlight after the tooltip has gone.  */
	  if (!msg.msg.wParam && msg.msg.hwnd == tip_window)
	    {
	      tip_window = NULL;
	      x_redo_mouse_highlight (dpyinfo);
	    }

	  /* If window has been obscured or exposed by another window
	     being maximized or minimized/restored, then recheck
	     visibility of all frames.  Direct changes to our own
	     windows get handled by WM_SIZE.  */
#if 0
	  if (msg.msg.lParam != 0)
	    check_visibility = 1;
	  else
	    {
	      f = x_window_to_frame (dpyinfo, msg.msg.hwnd);
	      f->async_visible = msg.msg.wParam;
	    }
#endif

	  f = x_window_to_frame (dpyinfo, msg.msg.hwnd);
	  if (f)
	    x_clear_under_internal_border (f);

	  check_visibility = 1;
	  break;

	case WM_SIZE:
	  f = x_window_to_frame (dpyinfo, msg.msg.hwnd);

	  /* Inform lisp of whether frame has been iconified etc. */
	  if (f)
	    {
	      switch (msg.msg.wParam)
		{
		case SIZE_MINIMIZED:
		  SET_FRAME_VISIBLE (f, 0);
		  SET_FRAME_ICONIFIED (f, true);

		  inev.kind = ICONIFY_EVENT;
		  XSETFRAME (inev.frame_or_window, f);
		  break;

		case SIZE_MAXIMIZED:
		  {
		    bool iconified = FRAME_ICONIFIED_P (f);
		    Lisp_Object fullscreen = get_frame_param (f, Qfullscreen);

		    SET_FRAME_VISIBLE (f, 1);
		    SET_FRAME_ICONIFIED (f, false);

		    /* wait_reading_process_output will notice this
		       and update the frame's display structures.  */
		    SET_FRAME_GARBAGED (f);

		    if (iconified)
		      {
			int x, y;

			/* Reset top and left positions of the Window
			   here since Windows sends a WM_MOVE message
			   BEFORE telling us the Window is minimized
			   when the Window is iconified, with 3000,3000
			   as the co-ords. */
			x_real_positions (f, &x, &y);
			f->left_pos = x;
			f->top_pos = y;

			inev.kind = DEICONIFY_EVENT;
			XSETFRAME (inev.frame_or_window, f);
		      }
		    else if (! NILP (Vframe_list)
			     && ! NILP (XCDR (Vframe_list)))
		      /* Force a redisplay sooner or later
			 to update the frame titles
			 in case this is the second frame.  */
		      record_asynch_buffer_change ();

		  /* Windows can send us a SIZE_MAXIMIZED message even
		     when fullscreen is fullboth.  The following is a
		     simple hack to check that based on the fact that
		     only a maximized fullscreen frame should have both
		     top/left outside the screen.  */
		  if (EQ (fullscreen, Qfullwidth) || EQ (fullscreen, Qfullheight)
		      || NILP (fullscreen))
		      {
			int x, y;

			x_real_positions (f, &x, &y);
			if (x < 0 && y < 0)
			  store_frame_param (f, Qfullscreen, Qmaximized);
		      }
		  }

		  break;

		case SIZE_RESTORED:
		  {
		    bool iconified = FRAME_ICONIFIED_P (f);

		    /* The following was made unconditional in a
		       pathetic attempt to fix bug#16967 in revision
		       116716 but, considered counterproductive was made
		       conditional again in revision 116727.  martin */
		    if (iconified)
		      SET_FRAME_VISIBLE (f, 1);
		    SET_FRAME_ICONIFIED (f, false);

		    /* wait_reading_process_output will notice this
		       and update the frame's display structures.  */
		    SET_FRAME_GARBAGED (f);

		    if (iconified)
		      {
			/* Reset top and left positions of the Window
			   here since Windows sends a WM_MOVE message
			   BEFORE telling us the Window is minimized
			   when the Window is iconified, with 3000,3000
			   as the co-ords.  */
			x_real_positions (f, &f->left_pos, &f->top_pos);

			inev.kind = DEICONIFY_EVENT;
			XSETFRAME (inev.frame_or_window, f);
		      }
		    else if (! NILP (Vframe_list)
			     && ! NILP (XCDR (Vframe_list)))
		      /* Force a redisplay sooner or later
			 to update the frame titles
			 in case this is the second frame.  */
		      record_asynch_buffer_change ();
		  }

		  if (EQ (get_frame_param (f, Qfullscreen), Qmaximized))
		    store_frame_param (f, Qfullscreen, Qnil);

		  break;
		}
	    }

	  if (f && !FRAME_ICONIFIED_P (f) && msg.msg.wParam != SIZE_MINIMIZED)
	    {
	      RECT rect;
	      int /* rows, columns, */ width, height, text_width, text_height;

	      if (GetClientRect (msg.msg.hwnd, &rect)
		  /* GetClientRect evidently returns (0, 0, 0, 0) if
		     called on a minimized frame.  Such "dimensions"
		     aren't useful anyway.  */
		  && !(rect.bottom == 0
		       && rect.top == 0
		       && rect.left == 0
		       && rect.right == 0))
		{
		  height = rect.bottom - rect.top;
		  width = rect.right - rect.left;
		  text_width = FRAME_PIXEL_TO_TEXT_WIDTH (f, width);
		  text_height = FRAME_PIXEL_TO_TEXT_HEIGHT (f, height);
		  /* rows = FRAME_PIXEL_HEIGHT_TO_TEXT_LINES (f, height); */
		  /* columns = FRAME_PIXEL_WIDTH_TO_TEXT_COLS (f, width); */

		  /* TODO: Clip size to the screen dimensions.  */

		  /* Even if the number of character rows and columns
		     has not changed, the font size may have changed,
		     so we need to check the pixel dimensions as well.  */

		  if (width != FRAME_PIXEL_WIDTH (f)
		      || height != FRAME_PIXEL_HEIGHT (f)
		      || text_width != FRAME_TEXT_WIDTH (f)
		      || text_height != FRAME_TEXT_HEIGHT (f))
		    {
		      change_frame_size (f, text_width, text_height, 0, 1, 0, 1);
		      SET_FRAME_GARBAGED (f);
		      cancel_mouse_face (f);
		      f->win_gravity = NorthWestGravity;
		    }
		}
	    }

	  check_visibility = 1;
	  break;

	case WM_MOUSELEAVE:
	  f = x_any_window_to_frame (dpyinfo, msg.msg.hwnd);
	  if (f)
	    {
	      if (f == hlinfo->mouse_face_mouse_frame)
		{
		  /* If we move outside the frame, then we're
		     certainly no longer on any text in the frame.  */
		  clear_mouse_face (hlinfo);
		  hlinfo->mouse_face_mouse_frame = 0;
		}

	      /* Generate a nil HELP_EVENT to cancel a help-echo.
		 Do it only if there's something to cancel.
		 Otherwise, the startup message is cleared when
		 the mouse leaves the frame.  */
	      if (any_help_event_p)
		do_help = -1;
	    }
	  break;

	case WM_SETFOCUS:
	  w32_detect_focus_change (dpyinfo, &msg, &inev);

	  dpyinfo->grabbed = 0;
	  check_visibility = 1;
	  break;

	case WM_KILLFOCUS:
	  w32_detect_focus_change (dpyinfo, &msg, &inev);
	  f = x_top_window_to_frame (dpyinfo, msg.msg.hwnd);

          if (f)
            {
              if (f == hlinfo->mouse_face_mouse_frame)
                {
                  /* If we move outside the frame, then we're
                     certainly no longer on any text in the frame.  */
                  clear_mouse_face (hlinfo);
                  hlinfo->mouse_face_mouse_frame = 0;
                }

              /* Generate a nil HELP_EVENT to cancel a help-echo.
                 Do it only if there's something to cancel.
                 Otherwise, the startup message is cleared when
                 the mouse leaves the frame.  */
              if (any_help_event_p)
		do_help = -1;
            }

	  dpyinfo->grabbed = 0;
	  check_visibility = 1;
	  break;

	case WM_CLOSE:
	  f = x_window_to_frame (dpyinfo, msg.msg.hwnd);

	  if (f)
	    {
	      inev.kind = DELETE_WINDOW_EVENT;
	      XSETFRAME (inev.frame_or_window, f);
	    }
	  break;

	case WM_ENDSESSION:
	  inev.kind = END_SESSION_EVENT;
	  break;

	case WM_INITMENU:
	  f = x_window_to_frame (dpyinfo, msg.msg.hwnd);

	  if (f)
	    {
	      inev.kind = MENU_BAR_ACTIVATE_EVENT;
	      XSETFRAME (inev.frame_or_window, f);
	    }
	  break;

	case WM_COMMAND:
	  f = x_window_to_frame (dpyinfo, msg.msg.hwnd);

	  if (f)
	    {
	      menubar_selection_callback (f, (void *)msg.msg.wParam);
	    }

	  check_visibility = 1;
	  break;

	case WM_DISPLAYCHANGE:
	  f = x_window_to_frame (dpyinfo, msg.msg.hwnd);

	  if (f)
	    {
	      Lisp_Object fullscreen = get_frame_param (f, Qfullscreen);

	      dpyinfo->n_cbits = msg.msg.wParam;
	      /* The new display could have a different resolution, in
		 which case we must reconsider what fullscreen means.
		 The following code is untested yet.  */
	      if (!NILP (fullscreen))
		{
		  x_set_fullscreen (f, fullscreen, fullscreen);
		  w32fullscreen_hook (f);
		}

	      DebPrint (("display change: %d %d\n",
			 (short) LOWORD (msg.msg.lParam),
			 (short) HIWORD (msg.msg.lParam)));
	    }

	  check_visibility = 1;
	  break;

#if HAVE_W32NOTIFY
	case WM_EMACS_FILENOTIFY:
	  f = x_window_to_frame (dpyinfo, msg.msg.hwnd);
	  if (f)
	    queue_notifications (&inev, &msg, f, &count);
	  break;
#endif

	default:
	  /* Check for messages registered at runtime.  */
	  if (msg.msg.message == msh_mousewheel)
	    {
	      /* Forward MSH_MOUSEWHEEL as WM_MOUSEWHEEL.  */
	      msg.msg.message = WM_MOUSEWHEEL;
	      prepend_msg (&msg);
	    }
	  break;
	}

      if (inev.kind != NO_EVENT)
	{
	  kbd_buffer_store_event_hold (&inev, hold_quit);
	  count++;
	}

      if (do_help
	  && !(hold_quit && hold_quit->kind != NO_EVENT))
	{
	  Lisp_Object frame;

	  if (f)
	    XSETFRAME (frame, f);
	  else
	    frame = Qnil;

	  if (do_help > 0)
	    {
	      if (NILP (help_echo_string))
		{
		  help_echo_object = help_echo_window = Qnil;
		  help_echo_pos = -1;
		}

	      any_help_event_p = 1;
	      gen_help_event (help_echo_string, frame, help_echo_window,
			      help_echo_object, help_echo_pos);
	    }
	  else
	    {
	      help_echo_string = Qnil;
	      gen_help_event (Qnil, frame, Qnil, Qnil, 0);
	    }
	  count++;
	}
    }

  /* If the focus was just given to an autoraising frame,
     raise it now.  FIXME: handle more than one such frame.  */
  if (dpyinfo->w32_pending_autoraise_frame)
    {
      x_raise_frame (dpyinfo->w32_pending_autoraise_frame);
      dpyinfo->w32_pending_autoraise_frame = NULL;
    }

  /* Check which frames are still visible, if we have enqueued any user
     events or been notified of events that may affect visibility.  We
     do this here because there doesn't seem to be any direct
     notification from Windows that the visibility of a window has
     changed (at least, not in all cases).  */
  if (count > 0 || check_visibility)
    {
      Lisp_Object tail, frame;

      FOR_EACH_FRAME (tail, frame)
      {
	struct frame *f = XFRAME (frame);
	/* The tooltip has been drawn already.  Avoid the
	   SET_FRAME_GARBAGED below.  */
	if (FRAME_TOOLTIP_P (f))
	  continue;

	/* Check "visible" frames and mark each as obscured or not.
	   Note that visible is nonzero for unobscured and obscured
	   frames, but zero for hidden and iconified frames.  */
	if (FRAME_W32_P (f) && FRAME_VISIBLE_P (f))
	  {
	    RECT clipbox;
	    HDC  hdc;
	    bool obscured;

	    enter_crit ();
	    /* Query clipping rectangle for the entire window area
	       (GetWindowDC), not just the client portion (GetDC).
	       Otherwise, the scrollbars and menubar aren't counted as
	       part of the visible area of the frame, and we may think
	       the frame is obscured when really a scrollbar is still
	       visible and gets WM_PAINT messages above.  */
	    hdc = GetWindowDC (FRAME_W32_WINDOW (f));
	    GetClipBox (hdc, &clipbox);
	    ReleaseDC (FRAME_W32_WINDOW (f), hdc);
	    leave_crit ();

	    obscured = FRAME_OBSCURED_P (f);

	    if (clipbox.right == clipbox.left || clipbox.bottom == clipbox.top)
	      {
		/* Frame has become completely obscured so mark as such (we
		   do this by setting visible to 2 so that FRAME_VISIBLE_P
		   is still true, but redisplay will skip it).  */
		SET_FRAME_VISIBLE (f, 2);

		if (!obscured)
		  DebPrint (("frame %p (%s) obscured\n", f, SDATA (f->name)));
	      }
	    else
	      {
		/* Frame is not obscured, so mark it as such.  */
		SET_FRAME_VISIBLE (f, 1);

		if (obscured)
		  {
		    SET_FRAME_GARBAGED (f);
		    DebPrint (("obscured frame %p (%s) found to be visible\n",
			       f, SDATA (f->name)));

		    /* Force a redisplay sooner or later.  */
		    record_asynch_buffer_change ();
		  }
	      }
	  }
      }
    }

  unblock_input ();
  return count;
}



/***********************************************************************
			     Text Cursor
 ***********************************************************************/

/* Set clipping for output in glyph row ROW.  W is the window in which
   we operate.  GC is the graphics context to set clipping in.

   ROW may be a text row or, e.g., a mode line.  Text rows must be
   clipped to the interior of the window dedicated to text display,
   mode lines must be clipped to the whole window.  */

static void
w32_clip_to_row (struct window *w, struct glyph_row *row,
		 enum glyph_row_area area, HDC hdc)
{
  RECT clip_rect;
  int window_x, window_y, window_width;

  window_box (w, area, &window_x, &window_y, &window_width, 0);

  clip_rect.left = window_x;
  clip_rect.top = WINDOW_TO_FRAME_PIXEL_Y (w, row->y);
  clip_rect.top = max (clip_rect.top, window_y);
  clip_rect.right = clip_rect.left + window_width;
  clip_rect.bottom = clip_rect.top + row->visible_height;

  w32_set_clip_rectangle (hdc, &clip_rect);
}


/* Draw a hollow box cursor on window W in glyph row ROW.  */

static void
x_draw_hollow_cursor (struct window *w, struct glyph_row *row)
{
  struct frame *f = XFRAME (WINDOW_FRAME (w));
  HDC hdc;
  RECT rect;
  int left, top, h;
  struct glyph *cursor_glyph;
  HBRUSH hb = CreateSolidBrush (f->output_data.w32->cursor_pixel);

  /* Get the glyph the cursor is on.  If we can't tell because
     the current matrix is invalid or such, give up.  */
  cursor_glyph = get_phys_cursor_glyph (w);
  if (cursor_glyph == NULL)
    {
      DeleteObject (hb);
      return;
    }

  /* Compute frame-relative coordinates for phys cursor.  */
  get_phys_cursor_geometry (w, row, cursor_glyph, &left, &top, &h);
  rect.left = left;
  /* When on R2L character, show cursor at the right edge of the
     glyph, unless the cursor box is as wide as the glyph or wider
     (the latter happens when x-stretch-cursor is non-nil).  */
  if ((cursor_glyph->resolved_level & 1) != 0
      && cursor_glyph->pixel_width > w->phys_cursor_width)
    rect.left += cursor_glyph->pixel_width - w->phys_cursor_width;
  rect.top = top;
  rect.bottom = rect.top + h;
  rect.right = rect.left + w->phys_cursor_width;

  hdc = get_frame_dc (f);
  /* Set clipping, draw the rectangle, and reset clipping again.  */
  w32_clip_to_row (w, row, TEXT_AREA, hdc);
  FrameRect (hdc, &rect, hb);
  DeleteObject (hb);
  w32_set_clip_rectangle (hdc, NULL);
  release_frame_dc (f, hdc);
}


/* Draw a bar cursor on window W in glyph row ROW.

   Implementation note: One would like to draw a bar cursor with an
   angle equal to the one given by the font property XA_ITALIC_ANGLE.
   Unfortunately, I didn't find a font yet that has this property set.
   --gerd.  */

static void
x_draw_bar_cursor (struct window *w, struct glyph_row *row,
		   int width, enum text_cursor_kinds kind)
{
  struct frame *f = XFRAME (w->frame);
  struct glyph *cursor_glyph;

  /* If cursor is out of bounds, don't draw garbage.  This can happen
     in mini-buffer windows when switching between echo area glyphs
     and mini-buffer.  */
  cursor_glyph = get_phys_cursor_glyph (w);
  if (cursor_glyph == NULL)
    return;

  /* If on an image, draw like a normal cursor.  That's usually better
     visible than drawing a bar, esp. if the image is large so that
     the bar might not be in the window.  */
  if (cursor_glyph->type == IMAGE_GLYPH)
    {
      struct glyph_row *row;
      row = MATRIX_ROW (w->current_matrix, w->phys_cursor.vpos);
      draw_phys_cursor_glyph (w, row, DRAW_CURSOR);
    }
  else
    {
      COLORREF cursor_color = f->output_data.w32->cursor_pixel;
      struct face *face = FACE_FROM_ID (f, cursor_glyph->face_id);
      int x;
      HDC hdc;

      /* If the glyph's background equals the color we normally draw
	 the bar cursor in, the bar cursor in its normal color is
	 invisible.  Use the glyph's foreground color instead in this
	 case, on the assumption that the glyph's colors are chosen so
	 that the glyph is legible.  */
      if (face->background == cursor_color)
	cursor_color = face->foreground;

      x = WINDOW_TEXT_TO_FRAME_PIXEL_X (w, w->phys_cursor.x);

      hdc = get_frame_dc (f);
      w32_clip_to_row (w, row, TEXT_AREA, hdc);

      if (kind == BAR_CURSOR)
	{
	  if (width < 0)
	    width = FRAME_CURSOR_WIDTH (f);
	  width = min (cursor_glyph->pixel_width, width);

	  w->phys_cursor_width = width;

	  /* If the character under cursor is R2L, draw the bar cursor
	     on the right of its glyph, rather than on the left.  */
	  if ((cursor_glyph->resolved_level & 1) != 0)
	    x += cursor_glyph->pixel_width - width;

	  w32_fill_area (f, hdc, cursor_color, x,
			 WINDOW_TO_FRAME_PIXEL_Y (w, w->phys_cursor.y),
			 width, row->height);
	}
      else	/* HBAR_CURSOR */
	{
	  int dummy_x, dummy_y, dummy_h;

	  if (width < 0)
	    width = row->height;

	  width = min (row->height, width);

	  get_phys_cursor_geometry (w, row, cursor_glyph, &dummy_x,
				    &dummy_y, &dummy_h);
	  if ((cursor_glyph->resolved_level & 1) != 0
	      && cursor_glyph->pixel_width > w->phys_cursor_width)
	    x += cursor_glyph->pixel_width - w->phys_cursor_width;
	  w32_fill_area (f, hdc, cursor_color, x,
			 WINDOW_TO_FRAME_PIXEL_Y (w, w->phys_cursor.y +
						  row->height - width),
			 w->phys_cursor_width, width);
	}

      w32_set_clip_rectangle (hdc, NULL);
      release_frame_dc (f, hdc);
    }
}


/* RIF: Define cursor CURSOR on frame F.  */

static void
w32_define_frame_cursor (struct frame *f, Cursor cursor)
{
  w32_define_cursor (FRAME_W32_WINDOW (f), cursor);
}


/* RIF: Clear area on frame F.  */

static void
w32_clear_frame_area (struct frame *f, int x, int y, int width, int height)
{
  HDC hdc;

  hdc = get_frame_dc (f);
  w32_clear_area (f, hdc, x, y, width, height);
  release_frame_dc (f, hdc);
}

/* RIF: Draw or clear cursor on window W.  */

static void
w32_draw_window_cursor (struct window *w, struct glyph_row *glyph_row,
			int x, int y, enum text_cursor_kinds cursor_type,
			int cursor_width, bool on_p, bool active_p)
{
  if (on_p)
    {
      /* If the user wants to use the system caret, make sure our own
	 cursor remains invisible.  */
      if (w32_use_visible_system_caret)
	{
	  /* Call to erase_phys_cursor here seems to use the
	     wrong values of w->phys_cursor, as they have been
	     overwritten before this function was called. */
	  if (w->phys_cursor_type != NO_CURSOR)
	    erase_phys_cursor (w);

	  cursor_type = w->phys_cursor_type = NO_CURSOR;
	  w->phys_cursor_width = -1;
	}
      else
	{
	  w->phys_cursor_type = cursor_type;
	}

      w->phys_cursor_on_p = true;

      /* If this is the active cursor, we need to track it with the
	 system caret, so third party software like screen magnifiers
	 and speech synthesizers can follow the cursor.  */
      if (active_p)
	{
	  struct frame *f = XFRAME (WINDOW_FRAME (w));
	  HWND hwnd = FRAME_W32_WINDOW (f);

	  w32_system_caret_x
	    = WINDOW_TEXT_TO_FRAME_PIXEL_X (w, w->phys_cursor.x);
	  w32_system_caret_y
	    = (WINDOW_TO_FRAME_PIXEL_Y (w, w->phys_cursor.y)
	       + glyph_row->ascent - w->phys_cursor_ascent);
	  w32_system_caret_window = w;
	  w32_system_caret_hdr_height = WINDOW_HEADER_LINE_HEIGHT (w);
	  w32_system_caret_mode_height = WINDOW_MODE_LINE_HEIGHT (w);

	  PostMessage (hwnd, WM_IME_STARTCOMPOSITION, 0, 0);

	  /* If the size of the active cursor changed, destroy the old
	     system caret.  */
	  if (w32_system_caret_hwnd
	      && (w32_system_caret_height != w->phys_cursor_height))
	    PostMessage (hwnd, WM_EMACS_DESTROY_CARET, 0, 0);

	  w32_system_caret_height = w->phys_cursor_height;

	  /* Move the system caret.  */
	  PostMessage (hwnd, WM_EMACS_TRACK_CARET, 0, 0);
	}

      if (glyph_row->exact_window_width_line_p
	  && (glyph_row->reversed_p
	      ? (w->phys_cursor.hpos < 0)
	      : (w->phys_cursor.hpos >= glyph_row->used[TEXT_AREA])))
	{
	  glyph_row->cursor_in_fringe_p = true;
	  draw_fringe_bitmap (w, glyph_row, glyph_row->reversed_p);
	  return;
	}

      switch (cursor_type)
	{
	case HOLLOW_BOX_CURSOR:
	  x_draw_hollow_cursor (w, glyph_row);
	  break;

	case FILLED_BOX_CURSOR:
	  draw_phys_cursor_glyph (w, glyph_row, DRAW_CURSOR);
	  break;

	case BAR_CURSOR:
	  x_draw_bar_cursor (w, glyph_row, cursor_width, BAR_CURSOR);
	  break;

	case HBAR_CURSOR:
	  x_draw_bar_cursor (w, glyph_row, cursor_width, HBAR_CURSOR);
	  break;

	case NO_CURSOR:
	  w->phys_cursor_width = 0;
	  break;

	default:
	  emacs_abort ();
	}
    }
}



/* Icons.  */

bool
x_bitmap_icon (struct frame *f, Lisp_Object icon)
{
  HANDLE main_icon;
  HANDLE small_icon = NULL;

  if (FRAME_W32_WINDOW (f) == 0)
    return 1;

  if (NILP (icon))
    main_icon = LoadIcon (hinst, EMACS_CLASS);
  else if (STRINGP (icon))
    {
      /* Load the main icon from the named file.  */
      main_icon = LoadImage (NULL, (LPCTSTR) SDATA (icon), IMAGE_ICON, 0, 0,
			     LR_DEFAULTSIZE | LR_LOADFROMFILE);
      /* Try to load a small icon to go with it.  */
      small_icon = LoadImage (NULL, (LPCSTR) SDATA (icon), IMAGE_ICON,
			      GetSystemMetrics (SM_CXSMICON),
			      GetSystemMetrics (SM_CYSMICON),
			      LR_LOADFROMFILE);
    }
  else if (SYMBOLP (icon))
    {
      LPCTSTR name;

      if (EQ (icon, intern ("application")))
	name = (LPCTSTR) IDI_APPLICATION;
      else if (EQ (icon, intern ("hand")))
	name = (LPCTSTR) IDI_HAND;
      else if (EQ (icon, intern ("question")))
	name = (LPCTSTR) IDI_QUESTION;
      else if (EQ (icon, intern ("exclamation")))
	name = (LPCTSTR) IDI_EXCLAMATION;
      else if (EQ (icon, intern ("asterisk")))
	name = (LPCTSTR) IDI_ASTERISK;
      else if (EQ (icon, intern ("winlogo")))
	name = (LPCTSTR) IDI_WINLOGO;
      else
	return 1;

      main_icon = LoadIcon (NULL, name);
    }
  else
    return 1;

  if (main_icon == NULL)
    return 1;

  PostMessage (FRAME_W32_WINDOW (f), WM_SETICON, (WPARAM) ICON_BIG,
               (LPARAM) main_icon);

  /* If there is a small icon that goes with it, set that too.  */
  if (small_icon)
    PostMessage (FRAME_W32_WINDOW (f), WM_SETICON, (WPARAM) ICON_SMALL,
		 (LPARAM) small_icon);

  return 0;
}


/************************************************************************
			  Handling X errors
 ************************************************************************/

/* Display Error Handling functions not used on W32. Listing them here
   helps diff stay in step when comparing w32term.c with xterm.c.

x_error_catcher (display, error)
x_catch_errors (dpy)
x_catch_errors_unwind (old_val)
x_check_errors (dpy, format)
x_fully_uncatch_errors ()
x_had_errors_p (dpy)
x_clear_errors (dpy)
x_uncatch_errors (dpy, count)
x_trace_wire ()
x_connection_signal (signalnum)
x_connection_closed (dpy, error_message)
x_error_quitter (display, error)
x_error_handler (display, error)
x_io_error_quitter (display)

 */


/* Changing the font of the frame.  */

Lisp_Object
x_new_font (struct frame *f, Lisp_Object font_object, int fontset)
{
  struct font *font = XFONT_OBJECT (font_object);
  int unit, font_ascent, font_descent;

  if (fontset < 0)
    fontset = fontset_from_font (font_object);
  FRAME_FONTSET (f) = fontset;
  if (FRAME_FONT (f) == font)
    /* This font is already set in frame F.  There's nothing more to
       do.  */
    return font_object;

  FRAME_FONT (f) = font;
  FRAME_BASELINE_OFFSET (f) = font->baseline_offset;
  FRAME_COLUMN_WIDTH (f) = unit = font->average_width;
  get_font_ascent_descent (font, &font_ascent, &font_descent);
  FRAME_LINE_HEIGHT (f) = font_ascent + font_descent;

  /* Compute number of scrollbar columns.  */
  unit = FRAME_COLUMN_WIDTH (f);
  if (FRAME_CONFIG_SCROLL_BAR_WIDTH (f) > 0)
    FRAME_CONFIG_SCROLL_BAR_COLS (f)
      = (FRAME_CONFIG_SCROLL_BAR_WIDTH (f) + unit - 1) / unit;
  else
    {
      FRAME_CONFIG_SCROLL_BAR_COLS (f) = (14 + unit - 1) / unit;
      FRAME_CONFIG_SCROLL_BAR_WIDTH (f) =
	FRAME_CONFIG_SCROLL_BAR_COLS (f) * unit;
    }

  /* Now make the frame display the given font.  */
  if (FRAME_X_WINDOW (f) != 0)
    {
      /* Don't change the size of a tip frame; there's no point in
	 doing it because it's done in Fx_show_tip, and it leads to
	 problems because the tip frame has no widget.  */
      if (!FRAME_TOOLTIP_P (f))
	adjust_frame_size (f, FRAME_COLS (f) * FRAME_COLUMN_WIDTH (f),
			   FRAME_LINES (f) * FRAME_LINE_HEIGHT (f), 3,
			   false, Qfont);
    }

  /* X version sets font of input methods here also.  */

  return font_object;
}


/***********************************************************************
	TODO: W32 Input Methods
 ***********************************************************************/
/* Listing missing functions from xterm.c helps diff stay in step.

xim_destroy_callback (xim, client_data, call_data)
xim_open_dpy (dpyinfo, resource_name)
struct xim_inst_t
xim_instantiate_callback (display, client_data, call_data)
xim_initialize (dpyinfo, resource_name)
xim_close_dpy (dpyinfo)

 */


/* Calculate the absolute position in frame F
   from its current recorded position values and gravity.  */

static void
x_calc_absolute_position (struct frame *f)
{
  int flags = f->size_hint_flags;

  /* The sum of the widths of the frame's left and right borders, and
     the sum of the heights of the frame's top and bottom borders (in
     pixels) drawn by Windows.  */
  unsigned int left_right_borders_width, top_bottom_borders_height;

  /* Try to get the actual values of these two variables.  We compute
     the border width (height) by subtracting the width (height) of
     the frame's client area from the width (height) of the frame's
     entire window.  */
  WINDOWPLACEMENT wp = { 0 };
  RECT client_rect = { 0 };

  if (GetWindowPlacement (FRAME_W32_WINDOW (f), &wp)
      && GetClientRect (FRAME_W32_WINDOW (f), &client_rect))
    {
      left_right_borders_width =
	(wp.rcNormalPosition.right - wp.rcNormalPosition.left) -
	(client_rect.right - client_rect.left);

      top_bottom_borders_height =
	(wp.rcNormalPosition.bottom - wp.rcNormalPosition.top) -
	(client_rect.bottom - client_rect.top);
    }
  else
    {
      /* Use sensible default values.  */
      left_right_borders_width = 8;
      top_bottom_borders_height = 32;
    }

  /* With multiple monitors, we can legitimately get negative
     coordinates (for monitors above or to the left of the primary
     monitor).  Find the display origin to ensure negative positions
     are computed correctly (Bug#21173).  */
  int display_left = 0;
  int display_top = 0;
  struct frame *p = FRAME_PARENT_FRAME (f);

  if (!p && flags & (XNegative | YNegative))
    {
      Lisp_Object list;

      list = Fw32_display_monitor_attributes_list (Qnil);
      while (CONSP (list))
        {
          Lisp_Object attributes = CAR(list);
          Lisp_Object geometry;
          Lisp_Object monitor_left, monitor_top;

          list = CDR(list);

          geometry = Fassoc (Qgeometry, attributes, Qnil);
          if (!NILP (geometry))
            {
              monitor_left = Fnth (make_number (1), geometry);
              monitor_top  = Fnth (make_number (2), geometry);

              display_left = min (display_left, XINT (monitor_left));
              display_top  = min (display_top,  XINT (monitor_top));
            }
        }
    }

  /* Treat negative positions as relative to the rightmost bottommost
     position that fits on the screen or parent frame.

     I see no need for subtracting 1 from the border widths - is there
     any on the remaining platforms?  Here these subtractions did put
     the last pixel line/column of a frame off-display when, for
     example, a (set-frame-parameter nil 'left '(- 0)) specification was
     used - martin 20017-05-05. */
  if (flags & XNegative)
    {
      if (p)
	f->left_pos = (FRAME_PIXEL_WIDTH (p)
		       - FRAME_PIXEL_WIDTH (f)
		       + f->left_pos
		       - left_right_borders_width);
      else
	f->left_pos = (x_display_pixel_width (FRAME_DISPLAY_INFO (f))
		       + display_left
		       - FRAME_PIXEL_WIDTH (f)
		       + f->left_pos
		       - left_right_borders_width);
    }

  if (flags & YNegative)
    {
      if (p)
	f->top_pos = (FRAME_PIXEL_HEIGHT (p)
		      - FRAME_PIXEL_HEIGHT (f)
		      + f->top_pos
		      - top_bottom_borders_height);
      else
	f->top_pos = (x_display_pixel_height (FRAME_DISPLAY_INFO (f))
		      + display_top
		      - FRAME_PIXEL_HEIGHT (f)
		      + f->top_pos
		      - top_bottom_borders_height);
    }

  /* The left_pos and top_pos are now relative to the top and left
     screen edges, so the flags should correspond.  */
  f->size_hint_flags &= ~ (XNegative | YNegative);
}

/* CHANGE_GRAVITY is 1 when calling from Fset_frame_position,
   to really change the position, and 0 when calling from
   x_make_frame_visible (in that case, XOFF and YOFF are the current
   position values).  It is -1 when calling from x_set_frame_parameters,
   which means, do adjust for borders but don't change the gravity.  */

void
x_set_offset (struct frame *f, register int xoff, register int yoff,
	      int change_gravity)
{
  int modified_top, modified_left;

  if (change_gravity > 0)
    {
      f->top_pos = yoff;
      f->left_pos = xoff;
      f->size_hint_flags &= ~ (XNegative | YNegative);
      if (xoff < 0)
	f->size_hint_flags |= XNegative;
      if (yoff < 0)
	f->size_hint_flags |= YNegative;
      f->win_gravity = NorthWestGravity;
    }
  x_calc_absolute_position (f);

  block_input ();
  x_wm_set_size_hint (f, (long) 0, false);

  modified_left = f->left_pos;
  modified_top = f->top_pos;

  if (!FRAME_PARENT_FRAME (f))
    my_set_window_pos (FRAME_W32_WINDOW (f), NULL,
		       modified_left, modified_top,
		       0, 0,
		       SWP_NOZORDER | SWP_NOSIZE | SWP_NOACTIVATE);
  else
    my_set_window_pos (FRAME_W32_WINDOW (f), HWND_TOP,
		       modified_left, modified_top,
		       0, 0,
		       SWP_NOZORDER | SWP_NOSIZE | SWP_NOACTIVATE);
  unblock_input ();
}

static void
w32fullscreen_hook (struct frame *f)
{
  if (FRAME_VISIBLE_P (f))
    {
      HWND hwnd = FRAME_W32_WINDOW(f);
      DWORD dwStyle = GetWindowLong (hwnd, GWL_STYLE);
      RECT rect;
      enum fullscreen_type prev_fsmode = FRAME_PREV_FSMODE (f);

      block_input();
      f->want_fullscreen &= ~FULLSCREEN_WAIT;

      if (FRAME_PREV_FSMODE (f) == FULLSCREEN_NONE)
        GetWindowPlacement (hwnd, &FRAME_NORMAL_PLACEMENT (f));

      if (FRAME_PREV_FSMODE (f) == FULLSCREEN_BOTH)
        {
	  if (!FRAME_UNDECORATED (f))
	    SetWindowLong (hwnd, GWL_STYLE, dwStyle | WS_OVERLAPPEDWINDOW);
	  SetWindowPlacement (hwnd, &FRAME_NORMAL_PLACEMENT (f));
	}
      else if (FRAME_PREV_FSMODE (f) == FULLSCREEN_HEIGHT
	       || FRAME_PREV_FSMODE (f) == FULLSCREEN_WIDTH)
	SetWindowPlacement (hwnd, &FRAME_NORMAL_PLACEMENT (f));

      FRAME_PREV_FSMODE (f) = f->want_fullscreen;

      if (f->want_fullscreen == FULLSCREEN_NONE)
	ShowWindow (hwnd, SW_SHOWNORMAL);
      else if (f->want_fullscreen == FULLSCREEN_MAXIMIZED)
	{
	  if (prev_fsmode == FULLSCREEN_BOTH || prev_fsmode == FULLSCREEN_WIDTH
	      || prev_fsmode == FULLSCREEN_HEIGHT)
	    /* Make window normal since otherwise the subsequent
	       maximization might fail in some cases.  */
	    ShowWindow (hwnd, SW_SHOWNORMAL);
	  ShowWindow (hwnd, SW_MAXIMIZE);
	}
      else if (f->want_fullscreen == FULLSCREEN_BOTH)
        {
	  int menu_bar_height = GetSystemMetrics (SM_CYMENU);

	  w32_fullscreen_rect (hwnd, f->want_fullscreen,
			       FRAME_NORMAL_PLACEMENT (f).rcNormalPosition, &rect);
	  if (!FRAME_UNDECORATED (f))
	    SetWindowLong (hwnd, GWL_STYLE, dwStyle & ~WS_OVERLAPPEDWINDOW);
          SetWindowPos (hwnd, HWND_TOP, rect.left, rect.top,
                        rect.right - rect.left, rect.bottom - rect.top,
                        SWP_NOOWNERZORDER | SWP_FRAMECHANGED);
	  change_frame_size
	    (f, FRAME_PIXEL_TO_TEXT_WIDTH (f, rect.right - rect.left),
	     FRAME_PIXEL_TO_TEXT_HEIGHT (f, (rect.bottom - rect.top
					     - menu_bar_height)),
	     0, 1, 0, 1);
        }
      else
        {
	  ShowWindow (hwnd, SW_SHOWNORMAL);
	  w32_fullscreen_rect (hwnd, f->want_fullscreen,
			       FRAME_NORMAL_PLACEMENT (f).rcNormalPosition, &rect);
          SetWindowPos (hwnd, HWND_TOP, rect.left, rect.top,
                        rect.right - rect.left, rect.bottom - rect.top, 0);

	  if (f->want_fullscreen == FULLSCREEN_WIDTH)
	    {
	      int border_width = GetSystemMetrics (SM_CXFRAME);

	      change_frame_size
		(f, (FRAME_PIXEL_TO_TEXT_WIDTH
		     (f, rect.right - rect.left - 2 * border_width)),
		 0, 0, 1, 0, 1);
	    }
	  else
	    {
	      int border_height = GetSystemMetrics (SM_CYFRAME);
	      /* Won't work for wrapped menu bar.  */
	      int menu_bar_height = GetSystemMetrics (SM_CYMENU);
	      int title_height = GetSystemMetrics (SM_CYCAPTION);

	      change_frame_size
		(f, 0, (FRAME_PIXEL_TO_TEXT_HEIGHT
			(f, rect.bottom - rect.top - 2 * border_height
			 - title_height - menu_bar_height)),
		 0, 1, 0, 1);
	    }
        }

      f->want_fullscreen = FULLSCREEN_NONE;
      unblock_input ();

      if (f->want_fullscreen == FULLSCREEN_BOTH
	  || f->want_fullscreen == FULLSCREEN_WIDTH
	  || f->want_fullscreen == FULLSCREEN_HEIGHT)
	do_pending_window_change (0);

    }
  else
    f->want_fullscreen |= FULLSCREEN_WAIT;
}

/* Call this to change the size of frame F's x-window.
   If CHANGE_GRAVITY, change to top-left-corner window gravity
   for this size change and subsequent size changes.
   Otherwise we leave the window gravity unchanged.  */

void
x_set_window_size (struct frame *f, bool change_gravity,
		   int width, int height, bool pixelwise)
{
  int pixelwidth, pixelheight;
  Lisp_Object fullscreen = get_frame_param (f, Qfullscreen);
  RECT rect;
  MENUBARINFO info;
  int menu_bar_height;

  block_input ();

  /* Get the height of the menu bar here.  It's used below to detect
     whether the menu bar is wrapped.  It's also used to specify the
     third argument for AdjustWindowRect.  See bug#22105.  */
  info.cbSize = sizeof (info);
  info.rcBar.top = info.rcBar.bottom = 0;
  GetMenuBarInfo (FRAME_W32_WINDOW (f), 0xFFFFFFFD, 0, &info);
  menu_bar_height = info.rcBar.bottom - info.rcBar.top;

  if (pixelwise)
    {
      pixelwidth = FRAME_TEXT_TO_PIXEL_WIDTH (f, width);
      pixelheight = FRAME_TEXT_TO_PIXEL_HEIGHT (f, height);
    }
  else
    {
      pixelwidth = FRAME_TEXT_COLS_TO_PIXEL_WIDTH (f, width);
      pixelheight = FRAME_TEXT_LINES_TO_PIXEL_HEIGHT (f, height);
    }

  if (w32_add_wrapped_menu_bar_lines)
    {
      /* When the menu bar wraps sending a SetWindowPos shrinks the
	 height of the frame then the wrapped menu bar lines are not
	 accounted for (Bug#15174 and Bug#18720).  Here we add these
	 extra lines to the frame height.  */
      int default_menu_bar_height;

      /* Why is (apparently) SM_CYMENUSIZE needed here instead of
	 SM_CYMENU ??  */
      default_menu_bar_height = GetSystemMetrics (SM_CYMENUSIZE);

      if ((default_menu_bar_height > 0)
	  && (menu_bar_height > default_menu_bar_height)
	  && ((menu_bar_height % default_menu_bar_height) == 0))
	pixelheight = pixelheight + menu_bar_height - default_menu_bar_height;
    }

  f->win_gravity = NorthWestGravity;
  x_wm_set_size_hint (f, (long) 0, false);

  rect.left = rect.top = 0;
  rect.right = pixelwidth;
  rect.bottom = pixelheight;

  AdjustWindowRect (&rect, f->output_data.w32->dwStyle, menu_bar_height > 0);

  if (!(f->after_make_frame)
      && !(f->want_fullscreen & FULLSCREEN_WAIT)
      && FRAME_VISIBLE_P (f))
    {
      RECT window_rect;

      GetWindowRect (FRAME_W32_WINDOW (f), &window_rect);

      if (EQ (fullscreen, Qmaximized)
	  || EQ (fullscreen, Qfullboth)
	  || EQ (fullscreen, Qfullwidth))
	{
	  rect.left = window_rect.left;
	  rect.right = window_rect.right;
	  pixelwidth = 0;
	}
      if (EQ (fullscreen, Qmaximized)
	  || EQ (fullscreen, Qfullboth)
	  || EQ (fullscreen, Qfullheight))
	{
	  rect.top = window_rect.top;
	  rect.bottom = window_rect.bottom;
	  pixelheight = 0;
	}
    }

  if (pixelwidth > 0 || pixelheight > 0)
    {
      frame_size_history_add
	(f, Qx_set_window_size_1, width, height,
	 list2 (Fcons (make_number (pixelwidth),
		       make_number (pixelheight)),
		Fcons (make_number (rect.right - rect.left),
		       make_number (rect.bottom - rect.top))));

      if (!FRAME_PARENT_FRAME (f))
	my_set_window_pos (FRAME_W32_WINDOW (f), NULL,
			   0, 0,
			   rect.right - rect.left,
			   rect.bottom - rect.top,
			   SWP_NOZORDER | SWP_NOMOVE | SWP_NOACTIVATE);
      else
	my_set_window_pos (FRAME_W32_WINDOW (f), HWND_TOP,
			   0, 0,
			   rect.right - rect.left,
			   rect.bottom - rect.top,
			   SWP_NOMOVE | SWP_NOACTIVATE);

      change_frame_size (f,
			 ((pixelwidth == 0)
			     ? 0 : FRAME_PIXEL_TO_TEXT_WIDTH (f, pixelwidth)),
			 ((pixelheight == 0)
			  ? 0 : FRAME_PIXEL_TO_TEXT_HEIGHT (f, pixelheight)),
			 0, 1, 0, 1);
      SET_FRAME_GARBAGED (f);

      /* If cursor was outside the new size, mark it as off.  */
      mark_window_cursors_off (XWINDOW (f->root_window));

      /* Clear out any recollection of where the mouse highlighting was,
	 since it might be in a place that's outside the new frame size.
	 Actually checking whether it is outside is a pain in the neck,
	 so don't try--just let the highlighting be done afresh with new
	 size.  */
      cancel_mouse_face (f);
    }

  unblock_input ();

  do_pending_window_change (false);
}

/* Mouse warping.  */

void
frame_set_mouse_pixel_position (struct frame *f, int pix_x, int pix_y)
{
  UINT trail_num = 0;
  BOOL ret = false;
  RECT rect;
  POINT pt;

  block_input ();

  GetClientRect (FRAME_W32_WINDOW (f), &rect);
  pt.x = rect.left + pix_x;
  pt.y = rect.top + pix_y;
  ClientToScreen (FRAME_W32_WINDOW (f), &pt);

  /* When "mouse trails" are in effect, moving the mouse cursor
     sometimes leaves behind an annoying "ghost" of the pointer.
     Avoid that by momentarily switching off mouse trails.  */
  if (os_subtype == OS_NT
      && w32_major_version + w32_minor_version >= 6)
    ret = SystemParametersInfo (SPI_GETMOUSETRAILS, 0, &trail_num, 0);
  SetCursorPos (pt.x, pt.y);
  if (ret)
    SystemParametersInfo (SPI_SETMOUSETRAILS, trail_num, NULL, 0);

  unblock_input ();
}


/* Focus shifting, raising and lowering.  */

/* The NOACTIVATE argument has no effect on Windows.  According to the
   Windows API: An application cannot activate an inactive window
   without also bringing it to the top of the Z order.  */

void
x_focus_frame (struct frame *f, bool noactivate)
{
#if 0
  struct w32_display_info *dpyinfo = &one_w32_display_info;
#endif

  /* Give input focus to frame.  */
  block_input ();
#if 0
  /* Try not to change its Z-order if possible.  */
  if (x_window_to_frame (dpyinfo, GetForegroundWindow ()))
    my_set_focus (f, FRAME_W32_WINDOW (f));
  else
#endif
    my_set_foreground_window (FRAME_W32_WINDOW (f));
  unblock_input ();
}

/* Raise frame F.  */
void
x_raise_frame (struct frame *f)
{
  block_input ();

  /* Strictly speaking, raise-frame should only change the frame's Z
     order, leaving input focus unchanged.  This is reasonable behavior
     on X where the usual policy is point-to-focus.  However, this
     behavior would be very odd on Windows where the usual policy is
     click-to-focus.

     On X, if the mouse happens to be over the raised frame, it gets
     input focus anyway (so the window with focus will never be
     completely obscured) - if not, then just moving the mouse over it
     is sufficient to give it focus.  On Windows, the user must actually
     click on the frame (preferably the title bar so as not to move
     point), which is more awkward.  Also, no other Windows program
     raises a window to the top but leaves another window (possibly now
     completely obscured) with input focus.

     Because there is a system setting on Windows that allows the user
     to choose the point to focus policy, we make the strict semantics
     optional, but by default we grab focus when raising.  */

  if (NILP (Vw32_grab_focus_on_raise))
    {
      /* The obvious call to my_set_window_pos doesn't work if Emacs is
	 not already the foreground application: the frame is raised
	 above all other frames belonging to us, but not above the
	 current top window.  To achieve that, we have to resort to this
	 more cumbersome method.  */

      HDWP handle = BeginDeferWindowPos (2);
      if (handle)
	{
	  handle = DeferWindowPos (handle,
				   FRAME_W32_WINDOW (f),
				   HWND_TOP,
				   0, 0, 0, 0,
				   SWP_NOSIZE | SWP_NOMOVE | SWP_NOACTIVATE);
	  if (handle)
	    {
	      handle = DeferWindowPos (handle,
				       GetForegroundWindow (),
				       FRAME_W32_WINDOW (f),
				       0, 0, 0, 0,
				       SWP_NOSIZE | SWP_NOMOVE |
				       SWP_NOACTIVATE);
	      if (handle)
		EndDeferWindowPos (handle);
	    }
	}
    }
  else
    {
      my_bring_window_to_top (FRAME_W32_WINDOW (f));
    }

  unblock_input ();
}

/* Lower frame F.  */
void
x_lower_frame (struct frame *f)
{
  block_input ();
  my_set_window_pos (FRAME_W32_WINDOW (f),
		     HWND_BOTTOM,
		     0, 0, 0, 0,
		     SWP_NOSIZE | SWP_NOMOVE | SWP_NOACTIVATE);
  unblock_input ();
}

static void
w32_frame_raise_lower (struct frame *f, bool raise_flag)
{
  if (! FRAME_W32_P (f))
    return;

  if (raise_flag)
    x_raise_frame (f);
  else
    x_lower_frame (f);
}

/* Change of visibility.  */

/* This tries to wait until the frame is really visible, depending on
   the value of Vx_visible_frame_timeout.
   However, if the window manager asks the user where to position
   the frame, this will return before the user finishes doing that.
   The frame will not actually be visible at that time,
   but it will become visible later when the window manager
   finishes with it.  */

void
x_make_frame_visible (struct frame *f)
{
  block_input ();

  x_set_bitmap_icon (f);

  if (! FRAME_VISIBLE_P (f))
    {
      /* We test FRAME_GARBAGED_P here to make sure we don't
	 call x_set_offset a second time
	 if we get to x_make_frame_visible a second time
	 before the window gets really visible.  */
      if (! FRAME_ICONIFIED_P (f)
	  && ! f->output_data.w32->asked_for_visible)
	{
	  if (!FRAME_PARENT_FRAME (f))
	    {
	      RECT workarea_rect;
	      RECT window_rect;

	      /* Adjust vertical window position in order to avoid being
		 covered by a taskbar placed at the bottom of the desktop. */
	      SystemParametersInfo (SPI_GETWORKAREA, 0, &workarea_rect, 0);
	      GetWindowRect (FRAME_W32_WINDOW (f), &window_rect);
	      if (window_rect.bottom > workarea_rect.bottom
		  && window_rect.top > workarea_rect.top)
		f->top_pos = max (window_rect.top
				  - window_rect.bottom + workarea_rect.bottom,
				  workarea_rect.top);
	    }

	  x_set_offset (f, f->left_pos, f->top_pos, 0);
	}

      f->output_data.w32->asked_for_visible = 1;

      /* According to a report in emacs-devel 2008-06-03, SW_SHOWNORMAL
	 causes unexpected behavior when unminimizing frames that were
	 previously maximized.  But only SW_SHOWNORMAL works properly for
	 frames that were truely hidden (using make-frame-invisible), so
	 we need it to avoid Bug#5482.  It seems that iconified is only
	 set for minimized windows that are still visible, so use that to
	 determine the appropriate flag to pass ShowWindow.  */
      my_show_window (f, FRAME_W32_WINDOW (f),
                      FRAME_ICONIFIED_P (f)
		      ? SW_RESTORE
		      : FRAME_NO_FOCUS_ON_MAP (f)
		      ? SW_SHOWNOACTIVATE
		      : SW_SHOWNORMAL);
    }

  if (!FLOATP (Vx_wait_for_event_timeout))
      return;

  /* Synchronize to ensure Emacs knows the frame is visible
     before we do anything else.  We do this loop with input not blocked
     so that incoming events are handled.  */
  {
    Lisp_Object frame;
    double timeout = XFLOAT_DATA (Vx_wait_for_event_timeout);
    double start_time = XFLOAT_DATA (Ffloat_time (Qnil));

    /* This must come after we set COUNT.  */
    unblock_input ();

    XSETFRAME (frame, f);

    /* Wait until the frame is visible.  Process X events until a
       MapNotify event has been seen, or until we think we won't get a
       MapNotify at all..  */
    while (timeout > (XFLOAT_DATA (Ffloat_time (Qnil)) - start_time) &&
           !FRAME_VISIBLE_P (f))
      {
	/* Force processing of queued events.  */
        /* TODO: x_sync equivalent?  */

	/* Machines that do polling rather than SIGIO have been observed
	   to go into a busy-wait here.  So we'll fake an alarm signal
	   to let the handler know that there's something to be read.
	   We used to raise a real alarm, but it seems that the handler
	   isn't always enabled here.  This is probably a bug.  */
	if (input_polling_used ())
	  {
	    /* It could be confusing if a real alarm arrives while processing
	       the fake one.  Turn it off and let the handler reset it.  */
	    int old_poll_suppress_count = poll_suppress_count;
	    poll_suppress_count = 1;
	    poll_for_input_1 ();
	    poll_suppress_count = old_poll_suppress_count;
	  }
      }
  }
}

/* Change from mapped state to withdrawn state. */

/* Make the frame visible (mapped and not iconified).  */

void
x_make_frame_invisible (struct frame *f)
{
  /* Don't keep the highlight on an invisible frame.  */
  if (FRAME_DISPLAY_INFO (f)->x_highlight_frame == f)
    FRAME_DISPLAY_INFO (f)->x_highlight_frame = 0;

  block_input ();

  my_show_window (f, FRAME_W32_WINDOW (f), SW_HIDE);

  /* We can't distinguish this from iconification
     just by the event that we get from the server.
     So we can't win using the usual strategy of letting
     FRAME_SAMPLE_VISIBILITY set this.  So do it by hand,
     and synchronize with the server to make sure we agree.  */
  SET_FRAME_VISIBLE (f, 0);
  SET_FRAME_ICONIFIED (f, false);

  unblock_input ();
}

/* Change window state from mapped to iconified. */

void
x_iconify_frame (struct frame *f)
{
  /* Don't keep the highlight on an invisible frame.  */
  if (FRAME_DISPLAY_INFO (f)->x_highlight_frame == f)
    FRAME_DISPLAY_INFO (f)->x_highlight_frame = 0;

  if (FRAME_ICONIFIED_P (f))
    return;

  block_input ();

  x_set_bitmap_icon (f);

  /* Simulate the user minimizing the frame.  */
  SendMessageTimeout (FRAME_W32_WINDOW (f), WM_SYSCOMMAND, SC_MINIMIZE, 0,
		      0, 6000, NULL);

  SET_FRAME_VISIBLE (f, 0);
  SET_FRAME_ICONIFIED (f, true);

  unblock_input ();
}


/* Free X resources of frame F.  */

void
x_free_frame_resources (struct frame *f)
{
  struct w32_display_info *dpyinfo = FRAME_DISPLAY_INFO (f);
  Mouse_HLInfo *hlinfo = MOUSE_HL_INFO (f);

  block_input ();

  /* We must free faces before destroying windows because some
     font-driver (e.g. xft) access a window while finishing a
     face.  */
  free_frame_faces (f);

  if (FRAME_W32_WINDOW (f))
    my_destroy_window (f, FRAME_W32_WINDOW (f));

  free_frame_menubar (f);

  xfree (f->output_data.w32);
  f->output_data.w32 = NULL;

  if (f == dpyinfo->w32_focus_frame)
    dpyinfo->w32_focus_frame = 0;
  if (f == dpyinfo->w32_focus_event_frame)
    dpyinfo->w32_focus_event_frame = 0;
  if (f == dpyinfo->x_highlight_frame)
    dpyinfo->x_highlight_frame = 0;
  if (f == hlinfo->mouse_face_mouse_frame)
    reset_mouse_highlight (hlinfo);

  unblock_input ();
}


/* Destroy the window of frame F.  */
static void
x_destroy_window (struct frame *f)
{
  struct w32_display_info *dpyinfo = FRAME_DISPLAY_INFO (f);

  x_free_frame_resources (f);
  dpyinfo->reference_count--;
}


/* Setting window manager hints.  */

/* Set the normal size hints for the window manager, for frame F.
   FLAGS is the flags word to use--or 0 meaning preserve the flags
   that the window now has.
   If USER_POSITION, set the USPosition
   flag (this is useful when FLAGS is 0).  */
void
x_wm_set_size_hint (struct frame *f, long flags, bool user_position)
{
  Window window = FRAME_W32_WINDOW (f);

  enter_crit ();

  SetWindowLong (window, WND_FONTWIDTH_INDEX, FRAME_COLUMN_WIDTH (f));
  SetWindowLong (window, WND_LINEHEIGHT_INDEX, FRAME_LINE_HEIGHT (f));
  SetWindowLong (window, WND_BORDER_INDEX, FRAME_INTERNAL_BORDER_WIDTH (f));
  SetWindowLong (window, WND_VSCROLLBAR_INDEX, FRAME_SCROLL_BAR_AREA_WIDTH (f));
  SetWindowLong (window, WND_HSCROLLBAR_INDEX, FRAME_SCROLL_BAR_AREA_HEIGHT (f));

  leave_crit ();
}

/***********************************************************************
				Fonts
 ***********************************************************************/

#ifdef GLYPH_DEBUG

/* Check that FONT is valid on frame F.  It is if it can be found in F's
   font table.  */

static void
x_check_font (struct frame *f, struct font *font)
{
  eassert (font != NULL && ! NILP (font->props[FONT_TYPE_INDEX]));
  if (font->driver->check)
    eassert (font->driver->check (f, font) == 0);
}

#endif /* GLYPH_DEBUG */

/* Show hourglass cursor on frame F.  */

static void
w32_show_hourglass (struct frame *f)
{
  if (!menubar_in_use && !current_popup_menu)
    {
      struct w32_output *w32 = FRAME_X_OUTPUT (f);

      w32->hourglass_p = 1;
      SetCursor (w32->hourglass_cursor);
    }
}

/* Hide hourglass cursor on frame F.  */

static void
w32_hide_hourglass (struct frame *f)
{
  struct w32_output *w32 = FRAME_X_OUTPUT (f);

  w32->hourglass_p = 0;
  if (f->pointer_invisible)
    SetCursor (NULL);
  else
    SetCursor (w32->current_cursor);
}

/* FIXME: old code did that, but I don't know why.  Anyway,
   this is used for non-GUI frames (see cancel_hourglass).  */

void
w32_arrow_cursor (void)
{
  SetCursor (w32_load_cursor (IDC_ARROW));
}

static void
w32_toggle_invisible_pointer (struct frame *f, bool invisible)
{
  block_input ();

  if (f->pointer_invisible != invisible)
    {
      f->pointer_invisible = invisible;
      w32_define_cursor (FRAME_W32_WINDOW (f),
			 f->output_data.w32->current_cursor);
    }

  unblock_input ();
}

/***********************************************************************
			    Initialization
 ***********************************************************************/

static int w32_initialized = 0;

void
w32_initialize_display_info (Lisp_Object display_name)
{
  struct w32_display_info *dpyinfo = &one_w32_display_info;

  memset (dpyinfo, 0, sizeof (*dpyinfo));

  dpyinfo->name_list_element = Fcons (display_name, Qnil);
  if (STRINGP (Vsystem_name))
    {
      dpyinfo->w32_id_name = xmalloc (SCHARS (Vinvocation_name)
                                      + SCHARS (Vsystem_name) + 2);
      sprintf (dpyinfo->w32_id_name, "%s@%s",
               SDATA (Vinvocation_name), SDATA (Vsystem_name));
    }
  else
    dpyinfo->w32_id_name = xlispstrdup (Vinvocation_name);

  /* Default Console mode values - overridden when running in GUI mode
     with values obtained from system metrics.  */
  dpyinfo->resx = 1;
  dpyinfo->resy = 1;
  dpyinfo->n_planes = 1;
  dpyinfo->n_cbits = 4;
  dpyinfo->n_fonts = 0;
  dpyinfo->smallest_font_height = 1;
  dpyinfo->smallest_char_width = 1;
  dpyinfo->vertical_scroll_bar_cursor = w32_load_cursor (IDC_ARROW);
  dpyinfo->horizontal_scroll_bar_cursor = w32_load_cursor (IDC_ARROW);
  /* TODO: dpyinfo->gray */

  reset_mouse_highlight (&dpyinfo->mouse_highlight);
}

/* Create an xrdb-style database of resources to supersede registry settings.
   The database is just a concatenation of C strings, finished by an additional
   \0.  The strings are submitted to some basic normalization, so

     [ *]option[ *]:[ *]value...

   becomes

     option:value...

   but any whitespace following value is not removed.  */

static char *
w32_make_rdb (char *xrm_option)
{
  char *buffer = xmalloc (strlen (xrm_option) + 2);
  char *current = buffer;
  char ch;
  int in_option = 1;
  int before_value = 0;

  do {
    ch = *xrm_option++;

    if (ch == '\n')
      {
        *current++ = '\0';
        in_option = 1;
        before_value = 0;
      }
    else if (ch != ' ')
      {
        *current++ = ch;
        if (in_option && (ch == ':'))
          {
            in_option = 0;
            before_value = 1;
          }
        else if (before_value)
          {
            before_value = 0;
          }
      }
    else if (!(in_option || before_value))
      {
        *current++ = ch;
      }
  } while (ch);

  *current = '\0';

  return buffer;
}

extern frame_parm_handler w32_frame_parm_handlers[];

static struct redisplay_interface w32_redisplay_interface =
{
  w32_frame_parm_handlers,
  x_produce_glyphs,
  x_write_glyphs,
  x_insert_glyphs,
  x_clear_end_of_line,
  x_scroll_run,
  x_after_update_window_line,
  x_update_window_begin,
  x_update_window_end,
  0, /* flush_display */
  x_clear_window_mouse_face,
  x_get_glyph_overhangs,
  x_fix_overlapping_area,
  w32_draw_fringe_bitmap,
  w32_define_fringe_bitmap,
  w32_destroy_fringe_bitmap,
  w32_compute_glyph_string_overhangs,
  x_draw_glyph_string,
  w32_define_frame_cursor,
  w32_clear_frame_area,
  w32_draw_window_cursor,
  w32_draw_vertical_window_border,
  w32_draw_window_divider,
  w32_shift_glyphs_for_insert,
  w32_show_hourglass,
  w32_hide_hourglass
};

static void x_delete_terminal (struct terminal *term);

static struct terminal *
w32_create_terminal (struct w32_display_info *dpyinfo)
{
  struct terminal *terminal;

  terminal = create_terminal (output_w32, &w32_redisplay_interface);

  terminal->display_info.w32 = dpyinfo;
  dpyinfo->terminal = terminal;

  /* MSVC does not type K&R functions with no arguments correctly, and
     so we must explicitly cast them.  */
  terminal->clear_frame_hook = x_clear_frame;
  terminal->ins_del_lines_hook = x_ins_del_lines;
  terminal->delete_glyphs_hook = x_delete_glyphs;
  terminal->ring_bell_hook = w32_ring_bell;
  terminal->toggle_invisible_pointer_hook = w32_toggle_invisible_pointer;
  terminal->update_begin_hook = x_update_begin;
  terminal->update_end_hook = x_update_end;
  terminal->read_socket_hook = w32_read_socket;
  terminal->frame_up_to_date_hook = w32_frame_up_to_date;
  terminal->mouse_position_hook = w32_mouse_position;
  terminal->frame_rehighlight_hook = w32_frame_rehighlight;
  terminal->frame_raise_lower_hook = w32_frame_raise_lower;
  terminal->fullscreen_hook = w32fullscreen_hook;
  terminal->menu_show_hook = w32_menu_show;
  terminal->popup_dialog_hook = w32_popup_dialog;
  terminal->set_vertical_scroll_bar_hook = w32_set_vertical_scroll_bar;
  terminal->set_horizontal_scroll_bar_hook = w32_set_horizontal_scroll_bar;
  terminal->condemn_scroll_bars_hook = w32_condemn_scroll_bars;
  terminal->redeem_scroll_bar_hook = w32_redeem_scroll_bar;
  terminal->judge_scroll_bars_hook = w32_judge_scroll_bars;
  terminal->delete_frame_hook = x_destroy_window;
  terminal->delete_terminal_hook = x_delete_terminal;
  /* Other hooks are NULL by default.  */

  /* We don't yet support separate terminals on W32, so don't try to share
     keyboards between virtual terminals that are on the same physical
     terminal like X does.  */
  terminal->kboard = allocate_kboard (Qw32);
  /* Don't let the initial kboard remain current longer than necessary.
     That would cause problems if a file loaded on startup tries to
     prompt in the mini-buffer.  */
  if (current_kboard == initial_kboard)
    current_kboard = terminal->kboard;
  terminal->kboard->reference_count++;

  return terminal;
}

static void
x_delete_terminal (struct terminal *terminal)
{
  struct w32_display_info *dpyinfo = terminal->display_info.w32;

  /* Protect against recursive calls.  delete_frame in
     delete_terminal calls us back when it deletes our last frame.  */
  if (!terminal->name)
    return;

  block_input ();

  x_delete_display (dpyinfo);
  unblock_input ();
}

struct w32_display_info *
w32_term_init (Lisp_Object display_name, char *xrm_option, char *resource_name)
{
  struct w32_display_info *dpyinfo;
  struct terminal *terminal;
  HDC hdc;

  block_input ();

  if (!w32_initialized)
    {
      w32_initialize ();
      w32_initialized = 1;
    }

  w32_initialize_display_info (display_name);

  dpyinfo = &one_w32_display_info;
  terminal = w32_create_terminal (dpyinfo);

  /* Set the name of the terminal. */
  terminal->name = xlispstrdup (display_name);

  dpyinfo->xrdb = xrm_option ? w32_make_rdb (xrm_option) : NULL;

  /* Put this display on the chain.  */
  dpyinfo->next = x_display_list;
  x_display_list = dpyinfo;

  hdc = GetDC (NULL);

  dpyinfo->root_window = GetDesktopWindow ();
  dpyinfo->n_planes = GetDeviceCaps (hdc, PLANES);
  dpyinfo->n_cbits = GetDeviceCaps (hdc, BITSPIXEL);
  dpyinfo->resx = GetDeviceCaps (hdc, LOGPIXELSX);
  dpyinfo->resy = GetDeviceCaps (hdc, LOGPIXELSY);
  dpyinfo->has_palette = GetDeviceCaps (hdc, RASTERCAPS) & RC_PALETTE;
  ReleaseDC (NULL, hdc);

  /* initialize palette with white and black */
  {
    XColor color;
    w32_defined_color (0, "white", &color, 1);
    w32_defined_color (0, "black", &color, 1);
  }

#ifdef WINDOWSNT
  /* Add the default keyboard.  When !WINDOWSNT, we're using the
     standard Emacs console handling machinery and don't need an
     explicit FD here.  */
  add_keyboard_wait_descriptor (0);
#elif CYGWIN
  /* /dev/windows wakes us up when we have a thread message pending.  */
  add_keyboard_wait_descriptor (w32_message_fd);
#endif

  /* Create Fringe Bitmaps and store them for later use.

     On W32, bitmaps are all unsigned short, as Windows requires
     bitmap data to be Word aligned.  For some reason they are
     horizontally reflected compared to how they appear on X, so we
     need to bitswap and convert to unsigned shorts before creating
     the bitmaps.  */
  w32_init_fringe (terminal->rif);

  unblock_input ();

  return dpyinfo;
}

/* Get rid of display DPYINFO, assuming all frames are already gone.  */
void
x_delete_display (struct w32_display_info *dpyinfo)
{
  /* FIXME: the only display info apparently can't be deleted.  */
  /* free palette table */
  {
    struct w32_palette_entry * plist;

    plist = dpyinfo->color_list;
    while (plist)
    {
      struct w32_palette_entry * pentry = plist;
      plist = plist->next;
      xfree (pentry);
    }
    dpyinfo->color_list = NULL;
    if (dpyinfo->palette)
      DeleteObject (dpyinfo->palette);
  }
  w32_reset_fringes ();
}


/* Set up use of W32.  */

void
w32_init_main_thread (void)
{
  dwMainThreadId = GetCurrentThreadId ();
  DuplicateHandle (GetCurrentProcess (), GetCurrentThread (),
		   GetCurrentProcess (), &hMainThread, 0, TRUE,
		   DUPLICATE_SAME_ACCESS);


}

DWORD WINAPI w32_msg_worker (void * arg);

static void
w32_initialize (void)
{
  HANDLE shell;
  HRESULT (WINAPI * set_user_model) (const wchar_t * id);

  baud_rate = 19200;

  w32_system_caret_hwnd = NULL;
  w32_system_caret_height = 0;
  w32_system_caret_x = 0;
  w32_system_caret_y = 0;

  /* On Windows 7 and later, we need to set the user model ID
     to associate emacsclient launched files with Emacs frames
     in the UI.  */
  shell = GetModuleHandle ("shell32.dll");
  if (shell)
    {
      set_user_model
	= (void *) GetProcAddress (shell,
				   "SetCurrentProcessExplicitAppUserModelID");

      /* If the function is defined, then we are running on Windows 7
	 or newer, and the UI uses this to group related windows
	 together.  Since emacs, runemacs, emacsclient are related, we
	 want them grouped even though the executables are different,
	 so we need to set a consistent ID between them.  */
      if (set_user_model)
	set_user_model (L"GNU.Emacs");
    }

#ifdef CYGWIN
  if ((w32_message_fd = emacs_open ("/dev/windows", O_RDWR, 0)) == -1)
    fatal ("opening /dev/windows: %s", strerror (errno));
#endif /* CYGWIN */

  /* Initialize w32_use_visible_system_caret based on whether a screen
     reader is in use.  */
  if (!SystemParametersInfo (SPI_GETSCREENREADER, 0,
			     &w32_use_visible_system_caret, 0))
    w32_use_visible_system_caret = 0;

  any_help_event_p = 0;

  /* Initialize input mode: interrupt_input off, no flow control, allow
     8 bit character input, standard quit char.  */
  Fset_input_mode (Qnil, Qnil, make_number (2), Qnil);

  {
    LCID input_locale_id = LOWORD (GetKeyboardLayout (0));
    w32_keyboard_codepage = codepage_for_locale (input_locale_id);
  }

  /* Create the window thread - it will terminate itself when the app
     terminates */
  init_crit ();

  /* Wait for thread to start */
  {
    MSG msg;

    PeekMessage (&msg, NULL, 0, 0, PM_NOREMOVE);

    hWindowsThread = CreateThread (NULL, 0,
                                   w32_msg_worker,
                                   0, 0, &dwWindowsThreadId);

    GetMessage (&msg, NULL, WM_EMACS_DONE, WM_EMACS_DONE);
  }

  /* It is desirable that mainThread should have the same notion of
     focus window and active window as windowsThread.  Unfortunately, the
     following call to AttachThreadInput, which should do precisely what
     we need, causes major problems when Emacs is linked as a console
     program.  Unfortunately, we have good reasons for doing that, so
     instead we need to send messages to windowsThread to make some API
     calls for us (ones that affect, or depend on, the active/focus
     window state.)  */
#ifdef ATTACH_THREADS
  AttachThreadInput (dwMainThreadId, dwWindowsThreadId, TRUE);
#endif

  /* Dynamically link to optional system components.  */
  {
    HMODULE user_lib = GetModuleHandle ("user32.dll");

#define LOAD_PROC(lib, fn) pfn##fn = (void *) GetProcAddress (lib, #fn)

    LOAD_PROC (user_lib, SetLayeredWindowAttributes);

#undef LOAD_PROC

    /* Ensure scrollbar handles are at least 5 pixels.  */
    vertical_scroll_bar_min_handle = 5;
    horizontal_scroll_bar_min_handle = 5;

    /* For either kind of scroll bar, take account of the arrows; these
       effectively form the border of the main scroll bar range.  */
    vertical_scroll_bar_top_border = vertical_scroll_bar_bottom_border
      = GetSystemMetrics (SM_CYVSCROLL);
    horizontal_scroll_bar_left_border = horizontal_scroll_bar_right_border
      = GetSystemMetrics (SM_CYHSCROLL);
  }
}

void
syms_of_w32term (void)
{
  DEFSYM (Qvendor_specific_keysyms, "vendor-specific-keysyms");

  DEFSYM (Qadded, "added");
  DEFSYM (Qremoved, "removed");
  DEFSYM (Qmodified, "modified");
  DEFSYM (Qrenamed_from, "renamed-from");
  DEFSYM (Qrenamed_to, "renamed-to");

  DEFVAR_LISP ("x-wait-for-event-timeout", Vx_wait_for_event_timeout,
<<<<<<< HEAD
    doc: /* How long to wait for X events.

Emacs will wait up to this many seconds to receive X events after
making changes which affect the state of the graphical interface.
Under some window managers this can take an indefinite amount of time,
so it is important to limit the wait.

If set to a non-float value, there will be no wait at all.  */);
=======
    doc: /* SKIP: real doc in xterm.c.  */);
>>>>>>> 89212988
  Vx_wait_for_event_timeout = make_float (0.1);

  DEFVAR_INT ("w32-num-mouse-buttons",
	      w32_num_mouse_buttons,
	      doc: /* Number of physical mouse buttons.  */);
  w32_num_mouse_buttons = 2;

  DEFVAR_LISP ("w32-swap-mouse-buttons",
	      Vw32_swap_mouse_buttons,
	       doc: /* Swap the mapping of middle and right mouse buttons.
When nil, middle button is mouse-2 and right button is mouse-3.  */);
  Vw32_swap_mouse_buttons = Qnil;

  DEFVAR_LISP ("w32-grab-focus-on-raise",
	       Vw32_grab_focus_on_raise,
	       doc: /* Raised frame grabs input focus.
When t, `raise-frame' grabs input focus as well.  This fits well
with the normal Windows click-to-focus policy, but might not be
desirable when using a point-to-focus policy.  */);
  Vw32_grab_focus_on_raise = Qt;

  DEFVAR_LISP ("w32-capslock-is-shiftlock",
	       Vw32_capslock_is_shiftlock,
	       doc: /* Apply CapsLock state to non character input keys.
When nil, CapsLock only affects normal character input keys.  */);
  Vw32_capslock_is_shiftlock = Qnil;

  DEFVAR_LISP ("w32-recognize-altgr",
	       Vw32_recognize_altgr,
	       doc: /* Recognize right-alt and left-ctrl as AltGr.
When nil, the right-alt and left-ctrl key combination is
interpreted normally.  */);
  Vw32_recognize_altgr = Qt;

  DEFVAR_BOOL ("w32-use-visible-system-caret",
	       w32_use_visible_system_caret,
	       doc: /* Flag to make the system caret visible.
When this is non-nil, Emacs will indicate the position of point by
using the system caret instead of drawing its own cursor.  Some screen
reader software does not track the system cursor properly when it is
invisible, and gets confused by Emacs drawing its own cursor, so this
variable is initialized to t when Emacs detects that screen reader
software is running as it starts up.

When this variable is set, other variables affecting the appearance of
the cursor have no effect.  */);

  w32_use_visible_system_caret = 0;

  /* We don't yet support this, but defining this here avoids whining
     from cus-start.el and other places, like "M-x set-variable".  */
  DEFVAR_BOOL ("x-use-underline-position-properties",
	       x_use_underline_position_properties,
     doc: /* SKIP: real doc in xterm.c.  */);
  x_use_underline_position_properties = 0;

  DEFVAR_BOOL ("x-underline-at-descent-line",
	       x_underline_at_descent_line,
     doc: /* SKIP: real doc in xterm.c.  */);
  x_underline_at_descent_line = 0;

  DEFVAR_LISP ("x-toolkit-scroll-bars", Vx_toolkit_scroll_bars,
	       doc: /* SKIP: real doc in xterm.c.  */);
  Vx_toolkit_scroll_bars = Qt;

  DEFVAR_BOOL ("w32-unicode-filenames",
	       w32_unicode_filenames,
     doc: /* Non-nil means use Unicode APIs when passing file names to the OS.
A value of nil means file names passed to the OS APIs and returned
from those APIs are encoded/decoded using the ANSI codepage
specified by `file-name-coding-system'.

This variable is set to non-nil by default when Emacs runs on Windows
systems of the NT family, including W2K, XP, Vista, Windows 7 and
Windows 8.  It is set to nil on Windows 9X.  */);
  if (os_subtype == OS_9X)
    w32_unicode_filenames = 0;
  else
    w32_unicode_filenames = 1;


  /* FIXME: The following variable will be (hopefully) removed
     before Emacs 25.1 gets released.  */

  DEFVAR_BOOL ("w32-add-wrapped-menu-bar-lines",
	       w32_add_wrapped_menu_bar_lines,
     doc: /* Non-nil means frame resizing accounts for wrapped menu bar lines.
A value of nil means frame resizing does not add the height of wrapped
menu bar lines when sending a frame resize request to the Windows API.
This usually means that the resulting frame height is off by the number
of wrapped menu bar lines.  If this is non-nil, Emacs adds the height of
wrapped menu bar lines when sending frame resize requests to the Windows
API.  */);
  w32_add_wrapped_menu_bar_lines = 1;

  /* Tell Emacs about this window system.  */
  Fprovide (Qw32, Qnil);
}<|MERGE_RESOLUTION|>--- conflicted
+++ resolved
@@ -421,11 +421,7 @@
      is 1 pixel wider and higher than its arguments WIDTH and HEIGHT.
      This allows us to keep the code that calls this function similar
      to the corresponding code in xterm.c.  For the details, see
-<<<<<<< HEAD
-     https://lists.gnu.org/archives/html/emacs-devel/2014-10/msg00546.html.  */
-=======
      https://lists.gnu.org/r/emacs-devel/2014-10/msg00546.html.  */
->>>>>>> 89212988
   Rectangle (hdc, x, y, x + width + 1, y + height + 1);
 
   SelectObject (hdc, oldhb);
@@ -7362,18 +7358,7 @@
   DEFSYM (Qrenamed_to, "renamed-to");
 
   DEFVAR_LISP ("x-wait-for-event-timeout", Vx_wait_for_event_timeout,
-<<<<<<< HEAD
-    doc: /* How long to wait for X events.
-
-Emacs will wait up to this many seconds to receive X events after
-making changes which affect the state of the graphical interface.
-Under some window managers this can take an indefinite amount of time,
-so it is important to limit the wait.
-
-If set to a non-float value, there will be no wait at all.  */);
-=======
     doc: /* SKIP: real doc in xterm.c.  */);
->>>>>>> 89212988
   Vx_wait_for_event_timeout = make_float (0.1);
 
   DEFVAR_INT ("w32-num-mouse-buttons",
