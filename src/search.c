/* String search routines for GNU Emacs.
   Copyright (C) 1985, 1986, 1987, 1993, 1994, 1997, 1998, 1999, 2002, 2003,
                 2004, 2005, 2006 Free Software Foundation, Inc.

This file is part of GNU Emacs.

GNU Emacs is free software; you can redistribute it and/or modify
it under the terms of the GNU General Public License as published by
the Free Software Foundation; either version 2, or (at your option)
any later version.

GNU Emacs is distributed in the hope that it will be useful,
but WITHOUT ANY WARRANTY; without even the implied warranty of
MERCHANTABILITY or FITNESS FOR A PARTICULAR PURPOSE.  See the
GNU General Public License for more details.

You should have received a copy of the GNU General Public License
along with GNU Emacs; see the file COPYING.  If not, write to
the Free Software Foundation, Inc., 51 Franklin Street, Fifth Floor,
Boston, MA 02110-1301, USA.  */


#include <config.h>
#include "lisp.h"
#include "syntax.h"
#include "category.h"
#include "buffer.h"
#include "character.h"
#include "region-cache.h"
#include "commands.h"
#include "blockinput.h"
#include "intervals.h"

#include <sys/types.h>
#include "regex.h"

#define REGEXP_CACHE_SIZE 20

/* If the regexp is non-nil, then the buffer contains the compiled form
   of that regexp, suitable for searching.  */
struct regexp_cache
{
  struct regexp_cache *next;
  Lisp_Object regexp, whitespace_regexp;
  struct re_pattern_buffer buf;
  char fastmap[0400];
  /* Nonzero means regexp was compiled to do full POSIX backtracking.  */
  char posix;
};

/* The instances of that struct.  */
struct regexp_cache searchbufs[REGEXP_CACHE_SIZE];

/* The head of the linked list; points to the most recently used buffer.  */
struct regexp_cache *searchbuf_head;


/* Every call to re_match, etc., must pass &search_regs as the regs
   argument unless you can show it is unnecessary (i.e., if re_match
   is certainly going to be called again before region-around-match
   can be called).

   Since the registers are now dynamically allocated, we need to make
   sure not to refer to the Nth register before checking that it has
   been allocated by checking search_regs.num_regs.

   The regex code keeps track of whether it has allocated the search
   buffer using bits in the re_pattern_buffer.  This means that whenever
   you compile a new pattern, it completely forgets whether it has
   allocated any registers, and will allocate new registers the next
   time you call a searching or matching function.  Therefore, we need
   to call re_set_registers after compiling a new pattern or after
   setting the match registers, so that the regex functions will be
   able to free or re-allocate it properly.  */
static struct re_registers search_regs;

/* The buffer in which the last search was performed, or
   Qt if the last search was done in a string;
   Qnil if no searching has been done yet.  */
static Lisp_Object last_thing_searched;

/* error condition signaled when regexp compile_pattern fails */

Lisp_Object Qinvalid_regexp;

Lisp_Object Vsearch_spaces_regexp;

static void set_search_regs ();
static void save_search_regs ();
static int simple_search ();
static int boyer_moore ();
static int search_buffer ();

static void
matcher_overflow ()
{
  error ("Stack overflow in regexp matcher");
}

/* Compile a regexp and signal a Lisp error if anything goes wrong.
   PATTERN is the pattern to compile.
   CP is the place to put the result.
   TRANSLATE is a translation table for ignoring case, or nil for none.
   REGP is the structure that says where to store the "register"
   values that will result from matching this pattern.
   If it is 0, we should compile the pattern not to record any
   subexpression bounds.
   POSIX is nonzero if we want full backtracking (POSIX style)
   for this pattern.  0 means backtrack only enough to get a valid match.
   MULTIBYTE is nonzero iff a target of match is a multibyte buffer or
   string.

   The behavior also depends on Vsearch_spaces_regexp.  */

static void
compile_pattern_1 (cp, pattern, translate, regp, posix, multibyte)
     struct regexp_cache *cp;
     Lisp_Object pattern;
     Lisp_Object translate;
     struct re_registers *regp;
     int posix;
     int multibyte;
{
  char *val;
  reg_syntax_t old;

  cp->regexp = Qnil;
  cp->buf.translate = (! NILP (translate) ? translate : make_number (0));
  cp->posix = posix;
  cp->buf.multibyte = STRING_MULTIBYTE (pattern);
  cp->buf.target_multibyte = multibyte;
  cp->whitespace_regexp = Vsearch_spaces_regexp;
  BLOCK_INPUT;
  old = re_set_syntax (RE_SYNTAX_EMACS
		       | (posix ? 0 : RE_NO_POSIX_BACKTRACKING));
  re_set_whitespace_regexp (NILP (Vsearch_spaces_regexp) ? NULL
			    : SDATA (Vsearch_spaces_regexp));

  val = (char *) re_compile_pattern ((char *) SDATA (pattern),
				     SBYTES (pattern), &cp->buf);

  re_set_whitespace_regexp (NULL);

  re_set_syntax (old);
  UNBLOCK_INPUT;
  if (val)
    Fsignal (Qinvalid_regexp, Fcons (build_string (val), Qnil));

  cp->regexp = Fcopy_sequence (pattern);
}

/* Shrink each compiled regexp buffer in the cache
   to the size actually used right now.
   This is called from garbage collection.  */

void
shrink_regexp_cache ()
{
  struct regexp_cache *cp;

  for (cp = searchbuf_head; cp != 0; cp = cp->next)
    {
      cp->buf.allocated = cp->buf.used;
      cp->buf.buffer
	= (unsigned char *) xrealloc (cp->buf.buffer, cp->buf.used);
    }
}

/* Compile a regexp if necessary, but first check to see if there's one in
   the cache.
   PATTERN is the pattern to compile.
   TRANSLATE is a translation table for ignoring case, or nil for none.
   REGP is the structure that says where to store the "register"
   values that will result from matching this pattern.
   If it is 0, we should compile the pattern not to record any
   subexpression bounds.
   POSIX is nonzero if we want full backtracking (POSIX style)
   for this pattern.  0 means backtrack only enough to get a valid match.  */

struct re_pattern_buffer *
compile_pattern (pattern, regp, translate, posix, multibyte)
     Lisp_Object pattern;
     struct re_registers *regp;
     Lisp_Object translate;
     int posix, multibyte;
{
  struct regexp_cache *cp, **cpp;

  for (cpp = &searchbuf_head; ; cpp = &cp->next)
    {
      cp = *cpp;
      /* Entries are initialized to nil, and may be set to nil by
	 compile_pattern_1 if the pattern isn't valid.  Don't apply
	 string accessors in those cases.  However, compile_pattern_1
	 is only applied to the cache entry we pick here to reuse.  So
	 nil should never appear before a non-nil entry.  */
      if (NILP (cp->regexp))
	goto compile_it;
      if (SCHARS (cp->regexp) == SCHARS (pattern)
	  && STRING_MULTIBYTE (cp->regexp) == STRING_MULTIBYTE (pattern)
	  && !NILP (Fstring_equal (cp->regexp, pattern))
	  && EQ (cp->buf.translate, (! NILP (translate) ? translate : make_number (0)))
	  && cp->posix == posix
	  && cp->buf.target_multibyte == multibyte
	  && !NILP (Fequal (cp->whitespace_regexp, Vsearch_spaces_regexp)))
	break;

      /* If we're at the end of the cache, compile into the nil cell
	 we found, or the last (least recently used) cell with a
	 string value.  */
      if (cp->next == 0)
	{
	compile_it:
	  compile_pattern_1 (cp, pattern, translate, regp, posix, multibyte);
	  break;
	}
    }

  /* When we get here, cp (aka *cpp) contains the compiled pattern,
     either because we found it in the cache or because we just compiled it.
     Move it to the front of the queue to mark it as most recently used.  */
  *cpp = cp->next;
  cp->next = searchbuf_head;
  searchbuf_head = cp;

  /* Advise the searching functions about the space we have allocated
     for register data.  */
  if (regp)
    re_set_registers (&cp->buf, regp, regp->num_regs, regp->start, regp->end);

  return &cp->buf;
}

/* Error condition used for failing searches */
Lisp_Object Qsearch_failed;

Lisp_Object
signal_failure (arg)
     Lisp_Object arg;
{
  Fsignal (Qsearch_failed, Fcons (arg, Qnil));
  return Qnil;
}

static Lisp_Object
looking_at_1 (string, posix)
     Lisp_Object string;
     int posix;
{
  Lisp_Object val;
  unsigned char *p1, *p2;
  int s1, s2;
  register int i;
  struct re_pattern_buffer *bufp;

  if (running_asynch_code)
    save_search_regs ();

  CHECK_STRING (string);
  bufp = compile_pattern (string, &search_regs,
			  (!NILP (current_buffer->case_fold_search)
			   ? current_buffer->case_canon_table : Qnil),
			  posix,
			  !NILP (current_buffer->enable_multibyte_characters));

  immediate_quit = 1;
  QUIT;			/* Do a pending quit right away, to avoid paradoxical behavior */

  /* Get pointers and sizes of the two strings
     that make up the visible portion of the buffer. */

  p1 = BEGV_ADDR;
  s1 = GPT_BYTE - BEGV_BYTE;
  p2 = GAP_END_ADDR;
  s2 = ZV_BYTE - GPT_BYTE;
  if (s1 < 0)
    {
      p2 = p1;
      s2 = ZV_BYTE - BEGV_BYTE;
      s1 = 0;
    }
  if (s2 < 0)
    {
      s1 = ZV_BYTE - BEGV_BYTE;
      s2 = 0;
    }

  re_match_object = Qnil;

  i = re_match_2 (bufp, (char *) p1, s1, (char *) p2, s2,
		  PT_BYTE - BEGV_BYTE, &search_regs,
		  ZV_BYTE - BEGV_BYTE);
  immediate_quit = 0;

  if (i == -2)
    matcher_overflow ();

  val = (0 <= i ? Qt : Qnil);
  if (i >= 0)
    for (i = 0; i < search_regs.num_regs; i++)
      if (search_regs.start[i] >= 0)
	{
	  search_regs.start[i]
	    = BYTE_TO_CHAR (search_regs.start[i] + BEGV_BYTE);
	  search_regs.end[i]
	    = BYTE_TO_CHAR (search_regs.end[i] + BEGV_BYTE);
	}
  XSETBUFFER (last_thing_searched, current_buffer);
  return val;
}

DEFUN ("looking-at", Flooking_at, Slooking_at, 1, 1, 0,
       doc: /* Return t if text after point matches regular expression REGEXP.
This function modifies the match data that `match-beginning',
`match-end' and `match-data' access; save and restore the match
data if you want to preserve them.  */)
     (regexp)
     Lisp_Object regexp;
{
  return looking_at_1 (regexp, 0);
}

DEFUN ("posix-looking-at", Fposix_looking_at, Sposix_looking_at, 1, 1, 0,
       doc: /* Return t if text after point matches regular expression REGEXP.
Find the longest match, in accord with Posix regular expression rules.
This function modifies the match data that `match-beginning',
`match-end' and `match-data' access; save and restore the match
data if you want to preserve them.  */)
     (regexp)
     Lisp_Object regexp;
{
  return looking_at_1 (regexp, 1);
}

static Lisp_Object
string_match_1 (regexp, string, start, posix)
     Lisp_Object regexp, string, start;
     int posix;
{
  int val;
  struct re_pattern_buffer *bufp;
  int pos, pos_byte;
  int i;

  if (running_asynch_code)
    save_search_regs ();

  CHECK_STRING (regexp);
  CHECK_STRING (string);

  if (NILP (start))
    pos = 0, pos_byte = 0;
  else
    {
      int len = SCHARS (string);

      CHECK_NUMBER (start);
      pos = XINT (start);
      if (pos < 0 && -pos <= len)
	pos = len + pos;
      else if (0 > pos || pos > len)
	args_out_of_range (string, start);
      pos_byte = string_char_to_byte (string, pos);
    }

  bufp = compile_pattern (regexp, &search_regs,
			  (!NILP (current_buffer->case_fold_search)
			   ? current_buffer->case_canon_table : Qnil),
			  posix,
			  STRING_MULTIBYTE (string));
  immediate_quit = 1;
  re_match_object = string;

  val = re_search (bufp, (char *) SDATA (string),
		   SBYTES (string), pos_byte,
		   SBYTES (string) - pos_byte,
		   &search_regs);
  immediate_quit = 0;
  last_thing_searched = Qt;
  if (val == -2)
    matcher_overflow ();
  if (val < 0) return Qnil;

  for (i = 0; i < search_regs.num_regs; i++)
    if (search_regs.start[i] >= 0)
      {
	search_regs.start[i]
	  = string_byte_to_char (string, search_regs.start[i]);
	search_regs.end[i]
	  = string_byte_to_char (string, search_regs.end[i]);
      }

  return make_number (string_byte_to_char (string, val));
}

DEFUN ("string-match", Fstring_match, Sstring_match, 2, 3, 0,
       doc: /* Return index of start of first match for REGEXP in STRING, or nil.
Matching ignores case if `case-fold-search' is non-nil.
If third arg START is non-nil, start search at that index in STRING.
For index of first char beyond the match, do (match-end 0).
`match-end' and `match-beginning' also give indices of substrings
matched by parenthesis constructs in the pattern.

You can use the function `match-string' to extract the substrings
matched by the parenthesis constructions in REGEXP. */)
     (regexp, string, start)
     Lisp_Object regexp, string, start;
{
  return string_match_1 (regexp, string, start, 0);
}

DEFUN ("posix-string-match", Fposix_string_match, Sposix_string_match, 2, 3, 0,
       doc: /* Return index of start of first match for REGEXP in STRING, or nil.
Find the longest match, in accord with Posix regular expression rules.
Case is ignored if `case-fold-search' is non-nil in the current buffer.
If third arg START is non-nil, start search at that index in STRING.
For index of first char beyond the match, do (match-end 0).
`match-end' and `match-beginning' also give indices of substrings
matched by parenthesis constructs in the pattern.  */)
     (regexp, string, start)
     Lisp_Object regexp, string, start;
{
  return string_match_1 (regexp, string, start, 1);
}

/* Match REGEXP against STRING, searching all of STRING,
   and return the index of the match, or negative on failure.
   This does not clobber the match data.  */

int
fast_string_match (regexp, string)
     Lisp_Object regexp, string;
{
  int val;
  struct re_pattern_buffer *bufp;

  bufp = compile_pattern (regexp, 0, Qnil,
			  0, STRING_MULTIBYTE (string));
  immediate_quit = 1;
  re_match_object = string;

  val = re_search (bufp, (char *) SDATA (string),
		   SBYTES (string), 0,
		   SBYTES (string), 0);
  immediate_quit = 0;
  return val;
}

/* Match REGEXP against STRING, searching all of STRING ignoring case,
   and return the index of the match, or negative on failure.
   This does not clobber the match data.
   We assume that STRING contains single-byte characters.  */

extern Lisp_Object Vascii_downcase_table;

int
fast_c_string_match_ignore_case (regexp, string)
     Lisp_Object regexp;
     const char *string;
{
  int val;
  struct re_pattern_buffer *bufp;
  int len = strlen (string);

  regexp = string_make_unibyte (regexp);
  re_match_object = Qt;
  bufp = compile_pattern (regexp, 0,
			  Vascii_canon_table, 0,
			  0);
  immediate_quit = 1;
  val = re_search (bufp, string, len, 0, len, 0);
  immediate_quit = 0;
  return val;
}

/* Like fast_string_match but ignore case.  */

int
fast_string_match_ignore_case (regexp, string)
     Lisp_Object regexp, string;
{
  int val;
  struct re_pattern_buffer *bufp;

  bufp = compile_pattern (regexp, 0, Vascii_canon_table,
			  0, STRING_MULTIBYTE (string));
  immediate_quit = 1;
  re_match_object = string;

  val = re_search (bufp, (char *) SDATA (string),
		   SBYTES (string), 0,
		   SBYTES (string), 0);
  immediate_quit = 0;
  return val;
}

/* The newline cache: remembering which sections of text have no newlines.  */

/* If the user has requested newline caching, make sure it's on.
   Otherwise, make sure it's off.
   This is our cheezy way of associating an action with the change of
   state of a buffer-local variable.  */
static void
newline_cache_on_off (buf)
     struct buffer *buf;
{
  if (NILP (buf->cache_long_line_scans))
    {
      /* It should be off.  */
      if (buf->newline_cache)
        {
          free_region_cache (buf->newline_cache);
          buf->newline_cache = 0;
        }
    }
  else
    {
      /* It should be on.  */
      if (buf->newline_cache == 0)
        buf->newline_cache = new_region_cache ();
    }
}


/* Search for COUNT instances of the character TARGET between START and END.

   If COUNT is positive, search forwards; END must be >= START.
   If COUNT is negative, search backwards for the -COUNTth instance;
      END must be <= START.
   If COUNT is zero, do anything you please; run rogue, for all I care.

   If END is zero, use BEGV or ZV instead, as appropriate for the
   direction indicated by COUNT.

   If we find COUNT instances, set *SHORTAGE to zero, and return the
   position past the COUNTth match.  Note that for reverse motion
   this is not the same as the usual convention for Emacs motion commands.

   If we don't find COUNT instances before reaching END, set *SHORTAGE
   to the number of TARGETs left unfound, and return END.

   If ALLOW_QUIT is non-zero, set immediate_quit.  That's good to do
   except when inside redisplay.  */

int
scan_buffer (target, start, end, count, shortage, allow_quit)
     register int target;
     int start, end;
     int count;
     int *shortage;
     int allow_quit;
{
  struct region_cache *newline_cache;
  int direction;

  if (count > 0)
    {
      direction = 1;
      if (! end) end = ZV;
    }
  else
    {
      direction = -1;
      if (! end) end = BEGV;
    }

  newline_cache_on_off (current_buffer);
  newline_cache = current_buffer->newline_cache;

  if (shortage != 0)
    *shortage = 0;

  immediate_quit = allow_quit;

  if (count > 0)
    while (start != end)
      {
        /* Our innermost scanning loop is very simple; it doesn't know
           about gaps, buffer ends, or the newline cache.  ceiling is
           the position of the last character before the next such
           obstacle --- the last character the dumb search loop should
           examine.  */
	int ceiling_byte = CHAR_TO_BYTE (end) - 1;
	int start_byte = CHAR_TO_BYTE (start);
	int tem;

        /* If we're looking for a newline, consult the newline cache
           to see where we can avoid some scanning.  */
        if (target == '\n' && newline_cache)
          {
            int next_change;
            immediate_quit = 0;
            while (region_cache_forward
                   (current_buffer, newline_cache, start_byte, &next_change))
              start_byte = next_change;
            immediate_quit = allow_quit;

            /* START should never be after END.  */
            if (start_byte > ceiling_byte)
              start_byte = ceiling_byte;

            /* Now the text after start is an unknown region, and
               next_change is the position of the next known region. */
            ceiling_byte = min (next_change - 1, ceiling_byte);
          }

        /* The dumb loop can only scan text stored in contiguous
           bytes. BUFFER_CEILING_OF returns the last character
           position that is contiguous, so the ceiling is the
           position after that.  */
	tem = BUFFER_CEILING_OF (start_byte);
	ceiling_byte = min (tem, ceiling_byte);

        {
          /* The termination address of the dumb loop.  */
          register unsigned char *ceiling_addr
	    = BYTE_POS_ADDR (ceiling_byte) + 1;
          register unsigned char *cursor
	    = BYTE_POS_ADDR (start_byte);
          unsigned char *base = cursor;

          while (cursor < ceiling_addr)
            {
              unsigned char *scan_start = cursor;

              /* The dumb loop.  */
              while (*cursor != target && ++cursor < ceiling_addr)
                ;

              /* If we're looking for newlines, cache the fact that
                 the region from start to cursor is free of them. */
              if (target == '\n' && newline_cache)
                know_region_cache (current_buffer, newline_cache,
                                   start_byte + scan_start - base,
                                   start_byte + cursor - base);

              /* Did we find the target character?  */
              if (cursor < ceiling_addr)
                {
                  if (--count == 0)
                    {
                      immediate_quit = 0;
                      return BYTE_TO_CHAR (start_byte + cursor - base + 1);
                    }
                  cursor++;
                }
            }

          start = BYTE_TO_CHAR (start_byte + cursor - base);
        }
      }
  else
    while (start > end)
      {
        /* The last character to check before the next obstacle.  */
	int ceiling_byte = CHAR_TO_BYTE (end);
	int start_byte = CHAR_TO_BYTE (start);
	int tem;

        /* Consult the newline cache, if appropriate.  */
        if (target == '\n' && newline_cache)
          {
            int next_change;
            immediate_quit = 0;
            while (region_cache_backward
                   (current_buffer, newline_cache, start_byte, &next_change))
              start_byte = next_change;
            immediate_quit = allow_quit;

            /* Start should never be at or before end.  */
            if (start_byte <= ceiling_byte)
              start_byte = ceiling_byte + 1;

            /* Now the text before start is an unknown region, and
               next_change is the position of the next known region. */
            ceiling_byte = max (next_change, ceiling_byte);
          }

        /* Stop scanning before the gap.  */
	tem = BUFFER_FLOOR_OF (start_byte - 1);
	ceiling_byte = max (tem, ceiling_byte);

        {
          /* The termination address of the dumb loop.  */
          register unsigned char *ceiling_addr = BYTE_POS_ADDR (ceiling_byte);
          register unsigned char *cursor = BYTE_POS_ADDR (start_byte - 1);
          unsigned char *base = cursor;

          while (cursor >= ceiling_addr)
            {
              unsigned char *scan_start = cursor;

              while (*cursor != target && --cursor >= ceiling_addr)
                ;

              /* If we're looking for newlines, cache the fact that
                 the region from after the cursor to start is free of them.  */
              if (target == '\n' && newline_cache)
                know_region_cache (current_buffer, newline_cache,
                                   start_byte + cursor - base,
                                   start_byte + scan_start - base);

              /* Did we find the target character?  */
              if (cursor >= ceiling_addr)
                {
                  if (++count >= 0)
                    {
                      immediate_quit = 0;
                      return BYTE_TO_CHAR (start_byte + cursor - base);
                    }
                  cursor--;
                }
            }

	  start = BYTE_TO_CHAR (start_byte + cursor - base);
        }
      }

  immediate_quit = 0;
  if (shortage != 0)
    *shortage = count * direction;
  return start;
}

/* Search for COUNT instances of a line boundary, which means either a
   newline or (if selective display enabled) a carriage return.
   Start at START.  If COUNT is negative, search backwards.

   We report the resulting position by calling TEMP_SET_PT_BOTH.

   If we find COUNT instances. we position after (always after,
   even if scanning backwards) the COUNTth match, and return 0.

   If we don't find COUNT instances before reaching the end of the
   buffer (or the beginning, if scanning backwards), we return
   the number of line boundaries left unfound, and position at
   the limit we bumped up against.

   If ALLOW_QUIT is non-zero, set immediate_quit.  That's good to do
   except in special cases.  */

int
scan_newline (start, start_byte, limit, limit_byte, count, allow_quit)
     int start, start_byte;
     int limit, limit_byte;
     register int count;
     int allow_quit;
{
  int direction = ((count > 0) ? 1 : -1);

  register unsigned char *cursor;
  unsigned char *base;

  register int ceiling;
  register unsigned char *ceiling_addr;

  int old_immediate_quit = immediate_quit;

  /* The code that follows is like scan_buffer
     but checks for either newline or carriage return.  */

  if (allow_quit)
    immediate_quit++;

  start_byte = CHAR_TO_BYTE (start);

  if (count > 0)
    {
      while (start_byte < limit_byte)
	{
	  ceiling =  BUFFER_CEILING_OF (start_byte);
	  ceiling = min (limit_byte - 1, ceiling);
	  ceiling_addr = BYTE_POS_ADDR (ceiling) + 1;
	  base = (cursor = BYTE_POS_ADDR (start_byte));
	  while (1)
	    {
	      while (*cursor != '\n' && ++cursor != ceiling_addr)
		;

	      if (cursor != ceiling_addr)
		{
		  if (--count == 0)
		    {
		      immediate_quit = old_immediate_quit;
		      start_byte = start_byte + cursor - base + 1;
		      start = BYTE_TO_CHAR (start_byte);
		      TEMP_SET_PT_BOTH (start, start_byte);
		      return 0;
		    }
		  else
		    if (++cursor == ceiling_addr)
		      break;
		}
	      else
		break;
	    }
	  start_byte += cursor - base;
	}
    }
  else
    {
      while (start_byte > limit_byte)
	{
	  ceiling = BUFFER_FLOOR_OF (start_byte - 1);
	  ceiling = max (limit_byte, ceiling);
	  ceiling_addr = BYTE_POS_ADDR (ceiling) - 1;
	  base = (cursor = BYTE_POS_ADDR (start_byte - 1) + 1);
	  while (1)
	    {
	      while (--cursor != ceiling_addr && *cursor != '\n')
		;

	      if (cursor != ceiling_addr)
		{
		  if (++count == 0)
		    {
		      immediate_quit = old_immediate_quit;
		      /* Return the position AFTER the match we found.  */
		      start_byte = start_byte + cursor - base + 1;
		      start = BYTE_TO_CHAR (start_byte);
		      TEMP_SET_PT_BOTH (start, start_byte);
		      return 0;
		    }
		}
	      else
		break;
	    }
	  /* Here we add 1 to compensate for the last decrement
	     of CURSOR, which took it past the valid range.  */
	  start_byte += cursor - base + 1;
	}
    }

  TEMP_SET_PT_BOTH (limit, limit_byte);
  immediate_quit = old_immediate_quit;

  return count * direction;
}

int
find_next_newline_no_quit (from, cnt)
     register int from, cnt;
{
  return scan_buffer ('\n', from, 0, cnt, (int *) 0, 0);
}

/* Like find_next_newline, but returns position before the newline,
   not after, and only search up to TO.  This isn't just
   find_next_newline (...)-1, because you might hit TO.  */

int
find_before_next_newline (from, to, cnt)
     int from, to, cnt;
{
  int shortage;
  int pos = scan_buffer ('\n', from, to, cnt, &shortage, 1);

  if (shortage == 0)
    pos--;

  return pos;
}

/* Subroutines of Lisp buffer search functions. */

static Lisp_Object
search_command (string, bound, noerror, count, direction, RE, posix)
     Lisp_Object string, bound, noerror, count;
     int direction;
     int RE;
     int posix;
{
  register int np;
  int lim, lim_byte;
  int n = direction;

  if (!NILP (count))
    {
      CHECK_NUMBER (count);
      n *= XINT (count);
    }

  CHECK_STRING (string);
  if (NILP (bound))
    {
      if (n > 0)
	lim = ZV, lim_byte = ZV_BYTE;
      else
	lim = BEGV, lim_byte = BEGV_BYTE;
    }
  else
    {
      CHECK_NUMBER_COERCE_MARKER (bound);
      lim = XINT (bound);
      if (n > 0 ? lim < PT : lim > PT)
	error ("Invalid search bound (wrong side of point)");
      if (lim > ZV)
	lim = ZV, lim_byte = ZV_BYTE;
      else if (lim < BEGV)
	lim = BEGV, lim_byte = BEGV_BYTE;
      else
	lim_byte = CHAR_TO_BYTE (lim);
    }

  np = search_buffer (string, PT, PT_BYTE, lim, lim_byte, n, RE,
		      (!NILP (current_buffer->case_fold_search)
		       ? current_buffer->case_canon_table
		       : Qnil),
		      (!NILP (current_buffer->case_fold_search)
		       ? current_buffer->case_eqv_table
		       : Qnil),
		      posix);
  if (np <= 0)
    {
      if (NILP (noerror))
	return signal_failure (string);
      if (!EQ (noerror, Qt))
	{
	  if (lim < BEGV || lim > ZV)
	    abort ();
	  SET_PT_BOTH (lim, lim_byte);
	  return Qnil;
#if 0 /* This would be clean, but maybe programs depend on
	 a value of nil here.  */
	  np = lim;
#endif
	}
      else
	return Qnil;
    }

  if (np < BEGV || np > ZV)
    abort ();

  SET_PT (np);

  return make_number (np);
}

/* Return 1 if REGEXP it matches just one constant string.  */

static int
trivial_regexp_p (regexp)
     Lisp_Object regexp;
{
  int len = SBYTES (regexp);
  unsigned char *s = SDATA (regexp);
  while (--len >= 0)
    {
      switch (*s++)
	{
	case '.': case '*': case '+': case '?': case '[': case '^': case '$':
	  return 0;
	case '\\':
	  if (--len < 0)
	    return 0;
	  switch (*s++)
	    {
	    case '|': case '(': case ')': case '`': case '\'': case 'b':
	    case 'B': case '<': case '>': case 'w': case 'W': case 's':
	    case 'S': case '=': case '{': case '}': case '_':
	    case 'c': case 'C':	/* for categoryspec and notcategoryspec */
	    case '1': case '2': case '3': case '4': case '5':
	    case '6': case '7': case '8': case '9':
	      return 0;
	    }
	}
    }
  return 1;
}

/* Search for the n'th occurrence of STRING in the current buffer,
   starting at position POS and stopping at position LIM,
   treating STRING as a literal string if RE is false or as
   a regular expression if RE is true.

   If N is positive, searching is forward and LIM must be greater than POS.
   If N is negative, searching is backward and LIM must be less than POS.

   Returns -x if x occurrences remain to be found (x > 0),
   or else the position at the beginning of the Nth occurrence
   (if searching backward) or the end (if searching forward).

   POSIX is nonzero if we want full backtracking (POSIX style)
   for this pattern.  0 means backtrack only enough to get a valid match.  */

#define TRANSLATE(out, trt, d)			\
do						\
  {						\
    if (! NILP (trt))				\
      {						\
	Lisp_Object temp;			\
	temp = Faref (trt, make_number (d));	\
	if (INTEGERP (temp))			\
	  out = XINT (temp);			\
	else					\
	  out = d;				\
      }						\
    else					\
      out = d;					\
  }						\
while (0)

static int
search_buffer (string, pos, pos_byte, lim, lim_byte, n,
	       RE, trt, inverse_trt, posix)
     Lisp_Object string;
     int pos;
     int pos_byte;
     int lim;
     int lim_byte;
     int n;
     int RE;
     Lisp_Object trt;
     Lisp_Object inverse_trt;
     int posix;
{
  int len = SCHARS (string);
  int len_byte = SBYTES (string);
  register int i;

  if (running_asynch_code)
    save_search_regs ();

  /* Searching 0 times means don't move.  */
  /* Null string is found at starting position.  */
  if (len == 0 || n == 0)
    {
      set_search_regs (pos_byte, 0);
      return pos;
    }

  if (RE && !(trivial_regexp_p (string) && NILP (Vsearch_spaces_regexp)))
    {
      unsigned char *p1, *p2;
      int s1, s2;
      struct re_pattern_buffer *bufp;

      bufp = compile_pattern (string, &search_regs, trt, posix,
			      !NILP (current_buffer->enable_multibyte_characters));

      immediate_quit = 1;	/* Quit immediately if user types ^G,
				   because letting this function finish
				   can take too long. */
      QUIT;			/* Do a pending quit right away,
				   to avoid paradoxical behavior */
      /* Get pointers and sizes of the two strings
	 that make up the visible portion of the buffer. */

      p1 = BEGV_ADDR;
      s1 = GPT_BYTE - BEGV_BYTE;
      p2 = GAP_END_ADDR;
      s2 = ZV_BYTE - GPT_BYTE;
      if (s1 < 0)
	{
	  p2 = p1;
	  s2 = ZV_BYTE - BEGV_BYTE;
	  s1 = 0;
	}
      if (s2 < 0)
	{
	  s1 = ZV_BYTE - BEGV_BYTE;
	  s2 = 0;
	}
      re_match_object = Qnil;

      while (n < 0)
	{
	  int val;
	  val = re_search_2 (bufp, (char *) p1, s1, (char *) p2, s2,
			     pos_byte - BEGV_BYTE, lim_byte - pos_byte,
			     &search_regs,
			     /* Don't allow match past current point */
			     pos_byte - BEGV_BYTE);
	  if (val == -2)
	    {
	      matcher_overflow ();
	    }
	  if (val >= 0)
	    {
	      pos_byte = search_regs.start[0] + BEGV_BYTE;
	      for (i = 0; i < search_regs.num_regs; i++)
		if (search_regs.start[i] >= 0)
		  {
		    search_regs.start[i]
		      = BYTE_TO_CHAR (search_regs.start[i] + BEGV_BYTE);
		    search_regs.end[i]
		      = BYTE_TO_CHAR (search_regs.end[i] + BEGV_BYTE);
		  }
	      XSETBUFFER (last_thing_searched, current_buffer);
	      /* Set pos to the new position. */
	      pos = search_regs.start[0];
	    }
	  else
	    {
	      immediate_quit = 0;
	      return (n);
	    }
	  n++;
	}
      while (n > 0)
	{
	  int val;
	  val = re_search_2 (bufp, (char *) p1, s1, (char *) p2, s2,
			     pos_byte - BEGV_BYTE, lim_byte - pos_byte,
			     &search_regs,
			     lim_byte - BEGV_BYTE);
	  if (val == -2)
	    {
	      matcher_overflow ();
	    }
	  if (val >= 0)
	    {
	      pos_byte = search_regs.end[0] + BEGV_BYTE;
	      for (i = 0; i < search_regs.num_regs; i++)
		if (search_regs.start[i] >= 0)
		  {
		    search_regs.start[i]
		      = BYTE_TO_CHAR (search_regs.start[i] + BEGV_BYTE);
		    search_regs.end[i]
		      = BYTE_TO_CHAR (search_regs.end[i] + BEGV_BYTE);
		  }
	      XSETBUFFER (last_thing_searched, current_buffer);
	      pos = search_regs.end[0];
	    }
	  else
	    {
	      immediate_quit = 0;
	      return (0 - n);
	    }
	  n--;
	}
      immediate_quit = 0;
      return (pos);
    }
  else				/* non-RE case */
    {
      unsigned char *raw_pattern, *pat;
      int raw_pattern_size;
      int raw_pattern_size_byte;
      unsigned char *patbuf;
      int multibyte = !NILP (current_buffer->enable_multibyte_characters);
      unsigned char *base_pat;
      /* Set to positive if we find a non-ASCII char that need
	 translation.  Otherwise set to zero later.  */
      int char_base = -1;
      int boyer_moore_ok = 1;

      /* MULTIBYTE says whether the text to be searched is multibyte.
	 We must convert PATTERN to match that, or we will not really
	 find things right.  */

      if (multibyte == STRING_MULTIBYTE (string))
	{
	  raw_pattern = (unsigned char *) SDATA (string);
	  raw_pattern_size = SCHARS (string);
	  raw_pattern_size_byte = SBYTES (string);
	}
      else if (multibyte)
	{
	  raw_pattern_size = SCHARS (string);
	  raw_pattern_size_byte
	    = count_size_as_multibyte (SDATA (string),
				       raw_pattern_size);
	  raw_pattern = (unsigned char *) alloca (raw_pattern_size_byte + 1);
	  copy_text (SDATA (string), raw_pattern,
		     SCHARS (string), 0, 1);
	}
      else
	{
	  /* Converting multibyte to single-byte.

	     ??? Perhaps this conversion should be done in a special way
	     by subtracting nonascii-insert-offset from each non-ASCII char,
	     so that only the multibyte chars which really correspond to
	     the chosen single-byte character set can possibly match.  */
	  raw_pattern_size = SCHARS (string);
	  raw_pattern_size_byte = SCHARS (string);
	  raw_pattern = (unsigned char *) alloca (raw_pattern_size + 1);
	  copy_text (SDATA (string), raw_pattern,
		     SBYTES (string), 1, 0);
	}

      /* Copy and optionally translate the pattern.  */
      len = raw_pattern_size;
      len_byte = raw_pattern_size_byte;
      patbuf = (unsigned char *) alloca (len * MAX_MULTIBYTE_LENGTH);
      pat = patbuf;
      base_pat = raw_pattern;
      if (multibyte)
	{
	  /* Fill patbuf by translated characters in STRING while
	     checking if we can use boyer-moore search.  If TRT is
	     non-nil, we can use boyer-moore search only if TRT can be
	     represented by the byte array of 256 elements.  For that,
	     all non-ASCII case-equivalents of all case-senstive
	     characters in STRING must belong to the same charset and
	     row.  */

	  while (--len >= 0)
	    {
	      unsigned char str_base[MAX_MULTIBYTE_LENGTH], *str;
	      int c, translated, inverse;
	      int in_charlen, charlen;

	      /* If we got here and the RE flag is set, it's because we're
		 dealing with a regexp known to be trivial, so the backslash
		 just quotes the next character.  */
	      if (RE && *base_pat == '\\')
		{
		  len--;
		  raw_pattern_size--;
		  len_byte--;
		  base_pat++;
		}

	      c = STRING_CHAR_AND_LENGTH (base_pat, len_byte, in_charlen);

	      if (NILP (trt))
		{
		  str = base_pat;
		  charlen = in_charlen;
		}
	      else
		{
		  /* Translate the character.  */
		  TRANSLATE (translated, trt, c);
		  charlen = CHAR_STRING (translated, str_base);
		  str = str_base;

		  /* Check if C has any other case-equivalents.  */
		  TRANSLATE (inverse, inverse_trt, c);
		  /* If so, check if we can use boyer-moore.  */
		  if (c != inverse && boyer_moore_ok)
		    {
		      /* Check if all equivalents belong to the same
			 group of characters.  Note that the check of C
			 itself is done by the last iteration.  */
		      int this_char_base = -1;

		      while (boyer_moore_ok)
			{
			  if (ASCII_BYTE_P (inverse))
			    {
			      if (this_char_base > 0)
				boyer_moore_ok = 0;
			      else
				{
				  this_char_base = 0;
				  if (char_base < 0)
				    char_base = this_char_base;
				}
			    }
			  else if (CHAR_BYTE8_P (inverse))
			    /* Boyer-moore search can't handle a
			       translation of an eight-bit
			       character.  */
			    boyer_moore_ok = 0;
			  else if (this_char_base < 0)
			    {
			      this_char_base = inverse & ~0x3F;
			      if (char_base < 0)
				char_base = this_char_base;
			      else if (char_base > 0
				       && this_char_base != char_base)
				boyer_moore_ok = 0;
			    }
			  else if ((inverse & ~0x3F) != this_char_base)
			    boyer_moore_ok = 0;
			  if (c == inverse)
			    break;
			  TRANSLATE (inverse, inverse_trt, inverse);
			}
		    }
		}
	      if (char_base < 0)
		char_base = 0;

	      /* Store this character into the translated pattern.  */
	      bcopy (str, pat, charlen);
	      pat += charlen;
	      base_pat += in_charlen;
	      len_byte -= in_charlen;
	    }
	}
      else
	{
	  /* Unibyte buffer.  */
	  char_base = 0;
	  while (--len >= 0)
	    {
	      int c, translated;

	      /* If we got here and the RE flag is set, it's because we're
		 dealing with a regexp known to be trivial, so the backslash
		 just quotes the next character.  */
	      if (RE && *base_pat == '\\')
		{
		  len--;
		  raw_pattern_size--;
		  base_pat++;
		}
	      c = *base_pat++;
	      TRANSLATE (translated, trt, c);
	      *pat++ = translated;
	    }
	}

      len_byte = pat - patbuf;
      len = raw_pattern_size;
      pat = base_pat = patbuf;

      if (boyer_moore_ok)
	return boyer_moore (n, pat, len, len_byte, trt, inverse_trt,
			    pos, pos_byte, lim, lim_byte,
			    char_base);
      else
	return simple_search (n, pat, len, len_byte, trt,
			      pos, pos_byte, lim, lim_byte);
    }
}

/* Do a simple string search N times for the string PAT,
   whose length is LEN/LEN_BYTE,
   from buffer position POS/POS_BYTE until LIM/LIM_BYTE.
   TRT is the translation table.

   Return the character position where the match is found.
   Otherwise, if M matches remained to be found, return -M.

   This kind of search works regardless of what is in PAT and
   regardless of what is in TRT.  It is used in cases where
   boyer_moore cannot work.  */

static int
simple_search (n, pat, len, len_byte, trt, pos, pos_byte, lim, lim_byte)
     int n;
     unsigned char *pat;
     int len, len_byte;
     Lisp_Object trt;
     int pos, pos_byte;
     int lim, lim_byte;
{
  int multibyte = ! NILP (current_buffer->enable_multibyte_characters);
  int forward = n > 0;
  /* Number of buffer bytes matched.  Note that this may be different
     from len_byte in a multibyte buffer.  */
  int match_byte;

  if (lim > pos && multibyte)
    while (n > 0)
      {
	while (1)
	  {
	    /* Try matching at position POS.  */
	    int this_pos = pos;
	    int this_pos_byte = pos_byte;
	    int this_len = len;
	    int this_len_byte = len_byte;
	    unsigned char *p = pat;
	    if (pos + len > lim)
	      goto stop;

	    while (this_len > 0)
	      {
		int charlen, buf_charlen;
		int pat_ch, buf_ch;

		pat_ch = STRING_CHAR_AND_LENGTH (p, this_len_byte, charlen);
		buf_ch = STRING_CHAR_AND_LENGTH (BYTE_POS_ADDR (this_pos_byte),
						 ZV_BYTE - this_pos_byte,
						 buf_charlen);
		TRANSLATE (buf_ch, trt, buf_ch);

		if (buf_ch != pat_ch)
		  break;

		this_len_byte -= charlen;
		this_len--;
		p += charlen;

		this_pos_byte += buf_charlen;
		this_pos++;
	      }

	    if (this_len == 0)
	      {
		match_byte = this_pos_byte - pos_byte;
		pos += len;
		pos_byte += match_byte;
		break;
	      }

	    INC_BOTH (pos, pos_byte);
	  }

	n--;
      }
  else if (lim > pos)
    while (n > 0)
      {
	while (1)
	  {
	    /* Try matching at position POS.  */
	    int this_pos = pos;
	    int this_len = len;
	    unsigned char *p = pat;

	    if (pos + len > lim)
	      goto stop;

	    while (this_len > 0)
	      {
		int pat_ch = *p++;
		int buf_ch = FETCH_BYTE (this_pos);
		TRANSLATE (buf_ch, trt, buf_ch);

		if (buf_ch != pat_ch)
		  break;

		this_len--;
		this_pos++;
	      }

	    if (this_len == 0)
	      {
		match_byte = len;
		pos += len;
		break;
	      }

	    pos++;
	  }

	n--;
      }
  /* Backwards search.  */
  else if (lim < pos && multibyte)
    while (n < 0)
      {
	while (1)
	  {
	    /* Try matching at position POS.  */
	    int this_pos = pos - len;
	    int this_pos_byte;
	    int this_len = len;
	    int this_len_byte = len_byte;
	    unsigned char *p = pat;

	    if (pos - len < lim)
	      goto stop;
	    this_pos_byte = CHAR_TO_BYTE (this_pos);
	    match_byte = pos_byte - this_pos_byte;

	    while (this_len > 0)
	      {
		int charlen, buf_charlen;
		int pat_ch, buf_ch;

		pat_ch = STRING_CHAR_AND_LENGTH (p, this_len_byte, charlen);
		buf_ch = STRING_CHAR_AND_LENGTH (BYTE_POS_ADDR (this_pos_byte),
						 ZV_BYTE - this_pos_byte,
						 buf_charlen);
		TRANSLATE (buf_ch, trt, buf_ch);

		if (buf_ch != pat_ch)
		  break;

		this_len_byte -= charlen;
		this_len--;
		p += charlen;
		this_pos_byte += buf_charlen;
		this_pos++;
	      }

	    if (this_len == 0)
	      {
		pos -= len;
		pos_byte -= match_byte;
		break;
	      }

	    DEC_BOTH (pos, pos_byte);
	  }

	n++;
      }
  else if (lim < pos)
    while (n < 0)
      {
	while (1)
	  {
	    /* Try matching at position POS.  */
	    int this_pos = pos - len;
	    int this_len = len;
	    unsigned char *p = pat;

	    if (pos - len < lim)
	      goto stop;

	    while (this_len > 0)
	      {
		int pat_ch = *p++;
		int buf_ch = FETCH_BYTE (this_pos);
		TRANSLATE (buf_ch, trt, buf_ch);

		if (buf_ch != pat_ch)
		  break;
		this_len--;
		this_pos++;
	      }

	    if (this_len == 0)
	      {
		match_byte = len;
		pos -= len;
		break;
	      }

	    pos--;
	  }

	n++;
      }

 stop:
  if (n == 0)
    {
      if (forward)
	set_search_regs ((multibyte ? pos_byte : pos) - match_byte, match_byte);
      else
	set_search_regs (multibyte ? pos_byte : pos, match_byte);

      return pos;
    }
  else if (n > 0)
    return -n;
  else
    return n;
}

/* Do Boyer-Moore search N times for the string BASE_PAT,
   whose length is LEN/LEN_BYTE,
   from buffer position POS/POS_BYTE until LIM/LIM_BYTE.
   DIRECTION says which direction we search in.
   TRT and INVERSE_TRT are translation tables.
   Characters in PAT are already translated by TRT.

   This kind of search works if all the characters in BASE_PAT that
   have nontrivial translation are the same aside from the last byte.
   This makes it possible to translate just the last byte of a
   character, and do so after just a simple test of the context.
   CHAR_BASE is nonzero iff there is such a non-ASCII character.

   If that criterion is not satisfied, do not call this function.  */

static int
boyer_moore (n, base_pat, len, len_byte, trt, inverse_trt,
	     pos, pos_byte, lim, lim_byte, char_base)
     int n;
     unsigned char *base_pat;
     int len, len_byte;
     Lisp_Object trt;
     Lisp_Object inverse_trt;
     int pos, pos_byte;
     int lim, lim_byte;
     int char_base;
{
  int direction = ((n > 0) ? 1 : -1);
  register int dirlen;
  int infinity, limit, stride_for_teases = 0;
  register int *BM_tab;
  int *BM_tab_base;
  register unsigned char *cursor, *p_limit;
  register int i, j;
  unsigned char *pat, *pat_end;
  int multibyte = ! NILP (current_buffer->enable_multibyte_characters);

  unsigned char simple_translate[0400];
  /* These are set to the preceding bytes of a byte to be translated
     if char_base is nonzero.  As the maximum byte length of a
     multibyte character is 5, we have to check at most four previous
     bytes.  */
  int translate_prev_byte1 = 0;
  int translate_prev_byte2 = 0;
  int translate_prev_byte3 = 0;
  int translate_prev_byte4 = 0;

#ifdef C_ALLOCA
  int BM_tab_space[0400];
  BM_tab = &BM_tab_space[0];
#else
  BM_tab = (int *) alloca (0400 * sizeof (int));
#endif
  /* The general approach is that we are going to maintain that we know */
  /* the first (closest to the present position, in whatever direction */
  /* we're searching) character that could possibly be the last */
  /* (furthest from present position) character of a valid match.  We */
  /* advance the state of our knowledge by looking at that character */
  /* and seeing whether it indeed matches the last character of the */
  /* pattern.  If it does, we take a closer look.  If it does not, we */
  /* move our pointer (to putative last characters) as far as is */
  /* logically possible.  This amount of movement, which I call a */
  /* stride, will be the length of the pattern if the actual character */
  /* appears nowhere in the pattern, otherwise it will be the distance */
  /* from the last occurrence of that character to the end of the */
  /* pattern. */
  /* As a coding trick, an enormous stride is coded into the table for */
  /* characters that match the last character.  This allows use of only */
  /* a single test, a test for having gone past the end of the */
  /* permissible match region, to test for both possible matches (when */
  /* the stride goes past the end immediately) and failure to */
  /* match (where you get nudged past the end one stride at a time). */

  /* Here we make a "mickey mouse" BM table.  The stride of the search */
  /* is determined only by the last character of the putative match. */
  /* If that character does not match, we will stride the proper */
  /* distance to propose a match that superimposes it on the last */
  /* instance of a character that matches it (per trt), or misses */
  /* it entirely if there is none. */

  dirlen = len_byte * direction;
  infinity = dirlen - (lim_byte + pos_byte + len_byte + len_byte) * direction;

  /* Record position after the end of the pattern.  */
  pat_end = base_pat + len_byte;
  /* BASE_PAT points to a character that we start scanning from.
     It is the first character in a forward search,
     the last character in a backward search.  */
  if (direction < 0)
    base_pat = pat_end - 1;

  BM_tab_base = BM_tab;
  BM_tab += 0400;
  j = dirlen;		/* to get it in a register */
  /* A character that does not appear in the pattern induces a */
  /* stride equal to the pattern length. */
  while (BM_tab_base != BM_tab)
    {
      *--BM_tab = j;
      *--BM_tab = j;
      *--BM_tab = j;
      *--BM_tab = j;
    }

  /* We use this for translation, instead of TRT itself.
     We fill this in to handle the characters that actually
     occur in the pattern.  Others don't matter anyway!  */
  bzero (simple_translate, sizeof simple_translate);
  for (i = 0; i < 0400; i++)
    simple_translate[i] = i;

  if (char_base)
    {
      /* Setup translate_prev_byte1/2/3/4 from CHAR_BASE.  Only a
	 byte following them are the target of translation.  */
      unsigned char str[MAX_MULTIBYTE_LENGTH];
      int len = CHAR_STRING (char_base, str);

      translate_prev_byte1 = str[len - 2];
      if (len > 2)
	{
	  translate_prev_byte2 = str[len - 3];
	  if (len > 3)
	    {
	      translate_prev_byte3 = str[len - 4];
	      if (len > 4)
		translate_prev_byte4 = str[len - 5];
	    }
	}
    }

  i = 0;
  while (i != infinity)
    {
      unsigned char *ptr = base_pat + i;
      i += direction;
      if (i == dirlen)
	i = infinity;
      if (! NILP (trt))
	{
	  /* If the byte currently looking at is the last of a
	     character to check case-equivalents, set CH to that
	     character.  An ASCII character and a non-ASCII character
	     matching with CHAR_BASE are to be checked.  */
	  int ch = -1;

	  if (ASCII_BYTE_P (*ptr) || ! multibyte)
	    ch = *ptr;
	  else if (char_base
		   && ((pat_end - ptr) == 1 || CHAR_HEAD_P (ptr[1])))
	    {
	      unsigned char *charstart = ptr - 1;

	      while (! (CHAR_HEAD_P (*charstart)))
		charstart--;
	      ch = STRING_CHAR (charstart, ptr - charstart + 1);
	      if (char_base != (ch & ~0x3F))
		ch = -1;
	    }

<<<<<<< HEAD
	  if (ch > 0400)
	    j = (ch & 0x3F) | 0200;
=======
	  if (ch >= 0400)
	    j = ((unsigned char) ch) | 0200;
>>>>>>> e4a89ccf
	  else
	    j = *ptr;

	  if (i == infinity)
	    stride_for_teases = BM_tab[j];

	  BM_tab[j] = dirlen - i;
	  /* A translation table is accompanied by its inverse -- see */
	  /* comment following downcase_table for details */
	  if (ch >= 0)
	    {
	      int starting_ch = ch;
	      int starting_j = j;

	      while (1)
		{
		  TRANSLATE (ch, inverse_trt, ch);
<<<<<<< HEAD
		  if (ch > 0400)
		    j = (ch & 0x3F) | 0200;
=======
		  if (ch >= 0400)
		    j = ((unsigned char) ch) | 0200;
>>>>>>> e4a89ccf
		  else
		    j = ch;

		  /* For all the characters that map into CH,
		     set up simple_translate to map the last byte
		     into STARTING_J.  */
		  simple_translate[j] = starting_j;
		  if (ch == starting_ch)
		    break;
		  BM_tab[j] = dirlen - i;
		}
	    }
	}
      else
	{
	  j = *ptr;

	  if (i == infinity)
	    stride_for_teases = BM_tab[j];
	  BM_tab[j] = dirlen - i;
	}
      /* stride_for_teases tells how much to stride if we get a */
      /* match on the far character but are subsequently */
      /* disappointed, by recording what the stride would have been */
      /* for that character if the last character had been */
      /* different. */
    }
  infinity = dirlen - infinity;
  pos_byte += dirlen - ((direction > 0) ? direction : 0);
  /* loop invariant - POS_BYTE points at where last char (first
     char if reverse) of pattern would align in a possible match.  */
  while (n != 0)
    {
      int tail_end;
      unsigned char *tail_end_ptr;

      /* It's been reported that some (broken) compiler thinks that
	 Boolean expressions in an arithmetic context are unsigned.
	 Using an explicit ?1:0 prevents this.  */
      if ((lim_byte - pos_byte - ((direction > 0) ? 1 : 0)) * direction
	  < 0)
	return (n * (0 - direction));
      /* First we do the part we can by pointers (maybe nothing) */
      QUIT;
      pat = base_pat;
      limit = pos_byte - dirlen + direction;
      if (direction > 0)
	{
	  limit = BUFFER_CEILING_OF (limit);
	  /* LIMIT is now the last (not beyond-last!) value POS_BYTE
	     can take on without hitting edge of buffer or the gap.  */
	  limit = min (limit, pos_byte + 20000);
	  limit = min (limit, lim_byte - 1);
	}
      else
	{
	  limit = BUFFER_FLOOR_OF (limit);
	  /* LIMIT is now the last (not beyond-last!) value POS_BYTE
	     can take on without hitting edge of buffer or the gap.  */
	  limit = max (limit, pos_byte - 20000);
	  limit = max (limit, lim_byte);
	}
      tail_end = BUFFER_CEILING_OF (pos_byte) + 1;
      tail_end_ptr = BYTE_POS_ADDR (tail_end);

      if ((limit - pos_byte) * direction > 20)
	{
	  unsigned char *p2;

	  p_limit = BYTE_POS_ADDR (limit);
	  p2 = (cursor = BYTE_POS_ADDR (pos_byte));
	  /* In this loop, pos + cursor - p2 is the surrogate for pos */
	  while (1)		/* use one cursor setting as long as i can */
	    {
	      if (direction > 0) /* worth duplicating */
		{
		  /* Use signed comparison if appropriate
		     to make cursor+infinity sure to be > p_limit.
		     Assuming that the buffer lies in a range of addresses
		     that are all "positive" (as ints) or all "negative",
		     either kind of comparison will work as long
		     as we don't step by infinity.  So pick the kind
		     that works when we do step by infinity.  */
		  if ((EMACS_INT) (p_limit + infinity) > (EMACS_INT) p_limit)
		    while ((EMACS_INT) cursor <= (EMACS_INT) p_limit)
		      cursor += BM_tab[*cursor];
		  else
		    while ((EMACS_UINT) cursor <= (EMACS_UINT) p_limit)
		      cursor += BM_tab[*cursor];
		}
	      else
		{
		  if ((EMACS_INT) (p_limit + infinity) < (EMACS_INT) p_limit)
		    while ((EMACS_INT) cursor >= (EMACS_INT) p_limit)
		      cursor += BM_tab[*cursor];
		  else
		    while ((EMACS_UINT) cursor >= (EMACS_UINT) p_limit)
		      cursor += BM_tab[*cursor];
		}
/* If you are here, cursor is beyond the end of the searched region. */
/* This can happen if you match on the far character of the pattern, */
/* because the "stride" of that character is infinity, a number able */
/* to throw you well beyond the end of the search.  It can also */
/* happen if you fail to match within the permitted region and would */
/* otherwise try a character beyond that region */
	      if ((cursor - p_limit) * direction <= len_byte)
		break;	/* a small overrun is genuine */
	      cursor -= infinity; /* large overrun = hit */
	      i = dirlen - direction;
	      if (! NILP (trt))
		{
		  while ((i -= direction) + direction != 0)
		    {
		      int ch;
		      cursor -= direction;
		      /* Translate only the last byte of a character.  */
		      if (! multibyte
			  || ((cursor == tail_end_ptr
			       || CHAR_HEAD_P (cursor[1]))
			      && (CHAR_HEAD_P (cursor[0])
				  /* Check if this is the last byte of
				     a translable character.  */
				  || (translate_prev_byte1 == cursor[-1]
				      && (CHAR_HEAD_P (translate_prev_byte1)
					  || (translate_prev_byte2 == cursor[-2]
					      && (CHAR_HEAD_P (translate_prev_byte2)
						  || (translate_prev_byte3 == cursor[-3]))))))))
			ch = simple_translate[*cursor];
		      else
			ch = *cursor;
		      if (pat[i] != ch)
			break;
		    }
		}
	      else
		{
		  while ((i -= direction) + direction != 0)
		    {
		      cursor -= direction;
		      if (pat[i] != *cursor)
			break;
		    }
		}
	      cursor += dirlen - i - direction;	/* fix cursor */
	      if (i + direction == 0)
		{
		  int position;

		  cursor -= direction;

		  position = pos_byte + cursor - p2 + ((direction > 0)
						       ? 1 - len_byte : 0);
		  set_search_regs (position, len_byte);

		  if ((n -= direction) != 0)
		    cursor += dirlen; /* to resume search */
		  else
		    return ((direction > 0)
			    ? search_regs.end[0] : search_regs.start[0]);
		}
	      else
		cursor += stride_for_teases; /* <sigh> we lose -  */
	    }
	  pos_byte += cursor - p2;
	}
      else
	/* Now we'll pick up a clump that has to be done the hard */
	/* way because it covers a discontinuity */
	{
	  limit = ((direction > 0)
		   ? BUFFER_CEILING_OF (pos_byte - dirlen + 1)
		   : BUFFER_FLOOR_OF (pos_byte - dirlen - 1));
	  limit = ((direction > 0)
		   ? min (limit + len_byte, lim_byte - 1)
		   : max (limit - len_byte, lim_byte));
	  /* LIMIT is now the last value POS_BYTE can have
	     and still be valid for a possible match.  */
	  while (1)
	    {
	      /* This loop can be coded for space rather than */
	      /* speed because it will usually run only once. */
	      /* (the reach is at most len + 21, and typically */
	      /* does not exceed len) */
	      while ((limit - pos_byte) * direction >= 0)
		pos_byte += BM_tab[FETCH_BYTE (pos_byte)];
	      /* now run the same tests to distinguish going off the */
	      /* end, a match or a phony match. */
	      if ((pos_byte - limit) * direction <= len_byte)
		break;	/* ran off the end */
	      /* Found what might be a match.
		 Set POS_BYTE back to last (first if reverse) pos.  */
	      pos_byte -= infinity;
	      i = dirlen - direction;
	      while ((i -= direction) + direction != 0)
		{
		  int ch;
		  unsigned char *ptr;
		  pos_byte -= direction;
		  ptr = BYTE_POS_ADDR (pos_byte);
		  /* Translate only the last byte of a character.  */
		  if (! multibyte
		      || ((ptr == tail_end_ptr
			   || CHAR_HEAD_P (ptr[1]))
			  && (CHAR_HEAD_P (ptr[0])
			      /* Check if this is the last byte of a
				 translable character.  */
			      || (translate_prev_byte1 == ptr[-1]
				  && (CHAR_HEAD_P (translate_prev_byte1)
				      || (translate_prev_byte2 == ptr[-2]
					  && (CHAR_HEAD_P (translate_prev_byte2)
					      || translate_prev_byte3 == ptr[-3])))))))
		    ch = simple_translate[*ptr];
		  else
		    ch = *ptr;
		  if (pat[i] != ch)
		    break;
		}
	      /* Above loop has moved POS_BYTE part or all the way
		 back to the first pos (last pos if reverse).
		 Set it once again at the last (first if reverse) char.  */
	      pos_byte += dirlen - i- direction;
	      if (i + direction == 0)
		{
		  int position;
		  pos_byte -= direction;

		  position = pos_byte + ((direction > 0) ? 1 - len_byte : 0);

		  set_search_regs (position, len_byte);

		  if ((n -= direction) != 0)
		    pos_byte += dirlen; /* to resume search */
		  else
		    return ((direction > 0)
			    ? search_regs.end[0] : search_regs.start[0]);
		}
	      else
		pos_byte += stride_for_teases;
	    }
	  }
      /* We have done one clump.  Can we continue? */
      if ((lim_byte - pos_byte) * direction < 0)
	return ((0 - n) * direction);
    }
  return BYTE_TO_CHAR (pos_byte);
}

/* Record beginning BEG_BYTE and end BEG_BYTE + NBYTES
   for the overall match just found in the current buffer.
   Also clear out the match data for registers 1 and up.  */

static void
set_search_regs (beg_byte, nbytes)
     int beg_byte, nbytes;
{
  int i;

  /* Make sure we have registers in which to store
     the match position.  */
  if (search_regs.num_regs == 0)
    {
      search_regs.start = (regoff_t *) xmalloc (2 * sizeof (regoff_t));
      search_regs.end = (regoff_t *) xmalloc (2 * sizeof (regoff_t));
      search_regs.num_regs = 2;
    }

  /* Clear out the other registers.  */
  for (i = 1; i < search_regs.num_regs; i++)
    {
      search_regs.start[i] = -1;
      search_regs.end[i] = -1;
    }

  search_regs.start[0] = BYTE_TO_CHAR (beg_byte);
  search_regs.end[0] = BYTE_TO_CHAR (beg_byte + nbytes);
  XSETBUFFER (last_thing_searched, current_buffer);
}

/* Given a string of words separated by word delimiters,
  compute a regexp that matches those exact words
  separated by arbitrary punctuation.  */

static Lisp_Object
wordify (string)
     Lisp_Object string;
{
  register unsigned char *p, *o;
  register int i, i_byte, len, punct_count = 0, word_count = 0;
  Lisp_Object val;
  int prev_c = 0;
  int adjust;

  CHECK_STRING (string);
  p = SDATA (string);
  len = SCHARS (string);

  for (i = 0, i_byte = 0; i < len; )
    {
      int c;

      FETCH_STRING_CHAR_AS_MULTIBYTE_ADVANCE (c, string, i, i_byte);

      if (SYNTAX (c) != Sword)
	{
	  punct_count++;
	  if (i > 0 && SYNTAX (prev_c) == Sword)
	    word_count++;
	}

      prev_c = c;
    }

  if (SYNTAX (prev_c) == Sword)
    word_count++;
  if (!word_count)
    return empty_string;

  adjust = - punct_count + 5 * (word_count - 1) + 4;
  if (STRING_MULTIBYTE (string))
    val = make_uninit_multibyte_string (len + adjust,
					SBYTES (string)
					+ adjust);
  else
    val = make_uninit_string (len + adjust);

  o = SDATA (val);
  *o++ = '\\';
  *o++ = 'b';
  prev_c = 0;

  for (i = 0, i_byte = 0; i < len; )
    {
      int c;
      int i_byte_orig = i_byte;

      FETCH_STRING_CHAR_AS_MULTIBYTE_ADVANCE (c, string, i, i_byte);

      if (SYNTAX (c) == Sword)
	{
	  bcopy (SDATA (string) + i_byte_orig, o,
		 i_byte - i_byte_orig);
	  o += i_byte - i_byte_orig;
	}
      else if (i > 0 && SYNTAX (prev_c) == Sword && --word_count)
	{
	  *o++ = '\\';
	  *o++ = 'W';
	  *o++ = '\\';
	  *o++ = 'W';
	  *o++ = '*';
	}

      prev_c = c;
    }

  *o++ = '\\';
  *o++ = 'b';

  return val;
}

DEFUN ("search-backward", Fsearch_backward, Ssearch_backward, 1, 4,
       "MSearch backward: ",
       doc: /* Search backward from point for STRING.
Set point to the beginning of the occurrence found, and return point.
An optional second argument bounds the search; it is a buffer position.
The match found must not extend before that position.
Optional third argument, if t, means if fail just return nil (no error).
 If not nil and not t, position at limit of search and return nil.
Optional fourth argument is repeat count--search for successive occurrences.

Search case-sensitivity is determined by the value of the variable
`case-fold-search', which see.

See also the functions `match-beginning', `match-end' and `replace-match'.  */)
     (string, bound, noerror, count)
     Lisp_Object string, bound, noerror, count;
{
  return search_command (string, bound, noerror, count, -1, 0, 0);
}

DEFUN ("search-forward", Fsearch_forward, Ssearch_forward, 1, 4, "MSearch: ",
       doc: /* Search forward from point for STRING.
Set point to the end of the occurrence found, and return point.
An optional second argument bounds the search; it is a buffer position.
The match found must not extend after that position.  nil is equivalent
  to (point-max).
Optional third argument, if t, means if fail just return nil (no error).
  If not nil and not t, move to limit of search and return nil.
Optional fourth argument is repeat count--search for successive occurrences.

Search case-sensitivity is determined by the value of the variable
`case-fold-search', which see.

See also the functions `match-beginning', `match-end' and `replace-match'.  */)
     (string, bound, noerror, count)
     Lisp_Object string, bound, noerror, count;
{
  return search_command (string, bound, noerror, count, 1, 0, 0);
}

DEFUN ("word-search-backward", Fword_search_backward, Sword_search_backward, 1, 4,
       "sWord search backward: ",
       doc: /* Search backward from point for STRING, ignoring differences in punctuation.
Set point to the beginning of the occurrence found, and return point.
An optional second argument bounds the search; it is a buffer position.
The match found must not extend before that position.
Optional third argument, if t, means if fail just return nil (no error).
  If not nil and not t, move to limit of search and return nil.
Optional fourth argument is repeat count--search for successive occurrences.  */)
     (string, bound, noerror, count)
     Lisp_Object string, bound, noerror, count;
{
  return search_command (wordify (string), bound, noerror, count, -1, 1, 0);
}

DEFUN ("word-search-forward", Fword_search_forward, Sword_search_forward, 1, 4,
       "sWord search: ",
       doc: /* Search forward from point for STRING, ignoring differences in punctuation.
Set point to the end of the occurrence found, and return point.
An optional second argument bounds the search; it is a buffer position.
The match found must not extend after that position.
Optional third argument, if t, means if fail just return nil (no error).
  If not nil and not t, move to limit of search and return nil.
Optional fourth argument is repeat count--search for successive occurrences.  */)
     (string, bound, noerror, count)
     Lisp_Object string, bound, noerror, count;
{
  return search_command (wordify (string), bound, noerror, count, 1, 1, 0);
}

DEFUN ("re-search-backward", Fre_search_backward, Sre_search_backward, 1, 4,
       "sRE search backward: ",
       doc: /* Search backward from point for match for regular expression REGEXP.
Set point to the beginning of the match, and return point.
The match found is the one starting last in the buffer
and yet ending before the origin of the search.
An optional second argument bounds the search; it is a buffer position.
The match found must start at or after that position.
Optional third argument, if t, means if fail just return nil (no error).
  If not nil and not t, move to limit of search and return nil.
Optional fourth argument is repeat count--search for successive occurrences.
See also the functions `match-beginning', `match-end', `match-string',
and `replace-match'.  */)
     (regexp, bound, noerror, count)
     Lisp_Object regexp, bound, noerror, count;
{
  return search_command (regexp, bound, noerror, count, -1, 1, 0);
}

DEFUN ("re-search-forward", Fre_search_forward, Sre_search_forward, 1, 4,
       "sRE search: ",
       doc: /* Search forward from point for regular expression REGEXP.
Set point to the end of the occurrence found, and return point.
An optional second argument bounds the search; it is a buffer position.
The match found must not extend after that position.
Optional third argument, if t, means if fail just return nil (no error).
  If not nil and not t, move to limit of search and return nil.
Optional fourth argument is repeat count--search for successive occurrences.
See also the functions `match-beginning', `match-end', `match-string',
and `replace-match'.  */)
     (regexp, bound, noerror, count)
     Lisp_Object regexp, bound, noerror, count;
{
  return search_command (regexp, bound, noerror, count, 1, 1, 0);
}

DEFUN ("posix-search-backward", Fposix_search_backward, Sposix_search_backward, 1, 4,
       "sPosix search backward: ",
       doc: /* Search backward from point for match for regular expression REGEXP.
Find the longest match in accord with Posix regular expression rules.
Set point to the beginning of the match, and return point.
The match found is the one starting last in the buffer
and yet ending before the origin of the search.
An optional second argument bounds the search; it is a buffer position.
The match found must start at or after that position.
Optional third argument, if t, means if fail just return nil (no error).
  If not nil and not t, move to limit of search and return nil.
Optional fourth argument is repeat count--search for successive occurrences.
See also the functions `match-beginning', `match-end', `match-string',
and `replace-match'.  */)
     (regexp, bound, noerror, count)
     Lisp_Object regexp, bound, noerror, count;
{
  return search_command (regexp, bound, noerror, count, -1, 1, 1);
}

DEFUN ("posix-search-forward", Fposix_search_forward, Sposix_search_forward, 1, 4,
       "sPosix search: ",
       doc: /* Search forward from point for regular expression REGEXP.
Find the longest match in accord with Posix regular expression rules.
Set point to the end of the occurrence found, and return point.
An optional second argument bounds the search; it is a buffer position.
The match found must not extend after that position.
Optional third argument, if t, means if fail just return nil (no error).
  If not nil and not t, move to limit of search and return nil.
Optional fourth argument is repeat count--search for successive occurrences.
See also the functions `match-beginning', `match-end', `match-string',
and `replace-match'.  */)
     (regexp, bound, noerror, count)
     Lisp_Object regexp, bound, noerror, count;
{
  return search_command (regexp, bound, noerror, count, 1, 1, 1);
}

DEFUN ("replace-match", Freplace_match, Sreplace_match, 1, 5, 0,
       doc: /* Replace text matched by last search with NEWTEXT.
Leave point at the end of the replacement text.

If second arg FIXEDCASE is non-nil, do not alter case of replacement text.
Otherwise maybe capitalize the whole text, or maybe just word initials,
based on the replaced text.
If the replaced text has only capital letters
and has at least one multiletter word, convert NEWTEXT to all caps.
Otherwise if all words are capitalized in the replaced text,
capitalize each word in NEWTEXT.

If third arg LITERAL is non-nil, insert NEWTEXT literally.
Otherwise treat `\\' as special:
  `\\&' in NEWTEXT means substitute original matched text.
  `\\N' means substitute what matched the Nth `\\(...\\)'.
       If Nth parens didn't match, substitute nothing.
  `\\\\' means insert one `\\'.
Case conversion does not apply to these substitutions.

FIXEDCASE and LITERAL are optional arguments.

The optional fourth argument STRING can be a string to modify.
This is meaningful when the previous match was done against STRING,
using `string-match'.  When used this way, `replace-match'
creates and returns a new string made by copying STRING and replacing
the part of STRING that was matched.

The optional fifth argument SUBEXP specifies a subexpression;
it says to replace just that subexpression with NEWTEXT,
rather than replacing the entire matched text.
This is, in a vague sense, the inverse of using `\\N' in NEWTEXT;
`\\N' copies subexp N into NEWTEXT, but using N as SUBEXP puts
NEWTEXT in place of subexp N.
This is useful only after a regular expression search or match,
since only regular expressions have distinguished subexpressions.  */)
     (newtext, fixedcase, literal, string, subexp)
     Lisp_Object newtext, fixedcase, literal, string, subexp;
{
  enum { nochange, all_caps, cap_initial } case_action;
  register int pos, pos_byte;
  int some_multiletter_word;
  int some_lowercase;
  int some_uppercase;
  int some_nonuppercase_initial;
  register int c, prevc;
  int sub;
  int opoint, newpoint;

  CHECK_STRING (newtext);

  if (! NILP (string))
    CHECK_STRING (string);

  case_action = nochange;	/* We tried an initialization */
				/* but some C compilers blew it */

  if (search_regs.num_regs <= 0)
    error ("`replace-match' called before any match found");

  if (NILP (subexp))
    sub = 0;
  else
    {
      CHECK_NUMBER (subexp);
      sub = XINT (subexp);
      if (sub < 0 || sub >= search_regs.num_regs)
	args_out_of_range (subexp, make_number (search_regs.num_regs));
    }

  if (NILP (string))
    {
      if (search_regs.start[sub] < BEGV
	  || search_regs.start[sub] > search_regs.end[sub]
	  || search_regs.end[sub] > ZV)
	args_out_of_range (make_number (search_regs.start[sub]),
			   make_number (search_regs.end[sub]));
    }
  else
    {
      if (search_regs.start[sub] < 0
	  || search_regs.start[sub] > search_regs.end[sub]
	  || search_regs.end[sub] > SCHARS (string))
	args_out_of_range (make_number (search_regs.start[sub]),
			   make_number (search_regs.end[sub]));
    }

  if (NILP (fixedcase))
    {
      /* Decide how to casify by examining the matched text. */
      int last;

      pos = search_regs.start[sub];
      last = search_regs.end[sub];

      if (NILP (string))
	pos_byte = CHAR_TO_BYTE (pos);
      else
	pos_byte = string_char_to_byte (string, pos);

      prevc = '\n';
      case_action = all_caps;

      /* some_multiletter_word is set nonzero if any original word
	 is more than one letter long. */
      some_multiletter_word = 0;
      some_lowercase = 0;
      some_nonuppercase_initial = 0;
      some_uppercase = 0;

      while (pos < last)
	{
	  if (NILP (string))
	    {
	      c = FETCH_CHAR_AS_MULTIBYTE (pos_byte);
	      INC_BOTH (pos, pos_byte);
	    }
	  else
	    FETCH_STRING_CHAR_AS_MULTIBYTE_ADVANCE (c, string, pos, pos_byte);

	  if (LOWERCASEP (c))
	    {
	      /* Cannot be all caps if any original char is lower case */

	      some_lowercase = 1;
	      if (SYNTAX (prevc) != Sword)
		some_nonuppercase_initial = 1;
	      else
		some_multiletter_word = 1;
	    }
	  else if (UPPERCASEP (c))
	    {
	      some_uppercase = 1;
	      if (SYNTAX (prevc) != Sword)
		;
	      else
		some_multiletter_word = 1;
	    }
	  else
	    {
	      /* If the initial is a caseless word constituent,
		 treat that like a lowercase initial.  */
	      if (SYNTAX (prevc) != Sword)
		some_nonuppercase_initial = 1;
	    }

	  prevc = c;
	}

      /* Convert to all caps if the old text is all caps
	 and has at least one multiletter word.  */
      if (! some_lowercase && some_multiletter_word)
	case_action = all_caps;
      /* Capitalize each word, if the old text has all capitalized words.  */
      else if (!some_nonuppercase_initial && some_multiletter_word)
	case_action = cap_initial;
      else if (!some_nonuppercase_initial && some_uppercase)
	/* Should x -> yz, operating on X, give Yz or YZ?
	   We'll assume the latter.  */
	case_action = all_caps;
      else
	case_action = nochange;
    }

  /* Do replacement in a string.  */
  if (!NILP (string))
    {
      Lisp_Object before, after;

      before = Fsubstring (string, make_number (0),
			   make_number (search_regs.start[sub]));
      after = Fsubstring (string, make_number (search_regs.end[sub]), Qnil);

      /* Substitute parts of the match into NEWTEXT
	 if desired.  */
      if (NILP (literal))
	{
	  int lastpos = 0;
	  int lastpos_byte = 0;
	  /* We build up the substituted string in ACCUM.  */
	  Lisp_Object accum;
	  Lisp_Object middle;
	  int length = SBYTES (newtext);

	  accum = Qnil;

	  for (pos_byte = 0, pos = 0; pos_byte < length;)
	    {
	      int substart = -1;
	      int subend = 0;
	      int delbackslash = 0;

	      FETCH_STRING_CHAR_ADVANCE (c, newtext, pos, pos_byte);

	      if (c == '\\')
		{
		  FETCH_STRING_CHAR_ADVANCE (c, newtext, pos, pos_byte);

		  if (c == '&')
		    {
		      substart = search_regs.start[sub];
		      subend = search_regs.end[sub];
		    }
		  else if (c >= '1' && c <= '9')
		    {
		      if (search_regs.start[c - '0'] >= 0
			  && c <= search_regs.num_regs + '0')
			{
			  substart = search_regs.start[c - '0'];
			  subend = search_regs.end[c - '0'];
			}
		      else
			{
			  /* If that subexp did not match,
			     replace \\N with nothing.  */
			  substart = 0;
			  subend = 0;
			}
		    }
		  else if (c == '\\')
		    delbackslash = 1;
		  else
		    error ("Invalid use of `\\' in replacement text");
		}
	      if (substart >= 0)
		{
		  if (pos - 2 != lastpos)
		    middle = substring_both (newtext, lastpos,
					     lastpos_byte,
					     pos - 2, pos_byte - 2);
		  else
		    middle = Qnil;
		  accum = concat3 (accum, middle,
				   Fsubstring (string,
					       make_number (substart),
					       make_number (subend)));
		  lastpos = pos;
		  lastpos_byte = pos_byte;
		}
	      else if (delbackslash)
		{
		  middle = substring_both (newtext, lastpos,
					   lastpos_byte,
					   pos - 1, pos_byte - 1);

		  accum = concat2 (accum, middle);
		  lastpos = pos;
		  lastpos_byte = pos_byte;
		}
	    }

	  if (pos != lastpos)
	    middle = substring_both (newtext, lastpos,
				     lastpos_byte,
				     pos, pos_byte);
	  else
	    middle = Qnil;

	  newtext = concat2 (accum, middle);
	}

      /* Do case substitution in NEWTEXT if desired.  */
      if (case_action == all_caps)
	newtext = Fupcase (newtext);
      else if (case_action == cap_initial)
	newtext = Fupcase_initials (newtext);

      return concat3 (before, newtext, after);
    }

  /* Record point, then move (quietly) to the start of the match.  */
  if (PT >= search_regs.end[sub])
    opoint = PT - ZV;
  else if (PT > search_regs.start[sub])
    opoint = search_regs.end[sub] - ZV;
  else
    opoint = PT;

  /* If we want non-literal replacement,
     perform substitution on the replacement string.  */
  if (NILP (literal))
    {
      int length = SBYTES (newtext);
      unsigned char *substed;
      int substed_alloc_size, substed_len;
      int buf_multibyte = !NILP (current_buffer->enable_multibyte_characters);
      int str_multibyte = STRING_MULTIBYTE (newtext);
      Lisp_Object rev_tbl;
      int really_changed = 0;

      rev_tbl = Qnil;

      substed_alloc_size = length * 2 + 100;
      substed = (unsigned char *) xmalloc (substed_alloc_size + 1);
      substed_len = 0;

      /* Go thru NEWTEXT, producing the actual text to insert in
	 SUBSTED while adjusting multibyteness to that of the current
	 buffer.  */

      for (pos_byte = 0, pos = 0; pos_byte < length;)
	{
	  unsigned char str[MAX_MULTIBYTE_LENGTH];
	  unsigned char *add_stuff = NULL;
	  int add_len = 0;
	  int idx = -1;

	  if (str_multibyte)
	    {
	      FETCH_STRING_CHAR_ADVANCE_NO_CHECK (c, newtext, pos, pos_byte);
	      if (!buf_multibyte)
		c = multibyte_char_to_unibyte (c, rev_tbl);
	    }
	  else
	    {
	      /* Note that we don't have to increment POS.  */
	      c = SREF (newtext, pos_byte++);
	      if (buf_multibyte)
		c = unibyte_char_to_multibyte (c);
	    }

	  /* Either set ADD_STUFF and ADD_LEN to the text to put in SUBSTED,
	     or set IDX to a match index, which means put that part
	     of the buffer text into SUBSTED.  */

	  if (c == '\\')
	    {
	      really_changed = 1;

	      if (str_multibyte)
		{
		  FETCH_STRING_CHAR_ADVANCE_NO_CHECK (c, newtext,
						      pos, pos_byte);
		  if (!buf_multibyte && !ASCII_CHAR_P (c))
		    c = multibyte_char_to_unibyte (c, rev_tbl);
		}
	      else
		{
		  c = SREF (newtext, pos_byte++);
		  if (buf_multibyte)
		    c = unibyte_char_to_multibyte (c);
		}

	      if (c == '&')
		idx = sub;
	      else if (c >= '1' && c <= '9' && c <= search_regs.num_regs + '0')
		{
		  if (search_regs.start[c - '0'] >= 1)
		    idx = c - '0';
		}
	      else if (c == '\\')
		add_len = 1, add_stuff = "\\";
	      else
		{
		  xfree (substed);
		  error ("Invalid use of `\\' in replacement text");
		}
	    }
	  else
	    {
	      add_len = CHAR_STRING (c, str);
	      add_stuff = str;
	    }

	  /* If we want to copy part of a previous match,
	     set up ADD_STUFF and ADD_LEN to point to it.  */
	  if (idx >= 0)
	    {
	      int begbyte = CHAR_TO_BYTE (search_regs.start[idx]);
	      add_len = CHAR_TO_BYTE (search_regs.end[idx]) - begbyte;
	      if (search_regs.start[idx] < GPT && GPT < search_regs.end[idx])
		move_gap (search_regs.start[idx]);
	      add_stuff = BYTE_POS_ADDR (begbyte);
	    }

	  /* Now the stuff we want to add to SUBSTED
	     is invariably ADD_LEN bytes starting at ADD_STUFF.  */

	  /* Make sure SUBSTED is big enough.  */
	  if (substed_len + add_len >= substed_alloc_size)
	    {
	      substed_alloc_size = substed_len + add_len + 500;
	      substed = (unsigned char *) xrealloc (substed,
						    substed_alloc_size + 1);
	    }

	  /* Now add to the end of SUBSTED.  */
	  if (add_stuff)
	    {
	      bcopy (add_stuff, substed + substed_len, add_len);
	      substed_len += add_len;
	    }
	}

      if (really_changed)
	{
	  if (buf_multibyte)
	    {
	      int nchars = multibyte_chars_in_text (substed, substed_len);

	      newtext = make_multibyte_string (substed, nchars, substed_len);
	    }
	  else
	    newtext = make_unibyte_string (substed, substed_len);
	}
      xfree (substed);
    }

  /* Replace the old text with the new in the cleanest possible way.  */
  replace_range (search_regs.start[sub], search_regs.end[sub],
		 newtext, 1, 0, 1);
  newpoint = search_regs.start[sub] + SCHARS (newtext);

  if (case_action == all_caps)
    Fupcase_region (make_number (search_regs.start[sub]),
		    make_number (newpoint));
  else if (case_action == cap_initial)
    Fupcase_initials_region (make_number (search_regs.start[sub]),
			     make_number (newpoint));

  /* Adjust search data for this change.  */
  {
    int oldend = search_regs.end[sub];
    int oldstart = search_regs.start[sub];
    int change = newpoint - search_regs.end[sub];
    int i;

    for (i = 0; i < search_regs.num_regs; i++)
      {
	if (search_regs.start[i] >= oldend)
	  search_regs.start[i] += change;
	else if (search_regs.start[i] > oldstart)
	  search_regs.start[i] = oldstart;
	if (search_regs.end[i] >= oldend)
	  search_regs.end[i] += change;
	else if (search_regs.end[i] > oldstart)
	  search_regs.end[i] = oldstart;
      }
  }

  /* Put point back where it was in the text.  */
  if (opoint <= 0)
    TEMP_SET_PT (opoint + ZV);
  else
    TEMP_SET_PT (opoint);

  /* Now move point "officially" to the start of the inserted replacement.  */
  move_if_not_intangible (newpoint);

  return Qnil;
}

static Lisp_Object
match_limit (num, beginningp)
     Lisp_Object num;
     int beginningp;
{
  register int n;

  CHECK_NUMBER (num);
  n = XINT (num);
  if (n < 0)
    args_out_of_range (num, make_number (0));
  if (search_regs.num_regs <= 0)
    error ("No match data, because no search succeeded");
  if (n >= search_regs.num_regs
      || search_regs.start[n] < 0)
    return Qnil;
  return (make_number ((beginningp) ? search_regs.start[n]
		                    : search_regs.end[n]));
}

DEFUN ("match-beginning", Fmatch_beginning, Smatch_beginning, 1, 1, 0,
       doc: /* Return position of start of text matched by last search.
SUBEXP, a number, specifies which parenthesized expression in the last
  regexp.
Value is nil if SUBEXPth pair didn't match, or there were less than
  SUBEXP pairs.
Zero means the entire text matched by the whole regexp or whole string.  */)
     (subexp)
     Lisp_Object subexp;
{
  return match_limit (subexp, 1);
}

DEFUN ("match-end", Fmatch_end, Smatch_end, 1, 1, 0,
       doc: /* Return position of end of text matched by last search.
SUBEXP, a number, specifies which parenthesized expression in the last
  regexp.
Value is nil if SUBEXPth pair didn't match, or there were less than
  SUBEXP pairs.
Zero means the entire text matched by the whole regexp or whole string.  */)
     (subexp)
     Lisp_Object subexp;
{
  return match_limit (subexp, 0);
}

DEFUN ("match-data", Fmatch_data, Smatch_data, 0, 3, 0,
       doc: /* Return a list containing all info on what the last search matched.
Element 2N is `(match-beginning N)'; element 2N + 1 is `(match-end N)'.
All the elements are markers or nil (nil if the Nth pair didn't match)
if the last match was on a buffer; integers or nil if a string was matched.
Use `store-match-data' to reinstate the data in this list.

If INTEGERS (the optional first argument) is non-nil, always use
integers \(rather than markers) to represent buffer positions.  In
this case, and if the last match was in a buffer, the buffer will get
stored as one additional element at the end of the list.

If REUSE is a list, reuse it as part of the value.  If REUSE is long
enough to hold all the values, and if INTEGERS is non-nil, no consing
is done.

If optional third arg RESEAT is non-nil, any previous markers on the
REUSE list will be modified to point to nowhere.

Return value is undefined if the last search failed.  */)
  (integers, reuse, reseat)
     Lisp_Object integers, reuse, reseat;
{
  Lisp_Object tail, prev;
  Lisp_Object *data;
  int i, len;

  if (!NILP (reseat))
    for (tail = reuse; CONSP (tail); tail = XCDR (tail))
      if (MARKERP (XCAR (tail)))
	{
	  unchain_marker (XMARKER (XCAR (tail)));
	  XSETCAR (tail, Qnil);
	}

  if (NILP (last_thing_searched))
    return Qnil;

  prev = Qnil;

  data = (Lisp_Object *) alloca ((2 * search_regs.num_regs + 1)
				 * sizeof (Lisp_Object));

  len = 0;
  for (i = 0; i < search_regs.num_regs; i++)
    {
      int start = search_regs.start[i];
      if (start >= 0)
	{
	  if (EQ (last_thing_searched, Qt)
	      || ! NILP (integers))
	    {
	      XSETFASTINT (data[2 * i], start);
	      XSETFASTINT (data[2 * i + 1], search_regs.end[i]);
	    }
	  else if (BUFFERP (last_thing_searched))
	    {
	      data[2 * i] = Fmake_marker ();
	      Fset_marker (data[2 * i],
			   make_number (start),
			   last_thing_searched);
	      data[2 * i + 1] = Fmake_marker ();
	      Fset_marker (data[2 * i + 1],
			   make_number (search_regs.end[i]),
			   last_thing_searched);
	    }
	  else
	    /* last_thing_searched must always be Qt, a buffer, or Qnil.  */
	    abort ();

	  len = 2 * i + 2;
	}
      else
	data[2 * i] = data[2 * i + 1] = Qnil;
    }

  if (BUFFERP (last_thing_searched) && !NILP (integers))
    {
      data[len] = last_thing_searched;
      len++;
    }

  /* If REUSE is not usable, cons up the values and return them.  */
  if (! CONSP (reuse))
    return Flist (len, data);

  /* If REUSE is a list, store as many value elements as will fit
     into the elements of REUSE.  */
  for (i = 0, tail = reuse; CONSP (tail);
       i++, tail = XCDR (tail))
    {
      if (i < len)
	XSETCAR (tail, data[i]);
      else
	XSETCAR (tail, Qnil);
      prev = tail;
    }

  /* If we couldn't fit all value elements into REUSE,
     cons up the rest of them and add them to the end of REUSE.  */
  if (i < len)
    XSETCDR (prev, Flist (len - i, data + i));

  return reuse;
}

/* Internal usage only:
   If RESEAT is `evaporate', put the markers back on the free list
   immediately.  No other references to the markers must exist in this case,
   so it is used only internally on the unwind stack and save-match-data from
   Lisp.  */

DEFUN ("set-match-data", Fset_match_data, Sset_match_data, 1, 2, 0,
       doc: /* Set internal data on last search match from elements of LIST.
LIST should have been created by calling `match-data' previously.

If optional arg RESEAT is non-nil, make markers on LIST point nowhere.  */)
    (list, reseat)
     register Lisp_Object list, reseat;
{
  register int i;
  register Lisp_Object marker;

  if (running_asynch_code)
    save_search_regs ();

  if (!CONSP (list) && !NILP (list))
    list = wrong_type_argument (Qconsp, list);

  /* Unless we find a marker with a buffer or an explicit buffer
     in LIST, assume that this match data came from a string.  */
  last_thing_searched = Qt;

  /* Allocate registers if they don't already exist.  */
  {
    int length = XFASTINT (Flength (list)) / 2;

    if (length > search_regs.num_regs)
      {
	if (search_regs.num_regs == 0)
	  {
	    search_regs.start
	      = (regoff_t *) xmalloc (length * sizeof (regoff_t));
	    search_regs.end
	      = (regoff_t *) xmalloc (length * sizeof (regoff_t));
	  }
	else
	  {
	    search_regs.start
	      = (regoff_t *) xrealloc (search_regs.start,
				       length * sizeof (regoff_t));
	    search_regs.end
	      = (regoff_t *) xrealloc (search_regs.end,
				       length * sizeof (regoff_t));
	  }

	for (i = search_regs.num_regs; i < length; i++)
	  search_regs.start[i] = -1;

	search_regs.num_regs = length;
      }

    for (i = 0; CONSP (list); i++)
      {
	marker = XCAR (list);
	if (BUFFERP (marker))
	  {
	    last_thing_searched = marker;
	    break;
	  }
	if (i >= length)
	  break;
	if (NILP (marker))
	  {
	    search_regs.start[i] = -1;
	    list = XCDR (list);
	  }
	else
	  {
	    int from;
	    Lisp_Object m;

	    m = marker;
	    if (MARKERP (marker))
	      {
		if (XMARKER (marker)->buffer == 0)
		  XSETFASTINT (marker, 0);
		else
		  XSETBUFFER (last_thing_searched, XMARKER (marker)->buffer);
	      }

	    CHECK_NUMBER_COERCE_MARKER (marker);
	    from = XINT (marker);

	    if (!NILP (reseat) && MARKERP (m))
	      {
		if (EQ (reseat, Qevaporate))
		  free_marker (m);
		else
		  unchain_marker (XMARKER (m));
		XSETCAR (list, Qnil);
	      }

	    if ((list = XCDR (list), !CONSP (list)))
	      break;

	    m = marker = XCAR (list);

	    if (MARKERP (marker) && XMARKER (marker)->buffer == 0)
	      XSETFASTINT (marker, 0);

	    CHECK_NUMBER_COERCE_MARKER (marker);
	    search_regs.start[i] = from;
	    search_regs.end[i] = XINT (marker);

	    if (!NILP (reseat) && MARKERP (m))
	      {
		if (EQ (reseat, Qevaporate))
		  free_marker (m);
		else
		  unchain_marker (XMARKER (m));
		XSETCAR (list, Qnil);
	      }
	  }
	list = XCDR (list);
      }

    for (; i < search_regs.num_regs; i++)
      search_regs.start[i] = -1;
  }

  return Qnil;
}

/* If non-zero the match data have been saved in saved_search_regs
   during the execution of a sentinel or filter. */
static int search_regs_saved;
static struct re_registers saved_search_regs;
static Lisp_Object saved_last_thing_searched;

/* Called from Flooking_at, Fstring_match, search_buffer, Fstore_match_data
   if asynchronous code (filter or sentinel) is running. */
static void
save_search_regs ()
{
  if (!search_regs_saved)
    {
      saved_search_regs.num_regs = search_regs.num_regs;
      saved_search_regs.start = search_regs.start;
      saved_search_regs.end = search_regs.end;
      saved_last_thing_searched = last_thing_searched;
      last_thing_searched = Qnil;
      search_regs.num_regs = 0;
      search_regs.start = 0;
      search_regs.end = 0;

      search_regs_saved = 1;
    }
}

/* Called upon exit from filters and sentinels. */
void
restore_search_regs ()
{
  if (search_regs_saved)
    {
      if (search_regs.num_regs > 0)
	{
	  xfree (search_regs.start);
	  xfree (search_regs.end);
	}
      search_regs.num_regs = saved_search_regs.num_regs;
      search_regs.start = saved_search_regs.start;
      search_regs.end = saved_search_regs.end;
      last_thing_searched = saved_last_thing_searched;
      saved_last_thing_searched = Qnil;
      search_regs_saved = 0;
    }
}

static Lisp_Object
unwind_set_match_data (list)
     Lisp_Object list;
{
  /* It is safe to free (evaporate) the markers immediately.  */
  return Fset_match_data (list, Qevaporate);
}

/* Called to unwind protect the match data.  */
void
record_unwind_save_match_data ()
{
  record_unwind_protect (unwind_set_match_data,
			 Fmatch_data (Qnil, Qnil, Qnil));
}

/* Quote a string to inactivate reg-expr chars */

DEFUN ("regexp-quote", Fregexp_quote, Sregexp_quote, 1, 1, 0,
       doc: /* Return a regexp string which matches exactly STRING and nothing else.  */)
     (string)
     Lisp_Object string;
{
  register unsigned char *in, *out, *end;
  register unsigned char *temp;
  int backslashes_added = 0;

  CHECK_STRING (string);

  temp = (unsigned char *) alloca (SBYTES (string) * 2);

  /* Now copy the data into the new string, inserting escapes. */

  in = SDATA (string);
  end = in + SBYTES (string);
  out = temp;

  for (; in != end; in++)
    {
      if (*in == '['
	  || *in == '*' || *in == '.' || *in == '\\'
	  || *in == '?' || *in == '+'
	  || *in == '^' || *in == '$')
	*out++ = '\\', backslashes_added++;
      *out++ = *in;
    }

  return make_specified_string (temp,
				SCHARS (string) + backslashes_added,
				out - temp,
				STRING_MULTIBYTE (string));
}

void
syms_of_search ()
{
  register int i;

  for (i = 0; i < REGEXP_CACHE_SIZE; ++i)
    {
      searchbufs[i].buf.allocated = 100;
      searchbufs[i].buf.buffer = (unsigned char *) xmalloc (100);
      searchbufs[i].buf.fastmap = searchbufs[i].fastmap;
      searchbufs[i].regexp = Qnil;
      searchbufs[i].whitespace_regexp = Qnil;
      staticpro (&searchbufs[i].regexp);
      staticpro (&searchbufs[i].whitespace_regexp);
      searchbufs[i].next = (i == REGEXP_CACHE_SIZE-1 ? 0 : &searchbufs[i+1]);
    }
  searchbuf_head = &searchbufs[0];

  Qsearch_failed = intern ("search-failed");
  staticpro (&Qsearch_failed);
  Qinvalid_regexp = intern ("invalid-regexp");
  staticpro (&Qinvalid_regexp);

  Fput (Qsearch_failed, Qerror_conditions,
	Fcons (Qsearch_failed, Fcons (Qerror, Qnil)));
  Fput (Qsearch_failed, Qerror_message,
	build_string ("Search failed"));

  Fput (Qinvalid_regexp, Qerror_conditions,
	Fcons (Qinvalid_regexp, Fcons (Qerror, Qnil)));
  Fput (Qinvalid_regexp, Qerror_message,
	build_string ("Invalid regexp"));

  last_thing_searched = Qnil;
  staticpro (&last_thing_searched);

  saved_last_thing_searched = Qnil;
  staticpro (&saved_last_thing_searched);

  DEFVAR_LISP ("search-spaces-regexp", &Vsearch_spaces_regexp,
      doc: /* Regexp to substitute for bunches of spaces in regexp search.
Some commands use this for user-specified regexps.
Spaces that occur inside character classes or repetition operators
or other such regexp constructs are not replaced with this.
A value of nil (which is the normal value) means treat spaces literally.  */);
  Vsearch_spaces_regexp = Qnil;

  defsubr (&Slooking_at);
  defsubr (&Sposix_looking_at);
  defsubr (&Sstring_match);
  defsubr (&Sposix_string_match);
  defsubr (&Ssearch_forward);
  defsubr (&Ssearch_backward);
  defsubr (&Sword_search_forward);
  defsubr (&Sword_search_backward);
  defsubr (&Sre_search_forward);
  defsubr (&Sre_search_backward);
  defsubr (&Sposix_search_forward);
  defsubr (&Sposix_search_backward);
  defsubr (&Sreplace_match);
  defsubr (&Smatch_beginning);
  defsubr (&Smatch_end);
  defsubr (&Smatch_data);
  defsubr (&Sset_match_data);
  defsubr (&Sregexp_quote);
}

/* arch-tag: a6059d79-0552-4f14-a2cb-d379a4e3c78f
   (do not change this comment) */<|MERGE_RESOLUTION|>--- conflicted
+++ resolved
@@ -1708,13 +1708,8 @@
 		ch = -1;
 	    }
 
-<<<<<<< HEAD
-	  if (ch > 0400)
+	  if (ch >= 0400)
 	    j = (ch & 0x3F) | 0200;
-=======
-	  if (ch >= 0400)
-	    j = ((unsigned char) ch) | 0200;
->>>>>>> e4a89ccf
 	  else
 	    j = *ptr;
 
@@ -1732,13 +1727,8 @@
 	      while (1)
 		{
 		  TRANSLATE (ch, inverse_trt, ch);
-<<<<<<< HEAD
-		  if (ch > 0400)
+		  if (ch >= 0400)
 		    j = (ch & 0x3F) | 0200;
-=======
-		  if (ch >= 0400)
-		    j = ((unsigned char) ch) | 0200;
->>>>>>> e4a89ccf
 		  else
 		    j = ch;
 
