<<<<<<< HEAD
2015-01-01  Michael Albinus  <michael.albinus@gmx.de>

	* automated/tramp-tests.el (tramp--test-smb-or-windows-nt-p):
	New defun.
	(tramp-test30-special-characters): Use it.  (Bug#19463)
	(tramp--test-check-files): Filter nil file names out.

2015-01-01  Michael Albinus  <michael.albinus@gmx.de>

	Sync with Tramp 2.2.11.

	* automated/tramp-tests.el (tramp-test30-special-characters):
	Skip test on MS-Windows.

2014-12-27  Glenn Morris  <rgm@gnu.org>

	* automated/let-alist.el: Load dependency.

2014-12-27  Fabián Ezequiel Gallina  <fgallina@gnu.org>

	* automated/python-tests.el
	(python-shell-completion-native-interpreter-disabled-p-1): New
	test.

2014-12-27  Fabián Ezequiel Gallina  <fgallina@gnu.org>

	* automated/python-tests.el (python-shell-get-or-create-process-1)
	(python-shell-get-or-create-process-2)
	(python-shell-get-or-create-process-3): Remove tests.

2014-12-27  Fabián Ezequiel Gallina  <fgallina@gnu.org>

	* automated/python-tests.el (python-shell-buffer-substring-9): New test.

2014-12-27  Fabián Ezequiel Gallina  <fgallina@gnu.org>

	* automated/python-tests.el (python-shell-buffer-substring-1)
	(python-shell-buffer-substring-2, python-shell-buffer-substring-3)
	(python-shell-buffer-substring-4, python-shell-buffer-substring-5)
	(python-shell-buffer-substring-6, python-shell-buffer-substring-7)
	(python-shell-buffer-substring-8)
	(python-info-encoding-from-cookie-1)
	(python-info-encoding-from-cookie-2)
	(python-info-encoding-from-cookie-3)
	(python-info-encoding-from-cookie-4)
	(python-info-encoding-from-cookie-5)
	(python-info-encoding-from-cookie-6)
	(python-info-encoding-from-cookie-7, python-info-encoding-1)
	(python-info-encoding-2): New tests.

2014-12-27  Michael Albinus  <michael.albinus@gmx.de>

	* automated/tramp-tests.el (tramp-test17-insert-directory): Do not
	expect a given order of "." and "..".

2014-12-27  Fabián Ezequiel Gallina  <fgallina@gnu.org>

	* automated/python-tests.el (python-indent-electric-colon-2)
	(python-indent-electric-colon-3): New tests.

2014-12-27  João Távora  <joaotavora@gmail.com>

	* automated/electric-tests.el (autowrapping-7): Tests for
	tex-mode.

2014-12-27  Glenn Morris  <rgm@gnu.org>

	* automated/flymake/warnpred/test.pl: Tweak format, since the
	previous one seems to have stopped giving a warning with perl 5.20.1.

2014-12-26  Fabián Ezequiel Gallina  <fgallina@gnu.org>

	* automated/python-tests.el (python-shell-get-process-name-1)
	(python-shell-internal-get-process-name-1): Cleanup.
	(python-shell-get-process-name-2)
	(python-shell-internal-get-process-name-2): New tests.
	(python-shell-calculate-command-1)
	(python-shell-calculate-process-environment-3)
	(python-shell-calculate-exec-path-2, python-shell-make-comint-1)
	(python-shell-make-comint-2, python-shell-make-comint-4)
	(python-shell-get-process-1, python-util-clone-local-variables-1):
	Replace obsolete function and variable references with current.
=======
2015-01-08  Stefan Monnier  <monnier@iro.umontreal.ca>

	* automated/eieio-tests.el (eieio-test-23-inheritance-check): Don't use
	<foo>-child-p.

	* automated/eieio-test-methodinvoke.el (eieio-test-method-store):
	Update reference to eieio--generic-call-key.

2015-01-07  Stefan Monnier  <monnier@iro.umontreal.ca>

	* automated/eieio-tests.el: Use cl-lib.  Don't use <class> as a variable.
	Don't use <class>-list types and <class>-list-p predicates.

	* automated/eieio-test-persist.el (persistent-with-objs-list-slot):
	Don't use <class>-list type.

	* automated/eieio-test-methodinvoke.el
	(eieio-test-method-order-list-4):
	Don't use <class> as a variable.

2015-01-05  Stefan Monnier  <monnier@iro.umontreal.ca>

	* automated/eieio-tests.el (eieio-test-04-static-method)
	(eieio-test-05-static-method-2): Use oref-default to access
	class slots.
	(eieio-test-23-inheritance-check): Don't assume that
	eieio-class-parents returns class names, or that a class can only have
	a single name.

	* automated/eieio-test-persist.el (eieio--attribute-to-initarg):
	Move from eieio-core.el.  Rename from eieio-attribute-to-initarg.
	Change arg to be a class object.  Update all callers.

2014-12-29  Stefan Monnier  <monnier@iro.umontreal.ca>

	* automated/eieio-test-methodinvoke.el (eieio-test-method-store):
	Adjust to new semantics of eieio--scoped-class.
	(eieio-test-match): Improve error feedback.

2014-12-23  Stefan Monnier  <monnier@iro.umontreal.ca>

	* automated/eieio-tests.el: Remove dummy object names.

	* automated/eieio-test-persist.el (persistent-with-objs-slot-subs):
	The type FOO-child is the same as FOO.

2014-12-22  Stefan Monnier  <monnier@iro.umontreal.ca>

	* automated/eieio-test-methodinvoke.el (eieio-test-method-store):
	Remove use of eieio-generic-call-methodname.
	(eieio-test-method-order-list-3, eieio-test-method-order-list-6)
	(eieio-test-method-order-list-7, eieio-test-method-order-list-8):
	Adjust the expected result accordingly.
>>>>>>> 6a67b20d

2014-12-19  Artur Malabarba  <bruce.connor.am@gmail.com>

	* automated/let-alist.el: require `cl-lib'
	New tests for accessing alists inside alists.

2014-12-18  Artur Malabarba  <bruce.connor.am@gmail.com>

	* automated/let-alist.el: New file.

2014-12-16  Nicolas Petton <petton.nicolas@gmail.com>

	* automated/seq-tests.el: New file.

2014-12-16  Glenn Morris  <rgm@gnu.org>

	* automated/data/flymake/Makefile (check-syntax):
	Prevent colorized gcc output from confusing flymake.

	* automated/flymake-tests.el (flymake-tests-data-directory):
	Change from flymake/warnpred to more standard data/flymake.
	* automated/flymake/warnpred/: Rename to automated/data/flymake/.

2014-12-11  Michael Albinus  <michael.albinus@gmx.de>

	* automated/vc-tests.el (vc-test--revision-granularity-function):
	New defun.
	(vc-test--create-repo-function): Rename from
	`vc-test--create-repo-if-not-supported'.  Adapt all callees.
	(vc-test--create-repo): Check also for revision-granularity.
	(vc-test--unregister-function): Additional argument FILE.
	Adapt all callees.
	(vc-test--working-revision): New defun.
	(vc-test-*-working-revision): New tests.

2014-12-10  Michael Albinus  <michael.albinus@gmx.de>

	* automated/vc-tests.el (vc-test--register): Check, that the file
	still exists after register and unregister operations.

2014-12-06  Michael Albinus  <michael.albinus@gmx.de>

	* automated/vc-tests.el: New file.

2014-12-03  Michael Albinus  <michael.albinus@gmx.de>

	* automated/tramp-tests.el (tramp-test29-vc-registered):
	Fallback for changed `vc-register' argument list.

2014-12-03  Glenn Morris  <rgm@gnu.org>

	* automated/tramp-tests.el (tramp-test29-vc-registered):
	Update for recent incompatible change in vc-register.

2014-11-29  Fabián Ezequiel Gallina  <fgallina@gnu.org>

	* automated/python-tests.el
	(python-shell-calculate-process-environment-4)
	(python-shell-calculate-process-environment-5): New tests.
	(python-shell-make-comint-3): Use file-equal-p.
	(python-shell-get-or-create-process-1)
	(python-shell-get-or-create-process-2)
	(python-shell-get-or-create-process-3): Fix interpreter for
	Windows (Bug#18595).

2014-11-21  Ulf Jasper  <ulf.jasper@web.de>

	* automated/libxml-tests.el
	(libxml-tests--data-comments-preserved): Rename from
	'libxml-tests--data'.
	(libxml-tests--data-comments-discarded): New.
	(libxml-tests): Check whether 'libxml-parse-xml-region' is
	discarding comments correctly.

2014-11-17  Michal Nazarewicz  <mina86@mina86.com>

	* automated/tildify-tests.el (tildify-test-html, tildify-test-xml):
	HTML and XML now use no-break space as hard space.  Update tests.
	(tildify-test-foreach-ignore-environments)
	(tildify-test-foreach-ignore-environments-early-return,
	(tildify-test-foreach-region)
	(tildify-test-foreach-region-early-return)
	(tildify-test-foreach-region-limit-region): New tests of
	`tildify-foreach-ignore-environments' and
	`tildify--foreach-region' functions.
	(with-test-foreach): New helper macro for the above tests.

2014-11-17  Glenn Morris  <rgm@gnu.org>

	* automated/occur-tests.el (occur-test-case, occur-test-create):
	In case of failure, show the actual string, rather than just nil.
	(occur-tests): Update for apparent change in output re control-chars.

2014-11-17  Ulf Jasper  <ulf.jasper@web.de>

	* automated/icalendar-tests.el (icalendar-tests--test-export):
	New optional parameter `alarms'.
	(icalendar-export-alarms): New test for exporting icalendar
	alarms.
	(icalendar-tests--test-cycle): Let `icalendar-export-alarms' be nil.

2014-11-17  Ulf Jasper  <ulf.jasper@web.de>

	* automated/icalendar-tests.el (icalendar-tests--test-import):
	Mention timezone in doc string.  Clean up.
	(icalendar-real-world): Add another test case for no-dst
	timezones.

2014-11-16  Ulf Jasper  <ulf.jasper@web.de>

	* automated/icalendar-tests.el (icalendar--parse-vtimezone):
	Add testcase where offsets of standard time and daylight saving time
	are equal.
	(icalendar-real-world): Fix error in test case.  Expected result
	was wrong when offsets of standard time and daylight saving time
	were equal.

2014-11-16  Fabián Ezequiel Gallina  <fgallina@gnu.org>

	* automated/python-tests.el
	(python-shell-calculate-process-environment-2): Fix test.
	(python-shell-calculate-process-environment-1)
	(python-shell-calculate-process-environment-3): Cleanup.

2014-11-16  Fabián Ezequiel Gallina  <fgallina@gnu.org>

	* automated/python-tests.el (python-indent-dedenters-8): New test
	for Bug#18432.

2014-11-16  Fabián Ezequiel Gallina  <fgallina@gnu.org>

	* automated/python-tests.el (python-indent-region-1)
	(python-indent-region-2, python-indent-region-3)
	(python-indent-region-4, python-indent-region-5): New tests.

2014-11-08  Stefan Monnier  <monnier@iro.umontreal.ca>

	* automated/bytecomp-tests.el (bytecomp-tests--warnings): New tests.
	* automated/cl-lib-tests.el: Rename from cl-lib.el.

2014-10-28  Ulf Jasper  <ulf.jasper@web.de>

	* automated/libxml-tests.el: New file.

2014-10-22  Noam Postavsky  <npostavs@users.sourceforget.net>

	* automated/process-tests.el (process-test-quoted-batfile):
	New test.

2014-10-20  Glenn Morris  <rgm@gnu.org>

	* Merge in all changes up to 24.4 release.

2014-10-20  Stefan Monnier  <monnier@iro.umontreal.ca>

	* indent/scss-mode.scss: New file.
	* indent/css-mode.css: Add a few uneventful examples.

2014-10-15  Eli Zaretskii  <eliz@gnu.org>

	* BidiCharacterTest.txt: New file, from Unicode.

	* biditest.el: New file.

2014-10-08  Leo Liu  <sdl.web@gmail.com>

	* automated/print-tests.el: New file.
	(terpri): Tests for terpri.  (Bug#18652)

2014-10-06  Glenn Morris  <rgm@gnu.org>

	* automated/icalendar-tests.el (icalendar--calendar-style):
	Remove test, no longer relevant.

2014-10-04  Glenn Morris  <rgm@gnu.org>

	* automated/package-x-test.el: Remove file...
	* automated/package-test.el: ... merge package-x-test.el.  (Bug#18574)

2014-10-02  Glenn Morris  <rgm@gnu.org>

	* automated/package-test.el (with-package-test, package-test-signed):
	Also set HOME to a temp value, in case the real one is absent (e.g.
	hydra) or read-only.  (Bug#18575)
	(package-test-signed): Use skip-unless rather than expected-result.

2014-09-26  Leo Liu  <sdl.web@gmail.com>

	* automated/cl-lib.el (cl-digit-char-p, cl-parse-integer):
	New tests.  (Bug#18557)

2014-09-24  Ulf Jasper  <ulf.jasper@web.de>

	* automated/newsticker-tests.el
	(newsticker--group-find-parent-group),
	(newsticker--group-do-rename-group): New tests.

2014-09-09  Eli Zaretskii  <eliz@gnu.org>

	* automated/fns-tests.el (fns-tests-collate-sort):
	Bind w32-collate-ignore-punctuation to t when sorting according to
	UTS#10 rules.

2014-09-07  Michael Albinus  <michael.albinus@gmx.de>

	* automated/fns-tests.el (fns-tests--collate-enabled-p): New function.
	(fns-tests-collate-strings, fns-tests-collate-sort): Use it.

2014-09-05  Michael Albinus  <michael.albinus@gmx.de>

	* automated/fns-tests.el (fns-tests-compare-strings): In case
	`compare-strings' shall return t, check for this.
	(fns-tests-collate-strings, fns-tests-collate-sort): New tests.

2014-09-03  Fabián Ezequiel Gallina  <fgallina@gnu.org>

	* automated/python-tests.el (python-indent-electric-colon-1):
	New test.  (Bug#18228)

2014-08-29  Dmitry Antipov  <dmantipov@yandex.ru>

	* automated/fns-tests.el (fns-tests-sort): New test.

2014-08-28  Glenn Morris  <rgm@gnu.org>

	* automated/python-tests.el (python-shell-calculate-exec-path-2):
	Update test for today's python.el changes.

2014-08-13  Jan Nieuwenhuizen  <janneke@gnu.org>

	* automated/compile-tests.el (compile--test-error-line): Grok FILE
	being nil.  Allows for Guile tests to pass.
	(compile-tests--test-regexps-data): Add Guile tests.

2014-08-11  Glenn Morris  <rgm@gnu.org>

	* automated/data/files-bug18141.el.gz: New file.
	* automated/files.el (files-test-bug-18141-file):
	New variable and test.  (Bug#18141)

2014-08-10  Ulf Jasper  <ulf.jasper@web.de>

	Enumerate evaluated sexp diary entries (Bug#7911).
	* automated/icalendar-tests.el (icalendar--convert-anniversary-to-ical)
	(icalendar--convert-cyclic-to-ical, icalendar--convert-block-to-ical)
	(icalendar--convert-yearly-to-ical, icalendar--convert-weekly-to-ical)
	(icalendar--convert-ordinary-to-ical): Returns cons cell now.
	(icalendar--convert-to-ical, icalendar--convert-sexp-to-ical):
	New tests.

2014-08-07  Glenn Morris  <rgm@gnu.org>

	* automated/Makefile.in (check-tar): Remove, hydra recipe does it now.

2014-08-06  Ulf Jasper  <ulf.jasper@web.de>

	* automated/icalendar-tests.el (icalendar--convert-ordinary-to-ical)
	(icalendar--diarytime-to-isotime): More testcases (Bug#13750).

2014-08-03  Glenn Morris  <rgm@gnu.org>

	* automated/Makefile.in (check-tar): New rule.

2014-08-02  Glenn Morris  <rgm@gnu.org>

	* automated/fns-tests.el (fns-tests-compare-strings):
	Update test.  (Bug#17903)

	* automated/icalendar-tests.el (icalendar--decode-isodatetime):
	Use more precise TZ specification, as per 2013-08-04.

2014-07-30  Ulf Jasper  <ulf.jasper@web.de>

	* automated/icalendar-tests.el (icalendar--decode-isodatetime):
	New test.

2014-07-28  Dmitry Antipov  <dmantipov@yandex.ru>

	* automated/timer-tests.el (timer-tests-debug-timer-check): New test.

2014-07-26  Ulf Jasper  <ulf.jasper@web.de>

	* automated/icalendar-tests.el (icalendar-tests--do-test-import):
	Work around the failures in icalendar-tests which occasionally occur on
	hydra.nixos.org.

2014-07-21  Fabián Ezequiel Gallina  <fgallina@gnu.org>

	* automated/python-tests.el:
	(python-util-clone-local-variables-1): Fix test.

	* automated/python-tests.el (python-shell-make-comint-1):
	(python-shell-make-comint-2): Fix indentation.
	(python-shell-make-comint-3)
	(python-shell-make-comint-4): New tests.
	(python-shell-get-or-create-process-1): Fix test.
	(python-shell-get-or-create-process-2)
	(python-shell-get-or-create-process-3): New tests.
	(python-shell-internal-get-or-create-process-1): Fix test.
	(python-shell-prompt-detect-1): New test.
	(python-shell-prompt-detect-2): New test.  (Bug#17370)
	(python-shell-prompt-detect-3)
	(python-shell-prompt-detect-4)
	(python-shell-prompt-detect-5)
	(python-shell-prompt-detect-6)
	(python-shell-prompt-validate-regexps-1)
	(python-shell-prompt-validate-regexps-2)
	(python-shell-prompt-validate-regexps-3)
	(python-shell-prompt-validate-regexps-4)
	(python-shell-prompt-validate-regexps-5)
	(python-shell-prompt-validate-regexps-6)
	(python-shell-prompt-validate-regexps-7)
	(python-shell-prompt-set-calculated-regexps-1)
	(python-shell-prompt-set-calculated-regexps-2)
	(python-shell-prompt-set-calculated-regexps-3)
	(python-shell-prompt-set-calculated-regexps-4)
	(python-shell-prompt-set-calculated-regexps-5)
	(python-shell-prompt-set-calculated-regexps-6)
	(python-util-valid-regexp-p-1): New tests.

2014-07-21  Stefan Monnier  <monnier@iro.umontreal.ca>

	* automated/advice-tests.el (advice-test-call-interactively): Make sure
	the function's definition is fully restored at the end.

2014-07-12  Fabián Ezequiel Gallina  <fgallina@gnu.org>

	* automated/python-tests.el (python-indent-block-enders-1)
	(python-indent-block-enders-2): Fix tests.
	(python-indent-block-enders-3, python-indent-block-enders-4)
	(python-indent-block-enders-5, python-indent-dedenters-1)
	(python-indent-dedenters-2): Remove tests.
	(python-indent-dedenters-1, python-indent-dedenters-2)
	(python-indent-dedenters-3, python-indent-dedenters-4)
	(python-indent-dedenters-5, python-indent-dedenters-6)
	(python-indent-dedenters-7)
	(python-info-dedenter-opening-block-position-1)
	(python-info-dedenter-opening-block-position-2)
	(python-info-dedenter-opening-block-position-3)
	(python-info-dedenter-opening-block-positions-1)
	(python-info-dedenter-opening-block-positions-2)
	(python-info-dedenter-opening-block-positions-3)
	(python-info-dedenter-opening-block-positions-4)
	(python-info-dedenter-opening-block-positions-5)
	(python-info-dedenter-opening-block-message-1)
	(python-info-dedenter-opening-block-message-2)
	(python-info-dedenter-opening-block-message-3)
	(python-info-dedenter-opening-block-message-4)
	(python-info-dedenter-opening-block-message-5)
	(python-info-dedenter-statement-p-1)
	(python-info-dedenter-statement-p-2)
	(python-info-dedenter-statement-p-3)
	(python-info-dedenter-statement-p-4)
	(python-info-dedenter-statement-p-5): New tests.

2014-07-08  Stefan Monnier  <monnier@iro.umontreal.ca>

	* indent/perl.perl: Add indentation pattern for hash-table entries.

2014-07-04  Michael Albinus  <michael.albinus@gmx.de>

	* automated/dbus-tests.el (dbus-test02-register-service-session)
	(dbus-test02-register-service-system): Fix docstring.
	(dbus-test02-register-service-own-bus)
	(dbus-test03-peer-interface): New tests.

2014-07-03  Fabián Ezequiel Gallina  <fgallina@gnu.org>

	* automated/python-tests.el (python-tests-self-insert): New function.
	(python-triple-quote-pairing): Use it.
	(python-parens-electric-indent-1): New test. (Bug#17658)

2014-06-30  Fabián Ezequiel Gallina  <fgallina@gnu.org>

	* automated/subr-x-tests.el: New file.

2014-06-29  Michael Albinus  <michael.albinus@gmx.de>

	* automated/tramp-tests.el (tramp--instrument-test-case):
	Print debug buffer in any case.

2014-06-28  Leo Liu  <sdl.web@gmail.com>

	* automated/calc-tests.el: New file and add tests for math-bignum.
	(Bug#17556)

2014-06-28  Michael Albinus  <michael.albinus@gmx.de>

	* automated/dbus-tests.el (dbus--test-register-service)
	(dbus-test02-register-service-session): Replace `dbus-ping' calls
	by `dbus-list-known-names'.  (Bug#17858)

2014-06-28  Glenn Morris  <rgm@gnu.org>

	* automated/Makefile.in (GDB): New variable.
	(emacs): Use $GDB.  (Bug#15991)

	* automated/Makefile.in (WRITE_LOG): New variable.
	(%.log): Use WRITE_LOG.
	(test_template): Disable logging.

	* automated/Makefile.in (TESTS): New list of short PHONY aliases.
	(test_template): New definition.  Apply to TESTS.

2014-06-27  Glenn Morris  <rgm@gnu.org>

	* automated/Makefile.in (check-maybe): Rename from check.
	(check): Re-run all the tests, every time.
	(clean, mostlyclean): Also delete *.log~.

2014-06-26  Glenn Morris  <rgm@gnu.org>

	* automated/package-x-test.el: Do not mess with load-path.

	* automated/Makefile.in (%.log): If error, dump log to stdout.

2014-06-26  Stefan Monnier  <monnier@iro.umontreal.ca>

	* automated/package-test.el (package-test-update-listing)
	(package-test-update-archives, package-test-describe-package):
	Adjust tests according to new package-list-unsigned.

2014-06-26  Glenn Morris  <rgm@gnu.org>

	* automated/ert-tests.el (no-byte-compile): Set it.  (Bug#17851)

	* automated/eieio-tests.el (no-byte-compile): Set it.  (Bug#17852)

	* automated/Makefile.in: Simplify and parallelize.  (Bug#15991)
	(XARGS_LIMIT, BYTE_COMPILE_EXTRA_FLAGS)
	(setwins, compile-targets, compile-main, compile-clean): Remove.
	(GREP_OPTIONS): Unexport.
	(.el.elc): Replace with pattern rule.
	(%.elc, %.log): New pattern rules.
	(ELFILES, LOGFILES): New variables.
	(check): Depend on LOGFILES.  Call ert-summarize-tests-batch-and-exit.
	(clean, mostlyclean): New rules.
	(bootstrap-clean): Simplify.
	(bootstrap-clean, distclean): Depend on clean.

2014-06-25  Glenn Morris  <rgm@gnu.org>

	* automated/flymake-tests.el (flymake-tests--current-face):
	Sleep for longer.  Avoid querying.

2014-06-25  Dmitry Antipov  <dmantipov@yandex.ru>

	* automated/fns-tests.el (fns-tests-compare-string): New test.

2014-06-24  Michael Albinus  <michael.albinus@gmx.de>

	* automated/tramp-tests.el (tramp-test26-process-file): Extend test
	according to Bug#17815.

2014-06-21  Fabián Ezequiel Gallina  <fgallina@gnu.org>

	* automated/python-tests.el (python-util-strip-string-1): New test.

2014-06-15  Michael Albinus  <michael.albinus@gmx.de>

	Sync with Tramp 2.2.10.

	* automated/tramp-tests.el (tramp--test-enabled): Ignore errors.
	(tramp--instrument-test-case): Extend docstring.
	(tramp-test15-copy-directory): Skip for tramp-smb.el.
	(tramp-test21-file-links): Use `file-truename' for directories.
	(tramp-test27-start-file-process, tramp-test28-shell-command):
	Retrieve process output more robustly.
	(tramp--test-check-files): Extend test.
	(tramp-test30-special-characters): Skip for tramp-adb.el,
	tramp-gvfs.el and tramp-smb.el.  Add further file names.

2014-06-13  Glenn Morris  <rgm@gnu.org>

	* automated/Makefile.in (compile-main):
	GNU make automatically passes command-line arguments to sub-makes.

2014-06-05  Michal Nazarewicz  <mina86@mina86.com>

	* automated/tildify-tests.el (tildify-test--test): Optimize the test
	slightly by reusing the same temporary buffer across multiple test
	cases.

	* automated/tildify-tests.el (tildify-test-find-env-end-re-bug)
	(tildify-test-find-env-group-index-bug): Update to support new
	signature of the `tildify-foreach-region-outside-env' function.
	Namely, it now takes pairs as an argument instead of looking it up in
	`tildify-ignored-environments-alist'.

	* automated/tildify-tests.el (tildify-test--example-html): Add support
	for generating XML code, so that…
	(tildify-test-xml) …test can be added to check handling of XML
	documents.

	* automated/tildify-tests.el (tildify-test-find-env-group-index-bug):
	New test checking end-regex building when multiple environment pairs
	use integers to refer to capture groups.

	* automated/tildify-tests.el (tildify-test-find-env-end-re-bug): New
	test checking end-regex building in `tildify-find-env' function when
	integers (denoting capture groups) and strings are mixed together.

2014-06-02  Michael Albinus  <michael.albinus@gmx.de>

	* automated/tramp-tests.el (tramp-remote-process-environment): Declare.
	(tramp-test29-vc-registered): Set $BZR_HOME.  Remove instrumentation.

2014-06-01  Michael Albinus  <michael.albinus@gmx.de>

	* automated/tramp-tests.el (tramp-test29-vc-registered):
	Instrument failed test case.

2014-05-29  Stefan Monnier  <monnier@iro.umontreal.ca>

	* automated/ruby-mode-tests.el (ruby-assert-face): Use font-lock-ensure.
	(ruby-interpolation-keeps-non-quote-syntax): Use syntax-propertize.

2014-05-21  Michal Nazarewicz  <mina86@mina86.com>

	* automated/tildify-tests.el: New file.

2014-05-27  Stefan Monnier  <monnier@iro.umontreal.ca>

	* indent/ruby.rb: Add one more test.

	* indent/ps-mode.ps: New file.

	* indent/octave.m: Add a few more tests.

	* automated/core-elisp-tests.el
	(core-elisp-test-window-configurations): New test.

2014-05-26  Glenn Morris  <rgm@gnu.org>

	* automated/package-test.el (package-test-install-single):
	Update for changed output.

2014-05-22  Glenn Morris  <rgm@gnu.org>

	* automated/bytecomp-tests.el (test-byte-comp-compile-and-load):
	Fix handling of temporary elc files.

	* automated/fns-tests.el (fns-tests-nreverse):
	Update for changed string behavior.

2014-05-15  Dmitry Antipov  <dmantipov@yandex.ru>

	* automated/fns-tests.el: New file.
	* automated/fns-tests.el (fns-tests-nreverse)
	(fns-tests-nreverse-bool-vector): New tests.

2014-05-08  Glenn Morris  <rgm@gnu.org>

	* automated/vc-bzr.el (vc-bzr-test-bug9726, vc-bzr-test-bug9781)
	(vc-bzr-test-faulty-bzr-autoloads):
	Give bzr a temporary home-directory, in case the real one is missing.

2014-05-08  Dmitry Gutov  <dgutov@yandex.ru>

	* automated/ruby-mode-tests.el (ruby-interpolation-after-dollar-sign):
	New test.

2014-05-08  Glenn Morris  <rgm@gnu.org>

	* automated/help-fns.el: New file.

2014-05-01  Barry O'Reilly  <gundaetiapo@gmail.com>

	* automated/undo-tests.el (undo-test-region-deletion): New test to
	demonstrate bug#17235.
	(undo-test-region-example): New test to verify example given in
	comments for undo-make-selective-list.

2014-04-25  Michael Albinus  <michael.albinus@gmx.de>

	* automated/tramp-tests.el (top):
	* automated/file-notify-tests.el (top): Do not disable interactive
	passwords in batch mode.
	(password-cache-expiry): Set to nil.

	* automated/file-notify-tests.el
	(file-notify-test-remote-temporary-file-directory):
	* automated/tramp-tests.el (tramp-test-temporary-file-directory):
	Use a mock-up method as default.
	(tramp-test00-availability): Print the used directory name.
	(tramp-test33-recursive-load): Fix typo.

2014-04-22  Michael Albinus  <michael.albinus@gmx.de>

	* automated/tramp-tests.el (tramp--test-check-files): Remove traces.
	(tramp-test30-special-characters): Remove test for backslash.

2014-04-20  Michael Albinus  <michael.albinus@gmx.de>

	* automated/tramp-tests.el
	(tramp-test19-directory-files-and-attributes)
	(tramp-test22-file-times): Check for `file-attributes' equality
	only if there is a usable timestamp.
	(tramp--test-check-files): Do not use `copy-sequence'.

2014-04-22  Daniel Colascione  <dancol@dancol.org>

	* automated/bytecomp-tests.el (test-byte-comp-compile-and-load):
	Add compile flag.
	(test-byte-comp-macro-expansion)
	(test-byte-comp-macro-expansion-eval-and-compile)
	(test-byte-comp-macro-expansion-eval-when-compile)
	(test-byte-comp-macro-expand-lexical-override): Use it.
	(test-eager-load-macro-expansion)
	(test-eager-load-macro-expansion-eval-and-compile)
	(test-eager-load-macro-expansion-eval-when-compile)
	(test-eager-load-macro-expand-lexical-override): New tests.

	* automated/cl-lib.el (cl-lib-struct-accessors): Fix test to
	account for removal of `cl-struct-set-slot-value'. Also, move
	the defstruct to top level.

2014-04-21  Daniel Colascione  <dancol@dancol.org>

	* automated/bytecomp-tests.el (test-byte-comp-compile-and-load):
	New function.
	(test-byte-comp-macro-expansion)
	(test-byte-comp-macro-expansion-eval-and-compile)
	(test-byte-comp-macro-expansion-eval-when-compile)
	(test-byte-comp-macro-expand-lexical-override): New tests.

	* automated/cl-lib.el (cl-loop-destructuring-with): New test.
	(cl-the): Fix cl-the test.

2014-04-20  Daniel Colascione  <dancol@dancol.org>

	* automated/cl-lib.el (cl-lib-struct-accessors,cl-the): New tests.

2014-04-19  Michael Albinus  <michael.albinus@gmx.de>

	* automated/tramp-tests.el (tramp--test-check-files): Extend test.
	(tramp-test31-utf8): Let-bind also `file-name-coding-system'.

2014-04-18  Michael Albinus  <michael.albinus@gmx.de>

	* automated/tramp-tests.el (tramp-copy-size-limit): Set to nil.
	(tramp--test-make-temp-name): Optional argument LOCAL.
	(tramp--instrument-test-case): Show messages.  Catch also `quit'.
	(tramp-test10-write-region): No special test for out-of-band copy
	needed anymore.
	(tramp-test11-copy-file, tramp-test12-rename-file)
	(tramp-test21-file-links): Extend tests.
	(tramp-test20-file-modes): More robust check for user "root".
	(tramp--test-check-files): New defun.
	(tramp-test30-special-characters, tramp-test33-recursive-load)
	(tramp-test34-unload): New tests.
	(tramp-test31-utf8, tramp-test32-asynchronous-requests):  Rename.

2014-04-11  Glenn Morris  <rgm@gnu.org>

	* automated/Makefile.in (EMACSDATA, EMACSDOC, EMACSPATH): Unexport.

2014-04-11  Paul Eggert  <eggert@cs.ucla.edu>

	* automated/electric-tests.el: Fix spelling error in test name.
	(whitespace-skipping-for-quotes-not-outside):
	Rename from whitespace-skipping-for-quotes-not-ouside.

2014-04-09  Daniel Colascione  <dancol@dancol.org>

	* automated/syntax-tests.el: New file.

2014-04-09  Glenn Morris  <rgm@gnu.org>

	* automated/python-tests.el (python-triple-quote-pairing):
	Enable/disable electric-pair-mode as needed.

	* automated/electric-tests.el (electric-pair-backspace-1):
	Replace deleted function.

2014-04-07  João Távora  <joaotavora@gmail.com>

	* automated/python-tests.el (python-triple-quote-pairing): New test.
	(python-syntax-after-python-backspace): New test.

	* automated/electric-tests.el (electric-pair-define-test-form):
	More readable test docstrings.
	(whitespace-skipping-for-quotes-not-ouside)
	(whitespace-skipping-for-quotes-only-inside)
	(whitespace-skipping-quotes-not-without-proper-syntax): New tests.

2014-04-04  João Távora  <joaotavora@gmail.com>

	* automated/electric-tests.el (define-electric-pair-test):
	Don't overtest.
	(inhibit-in-mismatched-string-inside-ruby-comments): New test.
	(inhibit-in-mismatched-string-inside-c-comments): New test.

2014-04-02  João Távora  <joaotavora@gmail.com>

	* automated/electric-tests.el (inhibit-if-strings-mismatched):
	New test, change from `inhibit-only-of-next-is-mismatched'.

2014-03-26  Barry O'Reilly  <gundaetiapo@gmail.com>

	* automated/undo-tests.el (undo-test-marker-adjustment-nominal):
	(undo-test-region-t-marker): New tests of marker adjustments.
	(undo-test-marker-adjustment-moved):
	(undo-test-region-mark-adjustment): New tests to demonstrate
	bug#16818, which fail without the fix.

2014-03-23  Dmitry Gutov  <dgutov@yandex.ru>

	* automated/package-test.el (package-test-describe-package):
	Fix test failure in non-graphical mode.

2014-03-23  Daniel Colascione  <dancol@dancol.org>

	* automated/subword-tests.el (subword-tests2): More subword tests.

	* automated/cl-lib.el (cl-lib-keyword-names-versus-values):
	New test: correct parsing of keyword arguments.

2014-03-22  Dmitry Gutov  <dgutov@yandex.ru>

	* automated/package-test.el (package-test-describe-package):
	Check for the "Keywords: " line.

	* automated/data/package/archive-contents: Include the :keywords
	field in `simple-single' data form.

2014-03-21  Dmitry Gutov  <dgutov@yandex.ru>

	* automated/package-test.el
	(package-test-install-two-dependencies): New test (bug#16826).

	* automated/data/package/simple-two-depend-1.1.el: New file.

	* automated/data/package/archive-contents:
	Add info about the new package.

2014-03-07  Michael Albinus  <michael.albinus@gmx.de>

	* automated/tramp-tests.el (tramp-copy-size-limit): Declare.
	(tramp-test10-write-region): Extend for out-of-band copy.
	(tramp-test31-asynchronous-requests): New test.

2014-03-02  Barry O'Reilly  <gundaetiapo@gmail.com>

	* automated/undo-tests.el (undo-test-in-region-not-most-recent):
	Add new test of undo in region.
	(undo-test-in-region-eob): Add test case described at
	http://debbugs.gnu.org/cgi/bugreport.cgi?bug=16411

2014-02-28  Michael Albinus  <michael.albinus@gmx.de>

	* automated/tramp-tests.el (tramp--test-enabled)
	(tramp-test15-copy-directory): No special handling of tramp-adb.el
	anymore.  It's fixed in that package.

2014-02-27  Michael Albinus  <michael.albinus@gmx.de>

	* automated/tramp-tests.el (tramp--test-enabled): Move connection
	cleanup into this function.  Remove respective code from all test
	cases.
	(tramp--instrument-test-case): Declare `indent' and `debug'.
	Handle other errors as well.
	(tramp-test14-delete-directory): Check for `file-error' error.
	(tramp-test15-copy-directory): Ignore return value of
	`copy-directory'.  It's too much hassle to handle it for tramp-adb.el.
	(tramp-test19-directory-files-and-attributes): Take care of
	timestamp of "../".
	(tramp-test20-file-modes, tramp-test27-start-file-process)
	(tramp-test28-shell-command): Skip for tramp-adb.el.
	(tramp-test21-file-links): `file-truename' shall preserve trailing
	link of directories.
	(tramp-test22-file-times): Skip if `set-file-times' returns nil.
	(tramp-test26-process-file, tramp-test28-shell-command): Let-bind
	`kill-buffer-query-functions' to nil.
	(tramp-test28-shell-command): Run `async-shell-command' with timeouts.

2014-02-21  Michael Albinus  <michael.albinus@gmx.de>

	* automated/tramp-tests.el
	(tramp-test19-directory-files-and-attributes): Do not include
	directories in comparison; they might have changed their
	timestamps already.

2014-02-20  Michael Albinus  <michael.albinus@gmx.de>

	* automated/tramp-tests.el (tramp--instrument-test-case): New macro.
	(tramp-test17-insert-directory): First line could contain more
	text, when produced by `ls-lisp'.
	(tramp-test19-directory-files-and-attributes): Instrument failed
	test case.

2014-02-19  Michael Albinus  <michael.albinus@gmx.de>

	* automated/tramp-tests.el (tramp-test17-insert-directory):
	Make first line "total 123" optional.
	(tramp-test20-file-modes, tramp-test22-file-times)
	(tramp-test26-process-file, tramp-test27-start-file-process)
	(tramp-test28-shell-command): Skip for tramp-gvfs.el and
	tramp-smb.el.
	(tramp-test20-file-modes): Check for "root" only when there is an
	explicit user name.
	(tramp-test21-file-links): Handle "... not supported" error.
	(tramp-test22-file-times): Skip for "don't know" return values.
	(tramp-test26-process-file, tramp-test28-shell-command):
	Remove color escape sequences.
	(tramp-test28-shell-command): Use `accept-process-output' rather
	than `sit-for'.
	(tramp-test30-utf8): Set coding system `utf-8'.

2014-02-17  Michael Albinus  <michael.albinus@gmx.de>

	* automated/tramp-tests.el (tramp-test28-shell-command):
	Perform an initial `sit-for' prior the while loop.

2014-02-16  Michael Albinus  <michael.albinus@gmx.de>

	Sync with Tramp 2.2.9.

	* automated/tramp-tests.el (password-cache-expiry): Set to nil.
	(tramp-test28-shell-command): Make a while loop when waiting for
	process exit.

2014-02-11  Michael Albinus  <michael.albinus@gmx.de>

	* automated/tramp-tests.el (top): Require `vc', `vc-bzr', `vc-git'
	and `vc-hg'.  Declare `tramp-find-executable' and
	`tramp-get-remote-path'.
	(tramp-test29-vc-registered): New test.
	(tramp-test30-utf8): Rename from `tramp-test29-utf8'.

2014-02-07  Michael Albinus  <michael.albinus@gmx.de>

	* automated/tramp-tests.el (tramp-test26-process-file): Improve test.
	(tramp-test27-start-file-process): Use "_p" as argument of lambda.
	(tramp-test28-shell-command): Improve `shell-command' test.
	Add `async-shell-command' tests.

2014-02-04  Michael Albinus  <michael.albinus@gmx.de>

	* automated/file-notify-tests.el (file-notify--wait-for-events):
	Use `read-event' instead of `sit-for'.
	(file-notify-test02-events): Remove expected result, the bug is
	fixed meanwhile.
	(file-notify-test02-events, file-notify-test03-autorevert):
	Use `sleep-for' instead of `sit-for'.

2014-01-31  Dmitry Gutov  <dgutov@yandex.ru>

	* automated/ruby-mode-tests.el (ruby-align-chained-calls):
	New test.

2014-01-27  Michael Albinus  <michael.albinus@gmx.de>

	* automated/file-notify-tests.el (file-notify--deftest-remote):
	Do not skip when the local test has failed.  They are unrelated.
	(file-notify--wait-for-events): Use `sit-for'.  Let-bind
	`noninteractive' to nil, otherwise `sit-for' could be degraded to
	`sleep-for'.
	(file-notify-test02-events): Check for `file-remote-p' instead of
	`file-notify--test-remote-enabled'.

2014-01-26  Michael Albinus  <michael.albinus@gmx.de>

	* automated/file-notify-tests.el (file-notify-test02-events):
	Let test case fail for Bug#16519.

2014-01-22  Michael Albinus  <michael.albinus@gmx.de>

	* automated/file-notify-tests.el (file-notify-test02-events):
	Hide Bug#16519, until it is solved.

2014-01-21  Michael Albinus  <michael.albinus@gmx.de>

	* automated/file-notify-tests.el
	(file-notify--test-local-enabled): Fix error in logic.
	(file-notify--wait-for-events): New defmacro.
	(file-notify-test02-events): Make short breaks between file operations.
	Use `file-notify--wait-for-events'.  Check, that events have arrived.
	(file-notify-test03-autorevert): Use `file-notify--wait-for-events'.

	* automated/comint-testsuite.el
	(comint-testsuite-password-strings): Add localized examples.

2014-01-17  Michael Albinus  <michael.albinus@gmx.de>

	* automated/inotify-test.el (inotify-file-watch-simple): Skip test
	case if inotify is not linked with Emacs.  Use `read-event' rather
	than `sit-for' in order to process events.  (Bug#13662)

2014-01-13  Michael Albinus  <michael.albinus@gmx.de>

	* automated/ert-tests.el (ert-test-record-backtrace):
	Reenable test case with adapted test string.  (Bug#13064)

2013-12-28  Glenn Morris  <rgm@gnu.org>

	* automated/electric-tests.el: Require 'elec-pair.

2013-12-26  João Távora  <joaotavora@gmail.com>

	* automated/electric-tests.el (electric-pair-test-for):
	Fix autowrapping tests in batch-mode by running with
	`transient-mark-mode' set to `lambda'.

	* automated/electric-tests.el: New file.

2013-12-25  Fabián Ezequiel Gallina  <fgallina@gnu.org>

	* automated/python-tests.el
	(python-nav-lisp-forward-sexp-safe-1): Remove test.
	(python-nav-forward-sexp-safe-1): New test.

2013-12-20  Dmitry Gutov  <dgutov@yandex.ru>

	* automated/ruby-mode-tests.el: Add tests for
	`ruby-align-to-stmt-keywords'.

	* indent/ruby.rb: Update examples to reflect the lack of change in
	default indentation of `begin' blocks.

2013-12-17  Dmitry Gutov  <dgutov@yandex.ru>

	* indent/ruby.rb: Update examples according to the change
	in `smie-indent-close'.

2013-12-14  Dmitry Gutov  <dgutov@yandex.ru>

	* indent/ruby.rb: New examples.

2013-12-12  Fabián Ezequiel Gallina  <fgallina@gnu.org>

	* automated/python-tests.el (python-indent-dedenters-2): New test.

2013-12-12  Fabián Ezequiel Gallina  <fgallina@gnu.org>

	* automated/python-tests.el (python-indent-after-comment-1)
	(python-indent-after-comment-2): New tests.

2013-12-12  Nathan Trapuzzano  <nbtrap@nbtrap.com>

	* automated/python-tests.el (python-indent-block-enders-1):
	Rename from python-indent-block-enders.
	(python-indent-block-enders-2): New test.

2013-12-08  Dmitry Gutov  <dgutov@yandex.ru>

	* indent/js.js: New file.

2013-12-05  Michael Albinus  <michael.albinus@gmx.de>

	* automated/dbus-tests.el: New file.

2013-12-05  Stefan Monnier  <monnier@iro.umontreal.ca>

	* automated/regexp-tests.el: New file.

2013-11-29  Eli Zaretskii  <eliz@gnu.org>

	* automated/reftex-tests.el (reftex-parse-from-file-test):
	Run temp-dir through file-truename, to make sure the temporary file
	names are comparable as strings.

	* automated/decoder-tests.el (ert-test-decoder-prefer-utf-8):
	Force Unix EOLs by using 'utf-8-unix', since the default of
	'utf-8' is system-dependent, while the test expects to see Unix EOLs.

2013-11-28  Glenn Morris  <rgm@gnu.org>

	* automated/Makefile.in (SEPCHAR): Use in place of PATH_SEP.

2013-11-28  Eli Zaretskii  <eliz@gnu.org>

	* automated/Makefile.in (PATH_SEP): Set this instead of PATH_SEPARATOR.
	(EMACSOPT): Use $(PATH_SEP).

2013-11-28  Michael Albinus  <michael.albinus@gmx.de>

	* automated/file-notify-tests.el (auto-revert-stop-on-user-input):
	Set to nil.

2013-11-27  Michael Albinus  <michael.albinus@gmx.de>

	* automated/file-notify-tests.el
	(file-notify-test-remote-temporary-file-directory):
	Check $REMOTE_TEMPORARY_FILE_DIRECTORY.
	(tramp-read-passwd): Check $REMOTE_ALLOW_PASSWORD.
	(file-notify--deftest-remote): Cleanup connection initially.
	(file-notify-test03-autorevert): Run also in batch mode.  Use a
	larger timeout for remote files.  `sit-for' 1 second; 0.1 second
	does not work on MS Windows.  Call `accept-process-output' for
	remote files.  Apply `string-match' instead of `string-equal', the
	messages are different on MS Windows.

	* automated/tramp-tests.el (tramp-test-temporary-file-directory):
	Use $REMOTE_TEMPORARY_FILE_DIRECTORY.
	(tramp-read-passwd): Check $REMOTE_ALLOW_PASSWORD.

2013-11-23  Glenn Morris  <rgm@gnu.org>

	* automated/python-tests.el (python-shell-make-comint-1)
	(python-shell-make-comint-2, python-shell-get-process-1):
	Suppress creation of some temp-files.

	* automated/python-tests.el (python-shell-parse-command-1)
	(python-shell-make-comint-1, python-shell-make-comint-2)
	(python-shell-get-process-1)
	(python-shell-internal-get-or-create-process-1):
	Skip rather than fail if prereqs not found.

	* automated/Makefile.in (emacs):
	Empty EMACSLOADPATH rather than unsetting.

2013-11-22  Glenn Morris  <rgm@gnu.org>

	* automated/ruby-mode-tests.el (ruby-exit!-font-lock):
	Set expected-result.

2013-11-21  Glenn Morris  <rgm@gnu.org>

	* automated/Makefile.in (XARGS_LIMIT): New, set by configure.
	(compile-main): Pass XARGS_LIMIT to xargs.

	* automated/Makefile.in (PATH_SEPARATOR): New, set by configure.
	(EMACSOPT): Use PATH_SEPARATOR.

2013-11-20  Bozhidar Batsov  <bozhidar@batsov.com>

	* automated/ruby-mode-tests.el (ruby-exit!-font-lock):
	Add a failing test for Bug#15874.
	(ruby--insert-coding-comment-ruby-style)
	(ruby--insert-coding-comment-emacs-style)
	(ruby--insert-coding-comment-custom-style):
	Add a few tests for `ruby--insert-coding-comment'.

2013-11-18  Paul Eggert  <eggert@cs.ucla.edu>

	Improve API of recently-added bool vector functions (Bug#15912).
	* automated/data-tests.el: Adjust to API changes.

2013-11-16  Michael Albinus  <michael.albinus@gmx.de>

	* automated/tramp-tests.el (tramp-test07-file-exists-p)
	(tramp-test08-file-local-copy)
	(tramp-test09-insert-file-contents, tramp-test10-write-region)
	(tramp-test11-copy-file, tramp-test12-rename-file)
	(tramp-test13-make-directory, tramp-test14-delete-directory)
	(tramp-test15-copy-directory, tramp-test16-directory-files)
	(tramp-test17-insert-directory, tramp-test18-file-attributes)
	(tramp-test19-directory-files-and-attributes)
	(tramp-test20-file-modes, tramp-test21-file-links)
	(tramp-test22-file-times, tramp-test23-visited-file-modtime)
	(tramp-test24-file-name-completion, tramp-test25-load)
	(tramp-test26-process-file, tramp-test27-start-file-process)
	(tramp-test28-shell-command): Cleanup connection initially.

2013-11-15  Michael Albinus  <michael.albinus@gmx.de>

	* automated/tramp-tests.el (tramp-test29-utf8): Cleanup the
	connection before running the test.

2013-11-15  Michael Albinus  <michael.albinus@gmx.de>

	* automated/tramp-tests.el (tramp-test15-copy-directory)
	(tramp-test16-directory-files, tramp-test17-insert-directory)
	(tramp-test18-file-attributes)
	(tramp-test19-directory-files-and-attributes)
	(tramp-test20-file-modes, tramp-test21-file-links)
	(tramp-test22-file-times, tramp-test23-visited-file-modtime)
	(tramp-test24-file-name-completion, tramp-test25-load)
	(tramp-test26-process-file, tramp-test27-start-file-process)
	(tramp-test28-shell-command): Protect unwindforms with `ignore-errors'.
	(tramp-test29-utf8): New test.

2013-11-13  Michael Albinus  <michael.albinus@gmx.de>

	* automated/file-notify-tests.el (file-notify-test02-events)
	(file-notify-test03-autorevert): Suppress messages in `write-region'.

	* automated/tramp-tests.el (tramp-test02-file-name-dissect)
	(tramp-test03-file-name-defaults, tramp-test21-file-links): Add tests.
	(tramp-test26-process-file, tramp-test28-shell-command):
	Ensure, that the directory is not empty when calling "ls".

2013-11-11  Michael Albinus  <michael.albinus@gmx.de>

	* automated/tramp-tests.el (tramp-test-temporary-file-directory):
	Check $TRAMP_TEST_TEMPORARY_FILE_DIRECTORY.
	(tramp-read-passwd): Check $TRAMP_TEST_ALLOW_PASSWORD.
	(tramp-test09-insert-file-contents, tramp-test10-write-region)
	(tramp-test26-process-file): Add tests.
	(tramp-test11-copy-file): Remove debug message.
	(tramp-test20-file-modes): Special case, if user is "root".

2013-11-08  Michael Albinus  <michael.albinus@gmx.de>

	* automated/file-notify-tests.el:
	* automated/tramp-tests.el: Add `tramp-own-remote-path' to
	`tramp-remote-path' when running on hydra.
	(tramp-test07-file-exists-p): Remove instrumentation code.
	(tramp-test26-process-file): Don't use "/bin/true" and
	"/bin/false", these paths do not exist on hydra.

2013-11-08  Helmut Eller  <eller.helmut@gmail.com>

	* automated/process-tests.el: New file.

2013-11-08  Dmitry Gutov  <dgutov@yandex.ru>

	* indent/ruby.rb: New examples.

2013-11-06  Glenn Morris  <rgm@gnu.org>

	* automated/Makefile.in (setwins): Avoid accidental matches.

2013-11-06  Michael Albinus  <michael.albinus@gmx.de>

	* automated/tramp-tests.el (tramp-test07-file-exists-p):
	Fix docstring.  Instrument, in order to hunt failure on hydra.

2013-11-06  Glenn Morris  <rgm@gnu.org>

	* automated/flymake-tests.el (warning-predicate-rx-gcc)
	(warning-predicate-function-gcc, warning-predicate-rx-perl)
	(warning-predicate-function-perl):
	* automated/info-xref.el (info-xref-test-makeinfo):
	* automated/vc-bzr.el (vc-bzr-test-bug9726, vc-bzr-test-bug9781)
	(vc-bzr-test-faulty-bzr-autoloads): Skip rather than expect failure.

2013-11-05  Michael Albinus  <michael.albinus@gmx.de>

	* automated/tramp-tests.el: New file.

2013-11-05  Glenn Morris  <rgm@gnu.org>

	Get rid of --chdir usage.
	* automated/Makefile.in (EMACSOPT): Move -L here.
	(emacs): Set EMACS_TEST_DIRECTORY in the environment.
	(setwins): Don't assume called from srcdir.  Remove legacy stuff.
	(.el.elc): No more need to pass -L here.
	(compile-main): Get rid of sub-shell and cd.
	(compile-clean, check): Get rid of cd.

	Make it possible to run tests with a different working directory.
	* automated/flymake-tests.el (flymake-tests-data-directory): New.
	(flymake-tests--current-face): Use flymake-tests-data-directory.
	(warning-predicate-function-gcc, warning-predicate-rx-perl)
	(warning-predicate-function-perl): Adapt for above change.
	* automated/zlib-tests.el (zlib-tests-data-directory): New.
	(zlib--decompress): Use zlib-tests-data-directory.

	* automated/eieio-tests.el (eieio-test-37-persistent-classes):
	Remove test that makes no sense.

	* automated/files.el (files-test-local-variable-data):
	Fix result typo presumably caused by interference from dir-locals.
	(file-test--do-local-variables-test): Prevent dir-locals interfering.

2013-11-04  Dmitry Gutov  <dgutov@yandex.ru>

	* indent/ruby.rb: Add a statement on the line after heredoc.
	Move a now-successful example.

	* automated/ruby-mode-tests.el: Remove outdated comment.

2013-11-04  Glenn Morris  <rgm@gnu.org>

	* automated/Makefile.in (abs_srcdir): Remove.
	(emacs): Unset EMACSLOADPATH.
	(.el.elc, check): Use -L to append srcdir to load-path.

2013-11-02  Glenn Morris  <rgm@gnu.org>

	* automated/Makefile.in (top_builddir, abs_test, abs_lispsrc, lisp)
	(test, abs_top_srcdir, abs_top_builddir): Remove variables.
	(abs_srcdir): New, set by configure.
	(EMACS): Use a relative file name.
	(emacs): Use abs_srcdir rather than abs_lispsrc, abs_test.
	(lisp-compile): Remove (assume it's up-to-date).
	(compile-main): Do not run lisp-compile.
	(compile-main, compile-clean, compile-always, bootstrap-clean)
	(check): Use srcdir rather than $test.  Check cd return value.
	Use --chdir.
	(doit, compile, compile-always): Remove stuff copied from lisp/.
	(all, check, bootstrap-clean, distclean, maintainer-clean): PHONY.

2013-10-31  Michael Albinus  <michael.albinus@gmx.de>

	* automated/ert-tests.el (ert-test-stats-set-test-and-result):
	Add a skipping test.

2013-10-29  Stefan Monnier  <monnier@iro.umontreal.ca>

	* indent/prolog.prolog: Test alignment of ->; with operator at bol.

	* indent/css-mode.css (.x2): Test alignement inside braces.

2013-10-26  Dmitry Gutov  <dgutov@yandex.ru>

	* indent/ruby.rb: New failing example.

	* automated/ruby-mode-tests.el (ruby-toggle-block-to-brace):
	Fix the test, in respect to adding the space after the curly.

2013-10-24  Michael Albinus  <michael.albinus@gmx.de>

	* automated/ert-tests.el (ert-test-skip-unless): New test case.
	(ert-test-deftest): Adapt test for changed macro expansion.
	(ert-test-run-tests-interactively):
	* automated/ert-x-tests.el (ert-test-run-tests-interactively-2):
	Add a skipping test.

	* automated/file-notify-tests.el (top): Do not require tramp-sh.el.
	(file-notify--test-local-enabled): Make it a function.  Check also
	for `file-remote-p' of `temporary-file-directory'.
	(file-notify--test-remote-enabled-checked): New defvar.
	(file-notify--test-remote-enabled): Rewrite.  Do not use Tramp
	internal functions.  Cache result.
	(file-notify--deftest-remote, file-notify-test00-availability)
	(file-notify-test01-add-watch, file-notify-test02-events)
	(file-notify-test03-autorevert): Add checks with `skip_unless'.
	(file-notify-test-all): Do not check `file-notify--test-local-enabled'.

2013-10-24  Dmitry Gutov  <dgutov@yandex.ru>

	* indent/ruby.rb: Fix syntax error in the latest example.

2013-10-23  Glenn Morris  <rgm@gnu.org>

	* automated/Makefile.in (abs_top_srcdir, top_builddir):
	New, set by configure.
	(top_srcdir): Remove.
	(abs_test, abs_lispsrc): New.
	(lisp): No longer absolute.
	(emacs, lisp-compile, compile, compile-always):
	Quote entities that might contain whitespace.

2013-10-22  Dmitry Gutov  <dgutov@yandex.ru>

	* indent/ruby.rb: Move two examples to "working" section, add one
	more.

2013-10-21  Dmitry Gutov  <dgutov@yandex.ru>

	* indent/ruby.rb: New examples for indentation of blocks.
	Example of hash inside parens that inflooped before the present commit.

2013-10-17  Barry O'Reilly  <gundaetiapo@gmail.com>

	* automated/timer-tests.el: New file.  Tests that (sit-for 0)
	allows another timer to run.

2013-10-14  Dmitry Gutov  <dgutov@yandex.ru>

	* indent/ruby.rb: More examples for bug#15594, both failing and
	now passing.

2013-10-11  Dmitry Gutov  <dgutov@yandex.ru>

	* indent/ruby.rb: Add two more cases.

2013-10-10  Stefan Monnier  <monnier@iro.umontreal.ca>

	* automated/ruby-mode-tests.el (ruby-with-temp-buffer): Move before
	first use.
	(ruby-should-indent): Use indent-according-to-mode.
	(ruby-deftest-move-to-block): Use `declare'.

2013-10-07  Dmitry Gutov  <dgutov@yandex.ru>

	* indent/ruby.rb: Fix a spurious change, add more failing examples.

2013-10-07  Stefan Monnier  <monnier@iro.umontreal.ca>

	* indent/ruby.rb: Add a few more tests; adjust some indentation.

2013-10-06  Dmitry Gutov  <dgutov@yandex.ru>

	* automated/ruby-mode-tests.el: Add tests for `ruby-forward-sexp'
	and `ruby-backward-sexp' that fail when `ruby-use-smie' is t.

	* indent/ruby.rb: Fix a syntax error, add a few failing examples.

2013-10-05  Stefan Monnier  <monnier@iro.umontreal.ca>

	* indent/ruby.rb: Port a few cases from automated/ruby-mode-tests.el.
	Adjust indentation of continued line to the new SMIE behavior.

2013-10-04  Stefan Monnier  <monnier@iro.umontreal.ca>

	* automated/completion-tests.el:
	* indent/css-mode.css: New files.

2013-10-03  Daiki Ueno  <ueno@gnu.org>

	* automated/data/package/signed/archive-contents:
	* automated/data/package/signed/archive-contents.sig:
	* automated/data/package/signed/signed-good-1.0.el:
	* automated/data/package/signed/signed-good-1.0.el.sig:
	* automated/data/package/signed/signed-bad-1.0.el:
	* automated/data/package/signed/signed-bad-1.0.el.sig:
	* automated/data/package/key.pub:
	* automated/data/package/key.sec: New files.

	* automated/package-test.el (package-test-update-listing)
	(package-test-update-archives, package-test-describe-package):
	Adjust to package.el change.
	(package-test-signed): New test.

2013-10-01  Dmitry Gutov  <dgutov@yandex.ru>

	* automated/package-test.el: Update all cases to use :url instead
	of :homepage.

	* automated/package-x-test.el
	(package-x-test--single-archive-entry-1-3): Same.

2013-09-29  Dmitry Gutov  <dgutov@yandex.ru>

	* automated/package-test.el (simple-single-desc-1-4): Remove, it
	was unused.
	(simple-single-desc): Expect :homepage property.
	(multi-file-desc): Same.
	(with-package-test): Do not save previous `default-directory'
	value, let-bind the var instead.
	(package-test-install-single): Expect :homepage property in the
	generated pkg file.
	(package-test-describe-package): Expect Homepage button.
	(package-test-describe-non-installed-package)
	(package-test-describe-non-installed-multi-file-package): Same.
	(package-test-describe-not-installed-package): Remove, it was a
	duplicate.

	* automated/package-x-test.el
	(package-x-test--single-archive-entry-1-3): Expect :homepage
	property.
	(package-x-test--single-archive-entry-1-4): Expect nil extras slot.

	* automated/data/package/simple-single-1.3.el: Add URL header.

	* automated/data/package/archive-contents: Add :homepage
	properties to `simple-single' and `multi-file'.

2013-09-22  Daniel Colascione  <dancol@dancol.org>

	* automated/data-tests.el:
	(bool-vector-count-matches-all-0-nil)
	(bool-vector-count-matches-all-0-t)
	(bool-vector-count-matches-1-il, bool-vector-count-matches-1-t)
	(bool-vector-count-matches-at, bool-vector-intersection-op)
	(bool-vector-union-op, bool-vector-xor-op)
	(bool-vector-set-difference-op)
	(bool-vector-change-detection, bool-vector-not): New tests.
	(mock-bool-vector-count-matches-at)
	(test-bool-vector-bv-from-hex-string)
	(test-bool-vector-to-hex-string)
	(test-bool-vector-count-matches-at-tc)
	(test-bool-vector-apply-mock-op)
	(test-bool-vector-binop): New helper functions.
	(bool-vector-test-vectors): New testcase data.

2013-09-20  Ryan  <rct@thompsonclan.org>  (tiny change)

	* automated/advice-tests.el (advice-test-called-interactively-p-around)
	(advice-test-called-interactively-p-filter-args)
	(advice-test-called-interactively-p-around): New tests.

2013-09-16  Glenn Morris  <rgm@gnu.org>

	* automated/eshell.el (eshell-match-result):
	Return a more informative failure than simply "false".  Update callers.

	* automated/eshell.el (eshell-test/for-name-shadow-loop):
	Test value before and after loop as well as during.

2013-09-15  Glenn Morris  <rgm@gnu.org>

	* automated/eshell.el (eshell-test/for-name-shadow-loop):
	New test.  (Bug#15372)
	(eshell-test/for-loop, eshell-test/for-name-loop): Doc fix.

2013-09-13  Glenn Morris  <rgm@gnu.org>

	* automated/eshell.el (with-temp-eshell):
	Use a temp directory for eshell-directory-name.
	(eshell-test-command-result): New, again using a temp directory.
	Replace eshell-command-result with this throughout.
	(eshell-test/for-loop, eshell-test/for-name-loop):
	Ensure environment variables don't confuse us.

2013-09-12  Glenn Morris  <rgm@gnu.org>

	* automated/eshell.el (with-temp-eshell): Avoid hangs in batch mode
	due to "has a running process; kill it?" prompts.

2013-09-12  Stefan Monnier  <monnier@iro.umontreal.ca>

	* automated/eshell.el: Rename from eshell.el.
	(eshell-test/for-loop, eshell-test/for-name-loop): New tests (bug#15231).

2013-09-01  Glenn Morris  <rgm@gnu.org>

	* automated/Makefile.in (setwins): Avoid leading space in $wins.
	Otherwise the sed command used by eg compile-main ends up
	containing "/*.el".  (Bug#15170)

2013-08-28  Paul Eggert  <eggert@cs.ucla.edu>

	* automated/Makefile.in (SHELL): Now @SHELL@, not /bin/sh,
	for portability to hosts where /bin/sh has problems.

2013-08-21  David Engster  <deng@randomsample.de>

	* automated/eieio-tests.el, automated/eieio-test-persist.el:
	* automated/eieio-test-methodinvoke.el: EIEIO tests from CEDET
	upstream.  Changed to use ERT.

2013-08-14  Daniel Hackney  <dan@haxney.org>

	* automated/package-test.el: Remove tar-package-building functions.
	Tar file used for testing is included in the repository.
	(package-test-install-texinfo, package-test-cleanup-built-files):
	Remove.

2013-08-13  Fabián Ezequiel Gallina  <fgallina@gnu.org>

	* automated/python-tests.el (python-imenu-create-index-4)
	(python-imenu-create-flat-index-2): New tests.

2013-08-05  Glenn Morris  <rgm@gnu.org>

	* automated/mule-util.el: New file, with tests extracted from
	lisp/international/mule-util.el.

2013-08-04  Stefan Monnier  <monnier@iro.umontreal.ca>

	* automated/advice-tests.el (advice-tests-nadvice): Test removal
	before definition.
	(advice-tests-macroaliases): New test.

2013-08-04  Glenn Morris  <rgm@gnu.org>

	* automated/ert-tests.el: Disable failing test that no-one seems
	to know how to fix.  (Bug#13064)

	* automated/icalendar-tests.el (icalendar-tests--test-export)
	(icalendar-tests--test-import): Try more precise TZ specification.
	Remove debug messages.

2013-08-03  Glenn Morris  <rgm@gnu.org>

	* automated/core-elisp-tests.el (core-elisp-tests): Fix defcustom.

	* automated/icalendar-tests.el (icalendar-tests--test-export)
	(icalendar-tests--test-import):
	Use getenv/setenv rather than set-time-zone-rule.  Add debug messages.
	(icalendar-tests--test-import): Reset zone even if error occurred.

2013-08-02  Stefan Monnier  <monnier@iro.umontreal.ca>

	* automated/core-elisp-tests.el: New file.

2013-08-01  Glenn Morris  <rgm@gnu.org>

	* automated/file-notify-tests.el (file-notify--test-remote-enabled):
	Try to check that the remote system has a notification program.

2013-07-31  Glenn Morris  <rgm@gnu.org>

	* automated/undo-tests.el (undo-test2, undo-test5): Be quieter.

2013-07-24  Michael Albinus  <michael.albinus@gmx.de>

	* automated/file-notify-tests.el
	(file-notify--test-local-enabled): New defconst.  Replaces all
	`file-notify-support' occurrences.
	(file-notify--test-remote-enabled): New defun.
	(file-notify--deftest-remote): Use it.
	(file-notify-test00-availability): Rewrite.
	(file-notify-test00-availability-remote): New defun.
	(file-notify-test01-add-watch): Rewrite first erroneous check.

2013-07-23  Glenn Morris  <rgm@gnu.org>

	* automated/inotify-test.el (inotify-file-watch-simple):
	Delete temp-file when done.

	* automated/subword-tests.el: Require subword.

2013-07-22  Stefan Monnier  <monnier@iro.umontreal.ca>

	* automated/subword-tests.el: New file.

2013-07-13  Fabián Ezequiel Gallina  <fgallina@gnu.org>

	* automated/python-tests.el (python-imenu-create-index-2)
	(python-imenu-create-index-3): New tests.

2013-07-11  Glenn Morris  <rgm@gnu.org>

	* automated/ert-tests.el: Require cl-lib at runtime too.
	(ert-test-special-operator-p): Use cl-gensym rather than ert-- version.
	(ert-test-remprop, ert-test-remove-if-not, ert-test-remove*)
	(ert-test-set-functions, ert-test-gensym)
	(ert-test-coerce-to-vector, ert-test-string-position)
	(ert-test-mismatch): Remove tests.
	* automated/cl-lib.el: New, split from ert-tests.el.

	* automated/ruby-mode-tests.el (ruby-deftest-move-to-block):
	Goto point-min.
	(works-on-do, zero-is-noop, ok-with-three, ok-with-minus-two)
	(ruby-move-to-block-skips-percent-literal)
	(ruby-move-to-block-skips-heredoc)
	(ruby-move-to-block-moves-from-else-to-if)
	(ruby-beginning-of-defun-does-not-fold-case)
	(ruby-end-of-defun-skips-to-next-line-after-the-method):
	Replace goto-line with forward-line/goto-char.
	(ruby-move-to-block-does-not-fold-case): Remove unneeded end-of-buffer.

	* automated/package-test.el (makeinfo-buffer): Autoload.
	(compilation-in-progress, tar-parse-info, tar-header-name): Declare.
	(package-test-install-texinfo): Don't require makeinfo.

	* automated/files.el: Stop "local variables" confusion.

	* automated/flymake-tests.el (flymake-tests): Remove unused group.

	* automated/icalendar-tests.el (icalendar-tests--do-test-cycle):
	Use with-current-buffer.

	* automated/undo-tests.el (undo-test-buffer-modified)
	(undo-test-file-modified): New tests.

2013-07-09  Michael Albinus  <michael.albinus@gmx.de>

	* automated/file-notify-tests.el (file-notify-test00-availability):
	Set :expected-result.
	(file-notify-test01-add-watch, file-notify-test01-add-watch-remote)
	(file-notify-test02-events, file-notify-test02-events-remote)
	(file-notify-test03-autorevert, file-notify-test03-autorevert-remote):
	Skip when `file-notify-support' is nil.  (Bug#14823)

2013-07-09  Glenn Morris  <rgm@gnu.org>

	* automated/inotify-test.el (inotify-add-watch, inotify-rm-watch):
	Declare.
	(inotify-file-watch-simple): Silence compiler.

	* automated/python-tests.el (python-indent-block-enders):
	Make it actually test something.

	* automated/package-x-test.el: Require package-test when compiling.

	* automated/add-log-tests.el, automated/advice-tests.el:
	* automated/imenu-test.el, automated/package-x-test.el:
	* automated/python-tests.el, automated/ruby-mode-tests.el:
	* automated/xml-parse-tests.el: Explicitly require ert.

2013-07-08  Kenichi Handa  <handa@gnu.org>

	* automated/decoder-tests.el (decoder-tests-prefer-utf-8-read):
	Use with-ccoding-priority to avoid side-effect (Bug#14781).

2013-07-05  Michael Albinus  <michael.albinus@gmx.de>

	* automated/file-notify-tests.el
	(file-notify-test-remote-temporary-file-directory):
	Use `null-device' on w32.
	(file-notify--test-tmpfile, file-notify--test-tmpfile1)
	(file-notify--test-results, file-notify--test-event)
	(file-notify--deftest-remote, file-notify--event-test)
	(file-notify--test-event-handler)
	(file-notify--test-make-temp-name): Rename, in order to mark them
	internal.
	(tramp-message-show-message, tramp-read-passwd): Tweak them for
	better fitting in noninteractive tests.
	(file-notify-test00-availability): Rename from `file-notify-test0'.
	(file-notify-test01-add-watch): Rename from `file-notify-test1'.
	Use `temporary-file-directory '.
	(file-notify-test01-add-watch-remote): New test.
	(file-notify-test02-events): Rename from `file-notify-test2'.
	(file-notify-test02-events-remote): Rename from `file-notify-test3'.
	(file-notify-test03-autorevert): Rename from
	`file-notify-test4'.  Use timeouts.
	(file-notify-test03-autorevert-remote): Rename from
	`file-notify-test5'.

2013-07-04  Michael Albinus  <michael.albinus@gmx.de>

	* automated/file-notify-tests.el: New package.

2013-06-28  Kenichi Handa  <handa@gnu.org>

	* automated/decoder-tests.el (decoder-tests-gen-file): New arg FILE.
	(decoder-tests-ao-gen-file): Rename from decoder-tests-filename.
	Callers changed.
	(decoder-tests-filename): New function.
	(decoder-tests-prefer-utf-8-read)
	(decoder-tests-prefer-utf-8-write): New function.
	(ert-test-decoder-prefer-utf-8): New test.

2013-06-27  Dmitry Gutov  <dgutov@yandex.ru>

	* automated/package-x-test.el: Change the commentary.
	(package-x-test--single-archive-entry-1-3)
	(package-x-test--single-archive-entry-1-4): Fix the tests, by
	using the appropriate data structure.

2013-06-27  Daniel Hackney  <dan@haxney.org>

	* automated/Makefile.in (setwins): Include the 'data' subdirectory.

	* automated/package-x-test.el: New file.

	* automated/package-test.el: New file.

	* automated/data/package: New directory, with test examples.

2013-06-27  Glenn Morris  <rgm@gnu.org>

	* automated/python-tests.el (python-tests-with-temp-file):
	Clean up after ourself.

	* automated/undo-tests.el (undo-test3): Remove test that seems to
	do nothing that the previous one doesn't, except leave a tempfile.

2013-06-26  Glenn Morris  <rgm@gnu.org>

	* automated/info-xref.el: New file.

2013-06-25  Glenn Morris  <rgm@gnu.org>

	* automated/occur-tests.el (occur-test-create): New function.
	Use it to create separate tests for each element, so we run them
	all rather than stopping at the first error.

2013-06-24  Glenn Morris  <rgm@gnu.org>

	* automated/occur-tests.el (occur-tests):
	Update for 2013-05-29 change to occur header line.

2013-06-21  Eduard Wiebe  <usenet@pusto.de>

	Test suite for flymake.
	* automated/flymake-tests.el:
	* automated/flymake/warnpred/Makefile
	* automated/flymake/warnpred/test.c
	* automated/flymake/warnpred/test.pl: New files.

2013-06-12  Rüdiger Sonderfeld  <ruediger@c-plusplus.de>

	* automated/reftex-tests.el (reftex-parse-from-file-test): Fix test.

2013-06-12  Rüdiger Sonderfeld  <ruediger@c-plusplus.de>

	* automated/reftex-tests.el: New test suite for reftex.

2013-05-31  Dmitry Gutov  <dgutov@yandex.ru>

	* automated/ruby-mode-tests.el: New tests, for percent literals
	and expression expansion.

2013-05-29  Leo Liu  <sdl.web@gmail.com>

	* indent/octave.m: Tweak.

2013-05-26  Aidan Gauland  <aidalgol@amuri.net>

	* eshell.el: Rewrite tests using ERT.

2013-05-25  Leo Liu  <sdl.web@gmail.com>

	* indent/octave.m: Add tests for %!, # and ### comments.

2013-05-23  Kenichi Handa  <handa@gnu.org>

	* automated/decoder-tests.el: New file.

2013-05-19  Dmitry Gutov  <dgutov@yandex.ru>

	* indent/ruby.rb: Add multiline regexp example.

	* automated/ruby-mode-tests.el (ruby-heredoc-highlights-interpolations)
	(ruby-regexp-skips-over-interpolation)
	(ruby-regexp-continues-till-end-when-unclosed)
	(ruby-regexp-can-be-multiline)
	(ruby-interpolation-inside-percent-literal): New tests.

2013-05-08  Stefan Monnier  <monnier@iro.umontreal.ca>

	* indent/ruby.rb: Fix indentation after =; add more cases.

2013-05-05  Stefan Monnier  <monnier@iro.umontreal.ca>

	* indent/pascal.pas: Add test for mis-identified comments.

2013-04-01  Masatake YAMATO  <yamato@redhat.com>

	* automated/imenu-test.el: New file.  (Bug#14112)

2013-04-19  Fabián Ezequiel Gallina  <fgallina@gnu.org>

	* automated/python-tests.el (python-imenu-prev-index-position-1):
	Remove test.
	(python-imenu-create-index-1, python-imenu-create-flat-index-1):
	New tests.

2013-04-17  Fabián Ezequiel Gallina  <fgallina@gnu.org>

	* automated/python-tests.el (python-nav-backward-defun-2)
	(python-nav-backward-defun-3, python-nav-forward-defun-2)
	(python-nav-forward-defun-3): New tests.

2013-04-17  Fabián Ezequiel Gallina  <fgallina@gnu.org>

	* automated/python-tests.el (python-nav-backward-defun-1)
	(python-nav-forward-defun-1): New tests.

2013-04-09  Masatake YAMATO  <yamato@redhat.com>

	* automated/add-log-tests.el: New file.  (Bug#14112)

2013-03-30  Fabián Ezequiel Gallina  <fabian@anue.biz>

	* automated/python-tests.el (python-indent-block-enders): New test.
	(python-info-current-defun-2): Fix test.

2013-03-05  Paul Eggert  <eggert@cs.ucla.edu>

	* indent/octave.m: Fix encoding error in comment.  Add coding tag.

2013-02-28  Fabián Ezequiel Gallina  <fgallina@cuca>

	* automated/python-tests.el (python-tests-with-temp-buffer): Doc fix.
	(python-tests-with-temp-file): New macro.
	(python-tests-shell-interpreter): New var.
	(python-shell-get-process-name-1)
	(python-shell-internal-get-process-name-1)
	(python-shell-parse-command-1)
	(python-shell-calculate-process-environment-1)
	(python-shell-calculate-process-environment-2)
	(python-shell-calculate-process-environment-3)
	(python-shell-calculate-exec-path-1)
	(python-shell-calculate-exec-path-2)
	(python-shell-make-comint-1)
	(python-shell-make-comint-2)
	(python-shell-get-process-1)
	(python-shell-get-or-create-process-1)
	(python-shell-internal-get-or-create-process-1): New tests.

2013-02-21  Fabián Ezequiel Gallina  <fgallina@cuca>

	* automated/python-tests.el: New file.

2013-02-14  Dmitry Gutov  <dgutov@yandex.ru>

	* automated/ruby-mode-tests.el
	(ruby-move-to-block-skips-percent-literal): Add depth-affecting
	bits inside the examples.
	(ruby-move-to-block-skips-heredoc): New test.
	(ruby-add-log-current-method-after-inner-class):
	Lower expectations: move point inside a method, initially.

2013-02-13  Dmitry Gutov  <dgutov@yandex.ru>

	* automated/ruby-mode-tests.el
	(ruby-move-to-block-skips-percent-literal): New test.

2013-02-04  Chong Yidong  <cyd@gnu.org>

	* automated/thingatpt.el: New file.

2013-02-03  Chong Yidong  <cyd@gnu.org>

	* automated/files.el (file-test--do-local-variables-test):
	Avoid compilation warning message.

2013-01-27  Dmitry Gutov  <dgutov@yandex.ru>

	* automated/ruby-mode-tests.el
	(ruby-indent-spread-args-in-parens): New test.
	* automated/ruby-mode-tests.el (ruby-block-test-example):
	Break indentation of the do block opener and add a line inside it.
	* automated/ruby-mode-tests.el (works-on-do, ok-with-three):
	Adjust line numbers.

2013-01-15  Stefan Monnier  <monnier@iro.umontreal.ca>

	* automated/advice-tests.el: Split up.  Add advice-test-preactivate.

2013-01-14  Glenn Morris  <rgm@gnu.org>

	* automated/compile-tests.el (compile-tests--test-regexps-data):
	Fix interpretation of gnu line.col1-col2 format.  (Bug#13335)

2013-01-10  Wolfgang Jenkner  <wjenkner@inode.at>

	* automated/man-tests.el: New file.

2013-01-09  Aaron S. Hawley  <aaron.s.hawley@gmail.com>

	* automated/undo-tests.el (undo-test0): Adjust error to code change.

2013-01-08  Aaron S. Hawley  <aaron.s.hawley@gmail.com>

	* automated/undo-tests.el: New file.

2012-12-27  Dmitry Gutov  <dgutov@yandex.ru>

	* automated/ruby-mode-tests.el
	(ruby-indent-after-block-in-continued-expression): New test.

2012-12-14  Dmitry Gutov  <dgutov@yandex.ru>

	* automated/ruby-mode-tests.el:
	Rename one interpolation test; add three more.
	(ruby-with-temp-buffer): New macro, use it where appropriate.
	(ruby-add-log-current-method-examples): Use "_" for target point.
	Add four new tests for ruby-add-log-current-method.

2012-12-11  Glenn Morris  <rgm@gnu.org>

	* automated/f90.el (f90-test-bug13138): New test.

2012-12-10  Rüdiger Sonderfeld  <ruediger@c-plusplus.de>

	* automated/inotify-test.el: New test.

2012-12-02  Chong Yidong  <cyd@gnu.org>

	* automated/ruby-mode-tests.el
	(ruby-add-log-current-method-examples): Don't use loop macro, to
	allow automated testing to work.

2012-11-20  Stefan Monnier  <monnier@iro.umontreal.ca>

	* automated/advice-tests.el (advice-tests--data): Remove.
	(advice-tests): Move the tests directly here instead.
	Add called-interactively-p tests.

2012-11-19  Stefan Monnier  <monnier@iro.umontreal.ca>

	* automated/ert-x-tests.el: Use cl-lib.
	* automated/ert-tests.el: Use lexical-binding and cl-lib.

2012-11-14  Dmitry Gutov  <dgutov@yandex.ru>

	* automated/ruby-mode-tests.el (ruby-indent-singleton-class): Pass.
	(ruby-indent-inside-heredoc-after-operator)
	(ruby-indent-inside-heredoc-after-space): New tests.
	Change direct font-lock face references to var references.
	(ruby-interpolation-suppresses-syntax-inside): New test.
	(ruby-interpolation-inside-percent-literal-with-paren):
	New failing test.

2012-11-13  Dmitry Gutov  <dgutov@yandex.ru>

	* automated/ruby-mode-tests.el (ruby-heredoc-font-lock)
	(ruby-singleton-class-no-heredoc-font-lock)
	(ruby-add-log-current-method-examples): New tests.
	(ruby-test-string): Extract from ruby-should-indent-buffer.
	(ruby-deftest-move-to-block): New macro.
	Add several move-to-block tests.

2012-11-12  Stefan Monnier  <monnier@iro.umontreal.ca>

	* automated/advice-tests.el: New tests.

2012-10-14  Eli Zaretskii  <eliz@gnu.org>

	* automated/compile-tests.el (compile-tests--test-regexps-data):
	Add new data for msft's new format.

2012-09-08  Dmitry Gutov  <dgutov@yandex.ru>

	* automated/ruby-mode-tests.el:
	(ruby-toggle-block-to-multiline): New test.
	(ruby-should-indent-buffer, ruby-toggle-block-to-do-end)
	(ruby-toggle-block-to-brace): Use buffer-string.

2012-09-07  Dmitry Gutov  <dgutov@yandex.ru>

	* automated/ruby-mode-tests.el: New tests (Bug#11613).

2012-08-28  Chong Yidong  <cyd@gnu.org>

	* automated/files.el: Test every combination of values for
	enable-local-variables and enable-local-eval.

2012-08-19  Chong Yidong  <cyd@gnu.org>

	* redisplay-testsuite.el (test-redisplay): Use switch-to-buffer.

2012-08-18  Chong Yidong  <cyd@gnu.org>

	* redisplay-testsuite.el (test-redisplay-4): New test (Bug#3874).

2012-08-14  Dmitry Gutov  <dgutov@yandex.ru>

	* indent/ruby.rb: Rearrange examples, add new ones.

2012-08-12  Dmitry Gutov  <dgutov@yandex.ru>

	* automated/ruby-mode-tests.el (ruby-move-to-block-stops-at-opening)
	(ruby-toggle-block-to-do-end, ruby-toggle-block-to-brace): New test.

2012-08-11  Glenn Morris  <rgm@gnu.org>

	* automated/files.el: New file.

	* automated/Makefile.in (all): Fix typo.

2012-08-10  Dmitry Gutov  <dgutov@yandex.ru>

	* automated/ruby-mode-tests.el (ruby-should-indent):
	Add docstring, check (current-indentation) instead of (current-column).
	(ruby-should-indent-buffer): New function.
	Add tests for `ruby-deep-indent-paren' behavior.
	Port all tests from test/misc/test_ruby_mode.rb in Ruby repo.

2012-08-10  Nobuyoshi Nakada  <nobu@ruby-lang.org>

	Original tests in test_ruby_mode.rb in upstream (author).

2012-08-09  Dmitry Gutov  <dgutov@yandex.ru>

	* automated/ruby-mode-tests.el (ruby-should-indent)
	(ruby-assert-state): New functions.
	Add new tests.

2012-07-29  David Engster  <deng@randomsample.de>

	* automated/xml-parse-tests.el (xml-parse-tests--qnames):
	New variable to hold test data for name expansion.
	(xml-parse-tests): Test the two different types of name expansion.

2012-07-29  Juri Linkov  <juri@jurta.org>

	* automated/occur-tests.el (occur-test-case): Use predefined
	buffer name " *test-occur*" instead of a random buffer name.

2012-07-20  Dmitry Gutov  <dgutov@yandex.ru>

	* automated/ruby-mode-tests.el: New file with one test.

2012-07-17  Stefan Monnier  <monnier@iro.umontreal.ca>

	* indent/shell.sh: Add test case for ${#VAR}.

	* indent/latex-mode.tex: New file.

2012-07-11  Stefan Monnier  <monnier@iro.umontreal.ca>

	* eshell.el: Use cl-lib.

2012-07-03  Chong Yidong  <cyd@gnu.org>

	* automated/xml-parse-tests.el (xml-parse-tests--bad-data): New.

2012-07-02  Chong Yidong  <cyd@gnu.org>

	* automated/xml-parse-tests.el (xml-parse-tests--data):
	More testcases.

2012-07-01  Chong Yidong  <cyd@gnu.org>

	* automated/xml-parse-tests.el: New file.

2012-06-27  Stefan Monnier  <monnier@iro.umontreal.ca>

	* automated/ert-x-tests.el (ert-test-run-tests-interactively-2):
	Use cl-flet.

2012-06-08  Ulf Jasper  <ulf.jasper@web.de>

	* automated/icalendar-tests.el (icalendar--parse-vtimezone):
	Test escaped commas in TZID (Bug#11473).
	(icalendar-import-with-timezone): New.
	(icalendar-real-world): Add new testcase as given in the bugreport
	of Bug#11473.

2012-05-29  Ulf Jasper  <ulf.jasper@web.de>

	* automated/icalendar-tests.el (icalendar-tests--test-import):
	Include UID in import tests (Bug#11525).
	(icalendar-import-non-recurring, icalendar-import-rrule)
	(icalendar-import-duration, icalendar-import-bug-6766): Adjust to
	UID-import change.
	(icalendar-import-with-uid): New.
	(icalendar-tests--test-cycle, icalendar-tests--do-test-cycle):
	Include UID in cycle tests.
	(icalendar-cycle, icalendar-real-world): UID-import change.

2012-05-21  Glenn Morris  <rgm@gnu.org>

	* automated/Makefile.in (setwins): Scrap superfluous subshell.

2012-05-15  Teodor Zlatanov  <tzz@lifelogs.com>

	* automated/url-util-tests.el: New file to test
	lisp/url/url-util.el.  Only `url-build-query-string' and
	`url-parse-query-string' are tested right now (Bug#8706).

2012-04-28  Stefan Monnier  <monnier@iro.umontreal.ca>

	* indent/shell.sh:
	* indent/shell.rc: Ad some test cases.

2012-04-24  Stefan Monnier  <monnier@iro.umontreal.ca>

	* indent/ruby.rb: New file, to test new syntax-propertize code.

2012-04-11  Glenn Morris  <rgm@gnu.org>

	* automated/vc-bzr.el (vc-bzr-test-faulty-bzr-autoloads): New test.

2012-02-13  Teodor Zlatanov  <tzz@lifelogs.com>

	* automated/url-future-tests.el (url-future-tests): Move from
	lisp/url/url-future.el and rename.

2012-01-29  Ulf Jasper  <ulf.jasper@web.de>

	* automated/icalendar-tests.el (icalendar-import-non-recurring):
	Fix broken test, caused by missing trailing blank.

2011-12-03  Chong Yidong  <cyd@gnu.org>

	* automated/compile-tests.el (compile-tests--test-regexps-data):
	Increase column numbers by one to reflect change in how
	compilation-message is recorded (Bug#10172).

2011-11-22  Glenn Morris  <rgm@gnu.org>

	* rmailmm.el: New file, split from lisp/mail/rmailmm.el.

2011-11-20  Juanma Barranquero  <lekktu@gmail.com>

	* cedet/semantic-utest-c.el (semantic-utest-c-comparisons): Fix typo.

2011-11-16  Juanma Barranquero  <lekktu@gmail.com>

	* automated/icalendar-tests.el (icalendar-tests--get-ical-event)
	(icalendar-tests--test-export, icalendar-tests--do-test-export):
	* cedet/srecode-tests.el (srecode-field-utest-impl): Fix typo.

2011-10-30  Ulf Jasper  <ulf.jasper@web.de>

	* automated/newsticker-tests.el
	(newsticker--group-manage-orphan-feeds): Remove fsetting of
	newsticker--treeview-tree-update.

2011-10-29  Ulf Jasper  <ulf.jasper@web.de>

	* automated/newsticker-tests.el
	(newsticker--group-manage-orphan-feeds): Use fset instead of flet.

	* automated/newsticker-tests.el
	(newsticker--group-manage-orphan-feeds): Prevent updating
	newsticker treeview.  Fixed bug#9763.

2011-10-20  Glenn Morris  <rgm@gnu.org>

	* automated/vc-bzr.el (vc-bzr-test-bug9781): New test.

	* automated/vc-bzr.el: New file.

2011-10-15  Glenn Morris  <rgm@gnu.org>

	* automated/f90.el: New file.

2011-09-27  Ulf Jasper  <ulf.jasper@web.de>

	* automated/newsticker-tests.el: Move newsticker-testsuite.el
	to automated/newsticker-tests.el.  Convert to ERT.

2011-07-26  Ulf Jasper  <ulf.jasper@web.de>

	* automated/icalendar-tests.el (icalendar-tests--compare-strings):
	Remove, simply use string=.
	(icalendar--diarytime-to-isotime)
	(icalendar--datetime-to-diary-date)
	(icalendar--datestring-to-isodate)
	(icalendar--format-ical-event)
	(icalendar--parse-summary-and-rest)
	(icalendar-tests--do-test-import)
	(icalendar-tests--do-test-cycle): Change argument order of
	string= to EXPECTED ACTUAL.
	(icalendar--import-format-sample)
	(icalendar--format-ical-event)
	(icalendar-import-non-recurring)
	(icalendar-import-rrule)
	(icalendar-import-duration)
	(icalendar-import-bug-6766)
	(icalendar-real-world): Adjust to string= instead of
	icalendar-tests--compare-strings.
	(icalendar-import-multiple-vcalendars): New.

2011-05-11  Teodor Zlatanov  <tzz@lifelogs.com>

	* automated/gnus-tests.el: Add wrapper for Gnus tests.
	Require CL.

2011-05-09  Juri Linkov  <juri@jurta.org>

	* automated/occur-tests.el: Move from test/occur-testsuite.el.
	Convert to ERT.

2011-05-09  Chong Yidong  <cyd@stupidchicken.com>

	* automated/compile-tests.el: New file.

2011-05-08  Chong Yidong  <cyd@stupidchicken.com>

	* automated/font-parse-tests.el: Don't byte-compile.

	* automated/comint-testsuite.el: Move from test/.  Convert to ERT.

2011-03-10  Stefan Monnier  <monnier@iro.umontreal.ca>

	* automated/lexbind-tests.el: New file.

2011-03-07  Chong Yidong  <cyd@stupidchicken.com>

	* Version 23.3 released.

2011-03-05  Glenn Morris  <rgm@gnu.org>

	* eshell.el: Move here from lisp/eshell/esh-test.el.

2011-03-03  Christian Ohler  <ohler@gnu.org>

	* automated/ert-tests.el (ert-test-explain-not-equal-keymaps):
	New test.

2011-02-20  Ulf Jasper  <ulf.jasper@web.de>

	* automated/icalendar-tests.el: Move from icalendar-testsuite.el;
	convert to ERT format.

2011-02-14  Chong Yidong  <cyd@stupidchicken.com>

	* automated/bytecomp-tests.el: Move from bytecomp-testsuite.el;
	convert to ERT format.

2011-02-09  Stefan Monnier  <monnier@iro.umontreal.ca>

	* indent/shell.sh:
	* indent/shell.rc: New files.

2011-01-27  Chong Yidong  <cyd@stupidchicken.com>

	* automated/font-parse-tests.el: Move from
	font-parse-testsuite.el.

2011-01-26  Chong Yidong  <cyd@stupidchicken.com>

	* font-parse-testsuite.el (test-font-parse-data): New file.

2011-01-13  Stefan Monnier  <monnier@iro.umontreal.ca>

	* indent/prolog.prolog: Add tokenizing tests.

2011-01-13  Christian Ohler  <ohler@gnu.org>

	* automated: New directory for automated tests.

	* automated/ert-tests.el, automated/ert-x-tests.el: New files.

	* automated/Makefile.in: New file.

2010-11-11  Stefan Monnier  <monnier@iro.umontreal.ca>

	* indent/modula2.mod: New file.

2010-10-27  Stefan Monnier  <monnier@iro.umontreal.ca>

	* indent/octave.m: Add a test to ensure indentation is local.

2010-10-23  Glenn Morris  <rgm@gnu.org>

	* comint-testsuite.el
	(comint-testsuite--test-comint-password-prompt-regexp):
	Add "Please enter the password".  (Bug#7224)

2010-09-20  Stefan Monnier  <monnier@iro.umontreal.ca>

	* indent/prolog.prolog: Use normal spacing around !.

2010-09-18  Stefan Monnier  <monnier@iro.umontreal.ca>

	* indent/octave.m: Remove one more `fixindent'.  Use `end'.

2010-09-10  Stefan Monnier  <monnier@iro.umontreal.ca>

	* indent/octave.m: Remove some `fixindent' not needed any more.

2010-08-30  Stefan Monnier  <monnier@iro.umontreal.ca>

	* indent/octave.m: New file.

2010-08-08  Ulf Jasper  <ulf.jasper@web.de>

	* icalendar-testsuite.el (icalendar-testsuite-run): Add internal tests.
	(icalendar-testsuite--trim, icalendar-testsuite--compare-strings)
	(icalendar-testsuite--run-internal-tests): New.
	(icalendar-testsuite--test-convert-ordinary-to-ical)
	(icalendar-testsuite--test-convert-block-to-ical)
	(icalendar-testsuite--test-convert-anniversary-to-ical)
	(icalendar-testsuite--test-parse-vtimezone)
	(icalendar-testsuite--do-test-export): Code formatting.
	(icalendar-testsuite--test-parse-vtimezone): Doc fix.
	(icalendar-testsuite--do-test-import)
	(icalendar-testsuite--do-test-cycle):
	Use icalendar-testsuite--compare-strings
	(icalendar-testsuite--run-import-tests): Comment added.
	(icalendar-testsuite--run-import-tests)
	(icalendar-testsuite--run-real-world-tests): Fix expected results.

2010-06-25  Chong Yidong  <cyd@stupidchicken.com>

	* redisplay-testsuite.el (test-redisplay-3): New test.

2010-06-11  Chong Yidong  <cyd@stupidchicken.com>

	* comint-testsuite.el: New file.

2010-06-02  Stefan Monnier  <monnier@iro.umontreal.ca>

	* indent: New dir.

2010-05-07  Chong Yidong  <cyd@stupidchicken.com>

	* Version 23.2 released.

2010-03-29  Chong Yidong  <cyd@stupidchicken.com>

	* cedet/semantic-ia-utest.el
	(semantic-symref-test-count-hits-in-tag): Add function, from
	semantic-test.el.

	* cedet/tests/test.cpp:
	* cedet/tests/test.py:
	* cedet/tests/teststruct.cpp:
	* cedet/tests/testtemplates.cpp:
	* cedet/tests/testusing.cpp:
	* cedet/tests/scopetest.cpp:
	* cedet/tests/scopetest.java: Files deleted.

	* cedet/tests/test.make:
	* cedet/tests/test.c:
	* cedet/tests/testjavacomp.java:
	* cedet/tests/testspp.c:
	* cedet/tests/testsppreplace.c:
	* cedet/tests/testsppreplaced.c:
	* cedet/tests/testsubclass.cpp:
	* cedet/tests/testsubclass.hh:
	* cedet/tests/testtypedefs.cpp:
	* cedet/tests/testvarnames.c:
	* cedet/tests/test.el:
	* cedet/tests/testdoublens.cpp:
	* cedet/tests/testdoublens.hpp: Add copyright header.

	* cedet/semantic-tests.el (semanticdb-test-gnu-global):
	Remove reference to deleted files.

2010-03-30  Juri Linkov  <juri@jurta.org>

	* occur-testsuite.el (occur-tests): Add tests for context lines.

2010-03-23  Juri Linkov  <juri@jurta.org>

	* occur-testsuite.el: New file.

2010-03-10  Chong Yidong  <cyd@stupidchicken.com>

	* Branch for 23.2.

2010-02-19  Ulf Jasper  <ulf.jasper@web.de>

	* icalendar-testsuite.el
	(icalendar-testsuite--run-function-tests): Add new tests.
	(icalendar-testsuite--test-diarytime-to-isotime): Add another
	testcase.
	(icalendar-testsuite--test-convert-ordinary-to-ical): New.
	(icalendar-testsuite--test-convert-weekly-to-ical): New.
	(icalendar-testsuite--test-convert-yearly-to-ical): New.
	(icalendar-testsuite--test-convert-block-to-ical): New.
	(icalendar-testsuite--test-convert-cyclic-to-ical): New.
	(icalendar-testsuite--test-convert-anniversary-to-ical): New.

2010-01-18  Juanma Barranquero  <lekktu@gmail.com>

	* cedet/semantic-tests.el (semanticdb-test-gnu-global)
	(semantic-lex-test-full-depth, semantic-symref-test-count-hits-in-tag):
	Fix typos in docstrings and error messages.
	(semanticdb-ebrowse-run-tests): Fix typos in error messages.

2010-01-14  Juanma Barranquero  <lekktu@gmail.com>

	* cedet/cedet-utests.el (cedet-utest-log-shutdown, pulse-test):
	* cedet/semantic-ia-utest.el (semantic-ia-utest-error-log-list)
	(semantic-ia-utest-buffer-refs): Fix typos in docstrings.

2009-12-18  Ulf Jasper  <ulf.jasper@web.de>

	* icalendar-testsuite.el
	(icalendar-testsuite--run-function-tests):
	Add icalendar-testsuite--test-parse-vtimezone.
	(icalendar-testsuite--test-parse-vtimezone): New.
	(icalendar-testsuite--do-test-cycle): Doc changes.
	(icalendar-testsuite--run-real-world-tests): Remove trailing
	whitespace -- see change of icalendar--add-diary-entry in
	icalendar.el.
	(icalendar-testsuite--run-cycle-tests): Re-enable all tests.

2009-09-30  Glenn Morris  <rgm@gnu.org>

	* cedet/semantic-utest-c.el: Relicense under GPLv3+.

2009-06-26  Eric Ludlam  <zappo@gnu.org>

	* cedet/*: New unit tests, from CEDET repository.

2009-06-26  Chong Yidong  <cyd@stupidchicken.com>

	* redisplay-testsuite.el: New file.

2009-06-21  Chong Yidong  <cyd@stupidchicken.com>

	* Branch for 23.1.

2009-01-25  Ulf Jasper  <ulf.jasper@web.de>

	* icalendar-testsuite.el
	(icalendar-testsuite--run-function-tests):
	Add icalendar-testsuite--test-diarytime-to-isotime.
	(icalendar-testsuite--test-parse-summary-and-rest): Adjust to
	recent icalendar fixes.
	(icalendar-testsuite--test-diarytime-to-isotime): New.
	(icalendar-testsuite--test-create-uid): Adjust to recent
	icalendar changes.

2008-11-30  Shigeru Fukaya  <shigeru.fukaya@gmail.com>

	* bytecomp-testsuite.el: New file.

2008-10-31  Ulf Jasper  <ulf.jasper@web.de>

	* icalendar-testsuite.el (icalendar-testsuite--run-function-tests):
	Add `icalendar-testsuite--test-create-uid'.
	(icalendar-testsuite--test-create-uid): New.

2008-06-14  Ulf Jasper  <ulf.jasper@web.de>

	* newsticker-testsuite.el: New file.

2008-05-24  Ulf Jasper  <ulf.jasper@web.de>

	* icalendar-testsuite.el (icalendar-testsuite--run-function-tests):
	Add icalendar-testsuite--test-datestring-to-isodate,
	icalendar-testsuite--test-datetime-to-diary-date, and
	icalendar-testsuite--test-calendar-style.
	(icalendar-testsuite--test-format-ical-event)
	(icalendar-testsuite--test-parse-summary-and-rest):
	Doc fix.  Remove european-calendar-style.
	(icalendar-testsuite--get-ical-event): Doc fix.
	(icalendar-testsuite--test-first-weekday-of-year)
	(icalendar-testsuite--run-cycle-tests): Add doc string.
	(icalendar-testsuite--test-datestring-to-isodate)
	(icalendar-testsuite--test-datetime-to-diary-date)
	(icalendar-testsuite--test-calendar-style): New functions.
	(icalendar-testsuite--test-export): Handle iso date style.
	New arg INPUT-ISO.  Use calendar-date-style.
	(icalendar-testsuite--test-import): Handle iso date style.
	New arg EXPECTED-ISO.  Use calendar-date-style.
	(icalendar-testsuite--test-cycle): Handle iso date style.
	(icalendar-testsuite--run-import-tests)
	(icalendar-testsuite--run-export-tests)
	(icalendar-testsuite--run-real-world-tests): Add iso style tests.

2008-02-29  Glenn Morris  <rgm@gnu.org>

	* README: New file.

2008-02-29  Ulf Jasper  <ulf.jasper@web.de>

	* icalendar-testsuite.el: New file.

;; Local Variables:
;; coding: utf-8
;; End:

  Copyright (C) 2008-2015 Free Software Foundation, Inc.

  This file is part of GNU Emacs.

  GNU Emacs is free software: you can redistribute it and/or modify
  it under the terms of the GNU General Public License as published by
  the Free Software Foundation, either version 3 of the License, or
  (at your option) any later version.

  GNU Emacs is distributed in the hope that it will be useful,
  but WITHOUT ANY WARRANTY; without even the implied warranty of
  MERCHANTABILITY or FITNESS FOR A PARTICULAR PURPOSE.  See the
  GNU General Public License for more details.

  You should have received a copy of the GNU General Public License
  along with GNU Emacs.  If not, see <http://www.gnu.org/licenses/>.<|MERGE_RESOLUTION|>--- conflicted
+++ resolved
@@ -1,4 +1,57 @@
-<<<<<<< HEAD
+2015-01-08  Stefan Monnier  <monnier@iro.umontreal.ca>
+
+	* automated/eieio-tests.el (eieio-test-23-inheritance-check): Don't use
+	<foo>-child-p.
+
+	* automated/eieio-test-methodinvoke.el (eieio-test-method-store):
+	Update reference to eieio--generic-call-key.
+
+2015-01-08  Stefan Monnier  <monnier@iro.umontreal.ca>
+
+	* automated/eieio-tests.el: Use cl-lib.  Don't use <class> as a variable.
+	Don't use <class>-list types and <class>-list-p predicates.
+
+	* automated/eieio-test-persist.el (persistent-with-objs-list-slot):
+	Don't use <class>-list type.
+
+	* automated/eieio-test-methodinvoke.el
+	(eieio-test-method-order-list-4):
+	Don't use <class> as a variable.
+
+2015-01-08  Stefan Monnier  <monnier@iro.umontreal.ca>
+
+	* automated/eieio-tests.el (eieio-test-04-static-method)
+	(eieio-test-05-static-method-2): Use oref-default to access
+	class slots.
+	(eieio-test-23-inheritance-check): Don't assume that
+	eieio-class-parents returns class names, or that a class can only have
+	a single name.
+
+	* automated/eieio-test-persist.el (eieio--attribute-to-initarg):
+	Move from eieio-core.el.  Rename from eieio-attribute-to-initarg.
+	Change arg to be a class object.  Update all callers.
+
+2015-01-08  Stefan Monnier  <monnier@iro.umontreal.ca>
+
+	* automated/eieio-test-methodinvoke.el (eieio-test-method-store):
+	Adjust to new semantics of eieio--scoped-class.
+	(eieio-test-match): Improve error feedback.
+
+2015-01-08  Stefan Monnier  <monnier@iro.umontreal.ca>
+
+	* automated/eieio-tests.el: Remove dummy object names.
+
+	* automated/eieio-test-persist.el (persistent-with-objs-slot-subs):
+	The type FOO-child is the same as FOO.
+
+2015-01-08  Stefan Monnier  <monnier@iro.umontreal.ca>
+
+	* automated/eieio-test-methodinvoke.el (eieio-test-method-store):
+	Remove use of eieio-generic-call-methodname.
+	(eieio-test-method-order-list-3, eieio-test-method-order-list-6)
+	(eieio-test-method-order-list-7, eieio-test-method-order-list-8):
+	Adjust the expected result accordingly.
+
 2015-01-01  Michael Albinus  <michael.albinus@gmx.de>
 
 	* automated/tramp-tests.el (tramp--test-smb-or-windows-nt-p):
@@ -20,8 +73,7 @@
 2014-12-27  Fabián Ezequiel Gallina  <fgallina@gnu.org>
 
 	* automated/python-tests.el
-	(python-shell-completion-native-interpreter-disabled-p-1): New
-	test.
+	(python-shell-completion-native-interpreter-disabled-p-1): New test.
 
 2014-12-27  Fabián Ezequiel Gallina  <fgallina@gnu.org>
 
@@ -81,61 +133,6 @@
 	(python-shell-make-comint-2, python-shell-make-comint-4)
 	(python-shell-get-process-1, python-util-clone-local-variables-1):
 	Replace obsolete function and variable references with current.
-=======
-2015-01-08  Stefan Monnier  <monnier@iro.umontreal.ca>
-
-	* automated/eieio-tests.el (eieio-test-23-inheritance-check): Don't use
-	<foo>-child-p.
-
-	* automated/eieio-test-methodinvoke.el (eieio-test-method-store):
-	Update reference to eieio--generic-call-key.
-
-2015-01-07  Stefan Monnier  <monnier@iro.umontreal.ca>
-
-	* automated/eieio-tests.el: Use cl-lib.  Don't use <class> as a variable.
-	Don't use <class>-list types and <class>-list-p predicates.
-
-	* automated/eieio-test-persist.el (persistent-with-objs-list-slot):
-	Don't use <class>-list type.
-
-	* automated/eieio-test-methodinvoke.el
-	(eieio-test-method-order-list-4):
-	Don't use <class> as a variable.
-
-2015-01-05  Stefan Monnier  <monnier@iro.umontreal.ca>
-
-	* automated/eieio-tests.el (eieio-test-04-static-method)
-	(eieio-test-05-static-method-2): Use oref-default to access
-	class slots.
-	(eieio-test-23-inheritance-check): Don't assume that
-	eieio-class-parents returns class names, or that a class can only have
-	a single name.
-
-	* automated/eieio-test-persist.el (eieio--attribute-to-initarg):
-	Move from eieio-core.el.  Rename from eieio-attribute-to-initarg.
-	Change arg to be a class object.  Update all callers.
-
-2014-12-29  Stefan Monnier  <monnier@iro.umontreal.ca>
-
-	* automated/eieio-test-methodinvoke.el (eieio-test-method-store):
-	Adjust to new semantics of eieio--scoped-class.
-	(eieio-test-match): Improve error feedback.
-
-2014-12-23  Stefan Monnier  <monnier@iro.umontreal.ca>
-
-	* automated/eieio-tests.el: Remove dummy object names.
-
-	* automated/eieio-test-persist.el (persistent-with-objs-slot-subs):
-	The type FOO-child is the same as FOO.
-
-2014-12-22  Stefan Monnier  <monnier@iro.umontreal.ca>
-
-	* automated/eieio-test-methodinvoke.el (eieio-test-method-store):
-	Remove use of eieio-generic-call-methodname.
-	(eieio-test-method-order-list-3, eieio-test-method-order-list-6)
-	(eieio-test-method-order-list-7, eieio-test-method-order-list-8):
-	Adjust the expected result accordingly.
->>>>>>> 6a67b20d
 
 2014-12-19  Artur Malabarba  <bruce.connor.am@gmail.com>
 
