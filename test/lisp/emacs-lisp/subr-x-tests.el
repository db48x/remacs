--- conflicted
+++ resolved
@@ -406,11 +406,7 @@
    (should-error (eval '(and-let* (nil (x 1))) lexical-binding)
                  :type 'setting-constant)
    (should (equal nil (and-let* ((nil) (x 1)))))
-<<<<<<< HEAD
-   (should-error (eval (and-let* (2 (x 1))) lexical-binding)
-=======
    (should-error (eval '(and-let* (2 (x 1))) lexical-binding)
->>>>>>> 89212988
                  :type 'wrong-type-argument)
    (should (equal 1 (and-let* ((2) (x 1)))))
    (should (equal 2 (and-let* ((x 1) (2)))))
