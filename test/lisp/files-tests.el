;;; files-tests.el --- tests for files.el.  -*- lexical-binding: t; -*-

;; Copyright (C) 2012-2018 Free Software Foundation, Inc.

;; This file is part of GNU Emacs.

;; GNU Emacs is free software: you can redistribute it and/or modify
;; it under the terms of the GNU General Public License as published by
;; the Free Software Foundation, either version 3 of the License, or
;; (at your option) any later version.

;; GNU Emacs is distributed in the hope that it will be useful,
;; but WITHOUT ANY WARRANTY; without even the implied warranty of
;; MERCHANTABILITY or FITNESS FOR A PARTICULAR PURPOSE.  See the
;; GNU General Public License for more details.

;; You should have received a copy of the GNU General Public License
;; along with GNU Emacs.  If not, see <https://www.gnu.org/licenses/>.

;;; Code:

(require 'ert)
(require 'nadvice)
(eval-when-compile (require 'cl-lib))
(require 'bytecomp) ; `byte-compiler-base-file-name'.
(require 'dired) ; `dired-uncache'.
(require 'filenotify) ; `file-notify-add-watch'.

;; Set to t if the local variable was set, `query' if the query was
;; triggered.
(defvar files-test-result nil)

(defvar files-test-safe-result nil)
(put 'files-test-safe-result 'safe-local-variable 'booleanp)

(defun files-test-fun1 ()
  (setq files-test-result t))

;; Test combinations:
;; `enable-local-variables' t, nil, :safe, :all, or something else.
;; `enable-local-eval' t, nil, or something else.

(defvar files-test-local-variable-data
  ;; Unsafe eval form
  '((("eval: (files-test-fun1)")
     (t t         (eq files-test-result t))
     (t nil       (eq files-test-result nil))
     (t maybe     (eq files-test-result 'query))
     (nil t       (eq files-test-result nil))
     (nil nil     (eq files-test-result nil))
     (nil maybe   (eq files-test-result nil))
     (:safe t     (eq files-test-result nil))
     (:safe nil   (eq files-test-result nil))
     (:safe maybe (eq files-test-result nil))
     (:all t      (eq files-test-result t))
     (:all nil    (eq files-test-result nil))
     (:all maybe  (eq files-test-result t)) ; This combination is ambiguous.
     (maybe t     (eq files-test-result 'query))
     (maybe nil   (eq files-test-result nil))
     (maybe maybe (eq files-test-result 'query)))
    ;; Unsafe local variable value
    (("files-test-result: t")
     (t t         (eq files-test-result 'query))
     (t nil       (eq files-test-result 'query))
     (t maybe     (eq files-test-result 'query))
     (nil t       (eq files-test-result nil))
     (nil nil     (eq files-test-result nil))
     (nil maybe   (eq files-test-result nil))
     (:safe t     (eq files-test-result nil))
     (:safe nil   (eq files-test-result nil))
     (:safe maybe (eq files-test-result nil))
     (:all t      (eq files-test-result t))
     (:all nil    (eq files-test-result t))
     (:all maybe  (eq files-test-result t))
     (maybe t     (eq files-test-result 'query))
     (maybe nil   (eq files-test-result 'query))
     (maybe maybe (eq files-test-result 'query)))
    ;; Safe local variable
    (("files-test-safe-result: t")
     (t t         (eq files-test-safe-result t))
     (t nil       (eq files-test-safe-result t))
     (t maybe     (eq files-test-safe-result t))
     (nil t       (eq files-test-safe-result nil))
     (nil nil     (eq files-test-safe-result nil))
     (nil maybe   (eq files-test-safe-result nil))
     (:safe t     (eq files-test-safe-result t))
     (:safe nil   (eq files-test-safe-result t))
     (:safe maybe (eq files-test-safe-result t))
     (:all t      (eq files-test-safe-result t))
     (:all nil    (eq files-test-safe-result t))
     (:all maybe  (eq files-test-safe-result t))
     (maybe t     (eq files-test-result 'query))
     (maybe nil   (eq files-test-result 'query))
     (maybe maybe (eq files-test-result 'query)))
    ;; Safe local variable with unsafe value
    (("files-test-safe-result: 1")
     (t t         (eq files-test-result 'query))
     (t nil       (eq files-test-result 'query))
     (t maybe     (eq files-test-result 'query))
     (nil t       (eq files-test-safe-result nil))
     (nil nil     (eq files-test-safe-result nil))
     (nil maybe   (eq files-test-safe-result nil))
     (:safe t     (eq files-test-safe-result nil))
     (:safe nil   (eq files-test-safe-result nil))
     (:safe maybe (eq files-test-safe-result nil))
     (:all t      (eq files-test-safe-result 1))
     (:all nil    (eq files-test-safe-result 1))
     (:all maybe  (eq files-test-safe-result 1))
     (maybe t     (eq files-test-result 'query))
     (maybe nil   (eq files-test-result 'query))
     (maybe maybe (eq files-test-result 'query))))
  "List of file-local variable tests.
Each list element should have the form

  (LOCAL-VARS-LIST . TEST-LIST)

where LOCAL-VARS-LISTS should be a list of local variable
definitions (strings) and TEST-LIST is a list of tests to
perform.  Each entry of TEST-LIST should have the form

 (ENABLE-LOCAL-VARIABLES ENABLE-LOCAL-EVAL FORM)

where ENABLE-LOCAL-VARIABLES is the value to assign to
`enable-local-variables', ENABLE-LOCAL-EVAL is the value to
assign to `enable-local-eval', and FORM is a desired `should'
form.")

(defun file-test--do-local-variables-test (str test-settings)
  (with-temp-buffer
    (insert str)
    (setq files-test-result nil
	  files-test-safe-result nil)
    (let ((enable-local-variables (nth 0 test-settings))
	  (enable-local-eval      (nth 1 test-settings))
	  ;; Prevent any dir-locals file interfering with the tests.
	  (enable-dir-local-variables nil))
      (hack-local-variables)
      (eval (nth 2 test-settings)))))

(ert-deftest files-test-local-variables ()
  "Test the file-local variables implementation."
  (cl-letf (((symbol-function 'hack-local-variables-confirm)
             (lambda (&rest _)
               (setq files-test-result 'query)
               nil)))
    (dolist (test files-test-local-variable-data)
      (let ((str (concat "text\n\n;; Local Variables:\n;; "
                         (mapconcat 'identity (car test) "\n;; ")
                         "\n;; End:\n")))
        (dolist (subtest (cdr test))
          (should (file-test--do-local-variables-test str subtest)))))))

(defvar files-test-bug-18141-file
  (expand-file-name "data/files-bug18141.el.gz" (getenv "EMACS_TEST_DIRECTORY"))
  "Test file for bug#18141.")

(ert-deftest files-test-bug-18141 ()
  "Test for https://debbugs.gnu.org/18141 ."
  (skip-unless (executable-find "gzip"))
  (let ((tempfile (make-temp-file "files-test-bug-18141" nil ".gz")))
    (unwind-protect
	(progn
	  (copy-file files-test-bug-18141-file tempfile t)
	  (with-current-buffer (find-file-noselect tempfile)
	    (set-buffer-modified-p t)
	    (save-buffer)
	    (should (eq buffer-file-coding-system 'iso-2022-7bit-unix))))
      (delete-file tempfile))))

(ert-deftest files-test-make-temp-file-empty-prefix ()
  "Test make-temp-file with an empty prefix."
  (let ((tempfile (make-temp-file ""))
        (tempdir (make-temp-file "" t))
        (tempfile-. (make-temp-file "."))
        (tempdir-. (make-temp-file "." t))
        (tempfile-.. (make-temp-file ".."))
        (tempdir-.. (make-temp-file ".." t)))
    (dolist (file (list tempfile tempfile-. tempfile-..))
      (should file)
      (delete-file file))
    (dolist (dir (list tempdir tempdir-. tempdir-..))
      (should dir)
      (delete-directory dir))))

;; Stop the above "Local Var..." confusing Emacs.


(ert-deftest files-test-bug-21454 ()
  "Test for https://debbugs.gnu.org/21454 ."
  :expected-result :failed
  (let ((input-result
         '(("/foo/bar//baz/:/bar/foo/baz//" nil ("/foo/bar/baz/" "/bar/foo/baz/"))
           ("/foo/bar/:/bar/qux/:/qux/foo" nil ("/foo/bar/" "/bar/qux/" "/qux/foo/"))
           ("//foo/bar/:/bar/qux/:/qux/foo/" nil ("/foo/bar/" "/bar/qux/" "/qux/foo/"))
           ("/foo/bar/:/bar/qux/:/qux/foo/" nil ("/foo/bar/" "/bar/qux/" "/qux/foo/"))
           ("/foo//bar/:/bar/qux/:/qux/foo/" nil ("/foo/bar/" "/bar/qux/" "/qux/foo/"))
           ("/foo//bar/:/bar/qux/:/qux/foo" nil ("/foo/bar/" "/bar/qux/" "/qux/foo/"))
           ("/foo/bar" "$FOO/baz/:/qux/foo/" ("/foo/bar/baz/" "/qux/foo/"))
           ("//foo/bar/" "$FOO/baz/:/qux/foo/" ("/foo/bar/baz/" "/qux/foo/"))))
        (foo-env (getenv "FOO"))
        (bar-env (getenv "BAR")))
    (unwind-protect
        (dolist (test input-result)
          (let ((foo (nth 0 test))
                (bar (nth 1 test))
                (res (nth 2 test)))
            (setenv "FOO" foo)
            (if bar
                (progn
                  (setenv "BAR" bar)
                  (should (equal res (parse-colon-path (getenv "BAR")))))
              (should (equal res (parse-colon-path "$FOO"))))))
      (setenv "FOO" foo-env)
      (setenv "BAR" bar-env))))

(ert-deftest files-test--save-buffers-kill-emacs--confirm-kill-processes ()
  "Test that `save-buffers-kill-emacs' honors
`confirm-kill-processes'."
  (cl-letf* ((yes-or-no-p-prompts nil)
             ((symbol-function #'yes-or-no-p)
              (lambda (prompt)
                (push prompt yes-or-no-p-prompts)
                nil))
             (kill-emacs-args nil)
             ((symbol-function #'kill-emacs)
              (lambda (&optional arg) (push arg kill-emacs-args)))
             (process
              (make-process
               :name "sleep"
               :command (list
                         (expand-file-name invocation-name invocation-directory)
                         "-batch" "-Q" "-eval" "(sleep-for 1000)")))
             (confirm-kill-processes nil))
    (save-buffers-kill-emacs)
    (kill-process process)
    (should-not yes-or-no-p-prompts)
    (should (equal kill-emacs-args '(nil)))))

(ert-deftest files-test-read-file-in-~ ()
  "Test file prompting in directory named '~'.
If we are in a directory named '~', the default value should not
be $HOME."
  (cl-letf (((symbol-function 'completing-read)
             (lambda (_prompt _coll &optional _pred _req init _hist def _)
               (or def init)))
            (dir (make-temp-file "read-file-name-test" t)))
    (unwind-protect
        (let ((subdir (expand-file-name "./~/" dir)))
          (make-directory subdir t)
          (with-temp-buffer
            (setq default-directory subdir)
            (should-not (equal
                         (expand-file-name (read-file-name "File: "))
                         (expand-file-name "~/")))
            ;; Don't overquote either!
            (setq default-directory (concat "/:" subdir))
            (should-not (equal
                         (expand-file-name (read-file-name "File: "))
                         (concat "/:/:" subdir)))))
      (delete-directory dir 'recursive))))

(ert-deftest files-tests-file-name-non-special-quote-unquote ()
  (let (;; Just in case it is quoted, who knows.
        (temporary-file-directory (file-name-unquote temporary-file-directory)))
    (should-not (file-name-quoted-p temporary-file-directory))
    (should (file-name-quoted-p (file-name-quote temporary-file-directory)))
    (should (equal temporary-file-directory
                   (file-name-unquote
                    (file-name-quote temporary-file-directory))))
    ;; It does not hurt to quote/unquote a file several times.
    (should (equal (file-name-quote temporary-file-directory)
                   (file-name-quote
                    (file-name-quote temporary-file-directory))))
    (should (equal (file-name-unquote temporary-file-directory)
                   (file-name-unquote
                    (file-name-unquote temporary-file-directory))))))

(ert-deftest files-tests--file-name-non-special--subprocess ()
  "Check that Bug#25949 is fixed."
  (skip-unless (executable-find "true"))
  (let ((default-directory (file-name-quote temporary-file-directory)))
    (should (zerop (process-file "true")))
    (should (processp (start-file-process "foo" nil "true")))
    (should (zerop (shell-command "true")))))

(defmacro files-tests--with-advice (symbol where function &rest body)
  (declare (indent 3))
  (cl-check-type symbol symbol)
  (cl-check-type where keyword)
  (cl-check-type function function)
  (macroexp-let2 nil function function
    `(progn
       (advice-add #',symbol ,where ,function)
       (unwind-protect
           (progn ,@body)
         (advice-remove #',symbol ,function)))))

(defmacro files-tests--with-temp-file (name &rest body)
  (declare (indent 1) (debug (symbolp body)))
  (cl-check-type name symbol)
  `(let ((,name (make-temp-file "emacs")))
     (unwind-protect
         (progn ,@body)
       (delete-file ,name))))

(ert-deftest files-tests--file-name-non-special--buffers ()
  "Check that Bug#25951 is fixed.
We call `verify-visited-file-modtime' on a buffer visiting a file
with a quoted name.  We use two different variants: first with
the buffer current and a nil argument, second passing the buffer
object explicitly.  In both cases no error should be raised and
the `file-name-non-special' handler for quoted file names should
be invoked with the right arguments."
  (files-tests--with-temp-file temp-file-name
    (with-temp-buffer
     (let* ((buffer-visiting-file (current-buffer))
            (actual-args ())
            (log (lambda (&rest args) (push args actual-args))))
       (insert-file-contents (file-name-quote temp-file-name) :visit)
       (should (stringp buffer-file-name))
       (should (file-name-quoted-p buffer-file-name))
       ;; The following is not true for remote files.
       (should (string-prefix-p "/:" buffer-file-name))
       (should (consp (visited-file-modtime)))
       (should (equal (find-file-name-handler buffer-file-name
                                              #'verify-visited-file-modtime)
                      #'file-name-non-special))
       (files-tests--with-advice file-name-non-special :before log
         ;; This should call the file name handler with the right
         ;; buffer and not signal an error.  The file hasn't been
         ;; modified, so `verify-visited-file-modtime' should return
         ;; t.
         (should (equal (verify-visited-file-modtime) t))
         (with-temp-buffer
           (should (stringp (buffer-file-name buffer-visiting-file)))
           ;; This should call the file name handler with the right
           ;; buffer and not signal an error.  The file hasn't been
           ;; modified, so `verify-visited-file-modtime' should return
           ;; t.
           (should (equal (verify-visited-file-modtime buffer-visiting-file)
                          t))))
       ;; Verify that the handler was actually called.  We called
       ;; `verify-visited-file-modtime' twice, so both calls should be
       ;; recorded in reverse order.
       (should (equal actual-args
                      `((verify-visited-file-modtime ,buffer-visiting-file)
                        (verify-visited-file-modtime nil))))))))

(cl-defmacro files-tests--with-temp-non-special
    ((name non-special-name &optional dir-flag) &rest body)
  (declare (indent 1) (debug ((symbolp symbolp &optional form) body)))
  (cl-check-type name symbol)
  (cl-check-type non-special-name symbol)
  `(let* ((temporary-file-directory (file-truename temporary-file-directory))
          (,name (make-temp-file "files-tests" ,dir-flag))
          (,non-special-name (file-name-quote ,name)))
     (unwind-protect
         (progn ,@body)
       (when (file-exists-p ,name)
         (if ,dir-flag (delete-directory ,name t)
           (delete-file ,name))))))

(ert-deftest files-tests-file-name-non-special-access-file ()
  (files-tests--with-temp-non-special (tmpfile nospecial)
    (should (null (access-file nospecial "test")))))

(ert-deftest files-tests-file-name-non-special-add-name-to-file ()
  (files-tests--with-temp-non-special (tmpfile nospecial)
    (let ((newname (concat nospecial "add-name")))
      (add-name-to-file nospecial newname)
      (should (file-exists-p newname))
      (delete-file newname))))

(ert-deftest files-tests-file-name-non-special-byte-compiler-base-file-name ()
  (files-tests--with-temp-non-special (tmpfile nospecial)
    (should (equal (byte-compiler-base-file-name nospecial)
                   (byte-compiler-base-file-name tmpfile)))))

(ert-deftest files-tests-file-name-non-special-copy-directory ()
  (files-tests--with-temp-non-special (tmpdir nospecial-dir t)
    (let ((newname (concat (directory-file-name nospecial-dir)
                           "copy-dir")))
      (copy-directory nospecial-dir newname)
      (should (file-directory-p newname))
      (delete-directory newname)
      (should-not (file-directory-p newname)))))

(ert-deftest files-tests-file-name-non-special-copy-file ()
  (files-tests--with-temp-non-special (tmpfile nospecial)
    (let ((newname (concat (directory-file-name nospecial)
                           "copy-file")))
      (copy-file nospecial newname)
      (should (file-exists-p newname))
      (delete-file newname)
      (should-not (file-exists-p newname)))))

(ert-deftest files-tests-file-name-non-special-delete-directory ()
  (files-tests--with-temp-non-special (tmpdir nospecial-dir t)
    (delete-directory nospecial-dir)))

(ert-deftest files-tests-file-name-non-special-delete-file ()
  (files-tests--with-temp-non-special (tmpfile nospecial)
    (delete-file nospecial)))

(ert-deftest files-tests-file-name-non-special-diff-latest-backup-file ()
  (files-tests--with-temp-non-special (tmpfile nospecial)
    (should (equal (diff-latest-backup-file nospecial)
                   (diff-latest-backup-file tmpfile)))))

(ert-deftest files-tests-file-name-non-special-directory-file-name ()
  (files-tests--with-temp-non-special (tmpdir nospecial-dir t)
    (should (equal (directory-file-name nospecial-dir)
                   (file-name-quote (directory-file-name tmpdir))))))

(ert-deftest files-tests-file-name-non-special-directory-files ()
  (files-tests--with-temp-non-special (tmpdir nospecial-dir t)
    (should (equal (directory-files nospecial-dir)
                   (directory-files tmpdir)))))

(defun files-tests-file-attributes-equal (attr1 attr2)
  ;; Element 4 is access time, which may be changed by the act of
  ;; checking the attributes.
  (setf (nth 4 attr1) nil)
  (setf (nth 4 attr2) nil)
  ;; Element 9 is unspecified.
  (setf (nth 9 attr1) nil)
  (setf (nth 9 attr2) nil)
  (equal attr1 attr2))

(ert-deftest files-tests-file-name-non-special-directory-files-and-attributes ()
  (files-tests--with-temp-non-special (tmpdir nospecial-dir t)
    (cl-loop for (file1 . attr1) in (directory-files-and-attributes nospecial-dir)
             for (file2 . attr2) in (directory-files-and-attributes tmpdir)
             do
             (should (equal file1 file2))
             (should (files-tests-file-attributes-equal attr1 attr2)))))

(ert-deftest files-tests-file-name-non-special-dired-compress-handler ()
  ;; `dired-compress-file' can get confused by filenames with ":" in
  ;; them, which causes this to fail on `windows-nt' systems.
  (when (string-match-p ":" (expand-file-name temporary-file-directory))
    (ert-skip "FIXME: `dired-compress-file' unreliable when filenames contain `:'."))
  (files-tests--with-temp-non-special (tmpfile nospecial)
    (let ((compressed (dired-compress-file nospecial)))
      (when compressed
        ;; FIXME: Should it return a still-quoted name?
        (should (file-equal-p nospecial (dired-compress-file compressed)))))))

(ert-deftest files-tests-file-name-non-special-dired-uncache ()
  (files-tests--with-temp-non-special (tmpdir nospecial-dir t)
    (dired-uncache nospecial-dir)))

(ert-deftest files-tests-file-name-non-special-expand-file-name ()
  (files-tests--with-temp-non-special (tmpfile nospecial)
    (should (equal (expand-file-name nospecial) nospecial))))

(ert-deftest files-tests-file-name-non-special-file-accessible-directory-p ()
  (files-tests--with-temp-non-special (tmpdir nospecial-dir t)
    (should (file-accessible-directory-p nospecial-dir))))

(ert-deftest files-tests-file-name-non-special-file-acl ()
  (files-tests--with-temp-non-special (tmpfile nospecial)
    (should (equal (file-acl nospecial) (file-acl tmpfile)))))

(ert-deftest files-tests-file-name-non-special-file-attributes ()
  (files-tests--with-temp-non-special (tmpfile nospecial)
    (should (files-tests-file-attributes-equal
             (file-attributes nospecial) (file-attributes tmpfile)))))

(ert-deftest files-tests-file-name-non-special-file-directory-p ()
  (files-tests--with-temp-non-special (tmpdir nospecial-dir t)
    (should (file-directory-p nospecial-dir))))

(ert-deftest files-tests-file-name-non-special-file-equal-p ()
  (files-tests--with-temp-non-special (tmpfile nospecial)
    (should (file-equal-p nospecial tmpfile))
    (should (file-equal-p tmpfile nospecial))
    (should (file-equal-p nospecial nospecial))))

(ert-deftest files-tests-file-name-non-special-file-executable-p ()
  (files-tests--with-temp-non-special (tmpfile nospecial)
    (should-not (file-executable-p nospecial))))

(ert-deftest files-tests-file-name-non-special-file-exists-p ()
  (files-tests--with-temp-non-special (tmpfile nospecial)
    (should (file-exists-p nospecial))))

(ert-deftest files-tests-file-name-non-special-file-in-directory-p ()
  (files-tests--with-temp-non-special (tmpfile nospecial)
    (let ((nospecial-tempdir (file-name-quote temporary-file-directory)))
      (should (file-in-directory-p nospecial temporary-file-directory))
      (should (file-in-directory-p tmpfile nospecial-tempdir))
      (should (file-in-directory-p nospecial nospecial-tempdir)))))

(ert-deftest files-tests-file-name-non-special-file-local-copy ()
  (files-tests--with-temp-non-special (tmpfile nospecial)
    (should-not (file-local-copy nospecial)))) ; Already local.

(ert-deftest files-tests-file-name-non-special-file-modes ()
  (files-tests--with-temp-non-special (tmpfile nospecial)
    (should (equal (file-modes nospecial) (file-modes tmpfile)))))

(ert-deftest files-tests-file-name-non-special-file-name-all-completions ()
  (files-tests--with-temp-non-special (tmpfile nospecial)
    (let ((nospecial-tempdir (file-name-quote temporary-file-directory))
          (tmpdir temporary-file-directory))
      (should (equal (file-name-all-completions nospecial nospecial-tempdir)
                     (file-name-all-completions tmpfile tmpdir)))
      (should (equal (file-name-all-completions tmpfile nospecial-tempdir)
                     (file-name-all-completions tmpfile tmpdir)))
      (should (equal (file-name-all-completions nospecial tmpdir)
                     (file-name-all-completions tmpfile tmpdir))))))

(ert-deftest files-tests-file-name-non-special-file-name-as-directory ()
  (files-tests--with-temp-non-special (tmpdir nospecial-dir t)
    (should (equal (file-name-as-directory nospecial-dir)
                   (file-name-quote (file-name-as-directory tmpdir))))))

(ert-deftest files-tests-file-name-non-special-file-name-case-insensitive-p ()
  (files-tests--with-temp-non-special (tmpfile nospecial)
    (should (equal (file-name-case-insensitive-p nospecial)
                   (file-name-case-insensitive-p tmpfile)))))

(ert-deftest files-tests-file-name-non-special-file-name-completion ()
  (files-tests--with-temp-non-special (tmpfile nospecial)
    (let ((nospecial-tempdir (file-name-quote temporary-file-directory))
          (tmpdir temporary-file-directory))
      (should (equal (file-name-completion nospecial nospecial-tempdir)
                     (file-name-completion tmpfile tmpdir)))
      (should (equal (file-name-completion tmpfile nospecial-tempdir)
                     (file-name-completion tmpfile tmpdir)))
      (should (equal (file-name-completion nospecial tmpdir)
                     (file-name-completion tmpfile tmpdir))))))

(ert-deftest files-tests-file-name-non-special-file-name-directory ()
  (files-tests--with-temp-non-special (tmpfile nospecial)
    (should (equal (file-name-directory nospecial)
                   (file-name-quote temporary-file-directory)))))

(ert-deftest files-tests-file-name-non-special-file-name-nondirectory ()
  (files-tests--with-temp-non-special (tmpfile nospecial)
    (should (equal (file-name-nondirectory nospecial)
                   (file-name-nondirectory tmpfile)))))

(ert-deftest files-tests-file-name-non-special-file-name-sans-versions ()
  (files-tests--with-temp-non-special (tmpfile nospecial)
    (should (equal (file-name-sans-versions nospecial) nospecial))))

(ert-deftest files-tests-file-name-non-special-file-newer-than-file-p ()
  (files-tests--with-temp-non-special (tmpfile nospecial)
    (should-not (file-newer-than-file-p nospecial tmpfile))
    (should-not (file-newer-than-file-p tmpfile nospecial))
    (should-not (file-newer-than-file-p nospecial nospecial))))

(ert-deftest files-file-name-non-special-notify-handlers ()
  (files-tests--with-temp-non-special (tmpfile nospecial)
    (let ((watch (file-notify-add-watch nospecial '(change) #'ignore)))
      (should (file-notify-valid-p watch))
      (file-notify-rm-watch watch)
      (should-not (file-notify-valid-p watch)))))

(ert-deftest files-tests-file-name-non-special-file-ownership-preserved-p ()
  (files-tests--with-temp-non-special (tmpfile nospecial)
    (should (equal (file-ownership-preserved-p nospecial)
                   (file-ownership-preserved-p tmpfile)))))

(ert-deftest files-tests-file-name-non-special-file-readable-p ()
  (files-tests--with-temp-non-special (tmpfile nospecial)
    (should (file-readable-p nospecial))))

(ert-deftest files-tests-file-name-non-special-file-regular-p ()
  (files-tests--with-temp-non-special (tmpfile nospecial)
    (should (file-regular-p nospecial))))

(ert-deftest files-tests-file-name-non-special-file-remote-p ()
  (files-tests--with-temp-non-special (tmpfile nospecial)
    (should-not (file-remote-p nospecial))))

(ert-deftest files-tests-file-name-non-special-file-selinux-context ()
  (files-tests--with-temp-non-special (tmpfile nospecial)
    (should (equal (file-selinux-context nospecial)
                   (file-selinux-context tmpfile)))))

(ert-deftest files-tests-file-name-non-special-file-symlink-p ()
  (files-tests--with-temp-non-special (tmpfile nospecial)
    (should-not (file-symlink-p nospecial))))

(ert-deftest files-tests-file-name-non-special-file-truename ()
  (files-tests--with-temp-non-special (tmpfile nospecial)
    (should (equal nospecial (file-truename nospecial)))))

(ert-deftest files-tests-file-name-non-special-file-writable-p ()
  (files-tests--with-temp-non-special (tmpfile nospecial)
    (should (file-writable-p nospecial))))

(ert-deftest files-tests-file-name-non-special-find-backup-file-name ()
  (files-tests--with-temp-non-special (tmpfile nospecial)
    (should (equal (find-backup-file-name nospecial)
                   (mapcar #'file-name-quote
                           (find-backup-file-name tmpfile))))))

(ert-deftest files-tests-file-name-non-special-get-file-buffer ()
  (files-tests--with-temp-non-special (tmpfile nospecial)
    (should-not (get-file-buffer nospecial))))

(ert-deftest files-tests-file-name-non-special-insert-directory ()
  (files-tests--with-temp-non-special (tmpdir nospecial-dir t)
    (should (equal (with-temp-buffer
                     (insert-directory nospecial-dir "")
                     (buffer-string))
                   (with-temp-buffer
                     (insert-directory tmpdir "")
                     (buffer-string))))))

(ert-deftest files-tests-file-name-non-special-insert-file-contents ()
  (files-tests--with-temp-non-special (tmpfile nospecial)
    (with-temp-buffer
      (insert-file-contents nospecial)
      (should (zerop (buffer-size))))))

(ert-deftest files-tests-file-name-non-special-load ()
  (files-tests--with-temp-non-special (tmpfile nospecial)
    (should (load nospecial nil t))))

(ert-deftest files-tests-file-name-non-special-make-auto-save-file-name ()
  (files-tests--with-temp-non-special (tmpfile nospecial)
    (save-current-buffer
      (should (equal (prog2 (set-buffer (find-file-noselect nospecial))
                         (make-auto-save-file-name)
                       (kill-buffer))
                     (prog2 (set-buffer (find-file-noselect tmpfile))
                         (make-auto-save-file-name)
                       (kill-buffer)))))))

(ert-deftest files-tests-file-name-non-special-make-directory ()
  (files-tests--with-temp-non-special (tmpdir nospecial-dir t)
    (let ((default-directory nospecial-dir))
      (make-directory "dir")
      (should (file-directory-p "dir"))
      (delete-directory "dir"))))

(ert-deftest files-tests-file-name-non-special-make-directory-internal ()
  (files-tests--with-temp-non-special (tmpdir nospecial-dir t)
    (let ((default-directory nospecial-dir))
      (make-directory-internal "dir")
      (should (file-directory-p "dir"))
      (delete-directory "dir"))))

(ert-deftest files-tests-file-name-non-special-make-nearby-temp-file ()
  (let* ((default-directory (file-name-quote temporary-file-directory))
         (near-tmpfile (make-nearby-temp-file "file")))
    (should (file-exists-p near-tmpfile))
    (delete-file near-tmpfile)))

(ert-deftest files-tests-file-name-non-special-make-symbolic-link ()
  (files-tests--with-temp-non-special (tmpdir nospecial-dir t)
    (files-tests--with-temp-non-special (tmpfile _nospecial)
      (let* ((linkname (expand-file-name "link" tmpdir))
             (may-symlink (ignore-errors (make-symbolic-link tmpfile linkname)
                                         t)))
        (when may-symlink
          (should (file-symlink-p linkname))
          (delete-file linkname)
          (let ((linkname (expand-file-name "link" nospecial-dir)))
            (make-symbolic-link tmpfile linkname)
            (should (file-symlink-p linkname))
            (delete-file linkname)))))))

;; See `files-tests--file-name-non-special--subprocess'.
;; (ert-deftest files-tests-file-name-non-special-process-file ())

(ert-deftest files-tests-file-name-non-special-rename-file ()
  (files-tests--with-temp-non-special (tmpfile nospecial)
    (rename-file nospecial (concat nospecial "x"))
    (rename-file (concat nospecial "x") nospecial)
    (rename-file tmpfile (concat nospecial "x"))
    (rename-file (concat nospecial "x") nospecial)
    (rename-file nospecial (concat tmpfile "x"))
    (rename-file (concat nospecial "x") nospecial)))

(ert-deftest files-tests-file-name-non-special-set-file-acl ()
  (files-tests--with-temp-non-special (tmpfile nospecial)
    (set-file-acl nospecial (file-acl nospecial))))

(ert-deftest files-tests-file-name-non-special-set-file-modes ()
  (files-tests--with-temp-non-special (tmpfile nospecial)
    (set-file-modes nospecial (file-modes nospecial))))

(ert-deftest files-tests-file-name-non-special-set-file-selinux-context ()
  (files-tests--with-temp-non-special (tmpfile nospecial)
    (set-file-selinux-context nospecial (file-selinux-context nospecial))))

(ert-deftest files-tests-file-name-non-special-set-file-times ()
  (files-tests--with-temp-non-special (tmpfile nospecial)
    (set-file-times nospecial)))

(ert-deftest files-tests-file-name-non-special-set-visited-file-modtime ()
  (files-tests--with-temp-non-special (tmpfile nospecial)
    (save-current-buffer
      (set-buffer (find-file-noselect nospecial))
      (set-visited-file-modtime)
      (kill-buffer))))

(ert-deftest files-tests-file-name-non-special-shell-command ()
  (files-tests--with-temp-non-special (tmpdir nospecial-dir t)
    (with-temp-buffer
      (let ((default-directory nospecial-dir))
        (shell-command (concat (shell-quote-argument
                                (concat invocation-directory invocation-name))
                               " --version")
                       (current-buffer))
        (goto-char (point-min))
        (should (search-forward emacs-version nil t))))))

(ert-deftest files-tests-file-name-non-special-start-file-process ()
  (files-tests--with-temp-non-special (tmpdir nospecial-dir t)
    (with-temp-buffer
      (let ((default-directory nospecial-dir))
        (let ((proc (start-file-process
                     "emacs" (current-buffer)
                     (concat invocation-directory invocation-name)
                     "--version")))
          (accept-process-output proc)
          (goto-char (point-min))
          (should (search-forward emacs-version nil t))
          ;; Don't stop the test run with a query, as the subprocess
          ;; may or may not be dead by the time we reach here.
          (set-process-query-on-exit-flag proc nil))))))

(ert-deftest files-tests-file-name-non-special-substitute-in-file-name ()
  (files-tests--with-temp-non-special (tmpfile nospecial)
    (let ((process-environment (cons "FOO=foo" process-environment))
          (nospecial-foo (concat nospecial "$FOO")))
      ;; The "/:" prevents substitution.
      (equal (substitute-in-file-name nospecial-foo) nospecial-foo))))
(ert-deftest files-tests-file-name-non-special-temporary-file-directory ()
  (files-tests--with-temp-non-special (tmpdir nospecial-dir t)
    (let ((default-directory nospecial-dir))
      (equal (temporary-file-directory) temporary-file-directory))))

(ert-deftest files-tests-file-name-non-special-unhandled-file-name-directory ()
  (files-tests--with-temp-non-special (tmpdir nospecial-dir t)
    (equal (unhandled-file-name-directory nospecial-dir)
           (file-name-as-directory tmpdir))))

(ert-deftest files-tests-file-name-non-special-vc-registered ()
  (files-tests--with-temp-non-special (tmpfile nospecial)
    (should (equal (vc-registered nospecial) (vc-registered tmpfile)))))

;; See test `files-tests--file-name-non-special--buffers'.
;; (ert-deftest files-tests-file-name-non-special-verify-visited-file-modtime ())

(ert-deftest files-tests-file-name-non-special-write-region ()
  (files-tests--with-temp-non-special (tmpfile nospecial)
    (with-temp-buffer
      (write-region nil nil nospecial nil :visit))))

(ert-deftest files-tests--insert-directory-wildcard-in-dir-p ()
  (let ((alist (list (cons "/home/user/*/.txt" (cons "/home/user/" "*/.txt"))
                     (cons "/home/user/.txt" nil)
                     (cons "/home/*/.txt" (cons "/home/" "*/.txt"))
                     (cons "/home/*/" (cons "/home/" "*/"))
                     (cons "/*/.txt" (cons "/" "*/.txt"))
                     ;;
                     (cons "c:/tmp/*/*.txt" (cons "c:/tmp/" "*/*.txt"))
                     (cons "c:/tmp/*.txt" nil)
                     (cons "c:/tmp/*/" (cons "c:/tmp/" "*/"))
                     (cons "c:/*/*.txt" (cons "c:/" "*/*.txt")))))
    (dolist (path-res alist)
      (should
       (equal
        (cdr path-res)
        (insert-directory-wildcard-in-dir-p (car path-res)))))))

(ert-deftest files-tests--make-directory ()
  ;; Remacs: skipped on OSX until fixed upstream.
  (skip-unless (not (eq system-type 'darwin)))
  ;; Skip for the time being on Remacs.
  (skip-unless (not (eq system-type 'windows-nt)))
  (let* ((dir (make-temp-file "files-mkdir-test" t))
	 (dirname (file-name-as-directory dir))
	 (file (concat dirname "file"))
	 (subdir1 (concat dirname "subdir1"))
	 (subdir2 (concat dirname "subdir2"))
	 (a/b (concat dirname "a/b")))
    (write-region "" nil file)
    (should-error (make-directory "/"))
    (should-not (make-directory "/" t))
    (should-error (make-directory dir))
    (should-not (make-directory dir t))
    (should-error (make-directory dirname))
    (should-not (make-directory dirname t))
    (should-error (make-directory file))
    (should-error (make-directory file t))
    (should-not (make-directory subdir1))
    (should-not (make-directory subdir2 t))
    (should-error (make-directory a/b))
    (should-not (make-directory a/b t))
    (delete-directory dir 'recursive)))

(ert-deftest files-test-no-file-write-contents ()
  "Test that `write-contents-functions' permits saving a file.
Usually `basic-save-buffer' will prompt for a file name if the
current buffer has none.  It should first call the functions in
`write-contents-functions', and if one of them returns non-nil,
consider the buffer saved, without prompting for a file
name (Bug#28412)."
  (let ((read-file-name-function
         (lambda (&rest _ignore)
           (error "Prompting for file name"))))
    ;; With contents function, and no file.
    (with-temp-buffer
      (setq write-contents-functions (lambda () t))
      (set-buffer-modified-p t)
      (should (null (save-buffer))))
    ;; With no contents function and no file.  This should reach the
    ;; `read-file-name' prompt.
    (with-temp-buffer
      (set-buffer-modified-p t)
      (should-error (save-buffer) :type 'error))
    ;; Then a buffer visiting a file: should save normally.
    (files-tests--with-temp-file temp-file-name
      (with-current-buffer (find-file-noselect temp-file-name)
        (setq write-contents-functions nil)
        (insert "p")
        (should (null (save-buffer)))
        (should (eq (buffer-size) 1))))))

(ert-deftest files-tests--copy-directory ()
  (let* ((dir (make-temp-file "files-mkdir-test" t))
	 (dirname (file-name-as-directory dir))
	 (source (concat dirname "source"))
	 (dest (concat dirname "dest/new/directory/"))
	 (file (concat (file-name-as-directory source) "file"))
	 (source2 (concat dirname "source2"))
	 (dest2 (concat dirname "dest/new2")))
    (make-directory source)
    (write-region "" nil file)
    (copy-directory source dest t t t)
    (should (file-exists-p (concat dest "file")))
    (make-directory (concat (file-name-as-directory source2) "a") t)
    (copy-directory source2 dest2)
    (should (file-directory-p (concat (file-name-as-directory dest2) "a")))
    (delete-directory dir 'recursive)))

<<<<<<< HEAD
=======
(ert-deftest files-test-abbreviated-home-dir ()
  "Test that changing HOME does not confuse `abbreviate-file-name'.
See <https://debbugs.gnu.org/19657#20>."
  (let* ((homedir temporary-file-directory)
         (process-environment (cons (format "HOME=%s" homedir)
                                    process-environment))
         (abbreviated-home-dir nil)
         (testfile (expand-file-name "foo" homedir))
         (old (file-truename (abbreviate-file-name testfile)))
         (process-environment (cons (format "HOME=%s"
                                            (expand-file-name "bar" homedir))
                                    process-environment)))
    (should (equal old (file-truename (abbreviate-file-name testfile))))))

>>>>>>> 89212988
(provide 'files-tests)
;;; files-tests.el ends here<|MERGE_RESOLUTION|>--- conflicted
+++ resolved
@@ -844,8 +844,6 @@
     (should (file-directory-p (concat (file-name-as-directory dest2) "a")))
     (delete-directory dir 'recursive)))
 
-<<<<<<< HEAD
-=======
 (ert-deftest files-test-abbreviated-home-dir ()
   "Test that changing HOME does not confuse `abbreviate-file-name'.
 See <https://debbugs.gnu.org/19657#20>."
@@ -860,6 +858,5 @@
                                     process-environment)))
     (should (equal old (file-truename (abbreviate-file-name testfile))))))
 
->>>>>>> 89212988
 (provide 'files-tests)
 ;;; files-tests.el ends here