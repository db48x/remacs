;;; lcms-tests.el --- tests for Little CMS interface -*- lexical-binding: t -*-

;; Copyright (C) 2017 Free Software Foundation, Inc.

;; Maintainer: emacs-devel@gnu.org

;; This file is part of GNU Emacs.

;; GNU Emacs is free software: you can redistribute it and/or modify
;; it under the terms of the GNU General Public License as published by
;; the Free Software Foundation, either version 3 of the License, or
;; (at your option) any later version.

;; GNU Emacs is distributed in the hope that it will be useful,
;; but WITHOUT ANY WARRANTY; without even the implied warranty of
;; MERCHANTABILITY or FITNESS FOR A PARTICULAR PURPOSE.  See the
;; GNU General Public License for more details.

;; You should have received a copy of the GNU General Public License
;; along with GNU Emacs.  If not, see <https://www.gnu.org/licenses/>.

;;; Commentary:

;; Some reference values computed using the colorspacious python
;; library, assimilated from its test suite, or adopted from its
;; aggregation of gold values.
;; See https://colorspacious.readthedocs.io/en/v1.1.0/ and
;; https://github.com/njsmith/colorspacious

;; Other references:
;; http://www.babelcolor.com/index_htm_files/A%20review%20of%20RGB%20color%20spaces.pdf

;;; Code:

(require 'ert)
(require 'color)

(defconst lcms-colorspacious-d65 '(0.95047 1.0 1.08883)
  "D65 white point from colorspacious.")

(defun lcms-approx-p (a b &optional delta)
  "Check if A and B are within relative error DELTA of one another.
B is considered the exact value."
  (> (or delta 0.001) (abs (1- (/ a b)))))

(defun lcms-triple-approx-p (a b &optional delta)
  "Like `lcms-approx-p' except for color triples."
  (pcase-let ((`(,a1 ,a2 ,a3) a)
              (`(,b1 ,b2 ,b3) b))
   (and (lcms-approx-p a1 b1 delta)
        (lcms-approx-p a2 b2 delta)
        (lcms-approx-p a3 b3 delta))))

<<<<<<< HEAD
(defun lcms-rgb255->xyz (rgb)
  "Return XYZ tristimulus values corresponding to RGB."
  (let ((rgb1 (mapcar (lambda (x) (/ x 255.0)) rgb)))
    (apply #'color-srgb-to-xyz rgb1)))

(ert-deftest lcms-cri-cam02-ucs ()
  "Test use of `lcms-cam02-ucs'."
  (skip-unless (featurep 'lcms2))
=======
(ert-deftest lcms-cri-cam02-ucs ()
  "Test use of `lcms-cam02-ucs'."
>>>>>>> 00a86a55
  (should-error (lcms-cam02-ucs '(0 0 0) '(0 0 0) "error"))
  (should-error (lcms-cam02-ucs '(0 0 0) 'error))
  (should-not
   (lcms-approx-p
<<<<<<< HEAD
    (let ((wp '(0.44757 1.0 0.40745)))
      (lcms-cam02-ucs '(0.5 0.5 0.5) '(0 0 0) wp))
=======
    (let ((lcms-d65-xyz '(0.44757 1.0 0.40745)))
      (lcms-cam02-ucs '(0.5 0.5 0.5) '(0 0 0)))
>>>>>>> 00a86a55
    (lcms-cam02-ucs '(0.5 0.5 0.5) '(0 0 0))))
  (should (eql 0.0 (lcms-cam02-ucs '(0.5 0.5 0.5) '(0.5 0.5 0.5))))
  (should
   (lcms-approx-p (lcms-cam02-ucs lcms-colorspacious-d65
                                  '(0 0 0)
                                  lcms-colorspacious-d65)
                  100.0)))

(ert-deftest lcms-whitepoint ()
  "Test use of `lcms-temp->white-point'."
  (skip-unless (featurep 'lcms2))
  (should-error (lcms-temp->white-point 3999))
  (should-error (lcms-temp->white-point 25001))
  ;; D55
  (should
   (lcms-triple-approx-p
    (apply #'color-xyz-to-xyy (lcms-temp->white-point 5503))
    '(0.33242 0.34743 1.0)))
  ;; D65
  (should
   (lcms-triple-approx-p
    (apply #'color-xyz-to-xyy (lcms-temp->white-point 6504))
    '(0.31271 0.32902 1.0)))
  ;; D75
  (should
   (lcms-triple-approx-p
    (apply #'color-xyz-to-xyy (lcms-temp->white-point 7504))
    '(0.29902 0.31485 1.0))))

(ert-deftest lcms-roundtrip ()
  "Test accuracy of converting to and from different color spaces"
  (skip-unless (featurep 'lcms2))
  (should
   (let ((color '(.5 .3 .7)))
     (lcms-triple-approx-p (lcms-jch->xyz (lcms-xyz->jch color))
                           color
                           0.0001)))
  (should
   (let ((color '(.8 -.2 .2)))
     (lcms-triple-approx-p (lcms-jch->jab (lcms-jab->jch color))
                           color
                           0.0001))))

(ert-deftest lcms-ciecam02-gold ()
  "Test CIE CAM02 JCh gold values"
  (skip-unless (featurep 'lcms2))
  (should
   (lcms-triple-approx-p
    (lcms-xyz->jch '(0.1931 0.2393 0.1014)
                   '(0.9888 0.900 0.3203)
                   '(18 200 1 1.0))
    '(48.0314 38.7789 191.0452)
    0.02))
  (should
   (lcms-triple-approx-p
    (lcms-xyz->jch '(0.1931 0.2393 0.1014)
                   '(0.9888 0.90 0.3203)
                   '(18 20 1 1.0))
    '(47.6856 36.0527 185.3445)
    0.09)))

(ert-deftest lcms-dE-cam02-ucs-silver ()
  "Test CRI-CAM02-UCS deltaE metric values from colorspacious."
  (skip-unless (featurep 'lcms2))
  (should
   (lcms-approx-p
    (lcms-cam02-ucs (lcms-rgb255->xyz '(173 52 52))
                    (lcms-rgb255->xyz '(59 120 51))
                    lcms-colorspacious-d65
                    (list 20 (/ 64 float-pi 5) 1 1))
    44.698469808449964
    0.03))
  (should
   (lcms-approx-p
    (lcms-cam02-ucs (lcms-rgb255->xyz '(69 100 52))
                    (lcms-rgb255->xyz '(59 120 51))
                    lcms-colorspacious-d65
                    (list 20 (/ 64 float-pi 5) 1 1))
    8.503323264883667
    0.04)))

(ert-deftest lcms-jmh->cam02-ucs-silver ()
  "Compare JCh conversion to CAM02-UCS to values from colorspacious."
  (skip-unless (featurep 'lcms2))
  (should
   (lcms-triple-approx-p (lcms-jch->jab '(50 20 10))
                         '(62.96296296 16.22742674 2.86133316)
                         0.05))
  (should
   (lcms-triple-approx-p (lcms-jch->jab '(10 60 100))
                         '(15.88785047 -6.56546789 37.23461867)
                         0.04)))

;;; lcms-tests.el ends here<|MERGE_RESOLUTION|>--- conflicted
+++ resolved
@@ -47,11 +47,10 @@
   "Like `lcms-approx-p' except for color triples."
   (pcase-let ((`(,a1 ,a2 ,a3) a)
               (`(,b1 ,b2 ,b3) b))
-   (and (lcms-approx-p a1 b1 delta)
-        (lcms-approx-p a2 b2 delta)
-        (lcms-approx-p a3 b3 delta))))
+    (and (lcms-approx-p a1 b1 delta)
+         (lcms-approx-p a2 b2 delta)
+         (lcms-approx-p a3 b3 delta))))
 
-<<<<<<< HEAD
 (defun lcms-rgb255->xyz (rgb)
   "Return XYZ tristimulus values corresponding to RGB."
   (let ((rgb1 (mapcar (lambda (x) (/ x 255.0)) rgb)))
@@ -60,21 +59,12 @@
 (ert-deftest lcms-cri-cam02-ucs ()
   "Test use of `lcms-cam02-ucs'."
   (skip-unless (featurep 'lcms2))
-=======
-(ert-deftest lcms-cri-cam02-ucs ()
-  "Test use of `lcms-cam02-ucs'."
->>>>>>> 00a86a55
   (should-error (lcms-cam02-ucs '(0 0 0) '(0 0 0) "error"))
   (should-error (lcms-cam02-ucs '(0 0 0) 'error))
   (should-not
    (lcms-approx-p
-<<<<<<< HEAD
     (let ((wp '(0.44757 1.0 0.40745)))
       (lcms-cam02-ucs '(0.5 0.5 0.5) '(0 0 0) wp))
-=======
-    (let ((lcms-d65-xyz '(0.44757 1.0 0.40745)))
-      (lcms-cam02-ucs '(0.5 0.5 0.5) '(0 0 0)))
->>>>>>> 00a86a55
     (lcms-cam02-ucs '(0.5 0.5 0.5) '(0 0 0))))
   (should (eql 0.0 (lcms-cam02-ucs '(0.5 0.5 0.5) '(0.5 0.5 0.5))))
   (should
