;;; eval-tests.el --- unit tests for src/eval.c      -*- lexical-binding: t; -*-

;; Copyright (C) 2016-2018 Free Software Foundation, Inc.

;; Author: Philipp Stephani <phst@google.com>

;; This file is part of GNU Emacs.

;; GNU Emacs is free software: you can redistribute it and/or modify
;; it under the terms of the GNU General Public License as published by
;; the Free Software Foundation, either version 3 of the License, or
;; (at your option) any later version.

;; GNU Emacs is distributed in the hope that it will be useful,
;; but WITHOUT ANY WARRANTY; without even the implied warranty of
;; MERCHANTABILITY or FITNESS FOR A PARTICULAR PURPOSE.  See the
;; GNU General Public License for more details.

;; You should have received a copy of the GNU General Public License
;; along with GNU Emacs.  If not, see <https://www.gnu.org/licenses/>.

;;; Commentary:

;; Unit tests for src/eval.c.

;;; Code:

(require 'ert)

(ert-deftest eval-tests--bug24673 ()
  "Check that Bug#24673 has been fixed."
  ;; This should not crash.
  (should-error (funcall '(closure)) :type 'invalid-function))

(defvar byte-compile-debug)

(ert-deftest eval-tests--bugs-24912-and-24913 ()
  "Check that Emacs doesn't accept weird argument lists.
Bug#24912 and Bug#24913."
  (dolist (args '((&optional) (&rest) (&optional &rest) (&rest &optional)
                  (&optional &rest a) (&optional a &rest)
                  (&rest a &optional) (&rest &optional a)
                  (&optional &optional) (&optional &optional a)
                  (&optional a &optional b)
                  (&rest &rest) (&rest &rest a)
                  (&rest a &rest b)))
    (should-error (eval `(funcall (lambda ,args)) t) :type 'invalid-function)
    (should-error (byte-compile-check-lambda-list args))
    (let ((byte-compile-debug t))
      (should-error (eval `(byte-compile (lambda ,args)) t)))))

<<<<<<< HEAD
=======

(dolist (form '(let let*))
  (dolist (arg '(1 "a" [a]))
    (eval
     `(ert-deftest ,(intern (format "eval-tests--%s--%s" form (type-of arg))) ()
        ,(format "Check that the first argument of `%s' cannot be a %s"
                 form (type-of arg))
        (should-error (,form ,arg) :type 'wrong-type-argument))
     t)))

(ert-deftest eval-tests--if-dot-string ()
  "Check that Emacs rejects (if . \"string\")."
  (should-error (eval '(if . "abc")) :type 'wrong-type-argument)
  (let ((if-tail (list '(setcdr if-tail "abc") t)))
    (should-error (eval (cons 'if if-tail))))
  (let ((if-tail (list '(progn (setcdr if-tail "abc") nil) t)))
    (should-error (eval (cons 'if if-tail)))))

(ert-deftest eval-tests--let-with-circular-defs ()
  "Check that Emacs reports an error for (let VARS ...) when VARS is circular."
  (let ((vars (list 'v)))
    (setcdr vars vars)
    (dolist (let-sym '(let let*))
      (should-error (eval (list let-sym vars))))))

(ert-deftest eval-tests--mutating-cond ()
  "Check that Emacs doesn't crash on a cond clause that mutates during eval."
  (let ((clauses (list '((progn (setcdr clauses "ouch") nil)))))
    (should-error (eval (cons 'cond clauses)))))

(defun eval-tests--exceed-specbind-limit ()
  (defvar eval-tests--var1)
  (defvar eval-tests--var2)
  ;; Bind two variables, to make extra sure we hit the
  ;; `max-specpdl-size' limit before the `max-lisp-eval-depth' limit.
  (let ((eval-tests--var1 1)
        (eval-tests--var2 2))
    ;; Recurse until we hit the limit.
    (eval-tests--exceed-specbind-limit)))

(ert-deftest eval-exceed-specbind-with-signal-hook ()
  "Test for Bug#30481.
Check that Emacs doesn't crash when exceeding specbind limit with
`signal-hook-function' bound.  NOTE: Without the fix for
Bug#30481, this test can appear to pass, but cause a
crash/abort/malloc assert failure on the next test."
  (let ((max-specpdl-size (/ max-lisp-eval-depth 2))
        (signal-hook-function #'ignore))
    (should-error (eval-tests--exceed-specbind-limit))))

>>>>>>> 89212988
;;; eval-tests.el ends here<|MERGE_RESOLUTION|>--- conflicted
+++ resolved
@@ -49,9 +49,6 @@
     (let ((byte-compile-debug t))
       (should-error (eval `(byte-compile (lambda ,args)) t)))))
 
-<<<<<<< HEAD
-=======
-
 (dolist (form '(let let*))
   (dolist (arg '(1 "a" [a]))
     (eval
@@ -101,5 +98,4 @@
         (signal-hook-function #'ignore))
     (should-error (eval-tests--exceed-specbind-limit))))
 
->>>>>>> 89212988
 ;;; eval-tests.el ends here