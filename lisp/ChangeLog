<<<<<<< HEAD
2011-04-08  Eli Zaretskii  <eliz@gnu.org>
=======
2011-04-06  Juanma Barranquero  <lekktu@gmail.com>

	Backport revno:103823 and revno:103824 from trunk.
	* help-fns.el (describe-variable): Complete all variables having
	documentation, including keywords.
	http://lists.gnu.org/archive/html/emacs-devel/2011-04/msg00112.html

2011-03-24  Juanma Barranquero  <lekktu@gmail.com>

	* vc-annotate.el (vc-annotate-show-log-revision-at-line):
	Fix typo in docstring.

2011-03-19  Eli Zaretskii  <eliz@gnu.org>

	* emerge.el (emerge-metachars): Separate value for ms-dos and
	windows-nt systems.
	(emerge-protect-metachars): Quote correctly for ms-dos and
	windows-nt systems.

2011-03-15  Ralph Schleicher  <rs@ralph-schleicher.de>

	* info.el (info-initialize): Replace all uses of `:' with
	path-separator for compatibility with non-Unix systems.
	Cache quoting of path-separator.  (Bug#8258)

2011-03-12  Juanma Barranquero  <lekktu@gmail.com>

	* avoid.el (mouse-avoidance-mode, mouse-avoidance-nudge-dist)
	(mouse-avoidance-threshold, mouse-avoidance-banish-destination)
	(mouse-avoidance-mode): Fix typos in docstrings.

2011-03-12  Michael Albinus  <michael.albinus@gmx.de>

	* net/tramp.el (tramp-progress-reporter-update): Use
	`tramp-compat-funcall'.
	(tramp-handle-start-file-process): Use `tramp-compat-process-get'.
	(tramp-handle-insert-file-contents): Make `file-remote-p' call
	compatible.
	(tramp-open-connection-setup-interactive-shell): Use
	`tramp-compat-process-put'.

	* net/tramp-compat.el (tramp-compat-process-get)
	(tramp-compat-process-put): New defuns.

	* net/trampver.el: Update release number.

2011-03-12  Stefan Monnier  <monnier@iro.umontreal.ca>

	* ebuff-menu.el (electric-buffer-menu-mode-map): Move initialization
	into declaration.  Remove redundant and harmful binding.

2011-03-11  Juanma Barranquero  <lekktu@gmail.com>

	Backport revno:103463 from trunk.
	* emacs-lisp/cl-macs.el (lexical-let*): Fix argument name in docstring.

	Backport revno:103622 from trunk.
	* help-fns.el (describe-variable): Don't complete keywords.
	Suggested by Teodor Zlatanov <tzz@lifelogs.com>.

2011-03-11  Eli Zaretskii  <eliz@gnu.org>

	* files.el (file-ownership-preserved-p): Pass `integer' as an
	explicit 2nd argument to `file-attributes'.  If the file's owner
	is the Administrators group on Windows, and the current user is
	Administrator, consider that a match.

	* server.el (server-ensure-safe-dir): Consider server directory
	safe on MS-Windows if its owner is the Administrators group while
	the current Emacs user is Administrator.  Use `=' to compare
	numerical UIDs, since they could be integers or floats.

2011-03-07  Chong Yidong  <cyd@stupidchicken.com>

	* Version 23.3 released.

2011-03-07  Chong Yidong  <cyd@stupidchicken.com>

	* progmodes/cc-cmds.el (c-beginning-of-statement): Fix 2011-01-31
	change; patch supplied by Alan Mackenzie was applied incorrectly.

2011-02-26  Eli Zaretskii  <eliz@gnu.org>

	* international/mule-cmds.el (set-default-coding-systems): Use the
	-unix variant of encoding in default-keyboard-coding-system.
	(Bug#8122)

2011-02-23  Kenichi Handa  <handa@m17n.org>

	* mail/rmailmm.el (rmail-mime-process-multipart): Do not signal an
	error when a multipart boundary in the nested multipart is found.

2011-02-22  Kenichi Handa  <handa@m17n.org>

	* mail/rmail.el (rmail-start-mail): Decode "encoded-words" of
	header components.

2011-02-19  Kenichi Handa  <handa@m17n.org>

	* mail/rmailmm.el (rmail-mime-find-header-encoding): Be sure to
	get the header copy into the temporary buffer.
	(rmail-mime-insert-decoded-text): Ignore us-ascii.
	(rmail-show-mime): When rmail-mime-coding-system is nil, set
	buffer-file-coding-system to undecided.

2011-02-18  Eli Zaretskii  <eliz@gnu.org>

	* image-mode.el (image-toggle-display-image): Disable
	require-final-newline in buffers visiting binary image files.
	(Bug#8047)

	* international/mule-cmds.el (read-char-by-name, ucs-insert):
	Document completion with asterisk and a substring.

2011-02-18  Glenn Morris  <rgm@gnu.org>

	* files.el (find-file-literally): Doc fix.

2011-02-17  Glenn Morris  <rgm@gnu.org>

	* simple.el (rfc822-goto-eoh): Give it a doc-string.

	* log-edit.el (log-edit-insert-changelog):
	Fix `log-edit-strip-single-file-name' functionality.  (Bug#8057)

2011-02-14  Chong Yidong  <cyd@stupidchicken.com>

	* pgg-gpg.el (pgg-gpg-process-region): Bind
	delete-by-moving-to-trash to nil.

	* pgg-pgp.el (pgg-pgp-process-region, pgg-pgp-verify-region)
	(pgg-pgp-snarf-keys-region):
	* pgg-pgp5.el (pgg-pgp5-process-region, pgg-pgp5-verify-region)
	(pgg-pgp5-snarf-keys-region): Likewise.

2011-02-12  Chong Yidong  <cyd@stupidchicken.com>

	* files.el (copy-directory): Revert to pre-2011-01-29 version.

2011-02-12  Chong Yidong  <cyd@stupidchicken.com>

	* epg.el (epg-delete-output-file, epg-decrypt-string)
	(epg-verify-string, epg-sign-string, epg-encrypt-string): Bind
	delete-by-moving-to-trash to nil.

	* epa-file.el (epa-file-insert-file-contents): Likewise.

2011-02-10  Glenn Morris  <rgm@gnu.org>

	* emacs-lisp/cl-seq.el (union, nunion, intersection)
	(nintersection, set-difference, nset-difference)
	(set-exclusive-or, nset-exclusive-or): Doc fix.

	* ediff-ptch.el (ediff-fixup-patch-map): Doc fix.

2011-02-08  Glenn Morris  <rgm@gnu.org>

	* faces.el (face-attr-match-p): Handle the obsolete :bold and
	:italic props, so that frame-set-background-mode works.  (Bug#7966)

2011-02-07  Glenn Morris  <rgm@gnu.org>

	* simple.el (next-error): Doc fix.

2011-02-06  Chong Yidong  <cyd@stupidchicken.com>
            Thierry Volpiatto <thierry.volpiatto@gmail.com>

	* files.el (copy-directory): New arg COPY-AS-SUBDIR.  If nil,
	don't copy as a subdirectory.

2011-02-05  Glenn Morris  <rgm@gnu.org>

	* emacs-lisp/cl-macs.el (return-from): Fix doc typo.

2011-02-04  Glenn Morris  <rgm@gnu.org>

	* calendar/diary-lib.el (diary-font-lock-keywords):
	Tweak diary-time-regexp match.  (Bug#7891)

	* progmodes/f90.el (f90-find-tag-default): New function.  (Bug#7919)
	(f90-mode): Use it for mode's `find-tag-default-function' property.

2011-02-03  Glenn Morris  <rgm@gnu.org>

	* ibuf-ext.el (ibuffer-filter-disable): Make it work.  (Bug#7969)

	* faces.el (set-face-attribute): Doc fix.  (Bug#2659)

2011-02-02  Stefan Monnier  <monnier@iro.umontreal.ca>

	* pcomplete.el (pcomplete-here*): Backport fix for mistaken change
	(bug#7959) and (bug#5935).

2011-01-31  Deniz Dogan  <deniz.a.m.dogan@gmail.com>

	* net/rcirc.el: Clean log filenames (Bug#7933).
	(rcirc-log-write): Use convert-standard-filename.
	(rcirc-log-filename-function): Documentation updates.

2011-01-31  Alan Mackenzie  <acm@muc.de>

	* progmodes/cc-cmds.el (c-forward-over-illiterals):
	Continue parsing if we encounter a naked # (Bug#7595).
	(c-beginning-of-statement): Avoid loop in locating the beginning
	of a macro.

2011-01-31  Chong Yidong  <cyd@stupidchicken.com>

	* files.el (copy-directory): Fix arguments to recursive call.

2011-01-29  Daiki Ueno  <ueno@unixuser.org>

	* epg.el (epg--status-KEYEXPIRED, epg--status-KEYREVOKED):
	Don't presume KEYEXPIRED and KEYREVOKED to be a fatal error status
	(Bug#7931).

2011-01-29  Chong Yidong  <cyd@stupidchicken.com>

	* files.el (copy-directory): If destination is an existing
	directory, copy into a subdirectory there.

2011-01-29  Andreas Schwab  <schwab@linux-m68k.org>

	* emacs-lisp/shadow.el (load-path-shadows-find): Ignore leim-list
	files.

2011-01-28  Chong Yidong  <cyd@stupidchicken.com>

	* image-dired.el (image-dired-mouse-display-image): No-op if no
	file is found (Bug#7817).

	* mouse.el (mouse-menu-non-singleton): Doc fix (Bug#7801).

2011-01-28  Kenichi Handa  <handa@m17n.org>

	* international/quail.el (quail-keyboard-layout-alist):
	Remove superfluous SPC for "pc105-uk" (bug#7927).

2011-01-27  Glenn Morris  <rgm@gnu.org>

	* msb.el (msb-menu-bar-update-buffers): Update for changed
	argument handling of menu-bar-select-frame.  (Bug#7902)

2011-01-27  Chong Yidong  <cyd@stupidchicken.com>

	* progmodes/cc-engine.el (c-forward-<>-arglist-recur): Set a limit
	to the recursion depth (Bug#7722).

2011-01-26  Roy Liu  <carsomyr@gmail.com>  (tiny change)

	* term/ns-win.el (ns-find-file): Expand ns-input-file with
	command-line-default-directory (Bug#7872).

2011-01-25  Glenn Morris  <rgm@gnu.org>

	* comint.el (comint-mode): Doc fix.  (Bug#7897)

2011-01-24  Stefan Monnier  <monnier@iro.umontreal.ca>

	* files.el (file-name-non-special): Only change buffer-file-name after
	insert-file-contents if it's `visit'ing the file (bug#7854).

2011-01-23  Chong Yidong  <cyd@stupidchicken.com>

	* dired.el (dired-revert): Doc fix (Bug#7758).

2011-01-23  Nobuyoshi Nakada  <nobu@ruby-lang.org>

	* progmodes/ruby-mode.el (ruby-here-doc-beg-match): Fix for
	here-doc which ends with an underscore.
	(ruby-mode-set-encoding): Skip shebang line always.
	(ruby-mode-map): Bind C-c C-c to comment-region.
	(ruby-font-lock-keywords): Highlight literal hash key labels as symbols.
	(ruby-forward-sexp): Stop after literal hash key labels.
	(ruby-font-lock-syntactic-keywords): Highlight regexp after open
	bracket.

2011-01-22  Keitaro Miyazaki  <keitaro.miyazaki@gmail.com>  (tiny change)

	* emacs-lisp/re-builder.el (reb-mode-map): Set case-fold-search in
	the correct buffer (Bug#7650).

2011-01-22  Glenn Morris  <rgm@gnu.org>

	* simple.el (do-auto-fill): Give it a doc string.

	* button.el (make-text-button): Doc fix.  (See bug#7881)

2011-01-22  Chong Yidong  <cyd@stupidchicken.com>

	* simple.el (line-move-visual): Doc fix (Bug#7594).

	* emacs-lisp/re-builder.el (reb-mode-map): Fix logic error in
	"Case sensitive" menu item.

2011-01-21  Roland McGrath  <roland@frob.com>

	* comint.el (comint-replace-by-expanded-history-before-point): Fix
	expansion of !$ and !!:N syntax to pick the indicated word (bug#7883).

2011-01-21  Stefan Monnier  <monnier@iro.umontreal.ca>

	* progmodes/js.el (js--regexp-literal): Count backslashes (bug#7882).

2011-01-21  Jari Aalto  <jari.aalto@cante.net>

	* emacs-lisp/checkdoc.el (checkdoc-this-string-valid-engine):
	Assume foo(bar) is a manpage reference rather than some unquoted
	symbol (bug#7705).

2011-01-21  Stefan Monnier  <monnier@iro.umontreal.ca>

	* subr.el (shell-quote-argument): Properly quote \n (bug#7687).
	Suggested by Flo <sensorflo@gmail.com>.

2011-01-21  Glenn Morris  <rgm@gnu.org>

	* progmodes/compile.el (compilation-error-regexp-alist):
	Fix custom type.  (Bug#7812)

2011-01-17  Stefan Monnier  <monnier@iro.umontreal.ca>

	* emacs-lisp/easy-mmode.el (define-minor-mode): Don't re-evaluate the
	keymap expression.  Improve docstring.

2011-01-15  Mark Diekhans  <markd@soe.ucsc.edu>

	* files.el (backup-buffer): Make last-resort backup file in
	.emacs.d (Bug#6953).

	* subr.el (locate-user-emacs-file): If .emacs.d does not exist,
	make it with permission 700.

2011-01-14  Kenichi Handa  <handa@m17n.org>

	* mail/rmailmm.el (rmail-mime-insert-header):
	Set rmail-mime-coding-system to a cons whose car is the last coding
	system used to decode the header.
	(rmail-mime-find-header-encoding): New function.
	(rmail-mime-insert-decoded-text):
	Override rmail-mime-coding-system if it is a cons.
	(rmail-show-mime): If only a header part was decoded, find the
	coding system while ignoring mm-charset-override-alist.

2011-01-13  Chong Yidong  <cyd@stupidchicken.com>

	* subr.el (event-start, event-end): Doc fix (Bug#7826).

2011-01-12  Kenichi Handa  <handa@m17n.org>

	* mail/rmailmm.el (rmail-mime-next-item)
	(rmail-mime-previous-item): Delete them.
	(rmail-mime-shown-mode): Recursively call for children.
	(rmail-mime-hidden-mode): Delete the 2nd arg TOP.
	Callers changed.
	(rmail-mime-raw-mode): Recursively call for children.
	(rmail-mode-map): Change mapping of tab and backtab to
	forward-button and backward-button respectively.
	(rmail-mime-insert-tagline): Always insert "Hide" or "Show"
	button.
	(rmail-mime-update-tagline): New function.
	(rmail-mime-insert-text): Call rmail-mime-update-tagline if the
	body display is changed.
	(rmail-mime-toggle-button): Rename from rmail-mime-image.
	(rmail-mime-image): Delete this button type.
	(rmail-mime-toggle): New button type.
	(rmail-mime-insert-bulk): Call rmail-mime-update-tagline if the
	body display is changed.  Change the save button label to "Save".
	Don't process show/hide button here.
	(rmail-mime-insert-multipart): Call rmail-mime-update-tagline if
	the body display is changed.  Unconditionally call
	rmail-mime-insert for children.
	(rmail-mime-handle): Update `display' vector of the just inserted
	entity.
	(rmail-mime-process): If mail-header-parse-content-type returns
	nil, use "text/plain" as the fallback type.
	(rmail-mime-insert): For raw-mode, recursively call
	rmail-mim-insert for children.
	(rmail-mime): Handle the case that the current buffer is not rmail
	buffer (e.g. in summary buffer).

2011-01-05  Kenichi Handa  <handa@m17n.org>

	* mail/rmailmm.el (rmail-mime-next-item)
	(rmail-mime-previous-item): Skip the body of a non-multipart
	entity if a tagline is shown.

2011-01-11  Stefan Monnier  <monnier@iro.umontreal.ca>

	* tmm.el (tmm-get-keymap): Skip bindings without labels (bug#7721).
	(tmm-prompt): Simplify.
	(tmm-add-prompt): Remove unused var `win'.

	* whitespace.el (global-whitespace-newline-mode): Fix call (bug#7810)
	to minor mode which used nil accidentally to mean "turn off".

2011-01-10  Michael Albinus  <michael.albinus@gmx.de>

	* net/tramp.el (tramp-find-inline-compress)
	(tramp-get-inline-coding): Quote command after pipe symbol for
	local calls under W32.  (Bug#6784)

2011-01-10  Michael Albinus  <michael.albinus@gmx.de>

	* net/tramp.el (tramp-default-method): Initialize with pscp/plink
	only when running under W32.

2011-01-09  Eli Zaretskii  <eliz@gnu.org>

	* progmodes/grep.el (grep-compute-defaults): Quote the program
	file name after the pipe symbol in Grep templates.  (Bug#6784)
	* jka-compr.el (jka-compr-partial-uncompress): Likewise.

2011-01-08  Lennart Borgman  <lennart.borgman@gmail.com>

	* buff-menu.el (Buffer-menu-buffer-list): New var.
	(Buffer-menu-revert-function, list-buffers-noselect): Use it, so a
	restricted buffer list is not lost on revert (Bug#7749).

2011-01-08  Eric Hanchrow  <eric.hanchrow@gmail.com>

	* net/ldap.el (ldap-search-internal): Discard stderr output.

2011-01-07  Eli Zaretskii  <eliz@gnu.org>

	* files.el (directory-abbrev-alist): Doc fix.  (Bug#7777)

2011-01-06  Stefan Monnier  <monnier@iro.umontreal.ca>

	* vc-bzr.el (vc-bzr-annotate-command, vc-bzr-annotate-time):
	Author names can have spaces (bug#7792).

2011-01-04  Kenichi Handa  <handa@m17n.org>

	* mail/rmailmm.el (rmail-mime-insert-bulk): Display an unknown
	part as a plain text.
	(rmail-mime-process-multipart): Set the default content-type to
	nil for unknown multipart subtypes (bug#7651).

2011-01-03  Brent Goodrick  <bgoodr@gmail.com>  (tiny change)

	* abbrev.el (prepare-abbrev-list-buffer): If listing local abbrev
	table, get the value before switching to the output buffer.  (Bug#7733)

2011-01-03  Stefan Monnier  <monnier@iro.umontreal.ca>

	* progmodes/python.el (python-mode): Don't impose font-lock (bug#3628).

2011-01-02  Stefan Monnier  <monnier@iro.umontreal.ca>

	* files.el (file-local-variables-alist):
	Make permanent-local (bug#7767).

2011-01-02  Glenn Morris  <rgm@gnu.org>

	* version.el (emacs-copyright): Set short copyright year to 2011.

2011-01-02  Mark Lillibridge  <mark.lillibridge@hp.com>  (tiny change)

	* mail/mail-utils.el (mail-strip-quoted-names): Avoid clobbering
	an existing temp buffer.  (Bug#7746)

2011-01-02  Glenn Morris  <rgm@gnu.org>

	* mail/mail-utils.el (mail-mbox-from): Handle From: headers with
	multiple addresses.  (Bug#7760)

2010-12-31  Michael Albinus  <michael.albinus@gmx.de>

	* net/tramp.el (tramp-methods): Add recursive options to "scpc",
	"scpx", "pscp" and "psftp".

2010-12-31  Eli Zaretskii  <eliz@gnu.org>

	* term/w32-win.el (image-library-alist): Set up correctly for
	libpng versions both before and after 1.4.0.  (Bug#7716)

2010-12-25  Eli Zaretskii  <eliz@gnu.org>

	* time.el (display-time-mode): Mention display-time-interval in
	the doc string.  (Bug#7713)

	* simple.el (select-active-regions): Doc fix.  (Bug#7702)

2010-12-24  Kenichi Handa  <handa@m17n.org>

	* mail/rmailmm.el (rmail-mime-parse): Perform parsing in
	condition-case and return an error message string if something
	goes wrong.
	(rmail-show-mime): Adjust for the above change.  Insert the
	header by rmail-mime-insert-header.

2010-12-24  Kenichi Handa  <handa@m17n.org>

	* mail/rmailmm.el: New key bindings for rmail-mime-next-item,
	rmail-mime-previous-item, and rmail-mime-toggle-hidden.
	(rmail-mime-mbox-buffer)
	(rmail-mime-view-buffer, rmail-mime-coding-system): New variables.
	(rmail-mime-entity): Argument changed.  All codes handling an
	entity object are changed.
	(rmail-mime-entity-header, rmail-mime-entity-body): Adjust for
	the above change.
	(rmail-mime-entity-children, rmail-mime-entity-handler)
	(rmail-mime-entity-tagline): New functions.
	(rmail-mime-message-p): New function.
	(rmail-mime-save): Bind rmail-mime-mbox-buffer.
	(rmail-mime-entity-segment, rmail-mime-next-item)
	(rmail-mime-previous-item, rmail-mime-shown-mode)
	(rmail-mime-hidden-mode, rmail-mime-raw-mode)
	(rmail-mime-toggle-raw, rmail-mime-toggle-hidden)
	(rmail-mime-insert-tagline, rmail-mime-insert-header):
	New functions.
	(rmail-mime-text-handler): Call rmail-mime-insert-text.
	(rmail-mime-insert-decoded-text): New function.
	(rmail-mime-insert-text): Call rmail-mime-insert-decoded-text.
	(rmail-mime-insert-image): Argument changed.  Caller changed.
	(rmail-mime-image): Call rmail-mime-toggle-hidden.
	(rmail-mime-set-bulk-data): New function.
	(rmail-mime-insert-bulk): Argument changed.
	(rmail-mime-multipart-handler): Return t.
	(rmail-mime-process-multipart): Argument changed.
	Handle "multipart/alternative" here.
	(rmail-mime-process): Argument changed.
	(rmail-mime-parse): Bind rmail-mime-mbox-buffer.
	(rmail-mime-insert): Argument changed.  Handle raw display mode.
	(rmail-mime): Argument changed.  Handle toggling of raw display
	mode.
	(rmail-show-mime): Bind rmail-mime-mbox-buffer and
	rmail-mime-view-buffer.
	(rmail-insert-mime-forwarded-message): Likewise.
	(rmail-search-mime-message): Likewise.  Don't bind rmail-buffer.

	* mail/rmail.el (rmail-show-message-1): If rmail-enable-mime is
	non-nil, handle the header in rmail-show-mime-function.

2010-12-20  Leo  <sdl.web@gmail.com>

	* help-fns.el (describe-variable): Fix 2010-12-17 change.

2010-12-20  Juri Linkov  <juri@jurta.org>

	* isearch.el (isearch-lazy-highlight-error): New variable.
	(isearch-lazy-highlight-new-loop): Compare `isearch-error' and
	`isearch-lazy-highlight-error'.  Set `isearch-lazy-highlight-error'
	to the current value of `isearch-error' (Bug#7468).

2010-12-17  Chong Yidong  <cyd@stupidchicken.com>

	* help-fns.el (describe-variable): Don't emit trailing whitespace
	(Bug#7511).

2010-12-17  Leo  <sdl.web@gmail.com>

	* eshell/em-hist.el (eshell-previous-matching-input): Signal error
	if point is not behind eshell-last-output-end (Bug#7585).

2010-12-16  Chong Yidong  <cyd@stupidchicken.com>

	* textmodes/rst.el (rst-compile-pdf-preview)
	(rst-compile-slides-preview): Use make-temp-file (Bug#7646).

2010-12-15  Kevin Gallagher  <Kevin.Gallagher@boeing.com>

	* emulation/edt-mapper.el: Override mapping of function keys so
	that the later call to read-key-sequence works.

2010-12-13  Eli Zaretskii  <eliz@gnu.org>

	* mail/smtpmail.el (smtpmail-send-it): Write queued mail body with
	Unix EOLs.  (Bug#7589)

2010-12-12  Eli Zaretskii  <eliz@gnu.org>

	* subr.el (posn-col-row): Evaluate header-line-format in the
	context of the POSITION window's buffer.

2010-12-11  Glenn Morris  <rgm@gnu.org>

	* subr.el (member-ignore-case, run-mode-hooks, insert-for-yank-1)
	(with-silent-modifications): Doc fixes.

2010-12-10  Michael Albinus  <michael.albinus@gmx.de>

	* net/tramp.el (tramp-action-password, tramp-process-actions):
	Revert patch from 2010-12-08.  Use `save-restriction'.

2010-12-09  Eli Zaretskii  <eliz@gnu.org>

	* menu-bar.el (menu-bar-frame-for-menubar, menu-bar-positive-p):
	New functions.
	(menu-bar-showhide-menu) <menu-bar-mode, showhide-tool-bar>: Use
	them instead of `nil' and `>', respectively.  (Bug#1077)

2010-12-09  Stephen Berman  <stephen.berman@gmx.net>

	* calendar/diary-lib.el (diary-list-sexp-entries):
	Handle case of no newline at end of file.  (Bug#7536)

2010-12-09  Glenn Morris  <rgm@gnu.org>

	* mail/smtpmail.el (smtpmail-send-it): Revert previous change.

2010-12-08  Michael Albinus  <michael.albinus@gmx.de>

	* net/tramp.el (tramp-handle-start-file-process):
	Protect buffer-modified value.  (Bug#7557)
	(tramp-action-password): Delete region, do not narrow.
	(tramp-process-actions): Do not widen.

2010-12-08   Jan Moringen  <jmoringe@techfak.uni-bielefeld.de>

	* log-edit.el (log-edit-changelog-entries):
	Regexp quote filename.  (Bug#7505)

2010-12-08  Tom Breton  <tehom@panix.com>

	* cus-edit.el (custom-save-all):
	Bind print-length and print-level to nil.  (Bug#7581)

2010-12-08  Glenn Morris  <rgm@gnu.org>

	* mouse.el (mouse-menu-major-mode-map, mouse-menu-bar-map):
	Run hooks to update menu contents.  (Bug#7586)

	* mail/smtpmail.el (smtpmail-send-it): Avoid colons in the queued
	file names, for the sake of MS Windows.  (Bug#7588)

2010-12-07  Stefan Monnier  <monnier@iro.umontreal.ca>

	* diff-mode.el (diff-refine-hunk): Make it work when the hunk contains
	empty lines without a leading space.

2010-12-06  Leo  <sdl.web@gmail.com>

	* dired-aux.el (dired-do-redisplay): Postpone dired-after-readin-hook
	while mapping over marks (Bug#6810).

2010-12-06  Chong Yidong  <cyd@stupidchicken.com>

	* image-dired.el (image-dired-db-file)
	(image-dired-temp-image-file, image-dired-gallery-dir)
	(image-dired-temp-rotate-image-file): Set default values relative
	to image-dired-dir (Bug#7518).

2010-12-06  Lawrence Mitchell  <wence@gmx.li>

	* format.el (format-decode-run-method): Pass args FROM and TO, not
	point-min and point-max, to shell-command-on-region (Bug#7488).

2010-12-06  Jan Djärv  <jan.h.d@swipnet.se>

	* frame.el (blink-cursor-mode): Make default t for ns.

2010-12-05  Bob Rogers  <rogers-emacs@rgrjr.dyndns.org>

	* vc-dir.el (vc-dir-query-replace-regexp): Doc fix (Bug#7501).

2010-12-05  Chong Yidong  <cyd@stupidchicken.com>

	* comint.el (comint-dynamic-list-input-ring)
	(comint-dynamic-complete-filename)
	(comint-replace-by-expanded-filename)
	(comint-dynamic-simple-complete)
	(comint-dynamic-list-filename-completions)
	(comint-dynamic-list-completions): Doc fix (Bug#7499).

	* subr.el (posn-x-y, posn-object-x-y, posn-object-width-height):
	Doc fix (Bug#7471).

2010-12-04  Martin Rudalics  <rudalics@gmx.at>

	* dired.el (dired-pop-to-buffer): Bind pop-up-frames to nil
	(Bug#7533).

2010-12-04  W. Martin Borgert <debacle@debian.org>  (tiny change)

	* files.el (auto-mode-alist): Handle .dbk (DocBook) with xml-mode.
	(Bug#7491).

2010-12-04  Chong Yidong  <cyd@stupidchicken.com>

	* simple.el (transient-mark-mode): Doc fix (Bug#7465).

2010-12-04  Eli Zaretskii  <eliz@gnu.org>

	* files.el (file-relative-name): Handle UNC file names on
	DOS/Windows.  (Bug#4674)

2010-12-03  Daiki Ueno  <ueno@unixuser.org>

	* epg.el (epg-digest-algorithm-alist): Replace "RMD160" with
	"RIPEMD160" (Bug#7490).  Reported by Daniel Kahn Gillmor.
	(epg-context-set-passphrase-callback): Mention that the callback
	is not called when used with GnuPG 2.x.

2010-12-02  Glenn Morris  <rgm@gnu.org>

	* ps-print.el (ps-line-lengths-internal, ps-nb-pages):
	Ensure ps-footer-font-size-internal is initialized.
	Call ps-get-page-dimensions before trying to use ps-font-for-text.

2010-12-01  Kenichi Handa  <handa@m17n.org>

	* mail/rmailmm.el (rmail-mime-parse): Call rmail-mime-process
	within condition-case.
	(rmail-show-mime): Don't use condition-case.
	(rmail-search-mime-message): New function.
	(rmail-search-mime-message-function): Set to
	rmail-search-mime-message.

2010-12-01  Leo  <sdl.web@gmail.com>

	* ido.el (ido-common-initialization): New function.  (bug#3274)
	(ido-mode): Use it.
	(ido-completing-read): Call it.

2010-11-27  Chong Yidong  <cyd@stupidchicken.com>

	* log-edit.el (log-edit-font-lock-keywords): Don't try matching
	stand-alone lines, since that is handled by log-edit-match-to-eoh
	(Bug#6465).

2010-11-27  Eduard Wiebe  <usenet@pusto.de>

	* dired.el (dired-get-filename): Replace backslashes with slashes
	in file names on MS-Windows, needed by `locate'.  (Bug#7308)
	* locate.el (locate-default-make-command-line): Don't consider
	drive letter and root directory part of
	`directory-listing-before-filename-regexp'.  (Bug#7308)
	(locate-post-command-hook, locate-post-command-hook): New defcustoms.

2010-11-26  Stefan Monnier  <monnier@iro.umontreal.ca>

	* emacs-lisp/smie.el (smie-prec2->grammar): Simplify handling
	of :smie-open/close-alist.
	(smie-next-sexp): Make it accept a "start token" as argument.
	(smie-indent-keyword): Be careful not to misidentify tokens that span
	more than one line, as empty lines.  Add argument `token'.

2010-11-26  Kenichi Handa  <handa@m17n.org>

	* mail/rmailmm.el (rmail-mime-insert-multipart): For unsupported
	multipart subtypes, insert all as usual.

	* mail/rmail.el: Require rfc2047.

2010-11-26  Kenichi Handa  <handa@m17n.org>

	* mail/rmailmm.el (rmail-mime-entity, rmail-mime-entity-type)
	(rmail-mime-entity-disposition)
	(rmail-mime-entity-transfer-encoding, rmail-mime-entity-header)
	(rmail-mime-entity-body, rmail-mime-entity-children): New functions.
	(rmail-mime-save): Handle the case that the button's `data' is a
	MIME entity.
	(rmail-mime-insert-text): New function.
	(rmail-mime-insert-image): Handle the case that DATA is a MIME entity.
	(rmail-mime-bulk-handler): Just call rmail-mime-insert-bulk.
	(rmail-mime-insert-bulk): New function mostly copied from the old
	rmail-mime-bulk-handler.
	(rmail-mime-multipart-handler): Just call rmail-mime-process-multipart.
	(rmail-mime-process-multipart): New function mostly copied from
	the old rmail-mime-multipart-handler.
	(rmail-mime-show): Just call rmail-mime-process.
	(rmail-mime-process): New function mostly copied from the old
	rmail-mime-show.
	(rmail-mime-insert-multipart, rmail-mime-parse)
	(rmail-mime-insert, rmail-show-mime)
	(rmail-insert-mime-forwarded-message)
	(rmail-insert-mime-resent-message): New functions.
	(rmail-insert-mime-forwarded-message-function): Set to
	rmail-insert-mime-forwarded-message.
	(rmail-insert-mime-resent-message-function): Set to
	rmail-insert-mime-resent-message.

	* mail/rmailsum.el: Require rfc2047.
	(rmail-header-summary): Handle multiline Subject: field.
	(rmail-summary-line-decoder): Change the default to
	rfc2047-decode-string.

	* mail/rmail.el (rmail-enable-mime): Change the default to t.
	(rmail-mime-feature): Change the default to `rmailmm'.
	(rmail-quit): Delete the specifal code for rmail-enable-mime.
	(rmail-display-labels): Likewise.
	(rmail-show-message-1): Check rmail-enable-mime, and use
	rmail-show-mime-function for a MIME message.  Decode the headers
	according to RFC2047.

2010-11-24  Stefan Monnier  <monnier@iro.umontreal.ca>

	* progmodes/which-func.el (which-func-imenu-joiner-function):
	Return a string, as expected.
	(which-function-mode): Make sure we stop any previous timer before
	starting a new one.

2010-11-23  Michael Albinus  <michael.albinus@gmx.de>

	* net/tramp.el (tramp-default-method-alist)
	(tramp-default-user-alist, tramp-default-proxies-alist):
	Adapt custom options type.  (Bug#7445)

2010-11-21  Chong Yidong  <cyd@stupidchicken.com>

	* progmodes/python.el: Add Ipython support (Bug#5390).
	(python-shell-prompt-alist)
	(python-shell-continuation-prompt-alist): New options.
	(python--set-prompt-regexp): New function.
	(inferior-python-mode, run-python, python-shell):
	Require ansi-color.  Use python--set-prompt-regexp to set the comint
	prompt based on the Python interpreter.
	(python--prompt-regexp): New var.
	(python-check-comint-prompt)
	(python-comint-output-filter-function): Use it.
	(run-python): Use a pipe (Bug#5694).

2010-11-21  Chong Yidong  <cyd@stupidchicken.com>

	* progmodes/python.el (run-python): Doc fix.
	(python-keep-current-directory-in-path): New var (Bug#7454).

2010-11-20  Chong Yidong  <cyd@stupidchicken.com>

	* lpr.el (lpr-buffer, print-buffer, lpr-region, print-region):
	Prompt user before actually printing.

2010-11-18  Stefan Monnier  <monnier@iro.umontreal.ca>

	* simple.el (kill-new, kill-append, kill-region):
	* comint.el (comint-kill-region): Make the yank-handler argument
	obsolete.

2010-11-17  Stefan Monnier  <monnier@iro.umontreal.ca>

	* emacs-lisp/smie.el (smie-bnf-classify): Signal errors for tokens
	that are both openers (resp. closers) and something else.
	(smie-grammar): Loosen definition of valid values.
	(smie-next-sexp, smie-down-list, smie-blink-matching-open)
	(smie-indent--parent, smie-rule-parent, smie-indent-keyword)
	(smie-indent-after-keyword): Adjust users.
	(smie-indent-keyword): Don't indent empty lines.

	* vc-hg.el (vc-hg-program): New var.
	Suggested by Norman Gray <norman@astro.gla.ac.uk>.
	(vc-hg-state, vc-hg-working-revision, vc-hg-command): Use it.

2010-11-17  Glenn Morris  <rgm@gnu.org>

	* emacs-lisp/autoload.el (autoload-find-destination): The function
	coding-system-eol-type may return non-numeric values.  (Bug#7414)

2010-11-16  Ulrich Mueller  <ulm@gentoo.org>

	* server.el (server-force-stop): Ensure the server is stopped (Bug#7409).

2010-11-13  Eli Zaretskii  <eliz@gnu.org>

	* subr.el (posn-col-row): Pay attention to header line.  (Bug#7390)

2010-11-13  Chong Yidong  <cyd@stupidchicken.com>

	* textmodes/picture.el (picture-mouse-set-point): Don't use
	posn-col-row; explicitly compute the motion based on the posn at
	the window-start (Bug#7390).

2010-11-13  Michael Albinus  <michael.albinus@gmx.de>

	* net/tramp.el (tramp-remote-coding-commands): Add an alternative
	using "base64 -d -i".  This is needed for older base64 versions
	from GNU coreutils.  Reported by Klaus Reichl
	<Klaus.Reichl@thalesgroup.com>.

2010-11-13  Glenn Morris  <rgm@gnu.org>

	* novice.el (disabled-command-function):
	Fix 2009-11-15 change.  (Bug#7384)

2010-11-12  Glenn Morris  <rgm@gnu.org>

	* calendar/calendar.el (diary-iso-date-forms): Make elements
	mutually exclusive.  (Bug#7377)

2010-11-12  Stefan Monnier  <monnier@iro.umontreal.ca>

	* emacs-lisp/smie.el (smie-prec2->grammar): Obey equality constraints
	when filling the remaining "unconstrained" values.

2010-11-11  Stefan Monnier  <monnier@iro.umontreal.ca>

	* emacs-lisp/bytecomp.el (byte-compile-warnings): Simplify the
	safety predicate.

	* files.el (safe-local-variable-p): Gracefully handle errors.

	* emacs-lisp/smie.el (smie-rule-parent, smie-indent--rule):
	Use smie-indent-virtual when indenting relative to an opener.
	(smie-rule-separator): Use smie-rule-parent.
	(smie-indent-keyword): Consult rules, even for openers at bol.
	(smie-indent-comment-close): Try to align closer's content.

2010-11-11  Glenn Morris  <rgm@gnu.org>

	* ls-lisp.el (ls-lisp-dired-ignore-case): Make it an obsolete alias.

2010-11-10  Glenn Morris  <rgm@gnu.org>

	* printing.el (pr-menu-bind): Doc fix.

	* speedbar.el (speedbar-toggle-images): Doc fix.

	* progmodes/python.el (python-shell): Doc fix.

	* wid-edit.el (widget-field-use-before-change)
	(widget-use-overlay-change): Doc fixes.

2010-11-09  Glenn Morris  <rgm@gnu.org>

	* progmodes/tcl.el (tcl-hairy-scan-for-comment): Doc fix.

2010-11-08  Stefan Monnier  <monnier@iro.umontreal.ca>

	* minibuffer.el (minibuffer-completion-help): Specify the end of the
	completion field (bug#7211).

	* progmodes/python.el (python-font-lock-syntactic-keywords): (bug#7322)
	Fix handling of backslash escapes.
	(python-quote-syntax): Adjust accordingly.

2010-11-08  Richard Levitte  <richard@levitte.org>  (tiny change)

	* vc-mtn.el (vc-mtn-working-revision, vc-mtn-after-dir-status)
	(vc-mtn-workfile-branch): Adjust to new output format.

2010-11-08  Stefan Monnier  <monnier@iro.umontreal.ca>

	* international/mule-cmds.el (princ-list): Mark as obsolete.

2010-11-07  Stefan Monnier  <monnier@iro.umontreal.ca>

	* emacs-lisp/smie.el: New package.

2010-11-06  Michael Albinus  <michael.albinus@gmx.de>

	* files.el (backup-by-copying-when-mismatch):
	Set `permanent-local' property.

	* net/tramp.el (tramp-handle-insert-file-contents): Do not set
	`permanent-local' property for `backup-by-copying-when-mismatch'.

2010-11-06  Eli Zaretskii  <eliz@gnu.org>

	* ls-lisp.el (insert-directory): Doc fix.  (bug#7285)
	(ls-lisp-classify-file): New function.
	(ls-lisp-insert-directory): Call it if switches include -F (bug#6294).
	(ls-lisp-classify): Call ls-lisp-classify-file.
	(insert-directory): Remove blanks from switches.

2010-11-07  Wilson Snyder  <wsnyder@wsnyder.org>

	* progmodes/verilog-mode.el (verilog-insert-one-definition)
	(verilog-read-decls, verilog-read-sub-decls-sig): Fix AUTOWIRE and
	AUTOINOUT for SV style multidimensional arrays, bug294.
	Reported by Eric Mastromarchi.
	(verilog-preprocess): Use with-current-buffer and
	font-lock-fontify-buffer to cleanup style issues.

2010-11-05  Michael Albinus  <michael.albinus@gmx.de>

	* net/trampver.el: Update release number.

2010-08-01  YAMAMOTO Mitsuharu  <mituharu@math.s.chiba-u.ac.jp>

	* mouse.el (mouse-fixup-help-message): Match "mouse-2" only at the
	beginning of the string.  Use `string-match-p'.  (Bug#6765)

2010-11-01  Glenn Morris  <rgm@gnu.org>

	* locate.el (locate, locate-mode): Doc fixes.

2010-11-01  Chong Yidong  <cyd@stupidchicken.com>

	* server.el (server-start): New arg INHIBIT-PROMPT prevents asking
	user for confirmation.
	(server-force-stop): Use it.
	(server-start): Use server-force-stop for kill-emacs-hook, to
	avoid user interaction while killing Emacs.

2010-10-31  Stefan Monnier  <monnier@iro.umontreal.ca>

	* vc/log-edit.el (log-edit-rewrite-fixes): New var.
	(log-edit-author): New dynamic var.
	(log-edit-changelog-ours-p, log-edit-insert-changelog-entries):
	Use it to return the author if different from committer.
	(log-edit-insert-changelog): Use them to add Author: and Fixes headers.

2010-10-31  Eli Zaretskii  <eliz@gnu.org>

	* vc/vc-hooks.el (vc-default-mode-line-string): Doc fix.

2010-10-31  Chong Yidong  <cyd@stupidchicken.com>

	* vc/vc.el (vc-deduce-backend): New fun.  Handle diff buffers.
	(vc-root-diff, vc-print-root-log, vc-log-incoming)
	(vc-log-outgoing): Use it.
	(vc-diff-internal): Set diff-vc-backend.

	* vc/diff-mode.el (diff-vc-backend): New var.

2010-10-31  Juri Linkov  <juri@jurta.org>

	* vc/vc.el (vc-diff-internal): Set `revert-buffer-function'
	buffer-locally to lambda that re-runs the vc diff command.
	(Bug#6447)

2010-10-31  Dan Nicolaescu  <dann@ics.uci.edu>

	* vc/log-view.el (log-view-mode-map): Bind revert-buffer.

	Make 'g' (AKA revert-buffer) rerun VC log, log-incoming and
	log-outgoing commands.
	* vc/vc.el (vc-log-internal-common): Add a new argument and use it
	to create a buffer local revert-buffer-function variable.
	(vc-print-log-internal, vc-log-incoming, vc-log-outgoing): Pass a
	revert-buffer-function lambda.

	Improve VC create/retrieve tag/branch.
	* vc.el (vc-create-tag): Do not read the directory name for VCs
	with repository revision granularity.  Adjust the tag/branch
	prompt.  Reset VC properties.
	(vc-retrieve-tag): Do not read the directory name for VCs
	with repository revision granularity.  Reset VC properties.

	Add optional support for resetting VC properties.
	* vc-dispatcher.el (vc-resynch-window): Add new optional argument,
	call vc-file-clearprops when true.
	(vc-resynch-buffer): Add new optional argument, pass it down.
	(vc-resynch-buffers-in-directory): Likewise.

	Improve support for special markup in the VC commit message.
	* vc-mtn.el (vc-mtn-checkin): Support Author: and Date: markup.
	* vc-hg.el (vc-hg-checkin): Add support for Date:.
	* vc-git.el (vc-git-checkin):
	* vc-bzr.el (vc-bzr-checkin): Likewise.

	Add support for vc-log-incoming, improve vc-log-outgoing for Git.
	* vc-git.el (vc-git-log-view-mode): Fix font lock for
	incoming/outgoing logs.
	(vc-git-log-outgoing, vc-git-log-incoming): New functions.

	* vc-git.el (vc-git-log-outgoing): Use the same format as the
	short log.
	(vc-git-log-incoming): Likewise.  Run "git fetch" before the log
	command

	Add bindings for vc-log-incoming and vc-log-outgoing.
	* vc-hooks.el (vc-prefix-map): Add bindings for vc-log-incoming
	and vc-log-outgoing.
	* vc-dir.el (vc-dir-menu-map): Add menu bindings for vc-log-incoming
	and vc-log-outgoing.

	Improve state updating for VC tag commands.
	* vc.el (vc-create-tag, vc-retrieve-tag): Call vc-resynch-buffer
	to update the state of all buffers in the directory.

2010-05-19  Glenn Morris  <rgm@gnu.org>

	* vc-dir.el (vc-dir): Don't pop-up-windows.  (Bug#6204)

2010-10-31  Stefan Monnier  <monnier@iro.umontreal.ca>

	* vc.el (vc-checkin, vc-modify-change-comment):
	Adjust to new vc-start/finish-logentry.
	(vc-find-conflicted-file): New command.
	(vc-transfer-file): Adjust to new vc-checkin.
	(vc-next-action): Improve scoping.

	* vc-git.el (vc-git-checkin): Use log-edit-extract-headers.
	(vc-git-commits-coding-system): Rename from git-commits-coding-system.

	* vc-dispatcher.el (vc-log-edit): Shorten names for
	log-edit-show-files.

	* vc-bzr.el (vc-bzr-checkin): Use log-edit-extract-headers.
	(vc-bzr-conflicted-files): New function.

	* log-edit.el (log-edit-summary, log-edit-header)
	(log-edit-unknown-header): New faces.
	(log-edit-headers-alist): New var.
	(log-edit-header-contents-regexp): New const.
	(log-edit-match-to-eoh): New function.
	(log-edit-font-lock-keywords): Use them.
	(log-edit): Insert a "Summary:" header as default.
	(log-edit-mode): Mark font-lock rules as case-insensitive.
	(log-edit-done): Cleanup headers.
	(log-edit-extract-headers): New function to replace it.

	* vc-dispatcher.el (vc-finish-logentry): Don't mess so badly with
	the windows/frames.

	* vc-bzr.el (vc-bzr-shelve-apply): Don't use *vc-bzr-shelve*.

	* vc-dir.el (vc-dir-kill-line): New command.
	(vc-dir-mode-map): Bind it to C-k.
	(vc-dir-headers): Abbreviate the working dir.

	* vc-git.el (vc-git-revision-table): Include remote branches.

2010-10-31  Dan Nicolaescu  <dann@ics.uci.edu>

	New VC methods: vc-log-incoming and vc-log-outgoing.
	* vc.el (vc-print-log-setup-buttons, vc-log-internal-common)
	(vc-incoming-outgoing-internal, vc-log-incoming, vc-log-outgoing):
	New functions.
	(vc-print-log-internal): Just call vc-log-internal-common.
	(vc-log-view-type): New permanent local variable.

	* vc-hooks.el (vc-menu-map): Bind vc-log-incoming and vc-log-outgoing.

	* vc-bzr.el (vc-bzr-log-view-mode): Use vc-log-view-type instead
	of the dynamic bound vc-short-log.
	(vc-bzr-log-incoming, vc-bzr-log-outgoing): New functions.

	* vc-git.el (vc-git-log-outgoing): New function.
	(vc-git-log-view-mode): Use vc-log-view-type instead
	of the dynamic bound vc-short-log.

	* vc-hg.el (vc-hg-log-view-mode): Use vc-log-view-type instead of
	the dynamic bound vc-short-log.  Highlight the tag.
	(vc-hg-log-incoming, vc-hg-log-outgoing): New functions.
	(vc-hg-outgoing, vc-hg-incoming, vc-hg-outgoing-mode):
	(vc-hg-incoming-mode): Remove.
	(vc-hg-extra-menu-map): Do not bind vc-hg-incoming and vc-hg-outgoing.

	Fix default-directory for vc-root-diff.
	* vc.el (vc-root-diff): Bind default-directory to the root
	directory for the diff command.

2010-10-31  Sam Steingold  <sds@gnu.org>

	* vc-hg.el (vc-hg-push, vc-hg-pull): Use `apply' when calling
	`vc-hg-command' with a list of flags.

2010-10-31  Glenn Morris  <rgm@gnu.org>

	* vc-bzr.el (vc-bzr-log-edit-mode): Add --fixes support to
	log-edit-before-checkin-process.

	* vc.el (vc-modify-change-comment): Pass MODE to vc-start-logentry.

	* vc-bzr.el, vc-hg.el (log-edit-mode): Declare.

	* vc-dispatcher.el (vc-start-logentry): Doc fix.
	(log-view-process-buffer, log-edit-extra-flags): Declare.

2010-10-31  Dan Nicolaescu  <dann@ics.uci.edu>

	Add special markup processing for commit logs.
	* log-edit.el (log-edit): Add new argument MODE.  Use that mode
	when non-nil instead of the log-view-mode.

	* vc.el (vc-default-log-edit-mode): New function.

	* vc-dispatcher.el (vc-log-edit): Add a mode argument, pass it to
	log-edit.

	Support for shelving snapshots and for showing shelves.
	* vc-bzr.el (vc-bzr-shelve-show, vc-bzr-shelve-show-at-point)
	(vc-bzr-shelve-apply-and-keep-at-point, vc-bzr-shelve-snapshot):
	New functions.
	(vc-bzr-shelve-map, vc-bzr-shelve-menu-map)
	(vc-bzr-extra-menu-map): Map them.

2010-10-30  Michael Albinus  <michael.albinus@gmx.de>

	* net/tramp.el (tramp-handle-insert-file-contents): For root,
	preserve owner and group when editing files.  (Bug#7289)

2010-10-29  Glenn Morris  <rgm@gnu.org>

	* speedbar.el (speedbar-mode):
	* play/fortune.el (fortune-in-buffer, fortune):
	* play/gomoku.el (gomoku-mode):
	* play/landmark.el (lm-mode):
	* textmodes/bibtex.el (bibtex-validate, bibtex-validate-globally):
	Replace inappropriate uses of toggle-read-only.  (Bug#7292)

2010-10-28  Glenn Morris  <rgm@gnu.org>

	* select.el (x-selection): Mark it as an obsolete alias.

2010-10-27  Aaron S. Hawley  <aaron.s.hawley@gmail.com>

	* add-log.el (find-change-log): Use derived-mode-p rather than
	major-mode (bug#7284).

2010-10-27  Glenn Morris  <rgm@gnu.org>

	* menu-bar.el (menu-bar-files-menu): Make it into an actual alias,
	rather than just an unused variable that inherits from the real one.

2010-10-23  Michael McNamara  <mac@mail.brushroad.com>

	* progmodes/verilog-mode.el (verilog-directive-re): Make this variable
	auto-built for efficiency of execution and updating.
	(verilog-extended-complete-re): Support 'pure' fucntion & task
	declarations (these have no bodies).
	(verilog-beg-of-statement): General cleanup to enable support of
	'pure' fucntion & task declarations (these have no bodies).
	These efforts together fix Verilog bug210 from veripool; which was also
	noticed by Steve Pearlmutter.
	(verilog-directive-re, verilog-directive-begin, verilog-indent-re)
	(verilog-directive-nest-re, verilog-set-auto-endcomments):
	Support `elsif.  Reported by Shankar Giri.
	(verilog-forward-ws&directives, verilog-in-attribute-p): Fixes for
	attribute handling for lining up declarations and assignments.
	(verilog-beg-of-statement-1): Fix issue where continued declaration
	is indented differently if it is after a begin..end clock.
	(verilog-in-attribute-p, verilog-skip-backward-comments)
	(verilog-skip-forward-comment-p): Support proper treatment of
	attributes by indent code.  Reported by Jeff Steele.
	(verilog-in-directive-p): Fix comment to correctly describe function.
	(verilog-backward-up-list, verilog-in-struct-region-p)
	(verilog-backward-token, verilog-in-struct-p)
	(verilog-in-coverage-p, verilog-do-indent)
	(verilog-pretty-declarations): Use verilog-backward-up-list as
	wrapper around backward-up-list inorder to properly skip comments.
	Reported by David Rogoff.
	(verilog-property-re, verilog-endcomment-reason-re)
	(verilog-beg-of-statement, verilog-set-auto-endcomments)
	(verilog-calc-1 ): Fix for assert a; else b; indentation (new form
	of if).  Reported by Max Bjurling and
	(verilog-calc-1): Fix for clocking block in modport
	declaration.  Reported by Brian Hunter.

2010-10-23  Wilson Snyder  <wsnyder@wsnyder.org>

	* progmodes/verilog-mode.el (verilog-auto-inst, verilog-gate-ios)
	(verilog-gate-keywords, verilog-read-sub-decls)
	(verilog-read-sub-decls-gate, verilog-read-sub-decls-gate-ios)
	(verilog-read-sub-decls-line, verilog-read-sub-decls-sig): Support
	AUTOINST for gate primitives, bug284.  Reported by Mark Johnson.
	(verilog-read-decls): Fix spaces in V2K module parameters causing
	mis-identification as interfaces, bug287.
	(verilog-read-decls): Fix not treating "parameter string" as a
	parameter in AUTOINSTPARAM.
	(verilog-read-always-signals-recurse, verilog-read-decls): Fix not
	treating `elsif similar to `endif inside AUTOSENSE.
	(verilog-do-indent): Implement correct automatic or static task or
	function end comment highlight.  Reported by Steve Pearlmutter.
	(verilog-font-lock-keywords-2): Fix highlighting of single
	character pins, bug264.  Reported by Michael Laajanen.
	(verilog-auto-inst, verilog-read-decls, verilog-read-sub-decls)
	(verilog-read-sub-decls-in-interfaced, verilog-read-sub-decls-sig)
	(verilog-subdecls-get-interfaced, verilog-subdecls-new):
	Support interfaces with AUTOINST, bug270.  Reported by Luis Gutierrez.
	(verilog-pretty-expr): Fix interactive arguments, bug272.
	Reported by Mark Johnson.
	(verilog-auto-tieoff, verilog-auto-tieoff-ignore-regexp):
	Add 'verilog-auto-tieoff-ignore-regexp' for AUTOTIEOFF,
	bug269.  Suggested by Gary Delp.
	(verilog-mode-map, verilog-preprocess, verilog-preprocess-history)
	(verilog-preprocessor, verilog-set-compile-command):
	Create verilog-preprocess and verilog-preprocessor to show
	preprocessed output.
	(verilog-get-beg-of-line, verilog-get-end-of-line)
	(verilog-modi-file-or-buffer, verilog-modi-name)
	(verilog-modi-point, verilog-within-string): Move defmacro's
	before first use to avoid warning.  Reported by Steve Pearlmutter.
	(verilog-colorize-buffer, verilog-colorize-include-files-buffer)
	(verilog-colorize-region, verilog-highlight-buffer)
	(verilog-highlight-includes, verilog-highlight-modules)
	(verilog-highlight-region, verilog-mode): Rename colorize to
	highlight to match other packages.  Disable module highlighting,
	as received speed complaints, reenable for experimentation only
	using new verilog-highlight-modules.
	(verilog-read-decls): Fix regexp stack overflow in very large
	AUTO_TEMPLATEs, bug250.
	(verilog-auto, verilog-delete-auto, verilog-save-buffer-state)
	(verilog-scan): Create verilog-save-buffer-state to standardize
	making insignificant changes that shouldn't call hooks.
	(verilog-save-no-change-functions, verilog-save-scan-cache)
	(verilog-scan, verilog-scan-cache-ok-p, verilog-scan-region):
	Create verilog-save-no-change-functions to wrap verilog-scan
	preservation, and fix to work with nested preserved calls.
	(verilog-auto-inst, verilog-auto-inst-dot-name): Support .name
	port syntax for AUTOWIRE, and with new verilog-auto-inst-dot-name
	generate .name with AUTOINST, bug245.  Suggested by David Rogoff.
	(verilog-submit-bug-report): Update variable list to be complete.
	(verilog-auto, verilog-colorize-region): Fix AUTO expansion
	breaking on-the-fly font-locking.
	(verilog-colorize-buffer, verilog-colorize-include-files)
	(verilog-colorize-include-files-buffer, verilog-colorize-region)
	(verilog-load-file-at-mouse, verilog-load-file-at-point)
	(verilog-mode, verilog-read-inst-module-matcher): With point on a
	AUTOINST cell instance name, middle mouse button now finds-file on
	it.  Suggested by Brad Dobbie.
	(verilog-alw-get-temps, verilog-auto-reset)
	(verilog-auto-sense-sigs, verilog-read-always-signals)
	(verilog-read-always-signals-recurse): Fix loop indexes being
	AUTORESET.  AUTORESET now assumes any variables in the
	initialization section of a for() should be ignored.
	Reported by Dan Dever.
	(verilog-error-font-lock-keywords)
	(verilog-error-regexp-emacs-alist)
	(verilog-error-regexp-xemacs-alist): Fix error detection of
	Cadence HAL, reported by David Asher.  Repair drift between the
	three similar error variables.
	(verilog-modi-lookup, verilog-modi-lookup-cache)
	(verilog-modi-lookup-last-current, verilog-modi-lookup-last-mod)
	(verilog-modi-lookup-last-modi, verilog-modi-lookup-last-tick):
	Fix slow verilog-auto expansion on very large files.
	(verilog-read-sub-decls-expr, verilog-read-sub-decls-line):
	Fix AUTOOUTPUT treating "1*2" as a signal name in submodule connection
	"{1*2{...".  Broke in last revision.
	(verilog-read-sub-decls-expr): Fix AUTOOUTPUT not detecting
	submodule connections with replications "{#{a},#{b}}".

2010-10-23  Glenn Morris  <rgm@gnu.org>

	* comint.el (comint-password-prompt-regexp):
	Match "enter the password".  (Bug#7224)

2010-10-22  Juanma Barranquero  <lekktu@gmail.com>

	* progmodes/dcl-mode.el (dcl-electric-reindent-regexps):
	Fix typo in docstring.

2010-10-21  Michael Albinus  <michael.albinus@gmx.de>

	* net/tramp.el (tramp-get-inline-coding): Return `nil' in case of
	errors.

	* net/trampver.el: Update release number.

2010-10-20  Kenichi Handa  <handa@m17n.org>

	* face-remap.el (text-scale-adjust): Call read-event with a proper
	prompt.

2010-10-19  Michael Albinus  <michael.albinus@gmx.de>

	* net/tramp.el (tramp-do-file-attributes-with-stat)
	(tramp-do-directory-files-and-attributes-with-stat): Use "e0" in
	order to make stat results a float.  Patch by Andreas Schwab
	<schwab@linux-m68k.org>.

2010-10-18  Stefan Monnier  <monnier@iro.umontreal.ca>

	* repeat.el (repeat): Use read-key (bug#6256).

2010-10-18  Chong Yidong  <cyd@stupidchicken.com>

	* emacs-lisp/unsafep.el: Don't mark functions that display
	messages as safe.  Suggested by Johan Bockgård.

2010-10-17  Stefan Monnier  <monnier@iro.umontreal.ca>

	* emacs-lisp/regexp-opt.el (regexp-opt-group, regexp-opt-charset):
	Turn comments into docstrings.

	* minibuffer.el (completion--replace): Move point where it belongs
	when there's a common suffix (bug#7215).

2010-10-15  Michael Albinus  <michael.albinus@gmx.de>

	* net/tramp.el (tramp-open-connection-setup-interactive-shell):
	Suppress expansion of tabs to spaces.  Reported by Dale Sedivec
	<dale@codefu.org>.

2010-10-15  Kenichi Handa  <handa@m17n.org>

	* international/characters.el: Add category '|' (word breakable)
	to fullwidth characters.

2010-10-14  Kenichi Handa  <handa@m17n.org>

	* mail/rmail.el (rmail-show-message-1): Catch an error of
	base64-decode-region and just show an error message (bug#7165).

	* ps-mule.el (ps-mule-font-spec-list): Delete it.  Not used anymore.
	(ps-mule-begin-job): Fix for the case that only ENCODING is set in
	a font-spec (bug#7197).

2010-10-13  Glenn Morris  <rgm@gnu.org>

	* mail/emacsbug.el (report-emacs-bug): Mention debbugs.gnu.org.

2010-10-12  Juanma Barranquero  <lekktu@gmail.com>

	* international/mule.el (define-coding-system):
	* international/titdic-cnv.el (quail-cxterm-package-ext-info):
	* composite.el (compose-region): Fix typo in docstring.

2010-10-10  Jan Djärv  <jan.h.d@swipnet.se>

	* term/ns-win.el (ns-right-alternate-modifier): New defvar.
	(ns-right-option-modifier): New alias for ns-right-alternate-modifier.
	(mac-right-option-modifier): New alias for ns-right-option-modifier.

	* cus-start.el (all): ns-right-alternate-modifier is new.

2010-10-10  Andreas Schwab  <schwab@linux-m68k.org>

	* Makefile.in (ELCFILES): Update.

2010-10-09  Stefan Monnier  <monnier@iro.umontreal.ca>

	* emacs-lisp/lisp.el (lisp-completion-at-point):
	Use emacs-lisp-mode-syntax-table for the whole function.

2010-10-09  Richard Sharman  <richard_sharman@mitel.com>  (tiny change)

	* progmodes/gdb-ui.el (gdb-mouse-toggle-breakpoint-margin)
	(gdb-mouse-toggle-breakpoint-fringe): Correct regexp to
	work when breakpoint number exceeds nine.

2010-10-05  David Koppelman  <koppel@ece.lsu.edu>

	* hi-lock.el (hi-lock-font-lock-hook): Check font-lock-fontified
	instead of font-lock-mode before adding keywords.
	Remove hi-lock-mode off code.  Remove inhibit hack.
	(hi-lock-set-pattern): Only add keywords if font-lock-fontified
	non-nil; removed hook inhibit hack.

2010-10-09  Glenn Morris  <rgm@gnu.org>

	* emacs-lisp/shadow.el (find-emacs-lisp-shadows): Rename it...
	(load-path-shadows-find): ... to this.
	(list-load-path-shadows): Update for above change.

	* mail/mail-utils.el (mail-mbox-from): Also try return-path.

2010-10-08  Glenn Morris  <rgm@gnu.org>

	* emacs-lisp/cl-compat.el, emacs-lisp/lmenu.el: Move to obsolete/.

	* emacs-lisp/shadow.el (lisp-shadow): Change prefix.
	(shadows-compare-text-p): Make it an obsolete alias for...
	(load-path-shadows-compare-text): ... new name.
	(find-emacs-lisp-shadows): Update for above name change.
	(load-path-shadows-same-file-or-nonexistent): New name for the old
	shadow-same-file-or-nonexistent.

2010-10-03  Chong Yidong  <cyd@stupidchicken.com>

	* minibuffer.el (completion--some, completion--do-completion)
	(minibuffer-complete-and-exit, minibuffer-completion-help)
	(completion-basic-try-completion)
	(completion-basic-all-completions)
	(completion-pcm--find-all-completions): Use lexical-let to
	avoid some false matches in variable completion (Bug#7056)

2010-10-03  Olof Ohlsson Sax  <olof.ohlsson.sax@gmail.com>  (tiny change)

	* vc-svn.el (vc-svn-merge-news): Use --non-interactive.  (Bug#7152)

2010-10-03  Leo  <sdl.web@gmail.com>

	* dnd.el (dnd-get-local-file-name): If MUST-EXIST is non-nil, only
	return non-nil if the file exists (Bug#7090).

2010-09-30  Stefan Monnier  <monnier@iro.umontreal.ca>

	* minibuffer.el (completion--replace):
	Better preserve markers (bug#7138).

2010-09-29  Juanma Barranquero  <lekktu@gmail.com>

	* server.el (server-process-filter): Doc fix.

2010-09-27  Drew Adams  <drew.adams@oracle.com>

	* dired.el (dired-save-positions): Doc fix.  (Bug#7119)

2010-09-27  Andreas Schwab  <schwab@linux-m68k.org>

	* Makefile.in (ELCFILES): Update.

	* emacs-lisp/byte-opt.el (byte-optimize-form-code-walker):
	Avoid infinite recursion on erroneous lambda form.  (Bug#7114)

2010-09-27  Kenichi Handa  <handa@m17n.org>

	* tar-mode.el (tar-header-block-tokenize): Decode filenames in
	"ustar" format.

2010-09-27  Kenichi Handa  <handa@m17n.org>

	* international/mule.el (define-coding-system): Docstring fixed.

	* international/mule-diag.el (describe-character-set): Use princ
	with proper print-length and print-level instead of insert.

2010-09-26  Juanma Barranquero  <lekktu@gmail.com>

	* window.el (walk-windows): Doc fix (bug#7105).

2010-09-23  Glenn Morris  <rgm@gnu.org>

	* isearch.el (isearch-lazy-highlight-cleanup)
	(isearch-lazy-highlight-initial-delay)
	(isearch-lazy-highlight-interval)
	(isearch-lazy-highlight-max-at-a-time, isearch-lazy-highlight-face):
	* net/net-utils.el (ipconfig-program-options):
	Move aliases to options before the associated definitions.

2010-09-21  Stefan Monnier  <monnier@iro.umontreal.ca>

	* newcomment.el (comment-normalize-vars): Better test validity of
	comment-end-skip.

2010-09-19  Stefan Monnier  <monnier@iro.umontreal.ca>

	* emacs-lisp/float-sup.el (float-pi): New name for `pi'.
	(float-e): New name for `e'.
	(degrees-to-radians, radians-to-degrees):
	* calendar/solar.el (solar-longitude):
	* calculator.el (calculator-registers, calculator-funcall):
	* textmodes/artist.el (artist-spray-random-points):
	* play/bubbles.el (bubbles--initialize-images): Use new names.

2010-09-19  Eric M. Ludlam  <zappo@gnu.org>

	Update to CEDET 1.0's version of EIEIO.

	* emacs-lisp/eieio.el (eieio-specialized-key-to-generic-key):
	New function.
	(eieio-defmethod, eieio-generic-form, eieio-generic-call): Use it.
	(eieio-default-eval-maybe): Eval val instead of unquoting only.
	(class-precedence-list): If class is nil, return nil.
	(eieio-generic-call): If class of first input arg is nil, don't
	look up static methods, and do check for primary methods.
	(initialize-instance): See if the default needs to be evaluated
	during the constructor.
	(eieio-perform-slot-validation-for-default): Don't do the check
	for values that will eventually be evaluated.
	(eieio-eval-default-p): New function.
	(eieio-default-eval-maybe): Use it.

2010-07-03  Jan Moringen  <jan.moringen@uni-bielefeld.de>

	* emacs-lisp/eieio.el (eieio-defclass): Allow :c3
	method-invocation-order.
	(eieio-c3-candidate, eieio-c3-merge-lists): New functions.
	(eieio-class-precedence-dfs): Compute class precedence list using
	dfs algorithm.
	(eieio-class-precedence-bfs): Compute class precedence list using
	bfs algorithm.
	(eieio-class-precedence-c3): Compute class precedence list using
	c3 algorithm.
	(class-precedence-list): New function.
	(eieiomt-method-list, eieiomt-sym-optimize): Use it.
	(inconsistent-class-hierarchy): New error symbol.
	(call-next-method): Stow the replacement argument list for future
	call-next-method invocations.

2010-09-15  Glenn Morris  <rgm@gnu.org>

	* calendar/appt.el (appt-check): If not displaying the diary,
	use (diary 1) to only get the entries we need.
	(appt-make-list): Sort diary-list-entries, if we cannot guarantee
	that it is in day order.  (Bug#7019)

	* calendar/appt.el (appt-check): Rather than showing the diary,
	just turn off invisible display, and only if needed.

	* calendar/diary-lib.el (diary-list-entries): Doc fix.  (Bug#7019)

2010-09-14  Stefan Monnier  <monnier@iro.umontreal.ca>

	* emacs-lisp/byte-run.el (set-advertised-calling-convention):
	Add `when' argument.  Update callers.

	* subr.el (unintern): Declare the obarray arg mandatory.

2010-09-14  Glenn Morris  <rgm@gnu.org>

	* calendar/diary-lib.el (diary-list-entries-hook, diary-sort-entries):
	Doc fixes.

	* calendar/diary-lib.el (diary-included-files): New variable.
	(diary-list-entries): Maybe initialize diary-included-files.
	(diary-include-other-diary-files): Append to diary-included-files.
	* calendar/appt.el (appt-update-list): Also check the members of
	diary-included-files.  (Bug#6999)
	(appt-check): Doc fix.

2010-09-12  David Reitter  <david.reitter@gmail.com>

	* simple.el (line-move-visual): Do not truncate goal column to
	integer size.  (Bug#7020)

2010-09-11  Stefan Monnier  <monnier@iro.umontreal.ca>

	* repeat.el (repeat): Allow repeating when the last event is a click.
	Suggested by Drew Adams (bug#6256).

2010-09-11  Sascha Wilde  <wilde@sha-bang.de>

	* vc/vc-hg.el (vc-hg-state,vc-hg-working-revision):
	Replace setting HGRCPATH to "" by some less invasive --config options.

2010-09-11  Stefan Monnier  <monnier@iro.umontreal.ca>

	* font-lock.el (font-lock-beginning-of-syntax-function):
	Mark as obsolete.

2010-09-10  Glenn Morris  <rgm@gnu.org>

	* menu-bar.el (menu-bar-options-save): Fix handling of menu-bar
	and tool-bar modes.  (Bug#6211)
	(menu-bar-mode): Move setting of standard-value after the
	minor-mode definition, otherwise it seems to have no effect.

2010-09-08  Masatake YAMATO  <yamato@redhat.com>

	* progmodes/antlr-mode.el (antlr-font-lock-additional-keywords):
	Fix typo.  (Bug#6976)

2010-09-06  Vinicius Jose Latorre  <viniciusjl@ig.com.br>

	* whitespace.el: Allow cleaning up blanks without blank
	visualization (Bug#6651).  Adjust help window for
	whitespace-toggle-options (Bug#6479).  Allow to use fill-column
	instead of whitespace-line-column (from EmacsWiki).  New version 13.1.
	(whitespace-style): Add new value 'face.  Adjust docstring.
	(whitespace-space, whitespace-hspace, whitespace-tab):
	Adjust foreground property face.
	(whitespace-line-column): Adjust docstring and type declaration.
	(whitespace-style-value-list, whitespace-toggle-option-alist)
	(whitespace-help-text): Adjust const initialization.
	(whitespace-toggle-options, global-whitespace-toggle-options):
	Adjust docstring.
	(whitespace-display-window, whitespace-interactive-char)
	(whitespace-style-face-p, whitespace-color-on): Adjust code.
	(whitespace-help-scroll): New fun.

2010-09-05  Alexander Klimov  <alserkli@inbox.ru>  (tiny change)

	* files.el (directory-abbrev-alist): Use \` as default regexp.

	* emacs-lisp/rx.el (rx-any): Don't explode ranges that end in special
	chars like - or ] (bug#6984).
	(rx-any-condense-range): Explode 2-char ranges.

2010-09-02  Stefan Monnier  <monnier@iro.umontreal.ca>

	* textmodes/bibtex.el:
	* proced.el: Update to new email for Roland Winkler <winkler@gnu.org>.

2010-09-02  Glenn Morris  <rgm@gnu.org>

	* desktop.el (desktop-path): Bump :version after 2009-09-15 change.

2010-08-31  Kenichi Handa  <handa@m17n.org>

	* international/mule-cmds.el (standard-display-european-internal):
	Setup standard-display-table for 8-bit characters by storing 8-bit
	characters in the element vector.

	* disp-table.el (standard-display-8bit):
	Setup standard-display-table for 8-bit characters by storing 8-bit
	characters in the element vector.
	(standard-display-european): Likewise.

2010-08-26  Michael Albinus  <michael.albinus@gmx.de>

	Sync with Tramp 2.1.19.

	* net/tramp-cmds.el (tramp-cleanup-all-connections)
	(tramp-reporter-dump-variable, tramp-load-report-modules)
	(tramp-append-tramp-buffers): Use `tramp-compat-funcall'.
	(tramp-bug): Recommend setting of `tramp-verbose' to 9.

	* net/tramp-compat.el (top): Do not autoload
	`tramp-handle-file-remote-p'.  Load tramp-util.el and tramp-vc.el
	only when `start-file-process' is not bound.
	(byte-compile-not-obsolete-vars): Define if not bound.
	(tramp-compat-funcall): New defmacro.
	(tramp-compat-line-beginning-position)
	(tramp-compat-line-end-position)
	(tramp-compat-temporary-file-directory)
	(tramp-compat-make-temp-file, tramp-compat-file-attributes)
	(tramp-compat-copy-file, tramp-compat-copy-directory)
	(tramp-compat-delete-file, tramp-compat-delete-directory)
	(tramp-compat-number-sequence, tramp-compat-process-running-p):
	Use it.
	(tramp-advice-file-expand-wildcards): Do not use
	`tramp-handle-file-remote-p'.
	(tramp-compat-make-temp-file): Simplify fallback implementation.
	(tramp-compat-copy-file): Add PRESERVE-SELINUX-CONTEXT.
	(tramp-compat-copy-tree): Remove function.
	(tramp-compat-delete-file): New defun.
	(tramp-compat-delete-directory): Provide implementation for older
	Emacsen.
	(tramp-compat-file-attributes): Handle only
	`wrong-number-of-arguments' error.

	* net/tramp-fish.el (tramp-fish-handle-copy-file):
	Add PRESERVE_SELINUX_CONTEXT.
	(tramp-fish-handle-delete-file): Add TRASH arg.
	(tramp-fish-handle-directory-files-and-attributes):
	Do not use `tramp-fish-handle-file-attributes.
	(tramp-fish-handle-file-local-copy)
	(tramp-fish-handle-insert-file-contents)
	(tramp-fish-maybe-open-connection): Use `with-progress-reporter'.

	* net/tramp-gvfs.el (top): Require url-util.
	(tramp-gvfs-mount-point): Remove.
	(tramp-gvfs-file-name-handler-alist): Add `file-selinux-context'
	and `set-file-selinux-context'.
	(tramp-gvfs-stringify-dbus-message, tramp-gvfs-send-command)
	(tramp-gvfs-handle-file-selinux-context)
	(tramp-gvfs-handle-set-file-selinux-context): New defuns.
	(with-tramp-dbus-call-method): Format trace message.
	(tramp-gvfs-handle-copy-file): Handle PRESERVE-SELINUX-CONTEXT.
	(tramp-gvfs-handle-copy-file, tramp-gvfs-handle-rename-file):
	Implement backup call, when operation on local files fails.
	Use progress reporter.  Flush properties of changed files.
	(tramp-gvfs-handle-delete-file): Add TRASH arg.
	Use `tramp-compat-delete-file'.
	(tramp-gvfs-handle-expand-file-name): Expand "~/".
	(tramp-gvfs-handle-make-directory): Make more traces.
	(tramp-gvfs-handle-write-region): Protect deleting tmpfile.
	(tramp-gvfs-url-file-name): Hexify file name in url.
	(tramp-gvfs-fuse-file-name): Take also prefix (like dav shares)
	into account for the resulting file name.
	(tramp-gvfs-handler-askquestion): Preserve current message, in
	order to let progress reporter continue afterwards.  (Bug#6257)
	Return dummy mountpoint, when the answer is "no".
	See `tramp-gvfs-maybe-open-connection'.
	(tramp-gvfs-handler-mounted-unmounted)
	(tramp-gvfs-connection-mounted-p): Test also for new mountspec
	attribute "default_location".  Set "prefix" property.
	Handle default-location.
	(tramp-gvfs-mount-spec): Return both prefix and mountspec.
	(tramp-gvfs-maybe-open-connection): Test, whether mountpoint
	exists.  Raise an error, if not (due to a corresponding answer
	"no" in interactive questions, for example).
	Use `tramp-compat-funcall'.

	* net/tramp-imap.el (top): Autoload `epg-make-context'.
	(tramp-imap-handle-copy-file): Add PRESERVE-SELINUX-CONTEXT.
	(tramp-imap-do-copy-or-rename-file)
	(tramp-imap-handle-insert-file-contents)
	(tramp-imap-handle-file-local-copy): Use `with-progress-reporter'.
	(tramp-imap-handle-delete-file): Add TRASH arg.

	* net/tramp-smb.el (tramp-smb-handle-copy-file):
	Add PRESERVE-SELINUX-CONTEXT.
	(tramp-smb-handle-copy-file)
	(tramp-smb-handle-file-local-copy, tramp-smb-handle-rename-file)
	(tramp-smb-handle-write-region, tramp-smb-maybe-open-connection):
	Use `with-progress-reporter'.
	(tramp-smb-handle-delete-file): Add TRASH arg.

	* net/tramp.el (tramp-methods): Move hostname to the end in all
	ssh `tramp-login-args'.  Add `tramp-async-args' attribute where
	appropriate.
	(tramp-verbose): Describe verbose level 9.
	(tramp-completion-function-alist)
	(tramp-file-name-regexp, tramp-chunksize)
	(tramp-local-coding-commands, tramp-remote-coding-commands)
	(with-connection-property, tramp-completion-mode-p)
	(tramp-action-process-alive, tramp-action-out-of-band)
	(tramp-check-for-regexp, tramp-file-name-p, tramp-equal-remote)
	(tramp-exists-file-name-handler): Fix docstring.
	(tramp-remote-process-environment): Use `format' instead of
	`concat'.  Protect version string by apostroph.
	(tramp-shell-prompt-pattern): Do not use a shy group in case of
	XEmacs.
	(tramp-file-name-regexp-unified)
	(tramp-completion-file-name-regexp-unified): On W32 systems, do
	not regard the volume letter as remote filename.  (Bug#5447)
	(tramp-perl-file-attributes)
	(tramp-perl-directory-files-and-attributes): Don't pass "$3".
	(tramp-vc-registered-read-file-names): Read input as
	here-document, otherwise the command could exceed maximum length
	of command line.
	(tramp-file-name-handler-alist): Add `file-selinux-context' and
	`set-file-selinux-context'.
	(tramp-debug-message): Add `tramp-compat-funcall' to ignored
	backtrace functions.
	(tramp-error-with-buffer): Don't show the connection buffer when
	we are in completion mode.
	(tramp-progress-reporter-update, tramp-remote-selinux-p)
	(tramp-handle-file-selinux-context)
	(tramp-handle-set-file-selinux-context, tramp-process-sentinel)
	(tramp-connectable-p, tramp-open-shell, tramp-get-remote-trash):
	New defuns.
	(with-progress-reporter): New defmacro.
	(tramp-debug-outline-regexp): New defconst.
	(top, tramp-rfn-eshadow-setup-minibuffer)
	(tramp-rfn-eshadow-update-overlay, tramp-handle-set-file-times)
	(tramp-handle-dired-compress-file, tramp-handle-shell-command)
	(tramp-completion-mode-p, tramp-check-for-regexp)
	(tramp-open-connection-setup-interactive-shell)
	(tramp-compute-multi-hops, tramp-read-passwd, tramp-clear-passwd)
	(tramp-time-diff, tramp-coding-system-change-eol-conversion)
	(tramp-set-process-query-on-exit-flag, tramp-unload-tramp):
	Use `tramp-compat-funcall'.
	(tramp-handle-make-symbolic-link): Flush file properties.
	(tramp-handle-load, tramp-handle-file-local-copy)
	(tramp-handle-insert-file-contents, tramp-handle-write-region)
	(tramp-handle-vc-registered, tramp-maybe-send-script)
	(tramp-find-shell): Use `with-progress-reporter'.
	(tramp-do-file-attributes-with-stat): Add space in format string,
	in order to work around a bug in pdksh.  Reported by Gilles Pion
	<gpion@lfdj.com>.
	(tramp-handle-verify-visited-file-modtime): Do not send a command
	when the connection is not established.
	(tramp-handle-set-file-times): Simplify the check for utc.
	(tramp-handle-directory-files-and-attributes)
	(tramp-get-remote-path): Use `copy-tree'.
	(tramp-completion-handle-file-name-all-completions): Ensure, that
	non remote files are still checked.  Oops.
	(tramp-handle-copy-file, tramp-do-copy-or-rename-file):
	Handle PRESERVE-SELINUX-CONTEXT.
	(tramp-do-copy-or-rename-file): Add progress reporter.
	(tramp-do-copy-or-rename-file-directly): Do not use
	`tramp-handle-file-remote-p'.
	(tramp-do-copy-or-rename-file-out-of-band):
	Use `tramp-compat-delete-directory'.
	(tramp-do-copy-or-rename-file-out-of-band)
	(tramp-compute-multi-hops, tramp-maybe-open-connection):
	Use `format-spec-make'.
	(tramp-handle-delete-file): Add TRASH arg.
	(tramp-handle-dired-uncache): Flush directory cache, not only file
	cache.
	(tramp-handle-expand-file-name)
	(tramp-completion-handle-file-name-all-completions)
	(tramp-completion-handle-file-name-completion):
	Use `tramp-connectable-p'.
	(tramp-handle-start-file-process): Set connection property "vec".
	Use it, in order to invalidate file caches.  Check only for
	`remote-tty' process property.
	Implement tty setting.  (Bug#4604, Bug#6360)
	(tramp-file-name-for-operation): Add `call-process-region' and
	`set-file-selinux-context'.
	(tramp-find-foreign-file-name-handler)
	(tramp-advice-make-auto-save-file-name)
	(tramp-set-auto-save-file-modes): Remove superfluous check for
	`stringp'.  This is done inside `tramp-tramp-file-p'.
	(tramp-file-name-handler): Trace 'quit.  Catch the error for some
	operations when we are in completion mode.  This gives the user
	the chance to correct the file name in the minibuffer.
	(tramp-completion-mode-p): Use `non-essential'.
	(tramp-handle-file-name-all-completions): Backward/ XEmacs
	compatibility: Use `completion-ignore-case' if
	`read-file-name-completion-ignore-case' does not exist.
	(tramp-get-debug-buffer): Use `tramp-debug-outline-regexp'.
	(tramp-find-shell, tramp-open-connection-setup-interactive-shell):
	`tramp-open-shell'.
	(tramp-action-password): Hide password prompt before next run.
	(tramp-process-actions): Widen connection buffer for the trace.
	(tramp-open-connection-setup-interactive-shell): Set `remote-tty'
	process property.  Trace stty settings if `tramp-verbose' >= 9.
	Apply workaround for IRIX64 bug.  Move argument of last
	`tramp-send-command' where it belongs to.
	(tramp-maybe-open-connection): Use `async-args' and `gw-args' in
	front of `login-args'.
	(tramp-get-ls-command, tramp-get-ls-command-with-dired): Run tests
	on "/dev/null" instead of "/".
	(tramp-get-ls-command-with-dired): Make test for "--dired"
	stronger.
	(tramp-set-auto-save-file-modes): Adapt version check.
	(tramp-set-process-query-on-exit-flag): Fix wrong parentheses.
	(tramp-handle-process-file): Call the program in a subshell, in
	order to preserve working directory.
	(tramp-handle-shell-command): Don't use hard-wired "/bin/sh" but
	`tramp-remote-sh' from `tramp-methods'.
	(tramp-get-ls-command): Make test for "--color=never" stronger.
	(tramp-check-for-regexp): Use (forward-line 1).

	* net/trampver.el: Update release number.

2010-08-26  Magnus Henoch  <magnus.henoch@gmail.com>

	* net/tramp-gvfs.el (tramp-gvfs-handle-copy-file): Do not pass
	empty argument to gvfs-copy.

2010-08-26  Chong Yidong  <cyd@stupidchicken.com>

	* net/tramp-compat.el (tramp-compat-delete-file): Rewrite to
	handle new TRASH arg of `delete-file'.

2010-08-26  Christian Lynbech  <christian.lynbech@tieto.com>  (tiny change)

	* net/tramp.el (tramp-handle-insert-directory): Don't use
	`forward-word', its default syntax could be changed.

2010-08-26  Toru TSUNEYOSHI  <t_tuneyosi@hotmail.com>
            Michael Albinus  <michael.albinus@gmx.de>

	Implement compression for inline methods.

	* net/tramp.el (tramp-inline-compress-start-size): New defcustom.
	(tramp-copy-size-limit): Allow also nil.
	(tramp-inline-compress-commands): New defconst.
	(tramp-find-inline-compress, tramp-get-inline-compress)
	(tramp-get-inline-coding): New defuns.
	(tramp-get-remote-coding, tramp-get-local-coding): Remove,
	replaced by `tramp-get-inline-coding'.
	(tramp-handle-file-local-copy, tramp-handle-write-region)
	(tramp-method-out-of-band-p): Use `tramp-get-inline-coding'.

2010-08-26  Noah Lavine  <noah549@gmail.com>  (tiny change)

	Detect ssh 'ControlMaster' argument automatically in some cases.

	* net/tramp.el (tramp-detect-ssh-controlmaster): New defun.
	(tramp-default-method): Use it.

2010-08-26  Karel Klíč  <kklic@redhat.com>

	* net/tramp.el (tramp-file-name-for-operation):
	Add file-selinux-context.

2010-08-26  Łukasz Stelmach  <lukasz.stelmach@iem.pw.edu.pl>  (tiny change)

	* play/cookie1.el (read-cookie): Fix off-by-one error (bug#6921).

2010-08-26  Chong Yidong  <cyd@stupidchicken.com>

	* simple.el (beginning-of-buffer, end-of-buffer): Doc fix
	(Bug#6907).

2010-08-23  Chris Foote <chris@foote.com.au>  (tiny change)

	* progmodes/python.el (python-block-pairs): Allow use of "finally"
	with "else" (Bug#3991).

2010-08-22  Leo  <sdl.web@gmail.com>

	* net/rcirc.el (rcirc-add-or-remove): Accept a list of elements.
	(ignore, bright, dim, keyword): Split list of nicknames before
	passing to rcirc-add-or-remove (Bug#6894).

2010-08-22  Chong Yidong  <cyd@stupidchicken.com>

	* emacs-lisp/easy-mmode.el (define-minor-mode): Doc fix (Bug#6880).

2010-08-21  Vinicius Jose Latorre  <viniciusjl@ig.com.br>

	* whitespace.el: Fix slow cursor movement (Bug#6172).  Reported by
	Christoph Groth <cwg@falma.de> and Liu Xin <x_liu@neusoft.com>.
	New version 13.0.
	(whitespace-empty-at-bob-regexp, whitespace-empty-at-eob-regexp):
	Adjust initialization.
	(whitespace-bob-marker, whitespace-eob-marker)
	(whitespace-buffer-changed): New vars.
	(whitespace-cleanup, whitespace-color-on, whitespace-color-off)
	(whitespace-empty-at-bob-regexp, whitespace-empty-at-eob-regexp)
	(whitespace-post-command-hook, whitespace-display-char-on):
	Adjust code.
	(whitespace-looking-back, whitespace-buffer-changed): New funs.
	(whitespace-space-regexp, whitespace-tab-regexp): Eliminate funs.

2010-08-21  Leo  <sdl.web@gmail.com>

	Fix buffer-list rename&refresh after killing a buffer in ido.
	* ido.el: Revert Óscar's.
	(ido-kill-buffer-at-head): Exit the minibuffer with ido-exit=refresh.
	Remember the buffers at head, rather than their name.
	* iswitchb.el (iswitchb-kill-buffer): Re-make the list.

2010-08-21  Kirk Kelsey  <kirk.kelsey@0x4b.net>  (tiny change)
            Stefan Monnier  <monnier@iro.umontreal.ca>

	* progmodes/make-mode.el (makefile-fill-paragraph): Account for the
	extra backslash added to each line (bug#6890).

2010-08-21  Stefan Monnier  <monnier@iro.umontreal.ca>

	* subr.el (read-key): Don't echo keystrokes (bug#6883).

2010-08-21  Glenn Morris  <rgm@gnu.org>

	* menu-bar.el (menu-bar-games-menu): Add landmark.

2010-08-20  Glenn Morris  <rgm@gnu.org>

	* align.el (align-regexp): Make group and spacing arguments
	use the interactive defaults when non-interactive.  (Bug#6698)

	* mail/rmail.el (rmail-forward): Replace mail-text-start with its
	expansion, so as not to need sendmail.
	(mail-text-start): Remove declaration.
	(rmail-retry-failure): Require sendmail.

2010-08-19  Stefan Monnier  <monnier@iro.umontreal.ca>

	* subr.el (read-key): Don't hide the menu-bar entries (bug#6881).

2010-08-18  Michael Albinus  <michael.albinus@gmx.de>

	* progmodes/flymake.el (flymake-start-syntax-check-process):
	Use `start-file-process' in order to let it run also on remote hosts.

2010-08-18  Kenichi Handa  <handa@m17n.org>

	* files.el: Add `word-wrap' as safe local variable.

2010-08-18  Glenn Morris  <rgm@gnu.org>

	* woman.el (woman-translate): Case matters.  (Bug#6849)

2010-08-14  Chong Yidong  <cyd@stupidchicken.com>

	* simple.el (kill-region): Doc fix (Bug#6787).

2010-08-14  Glenn Morris  <rgm@gnu.org>

	* calendar/diary-lib.el (diary-header-line-format):
	Fit it to the window, not the frame.

2010-08-11  Andreas Schwab  <schwab@linux-m68k.org>

	* subr.el (ignore-errors): Add debug declaration.

2010-08-09  Geoff Gole  <geoffgole@gmail.com>  (tiny change)

	* whitespace.el (whitespace-color-off): Remove post-command-hook
	locally.

2010-08-08  Johan Bockgård  <bojohan@gnu.org>

	* replace.el (replace-highlight): Bind isearch-forward and
	isearch-error, ensuring that highlighting is updated if the user
	switches the search direction (Bug#6808).

	* isearch.el (isearch-lazy-highlight-forward): New var.
	(isearch-lazy-highlight-new-loop, isearch-lazy-highlight-search):
	(isearch-lazy-highlight-update): Use it.

2010-08-06  Kenichi Handa  <handa@m17n.org>

	* international/mule.el (define-charset): Store NAME as :base property.
	(ctext-non-standard-encodings-table): Pay attention to charset aliases.
	(ctext-pre-write-conversion): Sort ctext-standard-encodings by the
	current priority.  Force using the designation of the specific
	charset by adding `charset' text property.  Improve the whole
	algorithm.

2010-08-05  Juanma Barranquero  <lekktu@gmail.com>

	* emulation/pc-select.el (pc-selection-mode-hook)
	(copy-region-as-kill-nomark, beginning-of-buffer-mark)
	(pc-selection-mode): Fix typos in docstrings.

2010-08-04  Kenichi Handa  <handa@m17n.org>

	* language/cyrillic.el: Don't add "microsoft-cp1251" to
	ctext-non-standard-encodings-alist here.

	* international/mule.el (ctext-non-standard-encodings-alist):
	Add "koi8-r" and "microsoft-cp1251".
	(ctext-standard-encodings): New variable.
	(ctext-non-standard-encodings-table): List only elements for
	non-standard encodings.
	(ctext-pre-write-conversion): Adjust for the above change.
	Check ctext-standard-encodings.

	* international/mule-conf.el (compound-text): Doc fix.
	(ctext-no-compositions): Doc fix.
	(compound-text-with-extensions): Doc fix.

2010-08-04  Stefan Monnier  <monnier@iro.umontreal.ca>

	* simple.el (exchange-dot-and-mark): Mark obsolete, finally.

2010-08-03  Juanma Barranquero  <lekktu@gmail.com>

	* progmodes/which-func.el (which-func-format): Split help-echo text
	into lines, like other mode-line tooltips.

	* server.el (server-start): When using TCP sockets, force IPv4
	and use a literal 127.0.0.1 for localhost.  (Related to bug#6781.)

2010-08-02  Stefan Monnier  <monnier@iro.umontreal.ca>

	* bindings.el (complete-symbol): Run completion-at-point as a fallback.

2010-08-02  Juanma Barranquero  <lekktu@gmail.com>

	* term.el (term-delimiter-argument-list): Reflow docstring.
	(term-read-input-ring, term-write-input-ring, term-send-input)
	(term-bol, term-erase-in-display, serial-supported-or-barf):
	Fix typos in docstrings.

2010-08-02  Stefan Monnier  <monnier@iro.umontreal.ca>

	* bindings.el (function-key-map): Add a S-tab => backtab fallback.

2010-08-01  Juanma Barranquero  <lekktu@gmail.com>

	* dabbrev.el (dabbrev-completion): Fix typo in docstring.

2010-08-01  MON KEY  <monkey@sandpframing.com>  (tiny change)

	* emacs-lisp/syntax.el (syntax-ppss-toplevel-pos):
	Fix typo in docstring (bug#6747).

2010-07-30  Leo  <sdl.web@gmail.com>

	* eshell/esh-io.el (eshell-get-target): Better detection of
	read-only file (Bug#6762).

2010-07-30  Juanma Barranquero  <lekktu@gmail.com>

	* align.el (align-default-spacing): Doc fix.
	(align-region-heuristic, align-regexp): Fix typos in docstrings.

2010-07-23  Juanma Barranquero  <lekktu@gmail.com>

	* help-fns.el (find-lisp-object-file-name): Doc fix (bug#6494).

2010-07-19  Juanma Barranquero  <lekktu@gmail.com>

	* time.el (display-time-day-and-date): Remove spurious * in docstring.
	(display-time-world-buffer-name, display-time-world-mode-map):
	Fix typos in docstrings.

2010-07-17  Shyam Karanatt  <shyam@swathanthran.in>  (tiny change)

	* image-mode.el (image-display-size): New function.
	(image-forward-hscroll, image-next-line, image-eol, image-eob)
	(image-mode-fit-frame): Use it (Bug#6639).

2010-07-17  Chong Yidong  <cyd@stupidchicken.com>

	* dired.el (dired-buffers-for-dir): Handle list values of
	dired-directory (Bug#6636).

2010-07-16  Reiner Steib  <Reiner.Steib@gmx.de>

	* vc.el (vc-coding-system-inherit-eol): New defvar.
	(vc-coding-system-for-diff): Use it to decide whether to inherit
	from the file the EOL format for reading the diffs of that file.
	(Bug#4451)

2010-07-16  Eli Zaretskii  <eliz@gnu.org>

	* mail/rmailmm.el (rmail-mime-save): Make the temp buffer
	unibyte, so compressed attachments are not compressed again.

2010-07-14  Jan Djärv  <jan.h.d@swipnet.se>

	* xt-mouse.el (xterm-mouse-event-read): Fix for characters > 127
	now that unicode is used (Bug#6594).

2010-07-14  Chong Yidong  <cyd@stupidchicken.com>

	* simple.el (push-mark-command): Set the selection if
	select-active-regions is non-nil.

2010-07-10  Glenn Morris  <rgm@gnu.org>

	* calendar/calendar.el (calendar-week-end-day): New function.
	* calendar/cal-tex.el (cal-tex-cursor-month): Remove unused vars.
	Respect calendar-week-start-day.  (Bug#6606)
	(cal-tex-insert-day-names, cal-tex-insert-blank-days)
	(cal-tex-insert-blank-days-at-end): Respect calendar-week-start-day.
	(cal-tex-first-blank-p, cal-tex-last-blank-p): Simplify, and
	respect calendar-week-start-day.

2010-07-10  Chong Yidong  <cyd@stupidchicken.com>

	* simple.el (use-region-p): Doc fix (Bug#6607).

2010-07-07  Christoph Scholtes  <cschol2112@gmail.com>

	* progmodes/python.el (python-font-lock-keywords): Add Python 2.7
	builtins (BufferError, BytesWarning, WindowsError; callables
	bin, bytearray, bytes, format, memoryview, next, print; __package__).

2010-07-07  Glenn Morris  <rgm@gnu.org>

	* play/zone.el (zone-fall-through-ws): Fix next-line ->
	forward-line fallout.

2010-07-06  Chong Yidong  <cyd@stupidchicken.com>

	* mouse.el (mouse-appearance-menu): Add docstring.

	* help.el (describe-key): Print up-event using key-description.

2010-07-03  Michael Albinus  <michael.albinus@gmx.de>

	* net/zeroconf.el (zeroconf-resolve-service)
	(zeroconf-service-resolver-handler): Use `dbus-byte-array-to-string'.
	(zeroconf-publish-service): Use `dbus-string-to-byte-array'.

2010-07-03  Jan Moringen  <jan.moringen@uni-bielefeld.de>

	* net/zeroconf.el (zeroconf-service-remove-hook): New defun.

2010-06-30  Dan Nicolaescu  <dann@ics.uci.edu>

	Avoid displaying files with a nil state in vc-dir.
	* vc-dir.el (vc-dir-update): Obey the noinsert argument in all
	cases that cause insertion.
	(vc-dir-resynch-file): Tell vc-dir-update to avoid inserting files
	with a nil state.

2010-06-30  Chong Yidong  <cyd@stupidchicken.com>

	* xml.el (xml-parse-region): Avoid infloop (Bug#5281).

2010-06-29  Leo  <sdl.web@gmail.com>

	* emacs-lisp/rx.el (rx): Doc fix.  (Bug#6537)

2010-06-27  Oleksandr Gavenko  <gavenkoa@gmail.com>  (tiny change)

	* generic-x.el (bat-generic-mode): Fix regexp for command line
	switches (Bug#5719).

2010-06-27  Masatake YAMATO  <yamato@redhat.com>

	* htmlfontify.el (hfy-face-attr-for-class): Use append instead
	of nconc to avoid pure storage error (Bug#6239).

2010-06-27  Christoph  <cschol2112@googlemail.com>  (tiny change)

	* bookmark.el (bookmark-bmenu-2-window, bookmark-bmenu-other-window)
	(bookmark-bmenu-other-window-with-mouse): Remove unnecessary
	bindings of bookmark-automatically-show-annotations (Bug#6515).

2010-06-25  Eli Zaretskii  <eliz@gnu.org>

	* arc-mode.el (archive-zip-extract): Don't quote the file name on
	MS-Windows and MS-DOS.  (Bug#6467, Bug#6144)

2010-06-24  Štěpán Němec  <stepnem@gmail.com>  (tiny change)

	* comint.el (make-comint, make-comint-in-buffer): Mention return
	value in the docstrings.  (Bug#6498)

2010-06-24  Yoni Rabkin  <yoni@rabkins.net>

	* bs.el (bs-mode-font-lock-keywords): Remove "by" from Dired pattern,
	since it is not present when using some non-default switches.

2010-06-23  Karl Fogel  <kfogel@red-bean.com>

	* simple.el (compose-mail): Fix doc string to refer to
	`compose-mail-user-agent-warnings', instead of to the
	nonexistent `compose-mail-check-user-agent'.

2010-06-22  Dan Nicolaescu  <dann@ics.uci.edu>

	Fix vc-annotate for renamed files when using Git.
	* vc-git.el (vc-git-find-revision): Deal with empty results from
	ls-files.  Doe not pass the object as a file name to cat-file, it
	is not a file name.
	(vc-git-annotate-command): Pass the file name using -- to avoid
	ambiguity with the revision.
	(vc-git-previous-revision): Pass a relative file name.

2010-06-22  Glenn Morris  <rgm@gnu.org>

	* progmodes/js.el (js-mode-map): Use standard capitalization and
	ellipses for menu entries.

	* wid-edit.el (widget-complete): Doc fix.

2010-06-22  Jürgen Hötzel  <juergen@hoetzel.info>  (tiny change)

	* wid-edit.el (widget-complete): Fix typo in 2009-12-02 change.

2010-06-22  Dan Nicolaescu  <dann@ics.uci.edu>

	Fix annotating other revisions for renamed files in vc-annotate.
	* vc-annotate.el (vc-annotate): Add an optional argument for the
	VC backend.  Use it when non-nil.
	(vc-annotate-warp-revision): Pass the VC backend to vc-annotate
	(Bug#6487).

	Fix vc-annotate-show-changeset-diff-revision-at-line for git.
	* vc-annotate.el (vc-annotate-show-diff-revision-at-line-internal):
	Do not pass the file name to the 'previous-revision call when we
	don't want a file diff.  (Bug#6489)

2010-06-21  Dan Nicolaescu  <dann@ics.uci.edu>

	Fix finding revisions for renamed files in vc-annotate.
	* vc.el (vc-find-revision): Add an optional argument for
	the VC backend.  Use it when non-nil.
	* vc-annotate.el (vc-annotate-find-revision-at-line): Pass the VC
	backend to vc-find-revision.  (Bug#6487)

2010-06-21  Dan Nicolaescu  <dann@ics.uci.edu>

	Fix reading file names in Git annotate buffers.
	* vc-git.el (vc-git-annotate-extract-revision-at-line):
	Remove trailing whitespace.  Suggested by Eric Hanchrow.  (Bug#6481)

2010-06-20  Alan Mackenzie  <acm@muc.de>

	* progmodes/cc-mode.el (c-before-hack-hook): When the mode is set
	in file local variables, set it first.

2010-06-19  Glenn Morris  <rgm@gnu.org>

	* descr-text.el (describe-char-unicode-data): Insert separating
	space when needed.  (Bug#6422)

	* progmodes/idlwave.el (idlwave-action-and-binding):
	Fix typo in 2009-12-03 change.  (Bug#6450)

2010-06-17  Stefan Monnier  <monnier@iro.umontreal.ca>

	* subr.el (read-quoted-char): Fix up last change (bug#6290).

2010-06-16  Stefan Monnier  <monnier@iro.umontreal.ca>

	* font-lock.el (font-lock-major-mode): Rename from
	font-lock-mode-major-mode to distinguish it from
	global-font-lock-mode's own font-lock-mode-major-mode (bug#6135).
	(font-lock-set-defaults):
	* font-core.el (font-lock-default-function): Adjust users.
	(font-lock-mode): Don't set it at all.

2010-06-15  Stefan Monnier  <monnier@iro.umontreal.ca>

	* vc-annotate.el (vc-annotate): Use vc-read-revision.

2010-06-15  Glenn Morris  <rgm@gnu.org>

	* calendar/appt.el (appt-time-msg-list): Doc fix.
	(appt-check): Let-bind appt-warn-time.
	(appt-add): Make the 3rd argument optional.
	Simplify argument names.  Doc fix.  Check for integer WARNTIME.
	Only add WARNTIME to the output list if non-nil.

2010-06-15  Ivan Kanis  <apple@kanis.eu>

	* calendar/appt.el (appt-check): Let the 3rd element of
	appt-time-msg-list specify the warning time.
	(appt-add): Add new argument with the warning time.  (Bug#5176)

2010-06-12  Bob Rogers  <rogers-emacs@rgrjr.dyndns.org>  (tiny change)

	* vc-svn.el (vc-svn-after-dir-status): Fix regexp for Subversions
	older than version 1.6.  (Bug#6361)

2010-06-12  Helmut Eller  <eller.helmut@gmail.com>

	* emacs-lisp/cl-macs.el (destructuring-bind): Bind `bind-enquote',
	used by cl-do-arglist.  (Bug#6408)

2010-06-09  Stefan Monnier  <monnier@iro.umontreal.ca>

	* emacs-lisp/advice.el (ad-compile-function):
	Define warning-suppress-types before we let-bind it (bug#6275).

	* vc-dispatcher.el: Rename mode-line-hook to vc-mode-line-hook;
	declare it, make it buffer-local and permanent-local (bug#6324).
	(vc-resynch-window): Adjust name.
	* vc-hooks.el (vc-find-file-hook): Adjust name.

2010-06-07  Jonathan Rockway  <jon@jrock.us>

	* net/rcirc.el: Add support for password authentication.
	(rcirc-server-alist): Add :password keyword.
	(rcirc): Ask for a password, or get it from the server's alist.
	(rcirc-connect): Add password argument.  Pass it to server.

2010-06-05  Juanma Barranquero  <lekktu@gmail.com>

	* net/dbus.el (dbus-register-method): Declare function.
	(dbus-handle-event, dbus-property-handler): Fix typos in docstrings.
	(dbus-introspect): Doc fix.
	(dbus-event-bus-name, dbus-introspect-get-interface)
	(dbus-introspect-get-argument): Reflow docstrings.

2010-06-04  Chong Yidong  <cyd@stupidchicken.com>

	* term/common-win.el (x-colors): Add "dark green" and "dark
	turquoise" (Bug#6332).

2010-06-03  Glenn Morris  <rgm@gnu.org>

	* desktop.el (desktop-clear-preserve-buffers):
	Add "*Warnings*" buffer.  (Bug#6336)

2010-06-02  Dan Nicolaescu  <dann@ics.uci.edu>

	* vc-dir.el (vc-dir-update): Remove entries with a nil state (bug#5539).

2010-06-01  Stefan Monnier  <monnier@iro.umontreal.ca>

	* vc-bzr.el (vc-bzr-revision-completion-table): Apply
	`file-directory-p' to the filename part rather than to the whole text.

2010-05-31  Stefan Monnier  <monnier@iro.umontreal.ca>

	* man.el (Man-completion-table): Let the user type "-k " (bug#6319).

2010-05-31  Drew Adams  <drew.adams@oracle.com>

	* files.el (directory-files-no-dot-files-regexp): Doc fix (bug#6298).

2010-05-31  Juanma Barranquero  <lekktu@gmail.com>

	* subr.el (momentary-string-display): Just use read-event to read
	the exit event (Bug#6238).

2010-05-29  Chong Yidong  <cyd@stupidchicken.com>

	* ansi-color.el: Delete unused escape sequences (Bug#6085).
	(ansi-color-drop-regexp): New constant.
	(ansi-color-apply, ansi-color-filter-region)
	(ansi-color-apply-on-region): Delete unrecognized control sequences.
	(ansi-color-apply): Build string list before calling concat.

2010-05-27  Chong Yidong  <cyd@stupidchicken.com>

	* progmodes/verilog-mode.el (verilog-type-font-keywords):
	Use font-lock-constant-face, not obsolete font-lock-reference-face.

2010-05-27  Masatake YAMATO  <yamato@redhat.com>

	* htmlfontify.el (hfy-face-resolve-face): New function.
	(hfy-face-to-style): Use it (Bug#6279).

2010-05-25  Stefan Monnier  <monnier@iro.umontreal.ca>

	* epa.el (epa--select-keys): Don't explicitly delete the window since
	that can fail (e.g. sole window in frame).  Use dedication instead.

2010-05-19  Uday S Reddy  <u.s.reddy@cs.bham.ac.uk>  (tiny change)

	* textmodes/fill.el (fill-region): Don't fill past the end (bug#6201).

2010-05-18  Stefan Monnier  <monnier@iro.umontreal.ca>

	* subr.el (read-quoted-char): Resolve modifiers after key
	remapping (bug#6212).

2010-05-11  Stefan Monnier  <monnier@iro.umontreal.ca>

	* tmm.el (tmm-prompt): Don't try to precompute bindings.
	(tmm-get-keymap): Compute shortcuts (bug#6171).

2010-05-10  Glenn Morris  <rgm@gnu.org>

	* desktop.el (desktop-save-buffer-p): Don't mistakenly include
	all dired buffers, even tramp ones.  (Bug#5755)  [Backport from trunk]

2010-05-07  Chong Yidong  <cyd@stupidchicken.com>

	* Version 23.2 released.

2010-05-03  Chong Yidong  <cyd@stupidchicken.com>

	* international/mule.el (auto-coding-alist): Only purecopy
	car of each item, not the whole list (Bug#6083).

2010-05-02  Chong Yidong  <cyd@stupidchicken.com>

	* progmodes/js.el (js-mode): Make paragraph variables local before
	calling c-setup-paragraph-variables (Bug#6071).

2010-05-01  Eli Zaretskii  <eliz@gnu.org>

	* composite.el (compose-region, reference-point-alist): Fix typos
	in the doc strings.

2010-04-28  Alexander Klimov  <alserkli@inbox.ru>  (tiny change)

	* calc/calc-graph.el (calc-graph-plot): Use the proper form for
	gnuplot's "set" command.

2010-04-26  Juanma Barranquero  <lekktu@gmail.com>

	* abbrev.el (last-abbrev-text): Doc fix.
	(abbrev-prefix-mark): Don't escape parenthesis.

2010-04-24  Andreas Schwab  <schwab@linux-m68k.org>

	* composite.el (find-composition): Doc fix.

2010-04-24  Juanma Barranquero  <lekktu@gmail.com>

	* progmodes/sql.el (sql-electric-stuff): Fix typo in tag.
	(sql-oracle-program, sql-sqlite-options)
	(sql-query-placeholders-and-send): Doc fixes.
	(sql-set-product, sql-interactive-mode): Reflow docstrings.
	(sql-imenu-generic-expression, sql-buffer)
	(sql-mode-ansi-font-lock-keywords, sql-mode-oracle-font-lock-keywords)
	(sql-mode-postgres-font-lock-keywords, sql-mode-ms-font-lock-keywords)
	(sql-mode-sybase-font-lock-keywords)
	(sql-mode-informix-font-lock-keywords)
	(sql-mode-interbase-font-lock-keywords)
	(sql-mode-ingres-font-lock-keywords, sql-mode-solid-font-lock-keywords)
	(sql-mode-mysql-font-lock-keywords, sql-mode-sqlite-font-lock-keywords)
	(sql-mode-db2-font-lock-keywords, sql-mode-font-lock-keywords)
	(sql-product-feature, sql-highlight-product)
	(comint-line-beginning-position, sql-rename-buffer)
	(sql-toggle-pop-to-buffer-after-send-region)
	(sql-oracle, sql-sybase, sql-informix, sql-sqlite, sql-mysql, sql-solid)
	(sql-ingres, sql-ms, sql-postgres, sql-interbase, sql-db2, sql-linter):
	Fix typos in docstrings.

2010-04-23  Juri Linkov  <juri@jurta.org>

	* info.el (Info-fontify-node): Put Info-breadcrumbs to the `display'
	property instead of `invisible' and `after-string' (bug#5998).

2010-04-23  Juri Linkov  <juri@jurta.org>

	* image-mode.el (image-mode-as-text): Fix typo in docstring.

2010-04-23  Juanma Barranquero  <lekktu@gmail.com>

	* filecache.el (file-cache-add-directory-list)
	(file-cache-add-directory-recursively): Fix typos in docstrings.

2010-04-22  Kenichi Handa  <handa@m17n.org>

	* language/indian.el (gurmukhi-composable-pattern): Fix typo.
	(gujarati-composable-pattern): Fix typo.

2010-04-20  Kenichi Handa  <handa@m17n.org>

	* language/indian.el (oriya-composable-pattern)
	(tamil-composable-pattern, malayalam-composable-pattern):
	Add two-part vowels to "v" (vowel sign).

2010-04-20  Chong Yidong  <cyd@stupidchicken.com>

	* files.el (copy-directory): Handle symlinks (Bug#5982).

	* progmodes/compile.el (compilation-next-error-function):
	Revert 2009-10-12 change (Bug#5983).

2010-04-20  Dan Nicolaescu  <dann@ics.uci.edu>

	* vc-hg.el (vc-hg-state): Use HGRCPATH, not HGRC.
	(vc-hg-working-revision): Likewise.  Use hg parents, not hg parent
	(Bug#5846).

2010-04-20  Glenn Morris  <rgm@gnu.org>

	* emacs-lisp/lisp.el (lisp-completion-at-point): Give it a doc string.

	* minibuffer.el (completion-at-point): Doc fix.

2010-04-17  Dan Nicolaescu  <dann@ics.uci.edu>

	Fix the version number for added files.
	* vc-hg.el (vc-hg-working-revision): Check if the file is
	registered after hg parent fails (Bug#5961).

2010-04-17  Glenn Morris  <rgm@gnu.org>

	* htmlfontify.el (htmlfontify-buffer)
	(htmlfontify-copy-and-link-dir): Autoload entry points.

2010-04-17  Magnus Henoch  <magnus.henoch@gmail.com>

	* vc-hg.el (vc-hg-annotate-extract-revision-at-line): Expand file
	name relative to the project root (Bug#5960).

2010-04-16  Glenn Morris  <rgm@gnu.org>

	* vc-git.el (vc-git-print-log): Doc fix.

2010-04-14  Óscar Fuentes  <ofv@wanadoo.es>

	* ido.el (ido-file-internal): Fix 2009-12-02 change.

2010-04-14  Christoph  <cschol2112@googlemail.com>  (tiny change)

	* progmodes/grep.el (grep-compute-defaults): Fix handling of host
	default settings (Bug#5928).

2010-04-10  Glenn Morris  <rgm@gnu.org>

	* progmodes/fortran.el (fortran-match-and-skip-declaration):
	New function.
	(fortran-font-lock-keywords-3): Use it.  (Bug#1385)

2010-04-07  Kenichi Handa  <handa@m17n.org>

	* language/indian.el (malayalam-composable-pattern): Fix previous
	change (add U+0D4D "SIGN VIRAMA").
	(oriya-composable-pattern): Add U+0B30 and fix typo in the regexp.
	(tamil-composable-pattern): Fix typo in the regexp.
	(telugu-composable-pattern): Fix U+0C4D and typo in the regexp.
	(kannada-composable-pattern): Fix U+0CB0 and typo in the regexp.
	(malayalam-composable-pattern): Fix U+0D4D and typo in the regexp.

2010-04-06  Chong Yidong  <cyd@stupidchicken.com>

	* textmodes/tex-mode.el (latex-mode): Revert 2008-03-03 change to
	paragraph-separate (Bug#5821).

2010-04-05  Juri Linkov  <juri@jurta.org>

	Put breadcrumbs on overlay instead of inserting to buffer (bug#5809).

	* info.el (Info-find-node-2): Comment out code that skips
	breadcrumbs line.
	(Info-mouse-follow-link): New command.
	(Info-link-keymap): New keymap.
	(Info-breadcrumbs): Rename from `Info-insert-breadcrumbs'.
	Return a string with links instead of inserting breadcrumbs
	to the Info buffer.
	(Info-fontify-node): Comment out code that inserts breadcrumbs.
	Instead of putting the `invisible' text property over the Info
	header, make an overlay over the Info header with the `invisible'
	property and `after-string' set to the string returned by
	`Info-breadcrumbs'.

2010-04-03  Chong Yidong  <cyd@stupidchicken.com>

	* help.el (help-window-setup-finish): Doc fix (Bug#5830).
	Reported by monkey@sandpframing.com.

2010-03-30  Tomas Abrahamsson  <tab@lysator.liu.se>

	* textmodes/artist.el (artist-mode): Fix typo in docstring.
	Reported by Alex Schröder <kensanata@gmail.com>.  (Bug#5807)

2010-03-30  Kenichi Handa  <handa@m17n.org>

	* language/sinhala.el (composition-function-table): Fix regexp for
	the new Unicode specification.

	* language/indian.el (devanagari-composable-pattern)
	(tamil-composable-pattern, kannada-composable-pattern)
	(malayalam-composable-pattern): Adjust for the new Unicode
	specification.
	(bengali-composable-pattern, gurmukhi-composable-pattern)
	(gujarati-composable-pattern, oriya-composable-pattern)
	(telugu-composable-pattern): New variables to cope with the new
	Unicode specification.  Use them in composition-function-table.

2010-03-29  Stefan Monnier  <monnier@iro.umontreal.ca>

	Make tmm-menubar work for the Buffers menu again (bug#5726).
	* tmm.el (tmm-prompt): Also handle keymap entries in the form of
	vectors rather than cons cells, as used in menu-bar-update-buffers.

2010-03-28  Chong Yidong  <cyd@stupidchicken.com>

	* progmodes/js.el (js-auto-indent-flag, js-mode-map)
	(js-insert-and-indent): Revert 2009-08-15 change, restoring
	electric punctuation for "{}();,:" (Bug#5586).

	* mail/sendmail.el (mail-default-directory): Doc fix.

2010-03-27  Chong Yidong  <cyd@stupidchicken.com>

	* mail/sendmail.el (mail-default-directory): Doc fix.

2010-03-27  Eli Zaretskii  <eliz@gnu.org>

	* subr.el (version-regexp-alist, version-to-list)
	(version-list-<, version-list-=, version-list-<=)
	(version-list-not-zero, version<, version<=, version=): Doc fix.
	(Bug#5744).

2010-03-26  YAMAMOTO Mitsuharu  <mituharu@math.s.chiba-u.ac.jp>
            Nick Roberts  <nickrob@snap.net.nz>

	* progmodes/gdb-ui.el (gdb-apple-test): New function.
	(gdb-init-1): Use it.

2010-02-10  Dan Nicolaescu  <dann@ics.uci.edu>

	* vc.el (vc-root-diff): Doc fix.

2010-03-25  Chong Yidong  <cyd@stupidchicken.com>

	* vc.el (vc-print-log, vc-print-root-log): Doc fix.

	* simple.el (append-to-buffer): Fix last change.

2010-03-24  Chong Yidong  <cyd@stupidchicken.com>

	* simple.el (append-to-buffer): Ensure that point is preserved if
	BUFFER is the current buffer.  Suggested by YAMAMOTO Mitsuharu.
	(Bug#5749)

2010-03-24  Stefan Monnier  <monnier@iro.umontreal.ca>

	* progmodes/make-mode.el (makefile-rule-action-regex): Backtrack less.
	(makefile-make-font-lock-keywords): Adjust rule since submatch 1 may
	not be present any more.

2010-03-24  Juanma Barranquero  <lekktu@gmail.com>

	* faces.el (set-face-attribute): Fix typo in docstring.
	(face-valid-attribute-values): Reflow docstring.

2010-03-23  Glenn Morris  <rgm@gnu.org>

	* textmodes/flyspell.el (sgml-lexical-context): Autoload it (Bug#5752).

2010-03-21  Chong Yidong  <cyd@stupidchicken.com>

	* indent.el (indent-for-tab-command): Doc fix.

2010-03-22  Juanma Barranquero  <lekktu@gmail.com>

	* image-dired.el (image-dired-display-thumbs): Fix typo in docstring.
	(image-dired-read-comment): Doc fix.

	* json.el (json-object-type, json-array-type, json-key-type)
	(json-false, json-null, json-read-number):
	* minibuffer.el (completion-in-region-functions):
	* calendar/cal-tex.el (cal-tex-daily-end, cal-tex-number-weeks)
	(cal-tex-cursor-week):
	* emacs-lisp/trace.el (trace-function):
	* eshell/em-basic.el (eshell/printnl):
	* eshell/em-dirs.el (eshell-last-dir-ring, eshell-parse-drive-letter)
	(eshell-read-last-dir-ring, eshell-write-last-dir-ring):
	* obsolete/levents.el (allocate-event, event-key, event-object)
	(event-point, event-process, event-timestamp, event-to-character)
	(event-window, event-x, event-x-pixel, event-y, event-y-pixel):
	* textmodes/reftex-vars.el (reftex-index-macros-builtin)
	(reftex-section-levels, reftex-auto-recenter-toc, reftex-toc-mode-hook)
	(reftex-cite-punctuation, reftex-search-unrecursed-path-first)
	(reftex-highlight-selection): Fix typos in docstrings.

2010-03-19  Juanma Barranquero  <lekktu@gmail.com>

	* minibuffer.el (completion-in-region-functions): Fix docstring typos.

2010-03-18  Glenn Morris  <rgm@gnu.org>

	* mail/rmail.el (rmail-highlight-face): Restore option deleted
	2008-02-13 without comment; mark it obsolete.
	(rmail-highlight-headers): Use rmail-highlight-face once more.

2010-03-16  Chong Yidong  <cyd@stupidchicken.com>

	* woman.el (woman2-process-escapes): Only consume the newline if
	the filler character is on a line by itself (Bug#5729).

2010-03-16  Kenichi Handa  <handa@m17n.org>

	* language/indian.el (devanagari-composable-pattern): Add more
	consonants.

2010-03-14  Michael Albinus  <michael.albinus@gmx.de>

	* net/trampver.el: Update release number.

2010-03-13  Glenn Morris  <rgm@gnu.org>

	* Makefile.in (ELCFILES): Add cedet/semantic/imenu.el.

2010-03-13  Michael Albinus  <michael.albinus@gmx.de>

	* net/tramp.el (tramp-find-executable):
	Use `tramp-get-connection-buffer'.  Make the regexp for checking
	output of "wc -l" more robust.
	(tramp-find-shell): Use another shell but /bin/sh on OpenSolaris.
	(tramp-open-connection-setup-interactive-shell): Remove workaround
	for OpenSolaris bug, it is not needed anymore.

2010-03-12  Glenn Morris  <rgm@gnu.org>

	* emacs-lisp/cl-macs.el (defsubst*): Add autoload cookie.  (Bug#4427)

2010-03-11  Wilson Snyder  <wsnyder@wsnyder.org>

	* files.el (auto-mode-alist): Accept more verilog file patterns.

2010-03-09  Miles Bader  <miles@gnu.org>

	* vc-git.el (vc-git-print-log): Use "tformat:" for shortlog,
	instead of "format:"; this ensures that the output is
	newline-terminated.

2010-03-08  Chong Yidong  <cyd@stupidchicken.com>

	* mail/rfc822.el (rfc822-addresses): Use nested catches to ensure
	that all errors are caught, and that the return value is always a
	list (Bug#5692).

2010-03-08  Kenichi Handa  <handa@m17n.org>

	* language/misc-lang.el (windows-1256): New coding system.
	(cp1256): New alias of windows-1256 (bug#5690).

2010-03-07  Andreas Schwab  <schwab@linux-m68k.org>

	* mail/rfc822.el (rfc822-addresses): Move catch clause down around
	call to rfc822-bad-address.  (Bug#5692)

2010-03-07  Štěpán Němec  <stepnem@gmail.com>  (tiny change)

	* vc-git.el (vc-git-annotate-extract-revision-at-line):
	Use vc-git-root as default directory for revision path (Bug#5657).

2010-03-06  Chong Yidong  <cyd@stupidchicken.com>

	* calculator.el (calculator): Don't bind split-window-keep-point
	(Bug#5674).

2010-03-06  Stefan Monnier  <monnier@iro.umontreal.ca>

	* vc-git.el: Re-flow to fit into 80 columns.
	(vc-git-after-dir-status-stage, vc-git-dir-status-goto-stage):
	Remove spurious `quote' element in each case alternative.
	(vc-git-show-log-entry): Use prog1.
	(vc-git-after-dir-status-stage): Remove unused var `remaining'.

2010-03-05  Stefan Monnier  <monnier@iro.umontreal.ca>

	* man.el (Man-files-regexp): Tighten up the regexp (bug#5686).

2010-03-03  Chong Yidong  <cyd@stupidchicken.com>

	* macros.el (insert-kbd-macro): Look up keyboard macro using the
	definition, not the name (Bug#5481).

2010-03-03  Štěpán Němec  <stepnem@gmail.com>  (tiny change)

	* subr.el (momentary-string-display): Don't overwrite the MESSAGE
	argument with a local variable.  (Bug#5670)

2010-03-02  Juri Linkov  <juri@jurta.org>

	* info.el (Info-index-next): Decrement line number by 2.  (Bug#5652)

2010-03-02  Michael Albinus  <michael.albinus@gmx.de>

	* net/tramp.el (tramp-do-copy-or-rename-file-out-of-band): Fix an
	error when FILENAME and NEWNAME are existing remote directories.

	* net/tramp-compat.el (tramp-compat-make-temp-file): Add optional
	parameter DIR-FLAG.

2010-03-02  Glenn Morris  <rgm@gnu.org>

	* calendar/cal-hebrew.el (holiday-hebrew-passover): Fix date
	of Yom HaAtzma'ut when it falls on a Monday (rule changed in 2004).

2010-03-01  Kenichi Handa  <handa@m17n.org>

	* language/burmese.el (burmese-composable-pattern): Rename from
	myanmar-composable-pattern.

	* international/characters.el (script-list):
	* international/fontset.el (script-representative-chars):
	Change myanmar to burmese.
	(otf-script-alist): Likewise.
	(setup-default-fontset): Likewise.  Re-fix :otf spec.

2010-02-28  Katsumi Yamaoka  <yamaoka@jpl.org>

	* menu-bar.el (menu-bar-manuals-menu): Fix typo.

2010-02-28  Jan Djärv  <jan.h.d@swipnet.se>

	* scroll-bar.el (scroll-bar-drag-1): Add save-excursion, bug #5654.

2010-02-28  Michael Albinus  <michael.albinus@gmx.de>

	* net/tramp.el (tramp-handle-write-region): START can be a string.
	Take care in the checks.  Reported by Dan Davison
	<davison@stats.ox.ac.uk>.

2010-02-28  Michael Albinus  <michael.albinus@gmx.de>

	* net/dbus.el (dbus-introspect, dbus-get-property)
	(dbus-set-property, dbus-get-all-properties):
	Use `dbus-call-method' when noninteractive.  (Bug#5645)

2010-02-28  Chong Yidong  <cyd@stupidchicken.com>

	* textmodes/reftex-toc.el (reftex-toc-promote-prepare):
	* emacs-lisp/elint.el (elint-add-required-env):
	* calendar/icalendar.el (icalendar--add-diary-entry):
	* calc/calcalg2.el (math-tracing-integral):
	* files.el (recover-session-finish): Use with-current-buffer
	instead of save-excursion.

2010-02-27  Stefan Monnier  <monnier@iro.umontreal.ca>

	Fix in-buffer completion when after-change-functions modify the buffer.
	* minibuffer.el (completion--replace): New function.
	(completion--do-completion): Use it and use relative movement.

2010-02-27  Chong Yidong  <cyd@stupidchicken.com>

	* international/fontset.el (setup-default-fontset): Fix :otf spec.

2010-02-27  Jeremy Whitlock  <jcscoobyrs@gmail.com>  (tiny change)

	* progmodes/python.el (python-pdbtrack-stack-entry-regexp):
	Allow the characters _<> in the stack entry (Bug#5653).

2010-02-26  Kenichi Handa  <handa@m17n.org>

	* language/burmese.el: Fix entries in composition-function-table.
	(myanmar-composable-pattern): New variable.

	* international/fontset.el (setup-default-fontset): Add an entry
	for myanmar.

	* international/characters.el (script-list): Add Myanmar
	Extended-A.

2010-02-26  Glenn Morris  <rgm@gnu.org>

	* custom.el (custom-initialize-delay): Doc fix.

	* mail/sendmail.el (send-mail-function): Autoload the call
	to custom-initialize-delay, not otherwise preserved in loaddefs.el.

2010-02-24  Chong Yidong  <cyd@stupidchicken.com>

	* files.el (hack-local-variables-filter): For eval forms, also
	check safe-local-variable-p (Bug#5636).

2010-02-24  Eduard Wiebe  <usenet@pusto.de>

	* javascript.el (wisent-javascript-jv-expand-tag): Avoid c(ad)ddr
	and use c(ad)r of cddr (Bug#5640).

2010-02-22  Michael Albinus  <michael.albinus@gmx.de>

	* net/tramp.el (tramp-do-copy-or-rename-file-out-of-band): Protect
	setting the modes by `ignore-errors'.  It might fail, for example
	if the file is not owned by the user but the group.
	(tramp-handle-write-region): Ensure, that `tmpfile' is always readable.

2010-02-21  Chong Yidong  <cyd@stupidchicken.com>

	* files.el (directory-listing-before-filename-regexp):
	Use stricter matching for iso-style dates, to avoid false matches with
	date-like filenames (Bug#5597).

	* htmlfontify.el (htmlfontify): Doc fix.

	* eshell/eshell.el (eshell): Doc fix.

	* startup.el (fancy-about-screen): In mode-line, apply
	mode-line-buffer-id face only to the buffer name (Bug#5613).

2010-02-20  Kevin Ryde  <user42@zip.com.au>

	* progmodes/compile.el (compilation-error-regexp-alist-alist):
	In `watcom' anchor regexp to start of line, to avoid slowness
	(Bug#5599).

2010-02-20  Eli Zaretskii  <eliz@gnu.org>

	* subr.el (remove-yank-excluded-properties): Explain in a comment
	why `category' property is removed.

2010-02-19  Chong Yidong  <cyd@stupidchicken.com>

	* isearch.el (isearch-update-post-hook, isearch-update):
	Revert 2010-02-17 change.

2010-02-19  Ulf Jasper  <ulf.jasper@web.de>

	* calendar/icalendar.el (icalendar--convert-ordinary-to-ical)
	(icalendar--convert-weekly-to-ical)
	(icalendar--convert-yearly-to-ical)
	(icalendar--convert-block-to-ical)
	(icalendar--convert-cyclic-to-ical)
	(icalendar--convert-anniversary-to-ical): Take care of time
	specifications where hour has 1-digit only (Bug#5549).

2010-02-19  Nick Roberts  <nickrob@snap.net.nz>

	* progmodes/gdb-ui.el (gdb-assembler-handler): Accommodate change
	of disassemble output in GDB 7.1.

2010-02-19  Glenn Morris  <rgm@gnu.org>

	* progmodes/f90.el (f90-electric-insert): Give it a delete-selection
	property.  (Bug#5593)

2010-02-18  Sam Steingold  <sds@gnu.org>

	* vc-cvs.el (vc-cvs-merge-news): Yet another fix of message parsing.

2010-02-18  Stefan Monnier  <monnier@iro.umontreal.ca>

	Use abbreviated file names in bookmarks (bug#5591).
	* bookmark.el (bookmark-maybe-load-default-file): Remove redundant
	calls to expand-file-name.
	(bookmark-relocate): Use abbreviated file names in bookmarks.
	(bookmark-load): Use abbreviated file names in messages.

2010-02-18  Michael Albinus  <michael.albinus@gmx.de>

	* net/tramp.el (tramp-handle-directory-files): When FULL, do not
	expand "." and "..".  Reported by Thierry Volpiatto
	<thierry.volpiatto@gmail.com>.

2010-02-18  Michael Albinus  <michael.albinus@gmx.de>

	* net/tramp.el (tramp-handle-insert-file-contents): Set always the
	permissions of the temporary file to "0600".  In case the remote
	file has no read permissions for the owner, there might be
	problems otherwise.  Reported by Ole Laursen <olau@iola.dk>.

22010-02-18  Glenn Morris  <rgm@gnu.org>

	* emacs-lisp/authors.el (authors-renamed-files-alist):
	Add entries for INSTALL.CVS.

2010-02-17  Mark A. Hershberger  <mah@everybody.org>

	* vc-bzr.el: Fix typo in Known Bugs section.

	* isearch.el (isearch-update-post-hook): New hook.
	(isearch-update): Use the new hook.

2010-02-16  Michael Albinus  <michael.albinus@gmx.de>

	* net/tramp.el (tramp-do-copy-or-rename-file-out-of-band):
	Fix errors in copying directories.
	(tramp-handle-add-name-to-file, tramp-handle-copy-directory)
	(tramp-do-copy-or-rename-file, tramp-handle-delete-directory)
	(tramp-handle-delete-file)
	(tramp-handle-dired-recursive-delete-directory)
	(tramp-handle-write-region): Flush also the cache for the upper
	directory.

2010-02-16  Chong Yidong  <cyd@stupidchicken.com>

	* simple.el (save-interprogram-paste-before-kill): Doc fix.

	* cus-edit.el (hardware): Doc fix.

	* man.el (man): Add to external custom group.

	* delim-col.el (columns): Move to wp custom group.

	* doc-view.el (doc-view): Add to data custom group.

	* nxml/nxml-mode.el (nxml-faces): Remove from font-lock-faces group.

	* textmodes/flyspell.el (flyspell-word): Obey the offset specified
	by ispell-parse-output (Bug#5575).

2010-02-16  Kenichi Handa  <handa@m17n.org>

	* international/ja-dic-cnv.el (iso-2022-7bit-short): Delete it.
	(skkdic-convert-okuri-ari): Ignore lines starting with '>'.
	(skkdic-convert): Use `euc-japan' coding system for writing.

2010-02-16  Glenn Morris  <rgm@gnu.org>

	* textmodes/tex-mode.el (tex-bibtex-file): Expand the result of
	tex-main-file before using it.  (Bug#5562)

2010-02-15  Stefan Monnier  <monnier@iro.umontreal.ca>

	* emacs-lisp/advice.el (ad-compile-function): Suppress byte-compiler
	warnings, since it is annoying for the user to see them each time he
	runs the code.

2010-02-15  Michael Albinus  <michael.albinus@gmx.de>

	* net/tramp.el (tramp-process-actions, tramp-read-passwd):
	* net/tramp-gvfs.el (tramp-gvfs-maybe-open-connection): Use VEC
	instead of PROC for caching "first-password-request".  Otherwise,
	new processes would not profit from passwords already entered.

	* net/tramp-cache.el (tramp-dump-connection-properties):
	Don't save "first-password-request" property.

2010-02-14  Juanma Barranquero  <lekktu@gmail.com>

	* outline.el (outline-head-from-level):
	* simple.el (with-wrapper-hook):
	* emacs-lisp/elint.el (elint-extra-errors, elint-current-buffer)
	(elint-defun, elint-buffer-env, elint-top-form-logged)
	(elint-unbound-variable):
	* textmodes/reftex-toc.el (reftex-toc-newhead-from-alist):
	Fix typos in docstrings.

2010-02-14  Michael Albinus  <michael.albinus@gmx.de>

	* files.el (insert-directory): When WILDCARD-REGEXP and
	FULL-DIRECTORY-P are nil, insert the file entry instead of the
	whole directory.  (Bug#5551)

	* net/ange-ftp.el (ange-ftp-insert-directory): Insert "  " for
	dired's alignment sanity.  (Bug#5516)

2010-02-14  Juri Linkov  <juri@jurta.org>

	* man.el (Man-fontify-manpage, Man-cleanup-manpage):
	Remove remaining ^H with their preceding chars.  (Bug#5566)

2010-02-13  Glenn Morris  <rgm@gnu.org>

	* simple.el (transpose-subr): Give it a doc-string.

	* textmodes/paragraphs.el (transpose-paragraphs, transpose-sentences):
	Doc fixes.

2010-02-12  Juri Linkov  <juri@jurta.org>

	* arc-mode.el (archive-unique-fname): Make directories for nested
	archives.  (Bug#5540)

2010-02-12  Juri Linkov  <juri@jurta.org>

	* ffap.el (dired-at-point): Fix docstring.  (Bug#5565)

2010-02-11  Stefan Monnier  <monnier@iro.umontreal.ca>

	* subr.el (copy-overlay): Handle deleted overlays.

	* man.el (Man-completion-table): Don't signal an error if we can't run
	manual-program (bug#4056).

2010-02-10  Juanma Barranquero  <lekktu@gmail.com>

	* textmodes/artist.el (artist-mt): Fix typos in docstring.

2010-02-10  Thierry Volpiatto  <thierry.volpiatto@gmail.com>

	* info.el (Info-bookmark-jump): Simplify.

	* bookmark.el (bookmark-handle-bookmark): Catch the right error.
	(bookmark-default-handler): Accept new bookmark field `buffer'.

2010-02-10  Chong Yidong  <cyd@stupidchicken.com>

	* iswitchb.el (iswitchb-completions): Revert last change.

2010-02-10  Michael Albinus  <michael.albinus@gmx.de>

	* ls-lisp.el (ls-lisp-insert-directory): When WILDCARD-REGEXP and
	FULL-DIRECTORY-P are nil, and FILE is absolute, expand it.
	This prevents file names like "~/" being listed literally.

2010-02-10  Dan Nicolaescu  <dann@ics.uci.edu>

	* term/xterm.el (xterm-maybe-set-dark-background-mode):
	Remove dead code.  (Bug#5546)

2010-02-09  Chong Yidong  <cyd@stupidchicken.com>

	* eshell/em-ls.el (eshell-ls-applicable): Frob file attributes
	correctly (Bug#5548).

2010-02-08  Jose E. Marchesi  <jemarch@gnu.org>

	* progmodes/ada-mode.el (ada-in-numeric-literal-p): New function.
	(ada-adjust-case): Don't adjust case in hexadecimal number literals.

2010-02-08  Kenichi Handa  <handa@m17n.org>

	* international/mule-util.el (with-coding-priority): Add autoload
	cookie for putting `lisp-indent-function'.

2010-02-07  Glenn Morris  <rgm@gnu.org>

	* progmodes/f90.el (f90-font-lock-keywords-1, f90-font-lock-keywords-2):
	Move F2003 named interfaces from keywords-2 to keywords-1, and
	use function-name-face rather than constant-face.
	Simplify "abstract interface" regexp.

2010-02-07  Chong Yidong  <cyd@stupidchicken.com>

	* eshell/esh-util.el (eshell-file-attributes): New optional arg
	ID-FORMAT.  Pass it to `file-attributes'.

	* eshell/em-ls.el (eshell-do-ls): Use it (Bug#5528).

2010-02-07  sj  <prime.wizard+emacs@gmail.com>  (tiny change)

	* faces.el (set-face-attribute): Allow calling
	internal-set-lisp-face-attribute with 'unspecified family and
	foundry argument (Bug#5536).

2010-02-07  Glenn Morris  <rgm@gnu.org>

	* progmodes/f90.el (f90-font-lock-keywords-2)
	(f90-looking-at-type-like, f90-looking-at-program-block-end):
	Handle F2003 named interfaces.

2010-02-06  Chong Yidong  <cyd@stupidchicken.com>

	* progmodes/cc-mode.el (c-common-init): Bind temporary variables
	beg and end before calling c-get-state-before-change-functions.

2010-02-06  Dan Nicolaescu  <dann@ics.uci.edu>

	* vc-bzr.el (vc-bzr-dir-extra-headers):
	Disable the pending merges header.

2010-02-05  Juri Linkov  <juri@jurta.org>

	* doc-view.el (doc-view-mode):
	* image-mode.el (image-mode): Put property mode-class=special.
	(Bug#4896)

2010-02-05  Mark A. Hershberger  <mah@everybody.org>

	* vc-svn.el (vc-svn-revision-table): New function.

2010-02-05  Michael Albinus  <michael.albinus@gmx.de>

	* net/ange-ftp.el (ange-ftp-insert-directory):
	* net/tramp-imap.el (tramp-imap-handle-insert-directory):
	* net/tramp-smb.el (tramp-smb-handle-insert-directory):
	Handle also directories.  (Bug#5478)

2010-02-05  Glenn Morris  <rgm@gnu.org>

	* progmodes/f90.el (f90-font-lock-keywords-2): Fix `enum'.

2010-02-05  Chong Yidong  <cyd@stupidchicken.com>

	* startup.el (command-line-1): Convert options beginning with a
	single dash as well (Bug#5519).

2010-02-05  Stefan Monnier  <monnier@iro.umontreal.ca>

	Make `initials' completion work for /hh -> /home/horn again (bug#5524).
	* minibuffer.el (completion-initials-expand): Only check the presence
	of delims *within* the boundaries, since otherwise the / delim is
	always found for files.

	Fix up various corner case problems.
	* doc-view.el (doc-view-last-page-number): New function.
	(doc-view-mode, doc-view-last-page, doc-view-goto-page): Use it.
	(doc-view-goto-page): Avoid inf-loops when the conversion fails.
	(doc-view-kill-proc): Avoid inf-loop in freak cases.
	(doc-view-reconvert-doc): Use the new recursive delete-directory.
	(doc-view-convert-current-doc): Don't create the resolution.el file
	here any more.
	(doc-view-pdf/ps->png): Do it here instead.
	(doc-view-already-converted-p): Check that resolution.el is present.
	(doc-view-pdf->png): Don't rely on doc-view-pdf/ps->png for the few
	windows that are not yet showing images.

2010-02-04  Michael Albinus  <michael.albinus@gmx.de>

	* dired.el (dired-revert): If DIRED-DIRECTORY is a cons cell, call
	`dired-uncache' for every elemnt which is an absolute file name.

	* net/tramp.el (tramp-handle-dired-uncache): When DIR is not a
	directory, handle its directory component.
	(tramp-handle-file-remote-p): Let-bind `tramp-verbose' to 3; this
	function is called permanently and creates noise, otherwise.

	* net/tramp-imap.el (tramp-imap-handle-insert-directory):
	* net/tramp-smb.el (tramp-smb-handle-insert-directory):
	Handle the case, FILENAME is not in `default-directory'.  (Bug#5478)

2010-02-04  David Burger  <dburger@google.com>  (tiny change)

	* macros.el (apply-macro-to-region-lines):
	Minor simplification.  (Bug#5485)

2010-02-04  Glenn Morris  <rgm@gnu.org>

	* mail/rmail.el (rmail-show-message-1): Handle malformed
	quoted-printable text.  (Bug#5441)

	* mail/mail-utils.el (mail-unquote-printable-region): Doc fix.

	* simple.el (visual-line-mode): Capitalize lighter.

2010-02-03  John Wiegley  <jwiegley@gmail.com>

	* iswitchb.el (iswitchb-completions): Add bookmark files to the
	list of files considered for "virtual buffer" completions.

2010-02-03  Michael Albinus  <michael.albinus@gmx.de>

	* net/ange-ftp.el (ange-ftp-insert-directory): Parse directory
	also in case of (and (not full) (not wildcard)).  This is needed,
	when dired is called with a list of files, which are not in
	`default-directory'.  (Bug#5478)

2010-02-03  Stefan Monnier  <monnier@iro.umontreal.ca>

	* vc-hooks.el (vc-path): Make it an obsolete var, rather than function.

2010-02-02  Juri Linkov  <juri@jurta.org>

	* textmodes/ispell.el (ispell-message-text-end): Remove final newline
	from unidiff to allow function-line after @@.

2010-02-02  Juri Linkov  <juri@jurta.org>

	* ediff-util.el (ediff-file-checked-in-p): Replace '(nil CVS) by
	'(RCS SCCS) with inverted condition.

2010-02-02  Michael Albinus  <michael.albinus@gmx.de>

	* net/ange-ftp.el (ange-ftp-skip-msgs): Ignore all ""^500 .*AUTH"
	messages.

2010-02-01  Juri Linkov  <juri@jurta.org>

	* arc-mode.el (archive-zip-extract): Use `member-ignore-case' to
	compare with "pkunzip" and "pkzip" instead of only "pkzip".
	In the `archive-extract-by-stdout' branch use `shell-quote-argument'
	only when (car archive-zip-extract) is "unzip".  (Bug#5475)

2010-02-01  Stefan Monnier  <monnier@iro.umontreal.ca>

	* doc-view.el (doc-view-new-window-function): Be a bit more defensive.
	(doc-view-revert-buffer): New command.
	(doc-view-mode-map): Use it.

2010-02-01  Dan Nicolaescu  <dann@ics.uci.edu>

	* vc-bzr.el (vc-bzr-dir-extra-headers): Add a header when a
	pending merge is detected.

2010-01-31  Juri Linkov  <juri@jurta.org>

	* progmodes/grep.el (zrgrep): Call `grep-compute-defaults' at the
	beginning of interactive spec like all other grep commands do.
	Put "all" in front of "gz".  (Bug#5260)

2010-01-29  Dan Nicolaescu  <dann@ics.uci.edu>

	* vc-bzr.el (vc-bzr-after-dir-status): Match another renaming indicator.

2010-01-29  Chong Yidong  <cyd@stupidchicken.com>

	* dirtrack.el (dirtrack): Warn instead of signalling error if the
	regexp is incorrect (Bug#5476).

2010-01-29  Michael Albinus  <michael.albinus@gmx.de>

	* net/tramp.el (tramp-handle-insert-directory): Handle also
	symlinks, when FILENAME is not in `default-directory'.

2010-01-28  Michael Albinus  <michael.albinus@gmx.de>

	* net/ange-ftp.el (ange-ftp-insert-directory): Handle the case,
	FILE is not in `default-directory'.  (Bug#5478)

	* net/tramp.el (tramp-handle-insert-directory): Simplify handling
	of SWITCHES.  Handle the case, FILENAME is not in
	`default-directory'.  (Bug#5478)
	(tramp-register-file-name-handlers): Add safe-magic property.

2010-01-28  Chong Yidong  <cyd@stupidchicken.com>

	* arc-mode.el (archive-zip-extract): Quote the argument passed to
	unzip (Bug#5475).

2010-01-28  Nil Geisweiller  <ngeiswei@googlemail.com>  (tiny change)

	* progmodes/flymake.el (flymake-allowed-file-name-masks)
	(flymake-master-make-header-init): Add other C++ filename masks.
	(flymake-find-possible-master-files)
	(flymake-check-patch-master-file-buffer): Doc fixes (Bug#5488).

2010-01-28  Michael Albinus  <michael.albinus@gmx.de>

	Fix some busybox annoyances.

	* net/tramp.el (tramp-wrong-passwd-regexp): Add "Timeout, server
	not responding." string.
	(tramp-open-connection-setup-interactive-shell): Dump stty
	settings.  Enable "neveropen" arg for all `tramp-send-command'
	calls.  Handle "=" in variable values properly.
	(tramp-find-inline-encoding): Raise an error, when no encoding is
	found.
	(tramp-wait-for-output): Check, whether PROC buffer is available.
	Remove spurious " ^H" sequences, sent by busybox.
	(tramp-get-ls-command): Suppress coloring, if possible.

2010-01-28  Glenn Morris  <rgm@gnu.org>

	* vc-svn.el (vc-svn-update): Use "svn --non-interactive".  (Bug#4280)

	* log-edit.el (log-edit-strip-single-file-name): Add missing
	:safe, :group, and :version tags.

2010-01-27  Stephen Berman  <stephen.berman@gmx.net>

	* calendar/diary-lib.el (diary-unhide-everything): Handle narrowed
	buffers.  (Bug#5477)

2010-01-27  David De La Harpe Golden  <david@harpegolden.net>

	* files.el (delete-directory): Handle moving to trash without
	first doing recursion (Bug#5436).

2010-01-26  Dan Nicolaescu  <dann@ics.uci.edu>

	* vc-hooks.el (vc-path): Mark as obsolete.

2010-01-25  Dan Nicolaescu  <dann@ics.uci.edu>

	* vc-annotate.el (vc-annotate-revision-at-line): Compare file
	names too.

	* vc-bzr.el (vc-bzr-print-log): Use the more compact --line option
	for the short log.
	(vc-bzr-log-view-mode): Adjust regexp for the above change.

2010-01-25  Mark A. Hershberger  <mah@everybody.org>

	* progmodes/python.el: Replace reference to obsolete c-subword-mode.

	* vc-bzr.el (vc-bzr-revision-table): New function.

2010-01-25  Eric Hanchrow  <eric.hanchrow@gmail.com>  (tiny change)

	* vc-git.el (vc-git-dir-status-goto-stage): Pass --relative to the
	diff-index command.  This requires at least git-1.5.5.  (Bug#1589).

2010-01-24  Dan Nicolaescu  <dann@ics.uci.edu>

	Remove support for adding --signoff on commit.
	Future support will use an incompatible generic mechanism.
	* vc-git.el (vc-git-add-signoff): Remove variable.
	(vc-git-toggle-signoff): Remove function.
	(vc-git-extra-menu-map): Do not bind vc-git-toggle-signoff.

	* term/xterm.el (xterm-maybe-set-dark-background-mode):
	Rename from xterm-set-background-mode.  Return t if the background mode
	was set.
	(terminal-init-xterm): Move tty-set-up-initial-frame-faces
	earlier, call it again in case the background mode has changed.

2010-01-23  Dmitri Paduchikh  <dpaduch@k66.ru>  (tiny change)

	* emacs-lisp/advice.el (ad-set-orig-definition): Fix typo
	(Bug#3541).

2010-01-23  Chong Yidong  <cyd@stupidchicken.com>

	* emacs-lisp/assoc.el (aelement): Doc fix.
	(aput, adelete, amake): Use lexical-let (Bug#5450).

2010-01-23  Stephen Leake  <stephen_leake@member.fsf.org>

	* progmodes/ada-mode.el (ada-in-paramlist-p): Pragma syntax
	is the same as subprogram call, not declaration.  (Bug#5435).

2010-01-23  Michael Albinus  <michael.albinus@gmx.de>

	* net/tramp-smb.el (tramp-smb-conf): New defcustom.
	(tramp-smb-maybe-open-connection): Use it.

2010-01-22  Michael Albinus  <michael.albinus@gmx.de>

	* net/tramp-imap.el (top): Autoload needed packages.  (Bug#5448)

2010-01-22  Stefan Monnier  <monnier@iro.umontreal.ca>

	* mail/rmailmm.el (rmail-mime-handle): Don't set the buffer to unibyte
	just because we see "encoding: 8bit".
	* mail/rmail.el (rmail-show-message-1): Decode the body's QP into bytes.

2010-01-22  Chong Yidong  <cyd@stupidchicken.com>

	* isearch.el (isearch-allow-scroll): Doc fix (Bug#5446).

2010-01-22  Eli Zaretskii  <eliz@gnu.org>

	* jka-compr.el (jka-compr-load): If load-file is not in
	load-history, try its file-truename version.  (bug#5447)

2010-01-21  Alan Mackenzie  <acm@muc.de>

	Fix a situation where deletion of a cpp construct throws an error.
	* progmodes/cc-engine.el (c-invalidate-state-cache):
	Before invoking c-with-all-but-one-cpps-commented-out, check that the
	special cpp construct is still in the buffer.
	(c-parse-state): Record the special cpp with markers, not numbers.

2010-01-21  Kenichi Handa  <handa@m17n.org>

	* textmodes/sgml-mode.el (sgml-maybe-name-self): No need to
	process last-command-event, as it is now decoded first (Bug#5380).

2010-01-20  Chong Yidong  <cyd@stupidchicken.com>

	* term.el (term-send-raw-meta): Revert 2009-12-04 change (Bug#5330).

2010-01-20  Glenn Morris  <rgm@gnu.org>

	* indent.el (tab-always-indent): Fix custom-type.

2010-01-19  Alan Mackenzie  <acm@muc.de>

	* progmodes/cc-defs.el: Fix bug#5395: typing '#' in an empty
	buffer throws "args out of range".
	(c-set-cpp-delimiters, c-clear-cpp-delimiters): Check for EOB
	playing the role of delimiter.

2010-01-18  Stephen Leake  <stephen_leake@member.fsf.org>

	* progmodes/ada-mode.el: Fix bug#5400.
	(ada-matching-decl-start-re): Move into ada-goto-decl-start.
	(ada-goto-decl-start): Rename from ada-goto-matching-decl-start; callers
	changed.  Delete RECURSIVE parameter; never used.  Improve doc string.
	Improve comments in "is" portion.  Handle null procedure declaration.
	(ada-move-to-end): Improve doc string.

2010-01-18  Óscar Fuentes  <ofv@wanadoo.es>

	* ido.el (ido-cur-list): Initialize to nil.
	Remove obsolete information from commentary.
	(ido-choice-list): Initialize to nil.
	(ido-get-bufname): Reject minibuffers.
	(ido-make-buffer-list): If "default" is a nonexistent
	buffer, ignore it, as per the function's comment.
	(ido-kill-buffer-internal): New function.
	(ido-kill-buffer-at-head): Use it.
	(ido-visit-buffer): Likewise.

2010-01-18  Chong Yidong  <cyd@stupidchicken.com>

	* calendar/time-date.el (date-to-time): Doc fix (Bug#5408).

2010-01-18  Juanma Barranquero  <lekktu@gmail.com>

	* emacs-lisp/chart.el (chart-file-count, chart-rmail-from):
	Fix typos in chart titles.

	* whitespace.el (whitespace-style, global-whitespace-newline-mode):
	* emacs-lisp/eieio.el (eieio-error-unsupported-class-tags)
	(eieio-generic-form, eieio-help-mode-augmentation-maybee, eieio-browse)
	(describe-class, eieio-describe-generic, describe-generic):
	* emacs-lisp/eieio-speedbar.el (eieio-speedbar-handle-click)
	(eieio-speedbar-expand):
	* emulation/viper-cmd.el (viper-exec-form-in-vi)
	(viper-exec-form-in-emacs, viper-harness-minor-mode, viper-ESC)
	(viper-repeat, viper-replace-state-exit-cmd, viper-toggle-search-style)
	(viper-del-backward-char-in-replace, viper-backward-indent)
	(viper-brac-function, viper-register-to-point, viper-submit-report):
	* net/tramp.el (tramp-remote-coding-commands):
	* term/x-win.el (emacs-session-save, x-menu-bar-open, icon-map-list):
	Fix typos in docstrings.

2010-01-17  Chong Yidong  <cyd@stupidchicken.com>

	* mail/sendmail.el (mail-yank-original): Set the mark if the
	specified function for yanking does not do it.

2010-01-17  Dan Nicolaescu  <dann@ics.uci.edu>

	* vc.el (with-vc-properties): Deal with directory arguments.  (Bug#5298)

	* vc-dir.el (vc-dir-resynch-file): Update the vc-dir header when
	resyncing a directory.

2010-01-17  Stephen Leake  <stephen_leake@member.fsf.org>

	* progmodes/ada-mode.el: Fix bug#1920.
	(ada-ident-re): Delete ., allow multibyte characters.
	(ada-goto-label-re): New; matches goto labels.
	(ada-block-label-re): New; matches block labels.
	(ada-label-re): New; matches both.
	(ada-named-block-re): Deleted; callers changed to use
	`ada-block-label-re' instead.
	(ada-get-current-indent, ada-get-indent-noindent, ada-get-indent-loop):
	Use `ada-block-label-re'.
	(ada-indent-on-previous-lines): Improve handling of goto labels.
	(ada-get-indent-block-start): Special-case block label.
	(ada-get-indent-label): Split into `ada-indent-block-label' and
	`ada-indent-goto-label'.
	(ada-goto-stmt-start, ada-goto-next-non-ws):
	Optionally ignore goto labels.
	(ada-goto-next-word): Simplify.
	(ada-indent-newline-indent-conditional): Insert newline before
	trying to fix indentation; doc fix.

2010-01-17  Jay Belanger  <jay.p.belanger@gmail.com>

	* calc/calc.el (calc-command-flags): Give it an initial value.

2010-01-17  Juanma Barranquero  <lekktu@gmail.com>

	* files.el (minibuffer-with-setup-hook):
	* textmodes/artist.el (artist-mt, artist-key-undraw-continously)
	(artist-key-draw-continously, artist-key-do-continously-continously)
	(artist-key-set-point-continously, artist-mouse-draw-continously):
	Fix typos in docstrings.

2010-01-16  Lennart Borgman  <lennart.borgman@gmail.com>

	* nxml/nxml-mode.el (nxml-extend-after-change-region):
	Never return t (Bug#3898).

2010-01-16  Frédéric Perrin  <frederic.perrin@resel.fr>  (tiny change)

	* vc-dispatcher.el (vc-do-command): Set LC_MESSAGES, so that we
	can parse the output of the external commands (Bug#5279).

2010-01-16  Jari Aalto  <jari.aalto@cante.net>

	* pcmpl-unix.el (pcmpl-unix-read-passwd-file): Doc fix.

2010-01-16  Chong Yidong  <cyd@stupidchicken.com>

	* emacs-lisp/advice.el (ad-add-advice): Doc fix (Bug#5274)

	* emacs-lisp/cl-macs.el (defstruct): Doc fix (Bug#5267).

	* startup.el (command-line): Remove unused --icon-type arg.
	Handle --display arg, passing it to command-line-1 (Bug#5392).

2010-01-16  Mario Lang  <mlang@delysid.org>

	* emacs-lisp/chart.el (chart-translate-namezone):
	* textmodes/artist.el (artist-compute-popup-menu-table):
	Remove duplicated words in doc-strings.

2010-01-15   David Abrahams  <dave@boostpro.com>  (tiny change)

	* net/mairix.el (mairix-widget-send-query): Send -1 instead of nil
	to mairix-search to suppress threading (Bug#5342).

2010-01-15  Kenichi Handa  <handa@m17n.org>

	* international/mule-cmds.el (canonicalize-coding-system-name):
	Convert "msXXX", "ibmXXX", "windows-XXX" to "cpXXX" (Bug#5387).

2010-01-15  Glenn Morris  <rgm@gnu.org>

	* log-view.el (top-level): Require 'wid-edit.  (Bug#5311)

	* wid-edit.el (widget-keymap): Doc fix.

	* vc-svn.el (vc-svn-print-log): Use --limit rather than -l since the
	former seems to be more widely accepted by various svn versions.

2010-01-14  Juanma Barranquero  <lekktu@gmail.com>

	* find-cmd.el (find-constituents):
	* vc-arch.el (vc-arch-root):
	* window.el (window-body-height, pop-up-frames):
	* emacs-lisp/eieio-base.el (eieio-singleton, slot-missing):
	* progmodes/ada-stmt.el (ada-if):
	* progmodes/gdb-ui.el (gdb-jsonify-buffer):
	* textmodes/ispell.el (ispell-grep-options, ispell-dictionary-alist)
	(ispell-encoding8-command, ispell-aspell-supports-utf8)
	(ispell-last-program-name, ispell-help): Fix typos in docstrings.

	* progmodes/flymake.el (flymake-post-syntax-check):
	Fix typo in error message.

2010-01-14  Juanma Barranquero  <lekktu@gmail.com>

	* hexl.el (hexl-printable-character): Fix check of `hexl-iso',
	which is always a string.  (Bug#5313)

2010-01-14  Juanma Barranquero  <lekktu@gmail.com>

	* progmodes/ada-xref.el (ada-default-prj-properties):
	Simplify previous change.

2010-01-14  Stephen Leake  <stephen_leake@member.fsf.org>

	* progmodes/ada-xref.el (ada-default-prj-properties):
	Default ada_project_path to $ADA_PROJECT_PATH.

2010-01-14  Stephen Leake  <stephen_leake@member.fsf.org>

	* progmodes/ada-mode.el (ada-create-keymap):
	Override `narrow-to-defun' with `ada-narrow-to-defun'.

2010-01-14  Stephen Leake  <stephen_leake@member.fsf.org>

	* progmodes/ada-mode.el: Deal with Ada 2005 "overriding" keyword.
	(ada-subprog-start-re, ada-imenu-subprogram-menu-re): Add keyword.
	(ada-get-current-indent, ada-imenu-generic-expression)
	(ada-which-function): Check for it.

2010-01-14  Stephen Leake  <stephen_leake@member.fsf.org>

	* progmodes/ada-mode.el (ada-clean-buffer-before-saving): Make obsolete.
	(ada-mode): Don't obey `ada-clean-buffer-before-saving' anymore.

2010-01-14  Glenn Morris  <rgm@gnu.org>

	* frame.el (show-trailing-whitespace): Safe if boolean.  (Bug#5312)

2010-01-14  Kenichi Handa  <handa@m17n.org>

	* composite.el (auto-composition-mode): Make it a buffer local
	variable (permanent-local).
	(auto-composition-function): Set the default value to
	auto-compose-chars.
	(auto-composition-mode): Make it a simple function, not a minor mode.
	(global-auto-composition-mode): Likewise.
	(turn-on-auto-composition-if-enabled): Delete it.

2010-01-13  Karl Fogel  <kfogel@red-bean.com>

	* bookmark.el (bookmark-bmenu-execute-deletions): Doc fix (Bug#5276).

2010-01-12  Michael Albinus  <michael.albinus@gmx.de>

	* files.el (copy-directory): Compute target for recursive
	directories with identical names.  (Bug#5343)

2010-01-12  Glenn Morris  <rgm@gnu.org>

	* mail/emacsbug.el (report-emacs-bug-pretest-address):
	Set it to bug-gnu-emacs rather than emacs-pretest-bug.

2010-01-11  Sam Steingold  <sds@gnu.org>

	* imenu.el (imenu-default-create-index-function): Detect infinite
	loops caused by imenu-prev-index-position-function.

2010-01-11  Juanma Barranquero  <lekktu@gmail.com>

	* htmlfontify.el (htmlfontify-load-rgb-file)
	(htmlfontify-unload-rgb-file, hfy-fallback-colour-values)
	(htmlfontify-manual, htmlfontify, hfy-page-header, hfy-page-footer)
	(hfy-src-doc-link-style, hfy-src-doc-link-unstyle, hfy-link-extn)
	(hfy-link-style-fun, hfy-index-file, hfy-instance-file)
	(hfy-html-quote-regex, hfy-init-kludge-hook, hfy-post-html-hooks)
	(hfy-default-face-def, hfy-etag-regex, hfy-html-quote-map)
	(hfy-etags-cmd-alist-default, hfy-etags-bin, hfy-ignored-properties)
	(hfy-which-etags, hfy-etags-cmd, hfy-istext-command, hfy-display-class)
	(hfy-optimisations, hfy-tags-cache, hfy-tags-sortl, hfy-tags-rmap)
	(hfy-style-assoc, hfy-sheet-assoc, hfy-facemap-assoc, hfy-interq)
	(hfy-colour-vals, hfy-default-header, hfy-link-style-string)
	(hfy-triplet, hfy-slant, hfy-weight, hfy-combined-face-spec)
	(hfy-face-attr-for-class, hfy-face-to-style-i, hfy-size-to-int)
	(hfy-flatten-style, hfy-face-to-style, hfy-face-or-def-to-name)
	(hfy-face-to-css, hfy-p-to-face, hfy-p-to-face-lennart, hfy-face-at)
	(hfy-fontified-p, hfy-merge-adjacent-spans, hfy-buffer)
	(hfy-html-enkludge-buffer, hfy-html-quote, hfy-html-dekludge-buffer)
	(hfy-force-fontification, htmlfontify-buffer, hfy-dirname)
	(hfy-make-directory, hfy-text-p, hfy-mark-tag-names, hfy-relstub)
	(hfy-href-stub, hfy-href, hfy-mark-tag-hrefs, hfy-prepare-index-i)
	(hfy-prepare-index, hfy-prepare-tag-map, hfy-subtract-maps)
	(htmlfontify-run-etags): Fix typos in docstrings and remove superfluous
	backslash-quoting from parentheses, etc.

2010-01-11  Chong Yidong  <cyd@stupidchicken.com>

	* progmodes/js.el: Autoload javascript-mode alias.

2010-01-11  Juanma Barranquero  <lekktu@gmail.com>

	* ffap.el (ffap-shell-prompt-regexp, ffap-all-subdirs, ffap-url-p)
	(ffap-alist, ffap-tex-path, ffap-url-at-point, ffap-gopher-regexp)
	(ffap-gopher-at-point, ffap-file-at-point, ffap-read-file-or-url)
	(ffap-read-url-internal, ffap-menu, ffap-at-mouse):
	Fix typos in docstrings.
	(ffap-url-regexp): Doc fix.
	(ffap-at-mouse): Fix typo in message.

2010-01-11  Glenn Morris  <rgm@gnu.org>

	* version.el (emacs-copyright): Set copyright year to 2010.

2010-01-10  Stefan Monnier  <monnier@iro.umontreal.ca>

	* format.el (format-annotate-function): Only set
	write-region-post-annotation-function after running to-fn so as not to
	affect nested write-region calls (bug#5273).

2010-01-10  Chong Yidong  <cyd@stupidchicken.com>

	* Makefile.in (ELCFILES): Add wisent/python-wy.el and
	wisent/python.el.

2010-01-09  Chong Yidong  <cyd@stupidchicken.com>

	* man.el (Man-goto-section): Signal error if the section is not
	found (Bug#5317).

2010-01-09  Juanma Barranquero  <lekktu@gmail.com>

	* vc-bzr.el (vc-bzr-working-revision): On Windows and MS-DOS, accept
	URLs with a leading triple slash in the file: scheme.  (Bug#5345)

2010-01-09  Chong Yidong  <cyd@stupidchicken.com>

	* progmodes/compile.el: Don't treat compile-command as safe if
	compilation-read-command might be nil (Bug#4218).

2010-01-09  Jan Djärv  <jan.h.d@swipnet.se>

	* startup.el (command-line-1): Use orig-argi to check for ignored X and
	NS options.

2010-01-08  Kenichi Handa  <handa@m17n.org>

	* international/fontset.el (build-default-fontset-data):
	Exclude characters in scripts kana, hangul, han, or cjk-misc.

2010-01-07  Juanma Barranquero  <lekktu@gmail.com>

	* vc-dir.el (vc-dir-prepare-status-buffer): Pass a (fake) filename
	to `create-file-buffer' as it expects, not just a buffer name.
	(vc-dir-mode): Include the buffer name in `list-buffers-directory',
	to help uniquify.  (Bug#3224)

2010-01-06  Jan Djärv  <jan.h.d@swipnet.se>

	* font-setting.el (font-setting-change-default-font): Use user-spec
	instead of name.

2010-01-06  Dan Nicolaescu  <dann@ics.uci.edu>

	* vc-bzr.el (vc-bzr-after-dir-status): Ignore pending merges.

2010-01-05  Tom Tromey  <tromey@redhat.com>

	* progmodes/python.el (python-font-lock-keywords):
	Handle qualified decorators (Bug#881).

2010-01-05  Dan Nicolaescu  <dann@ics.uci.edu>

	* vc-bzr.el (vc-bzr-working-revision): Fix looking for a revision
	in a lightweight checkout.

2010-01-05  Kenichi Handa  <handa@m17n.org>

	* language/indian.el (malayalam-composable-pattern): Fix ZWNJ and ZWJ.

2010-01-05  Dan Nicolaescu  <dann@ics.uci.edu>

	* vc-bzr.el (vc-bzr-diff): Obey vc-disable-async-diff.

2010-01-04  Dan Nicolaescu  <dann@ics.uci.edu>

	* vc-bzr.el (vc-bzr-state-heuristic): Make it work for lightweight
	checkouts.  (Bug#618)
	(vc-bzr-log-view-mode): Also highlight the author.
	(vc-bzr-shelve-map): Change binding for vc-bzr-shelve-apply-at-point.
	(vc-bzr-shelve-menu-map):
	(vc-bzr-dir-extra-headers): Improve menu and tooltip text.
	(vc-bzr-shelve-apply): Make prompt more explicit.

2010-01-02  Chong Yidong  <cyd@stupidchicken.com>

	* net/browse-url.el (browse-url-encode-url): Don't escape commas.
	They are valid characters in URL paths (rfc3986), and at least
	Firefox does not understand the encoded version (Bug#3166).

2010-01-02  Daniel Elliott  <danelliottster@gmail.com>  (tiny change)

	* progmodes/octave-mod.el (octave-end-keywords)
	(octave-block-begin-or-end-regexp, octave-block-match-alist):
	Add "end" keyword (Bug#3061).
	(octave-end-as-array-index-p): New function.
	(calculate-octave-indent): Use it.

2010-01-02  Karl Fogel  <kfogel@red-bean.com>

	* bookmark.el: Consistently put the text property on the bookmark name.
	(bookmark-bmenu-marks-width): Bump back to 2, to include
	annotation marks.
	(bookmark-bmenu-hide-filenames): Adjust for above, and put the text
	property on the bookmark name, instead of not putting it at all.
	(bookmark-bmenu-list): Fix where we put the text property.

2010-01-02  Karl Fogel  <kfogel@red-bean.com>

	* bookmark.el (bookmark-bmenu-save): Just depend on the new logic
	for showing buffer modified state (as added in the previous change).

2010-01-02  Karl Fogel  <kfogel@red-bean.com>

	* bookmark.el: Show modified state of bookmark buffer more accurately.
	(bookmark-bmenu-list): Initialize buffer-modified-p properly.
	(bookmark-send-edited-annotation): Mark bookmark-alist as modified.
	(with-buffer-modified-unmodified): New macro.
	(bookmark-bmenu-show-filenames, bookmark-bmenu-hide-filenames)
	(bookmark-bmenu-mark, bookmark-bmenu-unmark, bookmark-bmenu-delete):
	Use new macro to preserve the buffer modified state.

2010-01-02  Karl Fogel  <kfogel@red-bean.com>

	* bookmark.el (bookmark-bmenu-select, bookmark-bmenu-1-window)
	(bookmark-bmenu-2-window, bookmark-bmenu-this-window)
	(bookmark-bmenu-other-window, bookmark-bmenu-switch-other-window)
	(bookmark-bmenu-show-annotation, bookmark-bmenu-edit-annotation)
	(bookmark-bmenu-rename, bookmark-bmenu-locate)
	(bookmark-bmenu-relocate, bookmark-bmenu-goto-bookmark):
	Remove unnecessary calls to `bookmark-bmenu-ensure-position'.

2010-01-02  Eli Zaretskii  <eliz@gnu.org>

	* emacs-lisp/easy-mmode.el (define-globalized-minor-mode):
	Make the lines in the generated doc string shorter.  (Bug#4668)

2010-01-02  Ryan Yeske  <rcyeske@gmail.com>

	* net/rcirc.el: Add follow-link binding (Bug#4738).

2010-01-02  Eli Zaretskii  <eliz@gnu.org>

	* Makefile.in (bzr-update): Rename from cvs-update.
	(cvs-update): New target for backward compatibility.

	* makefile.w32-in (bzr-update): Rename from cvs-update.
	(cvs-update): New target for backward compatibility.

2010-01-02  Karl Fogel  <kfogel@red-bean.com>

	* bookmark.el: Remove gratuitous gratitude.

2010-01-02  Karl Fogel  <kfogel@red-bean.com>

	* bookmark.el (bookmark-bmenu-any-marks): New function
	(bookmark-bmenu-save): Clear buffer modification if no marks.

2010-01-02  Karl Fogel  <kfogel@red-bean.com>

	* bookmark.el (bookmark-bmenu-marks-width): Define to 1, not 2.
	(bookmark-bmenu-list, bookmark-bmenu-bookmark): Calculate property
	positions by using `bookmark-bmenu-marks-width', instead of hardcoding.
	This fixes the `bookmark-bmenu-execute-deletions' bug reported here:

	http://lists.gnu.org/archive/html/emacs-devel/2009-12/msg00819.html
	From: Sun Yijiang <sunyijiang {_AT_} gmail.com>
	To: emacs-devel {_AT_} gnu.org
	Subject: bookmark.el bug report
	Date: Mon, 28 Dec 2009 14:19:16 +0800
	Message-ID: 5065e2900912272219y3734fc9fsdaee41167ef99ad7@mail.gmail.com

2010-01-02  Karl Fogel  <kfogel@red-bean.com>

	* bookmark.el: Improvements suggested by Drew Adams:
	(bookmark-bmenu-ensure-position): New name for
	`bookmark-bmenu-check-position'.  Just ensure the position,
	don't return any meaningful value.
	(bookmark-bmenu-header-height, bookmark-bmenu-marks-width):
	New constants.

2010-01-02  Juanma Barranquero  <lekktu@gmail.com>

	* bookmark.el (bookmarks-already-loaded): Doc fix (don't use `iff').
	(bookmark-yank-point, bookmark-bmenu-check-position):
	Fix typos in docstrings.
	(bookmark-save-flag, bookmark-bmenu-toggle-filenames)
	(bookmark-name-from-full-record, bookmark-get-position)
	(bookmark-set-position, bookmark-set, bookmark-handle-bookmark)
	(bookmark-delete, bookmark-save, bookmark-save, bookmark-bmenu-mode):
	Remove useless quoting of parenthesis, etc. in docstrings.

	* ediff-mult.el (ediff-prepare-meta-buffer): Fix typo in help message.
	(ediff-append-custom-diff): Fix typo in error message.
	(ediff-meta-mark-equal-files): Fix typos in messages.

	* mpc.el (mpc-playlist-delete): Fix typo in error messages.

	* net/imap-hash.el (imap-hash-make): Doc fix.
	(imap-hash-test): Fix typo in error message; reflow docstring.
	(imap-hash-p, imap-hash-get, imap-hash-put, imap-hash-make-message)
	(imap-hash-count, imap-hash-server, imap-hash-port, imap-hash-ssl)
	(imap-hash-mailbox, imap-hash-user, imap-hash-password):
	Fix typos in docstrings.
	(imap-hash-open-connection): Fix typo in error message.

	* play/gomoku.el (gomoku): Fix typos in docstring.

	* progmodes/gdb-ui.el (gdb-location-alist): Reflow docstring.
	(gdb-jsonify-buffer): Fix typos in docstring.
	(gdb-goto-breakpoint): Fix typo in error message.
	("Display Other Windows"): Fix typo in help message.
	(gdb-speedbar-expand-node): Fix typo in question.

	* progmodes/idlw-help.el (idlwave-help-browse-url-available)
	(idlwave-html-system-help-location, idlwave-html-help-location)
	(idlwave-help-browser-function, idlwave-help-browser-generic-program)
	(idlwave-help-browser-generic-args, idlwave-help-directory)
	(idlwave-html-help-is-available, idlwave-help-mode-line-indicator)
	(idlwave-help-mode-map, idlwave-help-mode, idlwave-do-context-help)
	(idlwave-online-help, idlwave-help-html-link)
	(idlwave-help-show-help-frame, idlwave-help-assistant-command):
	Fix typos in docstrings.
	(idlwave-help-with-source, idlwave-help-find-routine-definition):
	Reflow docstrings.
	(idlwave-help-assistant-start): Fix typo in error message.

	* progmodes/octave-mod.el (octave-mode, octave-electric-semi)
	(octave-electric-space): Fix typos in docstrings.

2010-01-01  Chong Yidong  <cyd@stupidchicken.com>

	* files.el (minibuffer-with-setup-hook): Doc fix (Bug#5149).

2010-01-01  Juri Linkov  <juri@jurta.org>

	* comint.el (comint-input-ring-size): Make it a defcustom and
	increase the default to 500 (Bug#5148).

2009-12-31  Nick Roberts  <nickrob@snap.net.nz>

	Further changes from EMACS_23_1_RC branch (2009-12-29 contd).
	* term/x-win.el (x-gtk-stock-map): Map some GUD buttons.
	* progmodes/gud.el (gud-menu-map): Add reverse-execution commands.

2009-12-30  Nick Roberts  <nickrob@snap.net.nz>

	Show working revision correctly for mercurial.
	* vc-hg.el (vc-hg-working-revision): Use hg parent instead of
	hg log as suggested by Alex Harsanyi <alexharsanyi@gmail.com>.

2009-12-29  Juanma Barranquero  <lekktu@gmail.com>

	Declare some functions for the byte-compiler.
	* progmodes/gdb-ui.el (speedbar-change-initial-expansion-list)
	(speedbar-timer-fn, speedbar-change-expand-button-char)
	(speedbar-delete-subblock, speedbar-center-buffer-smartly): Declare.

2009-12-29  Nick Roberts  <nickrob@snap.net.nz>

	This changeset reverts GDB Graphical Interface to use annotations.
	* progmodes/gdb-ui.el, progmodes/gud.el: Import from EMACS_23_1_RC.

2009-12-29  Dan Nicolaescu  <dann@ics.uci.edu>

	Make vc-dir work on subdirectories of the bzr root.
	* vc-bzr.el (vc-bzr-after-dir-status): Add new argument.
	Return file names relative to it.
	(vc-bzr-dir-status, vc-bzr-dir-status-files): Pass the bzr root
	relative directory to vc-bzr-after-dir-status.

2009-12-28  Tassilo Horn  <tassilo@member.fsf.org>

	* font-lock.el (font-lock-refresh-defaults): New function, which
	can be used to let font-lock react to external changes in
	variables like font-lock-defaults and keywords.
	See http://thread.gmane.org/gmane.emacs.devel/118777/focus=118802

2009-12-28  Dan Nicolaescu  <dann@ics.uci.edu>

	* vc-rcs.el (vc-rcs-register): Fix registering a specific version.

	* vc-bzr.el (vc-bzr-log-view-mode): Fix short log regexp.

2009-12-28  Juanma Barranquero  <lekktu@gmail.com>

	Supersede color.diff settings in git log (bug#5211).

	* vc-git.el (vc-git-print-log): Pass "--no-color" to log to avoid
	escape chars in its output when the user has color.diff set to `always'.
	This fix works on git 1.4.2 and newer (released on 2006-08-13).

2009-12-26  Kevin Ryde  <user42@zip.com.au>

	* info-look.el (sh-mode): Look for coreutils new "Concept Index"
	node.  Keep previous "Index" name to work with past coreutils too.

	* man.el (man): Revise docstring a bit to show -a and -l as
	examples.  Add -k description since support for it has otherwise
	been a secret.  (Further to bug#3717.)
	(Man-bgproc-sentinel): When "-k foo" produces no output show error
	"no matches" rather than "Can't find manpage", as the latter reads
	like -k was interpreted as a page name, which is not so.  (Bug#5431)

2009-12-26  Michael Albinus  <michael.albinus@gmx.de>

	* net/tramp.el (tramp-handle-insert-directory): Quote "'" in the
	switches.  Check also for //SUBDIRED// line.

2009-12-25  Kenichi Handa  <handa@m17n.org>

	* language/indian.el (devanagari-composable-pattern): Fix to
	handle ZWNJ and ZWJ.  Use it in composition-function-table for
	Devanagari.
	(malayalam-composable-pattern): Fix previous change.

2009-12-23  Vinicius Jose Latorre  <viniciusjl@ig.com.br>

	* ps-print.el (ps-face-attributes): It was not returning the
	attribute face for faces specified as string.  Reported by harven
	<harven@free.fr>.  (Bug#5254)
	(ps-print-version): New version 7.3.5.

2009-12-18  Ulf Jasper  <ulf.jasper@web.de>

	* calendar/icalendar.el (icalendar--convert-tz-offset):
	Fix timezone names.
	(icalendar--convert-tz-offset): Fix the "last-day-problem".
	(icalendar--add-diary-entry): Remove the trailing blank that
	diary-make-entry inserts.

2009-12-17  Michael Albinus  <michael.albinus@gmx.de>

	Make `file-expand-wildcards' work for remote files.

	* files.el (file-expand-wildcards): In case of remote files, check
	only local file name part for wildcards.  Provide feature 'files
	and subfeature 'remote-wildcards.  (Bug#5198)

	* net/tramp.el (tramp-handle-file-remote-p): Expand file name only
	if there is already an established connection.
	(tramp-advice-file-expand-wildcards): Remove it.

	* net/tramp-compat.el (top): Autoload `tramp-handle-file-remote-p'.
	(tramp-advice-file-expand-wildcards): Move from tramp.el.
	Activate advice for older GNU Emacs versions.  (Bug#5237)

2009-12-17  Juanma Barranquero  <lekktu@gmail.com>

	Some doc fixes (more needed).

	* find-cmd.el (find-constituents): Reflow docstring.
	(find-cmd, find-prune, find-command): Fix typos in docstrings.
	(find-generic): Doc fix.

2009-12-17  Juri Linkov  <juri@jurta.org>

	Fix regression from 23.1 to allow multiple modes in Local Variables.

	* files.el (hack-local-variables-filter): While ignoring duplicates,
	don't take `mode' into account.
	(hack-local-variables-filter, hack-dir-local-variables):
	Don't remove duplicate `mode' from local-variables-alist (like `eval').

2009-12-17  Juri Linkov  <juri@jurta.org>

	Make `dired-diff' more safe.  (Bug#5225)

	* dired-aux.el (dired-diff): Signal an error when `file' equals to
	`current' or when `file' is a directory of the `current' file.

2009-12-17  Andreas Schwab  <schwab@linux-m68k.org>

	* emacs-lisp/autoload.el (batch-update-autoloads): Only exclude
	unconditionally preloaded files.

2009-12-16  Juri Linkov  <juri@jurta.org>

	Revert to old 23.1 logic of using the file at the mark as default.
	* dired-aux.el (dired-diff): Use the file at the mark as default
	if it's not the same as the current file, and the target dir is
	the current dir or the mark is active.  Add the current file
	as the arg of `dired-dwim-target-defaults'.  Use the default file
	in the prompt.  (Bug#5225)

2009-12-15  Michael Albinus  <michael.albinus@gmx.de>

	* net/tramp.el (tramp-echo-mark-marker-length): New defconst.
	(tramp-echo-mark, tramp-echoed-echo-mark-regexp): Use it.
	(tramp-check-for-regexp): Check also, when an echoing shell stops
	to echo sent commands.

2009-12-14  Chong Yidong  <cyd@stupidchicken.com>

	* Makefile.in: Revert last change (Bug#5191).

2009-12-14  Dan Nicolaescu  <dann@ics.uci.edu>

	* vc-hg.el (vc-hg-print-log): Fix argument order.
	(vc-hg-working-revision): Make sure the command is executed in a
	known environment so that we can parse the output.  (Bug#4417)

2009-12-14  Chong Yidong  <cyd@stupidchicken.com>

	* progmodes/python.el (python-symbol-completions): Remove text
	properties from symbol string before calling python-send-receive.

2009-12-14  Nick Roberts  <nickrob@snap.net.nz>

	* progmodes/gdb-mi.el (gdb-frame-handler): Only set gud-lat-frame
	when there are values for both file and line.  (Bug#5060)

2009-12-14  Juri Linkov  <juri@jurta.org>

	* ediff-ptch.el (ediff-context-diff-label-regexp): Don't match
	whitespace after the file name of the first line of unified format,
	because git-diff doesn't output whitespace and file modification time
	after the file name.

2009-12-14  David Kastrup  <dak@gnu.org>

	* info.el (Info-hide-cookies-node): Before hiding a cookie,
	check if it already has the `display' property added by
	`Info-display-images-node', and not put the `invisible' property
	in this case.

2009-12-13  Glenn Morris  <rgm@gnu.org>

	* mail/emacsbug.el (message-sort-headers): Define for compiler.
	(report-emacs-bug): In message-mode, sort manually before storing
	original report text.  (Bug#5178)
	Remove superfluous save-excursion.

2009-12-12  Michael Albinus  <michael.albinus@gmx.de>

	* net/dbus.el (dbus-property-handler): Filter lambda forms out
	when responding to "GetAll" properties.

2009-12-12  Chong Yidong  <cyd@stupidchicken.com>

	* simple.el (compose-mail): Remove mail-setup-with-from from
	customization checks.

2009-12-12  Eli Zaretskii  <eliz@gnu.org>

	* arc-mode.el (archive-rar-summarize): Support Attribute fields in
	RAR archives created on Unix systems.

2009-12-12  Stefan Monnier  <monnier@iro.umontreal.ca>

	* minibuffer.el (minibuffer-local-must-match-filename-map): Re-instate
	the varalias that was accidentally removed by the 2009-11-19 change
	(bug#5186).

2009-12-12  Kenichi Handa  <handa@m17n.org>

	* language/indian.el (indian-compose-regexp): New function.
	(malayalam-composable-pattern): Fix the pattern.
	(composition-function-table): Set malayalam-composable-pattern for
	Malayalam characters.

2009-12-11  Chong Yidong  <cyd@stupidchicken.com>

	* progmodes/bug-reference.el (bug-reference-map): Bind mouse-2
	rather than down-mouse-1, based on follow-link conventions.

	* makefile.w32-in: Ensure that Lisp files in CEDET subdirectories
	are compiled.

2009-12-11  Michael McNamara  <mac@mail.brushroad.com>

	* progmodes/verilog-mode.el (verilog-vmm-begin-re, verilog-vmm-end-re)
	(verilog-vmm-statement-re, verilog-ovm-statement-re)
	(verilog-defun-level-not-generate-re, verilog-calculate-indent)
	(verilog-leap-to-head, verilog-backward-token):
	Fix indenting VMM macros.  Reported by Jonathan Ashbrook.

2009-12-11  Wilson Snyder  <wsnyder@wsnyder.org>

	* progmodes/verilog-mode.el (verilog-auto-lineup)
	(verilog-nameable-item-re): Cleanup user-visible spelling and
	documentation errors.  One reported by Gary Delp.
	(verilog-submit-bug-report): Mention bug tracking and CC co-author.
	(verilog-read-decls): Fix AUTOWIRE with types declared in a
	package, bug195.  Reported by Pierre-David Pfister.

2009-12-11  Glenn Morris  <rgm@gnu.org>

	* progmodes/cc-engine.el (safe-pos-list): Define for compiler.

	* mail/emacsbug.el: No longer require sendmail.
	Replace sendmail's `mail-text' by `rfc822-goto-eoh'.  (Bug#5174)
	(report-emacs-bug-orig-text): Doc fix.
	(report-emacs-bug-send-command, report-emacs-bug-send-hook):
	New local variables, to adapt to different mail-user-agents.
	(report-emacs-bug): Fix test for a gnu.org address.
	Use overlays for emphasis, since font-lock defeats 'face property.
	Pretest bugs also end up at the newsgroup these days.
	Stop message-mode stripping text properties.
	Set and use the new buffer-local variables.
	(report-emacs-bug-hook): Add doc-string.
	Remove some unnecessary save-excursions and simplify.
	Use the appropriate hook and send-command.

	* emacs-lisp/lisp-mode.el (emacs-lisp-mode-map): Standardize the
	capitalization of some menu entries.

2009-12-10  Vinicius Jose Latorre  <viniciusjl@ig.com.br>

	* whitespace.el (whitespace-display-char-on):
	Ensure `buffer-display-table' is unique when two or more windows are
	visible.  Reported by Martin Pohlack <mp26@os.inf.tu-dresden.de>.
	New version 12.1.

2009-12-10  Eli Zaretskii  <eliz@gnu.org>

	* arc-mode.el (archive-rar-summarize): Allow between 6 and 7
	characters in the Attribute field.

2009-12-10  Dan Nicolaescu  <dann@ics.uci.edu>

	* vc-svn.el (vc-svn-after-dir-status): Fix regexp.  (Bug#4741)

2009-12-10  Stefan Monnier  <monnier@iro.umontreal.ca>

	Let loaddefs.el adjust to changes in autoload-excludes (bug#5162).
	* emacs-lisp/autoload.el (autoload-generate-file-autoloads):
	Disregard autoload-excludes.
	(update-directory-autoloads): Obey autoload-excludes here instead.
	But don't store its contents in no-autoloads and remove entries that
	refer to excludes files.

2009-12-10  Glenn Morris  <rgm@gnu.org>

	* mail/feedmail.el (top-level): Move require 'mail-utils to start.
	(expand-mail-aliases): Define for compiler.

	* vc-annotate.el (log-view-vc-backend, log-view-vc-fileset):
	Define for compiler.

	* mail/emacsbug.el (report-emacs-bug): Use whichever send command is
	appropriate for the mail-user-agent in use.

2009-12-09  Michael Albinus  <michael.albinus@gmx.de>

	* net/tramp.el (tramp-handle-insert-directory): Suppress error messages.

2009-12-09  Dan Nicolaescu  <dann@ics.uci.edu>

	Fix short log parsing and fontification.
	* vc-bzr.el (vc-bzr-log-view-mode): Match dot in revision number.
	Fix fontification for the [merge] label.

2009-12-09  Vivek Dasmohapatra  <vivek@etla.org>

	Drop some properties to avoid surprises.
	* htmlfontify.el (hfy-ignored-properties): New defcustom.
	(hfy-fontify-buffer): Use it.

2009-12-09  Stefan Monnier  <monnier@iro.umontreal.ca>

	Minor cleanup.
	* ffap.el (ffap-symbol-value): Replace ffap-soft-value.
	Adjust all callers.
	(ffap-locate-file): Remove unused arg `dir-ok' and make other
	args compulsory.  Adjust callers.
	(ffap-gopher-at-point): Remove unused var `name'.

	Get rid of the ELCFILES abomination.
	* Makefile.in (update-elclist, ELCFILES, compile-last): Remove.
	(compile-elcfiles): New phony target.
	(compile-main): Compute ELCFILES dynamically.
	(compile-clean): New target to remove left-over elc files.
	(compile, all): Use it.

2009-12-09  Kenichi Handa  <handa@etlken>

	* international/mule-diag.el: Require help-mode instead of help-fns.

2009-12-09  Kenichi Handa  <handa@m17n.org>

	* international/mule-cmds.el (ucs-names): Supply sufficiently
	fine ranges instead of pre-calculating accurate ranges.
	Iterate with bigger gc-cons-threshold.

2009-12-08  Dan Nicolaescu  <dann@ics.uci.edu>

	Add support for stashing a snapshot of the current tree.
	* vc-git.el (vc-git-stash-snapshot): New function.
	(vc-git-stash-map, vc-git-extra-menu-map): Add a mapping for it.

2009-12-08  Jose E. Marchesi  <jemarch@gnu.org>

	* play/gomoku.el (gomoku-mode-map): Remap `move-(beginning|end)-of-line'
	instead of `(beginning|end)-of-line'.

2009-12-08  Glenn Morris  <rgm@gnu.org>

	* vc-mtn.el (vc-mtn-print-log): Fix typo in previous.

	* Makefile.in (ELCFILES): Regenerate.

2009-12-07  Juri Linkov  <juri@jurta.org>

	Don't lazy-highlight the comint output in history Isearch mode.

	* comint.el (comint-history-isearch-search): Instead of
	`comint-line-beginning-position', use `comint-after-pmark-p'
	to check if point if before the process mark, and go to
	`process-mark' in this case.

2009-12-07  Stefan Monnier  <monnier@iro.umontreal.ca>

	* textmodes/tex-mode.el (latex-complete)
	(latex-indent-or-complete): Remove.
	(latex-mode): Set completion-at-point-functions instead.

	Provide a standard completion command and hook it into TAB.
	* minibuffer.el (completion-at-point-functions): New var.
	(completion-at-point): New command.
	* indent.el (indent-for-tab-command): Handle the `complete' behavior.
	* progmodes/python.el (python-mode-map): Use completion-at-point.
	(python-completion-at-point): Rename from python-partial-symbol and
	adjust for use in completion-at-point-functions.
	(python-mode): Setup completion-at-point for Python completion.
	* emacs-lisp/lisp.el (lisp-completion-at-point): New function
	extracted from lisp-complete-symbol.
	(lisp-complete-symbol): Use it.
	* emacs-lisp/lisp-mode.el (emacs-lisp-mode): Use define-derived-mode,
	setup completion-at-point for Elisp completion.
	(emacs-lisp-mode-map, lisp-interaction-mode-map):
	Use completion-at-point.
	* ielm.el (ielm-map): Use completion-at-point.
	(inferior-emacs-lisp-mode): Setup completion-at-point-functions.
	* progmodes/sym-comp.el: Move to...
	* obsolete/sym-comp.el: Move from progmodes.

2009-12-07  Eli Zaretskii  <eliz@gnu.org>

	Prevent save-buffer in Rmail buffers from using the coding-system
	of the current message, and from clobbering the encoding mnemonics
	in the mode line (Bug#4623).

	* mail/rmail.el (rmail-swap-buffers): Swap encoding and modified
	flag, too.
	(rmail-message-encoding): New variable.
	(rmail-write-region-annotate): Record the encoding of the current
	message in rmail-message-encoding.
	(rmail-after-save-hook): New function, restores the encoding of
	the current message after the message collection is saved.

2009-12-07  Juri Linkov  <juri@jurta.org>

	* progmodes/grep.el (grep-read-files): Use `completing-read'
	instead of `read-string'.  Set its `collection' arg to
	`read-file-name-internal'.  (Bug#4301)

2009-12-07  Juri Linkov  <juri@jurta.org>

	Correctly restore original Isearch point.  (Bug#4994)

	* isearch.el (isearch-mode): Move `isearch-push-state' after
	`(run-hooks 'isearch-mode-hook)'.
	(isearch-cancel): When `isearch-push-state-function' is defined,
	let-bind `isearch-cmds' to the first state (the last element of
	`isearch-cmds') and call `isearch-top-state' (it calls pop-state
	function and restores the original point).  Otherwise, move point
	to `isearch-opoint'.

2009-12-07  Stefan Monnier  <monnier@iro.umontreal.ca>

	* international/mule-cmds.el (ucs-names): Weed out at compile-time the
	chars that don't have names, so the table can be built much faster at
	run-time.

2009-12-07  Chong Yidong  <cyd@stupidchicken.com>

	* vc-bzr.el (vc-bzr-annotate-command): More elegant form for last
	change.  Suggested by David Kastrup.

	* simple.el (compose-mail): Check for incompatibilities and warn.
	(compose-mail-user-agent-warnings): New option.

2009-12-07  Dan Nicolaescu  <dann@ics.uci.edu>

	Support showing a single log entry from vc-annotate.
	* vc.el (print-log): Add a new argument: START-REVISION.
	(vc-print-log-internal): Add a new optional argument and
	pass it to the backend.
	(vc-print-log, vc-print-root-log): Adjust callers.
	* vc-annotate.el (vc-annotate-show-log-revision-at-line): If a
	buffer already displays the requested log entry, use it.
	Otherwise display only the log entry in question.
	* vc-svn.el (vc-svn-print-log):
	* vc-mtn.el (vc-mtn-print-log):
	* vc-hg.el (vc-hg-state):
	* vc-git.el (vc-git-print-log): Add support for new argument START-REVISION.
	(vc-git-show-log-entry): Return t on success.
	* vc-bzr.el (vc-bzr-print-log): Add support new argument START-REVISION.
	(vc-bzr-show-log-entry): Return t on success.
	* vc-rcs.el (vc-rcs-print-log):
	* vc-sccs.el (vc-sccs-print-log):
	* vc-cvs.el (vc-cvs-print-log): Add new argument, ignore it.

2009-12-07  Dan Nicolaescu  <dann@ics.uci.edu>

	* ediff-mult.el (ediff-setup-meta-map, ediff-prepare-meta-buffer):
	Add menus to the meta mode.  (Bug#5043)

2009-12-07  Michael Kifer  <kifer@cs.stonybrook.edu>

	* ediff-init.el (ediff-event-key): Use event-to-character instead of
	event-key.

	* ediff.el (ediff-buffers-internal): Add unwind-protect.

2009-12-07  Michael Albinus  <michael.albinus@gmx.de>

	Handle prompt rules of ksh in OpenBSD 4.5.  Reported by Raphaël
	Berbain <raphael.berbain@gmail.com>.

	* net/tramp.el (tramp-end-of-output): Move up.  Use `#' and `$'
	characters.
	(tramp-initial-end-of-output): New defconst.
	(tramp-methods, tramp-find-shell)
	(tramp-open-connection-setup-interactive-shell)
	(tramp-maybe-open-connection): Use it.
	(tramp-shell-prompt-pattern, tramp-wait-for-output):
	Handle existence of `#' and `$'.

	* net/tramp-fish.el (tramp-fish-maybe-open-connection):
	Use `tramp-initial-end-of-output'.

2009-12-07  Dan Nicolaescu  <dann@ics.uci.edu>

	Get the background mode from the terminal for xterm, and set
	faces accordingly.
	* term/xterm.el (xterm-set-background-mode): New function.
	(terminal-init-xterm): Use it in case xterm supports background
	color queries.  Recompute faces after getting the background
	color.

2009-12-07  Ulrich Mueller  <ulm@gentoo.org>

	* emacs-lisp/bytecomp.el (byte-compile-insert-header): Put the version
	number comment back on its own line, for easier parsing.

2009-12-07  Stefan Monnier  <monnier@iro.umontreal.ca>

	Make it work for non-file buffers (bug#5102).
	* doc-view.el (doc-view-current-cache-dir):
	Use doc-view-buffer-file-name rather than buffer-file-name.
	(doc-view-mode): Use buffer-name when buffer-file-name is nil.

2009-12-06  Óscar Fuentes  <ofv@wanadoo.es>

	* vc-bzr.el (vc-bzr-annotate-command): Handle the case where the
	author field is too short.

2009-12-06  Dan Nicolaescu  <dann@ics.uci.edu>

	* vc-git.el (vc-git-print-log): Handle a limit argument.
	Display the short log in graph form and with labels.
	(vc-git-log-view-mode): Handle labels.

	Make vc-revert change VC state from 'added to 'unregistered.
	* vc-git.el (vc-git-revert): Call git reset first.

2009-12-06  Ulf Jasper  <ulf.jasper@web.de>

	* net/newst-backend.el, net/newst-plainview.el:
	* net/newst-reader.el, net/newst-ticker.el:
	* net/newst-treeview.el, net/newsticker.el:
	Require/provide newst-... (instead of newsticker-...).  (Bug#5096)

2009-12-06  Chong Yidong  <cyd@stupidchicken.com>

	* log-view.el (log-view-mode-map): Bind "=" to log-view-diff too.

	* vc-bzr.el (vc-bzr-annotate-command): Show author in annotation.
	Handle empty author field (Bug#4144).  Suggested by Óscar Fuentes.
	(vc-bzr-annotate-time, vc-bzr-annotate-extract-revision-at-line):
	Update annotation regexp.

	* simple.el (beginning-of-visual-line): Constrain to field
	boundaries (Bug#5106).

2009-12-06  Ulf Jasper  <ulf.jasper@web.de>

	* xml.el (xml-substitute-numeric-entities):
	Move newsticker--decode-numeric-entities in newst-backend.el to
	xml-substitute-numeric-entities in xml.el.  (Bug#5008)
	* net/newst-backend.el (newsticker--parse-generic-feed)
	(newsticker--parse-generic-items)
	(newsticker--decode-numeric-entities):
	Move newsticker--decode-numeric-entities in newst-backend.el to
	xml-substitute-numeric-entities in xml.el.  (Bug#5008)

2009-12-06  Daniel Colascione  <dan.colascione@gmail.com>

	* progmodes/js.el (js--js-not): Add null to the list of values.

2009-12-06  Chong Yidong  <cyd@stupidchicken.com>

	* ansi-color.el (ansi-color-for-comint-mode): Add :version keyword.

2009-12-06  Roland Winkler  <Roland.Winkler@physik.uni-erlangen.de>

	* textmodes/bibtex.el (bibtex-enclosing-field): Exclude entry
	delimiter if it is at the end of the current line.
	(bibtex-generate-url-list): Fix docstring.

2009-12-06  Stefan Monnier  <monnier@iro.umontreal.ca>

	* minibuffer.el (minibuffer-complete-and-exit): Don't replace the
	minibuffer's content with itself.
	Fold the confirm-after-completion case into the `confirm' case.
	(completion-pcm-word-delimiters): Add : and / to the delimiters.

2009-12-06  Kevin Ryde  <user42@zip.com.au>

	* ffap.el (ffap-rfc-path): Make this a defcustom since
	`ffap-rfc-directories' is also a defcustom.  (Bug#4514.)

	* info-look.el: Add setup for apropos-mode to use emacs-lisp-mode
	manuals, similar to existing setup for help-mode.  (Bug#3913.)

2009-12-05  Juri Linkov  <juri@jurta.org>

	Save and restore dired buffer's point positions too.  (Bug#4880)

	* dired.el (dired-save-positions): Return in the first element
	buffer's position in format (BUFFER DIRED-FILENAME BUFFER-POINT).
	Doc fix.
	(dired-restore-positions): First restore buffer's position.
	While restoring window's positions, check if window still displays
	the original buffer.

2009-12-05  Chong Yidong  <cyd@stupidchicken.com>

	* bindings.el (complete-symbol): Call semantic-ia-complete-symbol
	if possible.

	* shell.el (shell): Require ansi-color (Bug#5113).

	* ansi-color.el (ansi-color-for-comint-mode): Default to t.

	* hl-line.el (global-hl-line-highlight): Minor doc fix (Bug#4925).

2009-12-05  Alan Mackenzie  <acm@muc.de>

	* progmodes/cc-mode.el (c-before-hack-hook)
	(c-postprocess-file-styles): Revert change 2009-07-18T21:03:43Z!acm@muc.de to permit
	`c-file-style' to work again.  This reversion restores the current
	software to its state in Emacs 23.1.  (Bug#4146)

2009-12-05  Kevin Ryde  <user42@zip.com.au>

	* textmodes/sgml-mode.el (sgml-lexical-context):
	Recognise comment-start-skip to comment-end-skip as comment (Bug#4781).

2009-12-05  Juri Linkov  <juri@jurta.org>

	* info.el (Info-find-node-2): Set `Info-current-subfile' to nil
	for virtual nodes.  (Bug#4147)
	(Info-find-node-2): Set `Info-current-node-virtual' to nil
	when moving from a virtual node.
	(Info-mode-menu): Add `Info-virtual-index' to the menu.
	(Info-mode): Add `Info-virtual-index' to the docstring.

2009-12-05  Roland Winkler  <Roland.Winkler@physik.uni-erlangen.de>

	* textmodes/bibtex.el (bibtex-map-entries): Use marker to keep
	track of the buffer position of the end of a BibTeX entry as this
	position may change during reformatting.
	(bibtex-format-entry): Remove whitespace before processing
	numerical fields so that we recognize the latter properly.
	(bibtex-reformat): Do not use push which changes the global value
	of bibtex-entry-format.
	(bibtex-field-braces-alist, bibtex-field-strings-alist)
	(bibtex-field-re-init): Replace only space characters by regexp
	for whitespace.
	(bibtex-generate-url-list, bibtex-cite-matcher-alist): Fix docstring.
	(bibtex-initialize): Also update bibtex-strings.
	(bibtex-kill-field): Preserve white space at end of entry.
	(bibtex-kill-entry, bibtex-yank-pop, bibtex-insert-kill):
	Update bibtex-reference-keys.

2009-12-05  Stefan Monnier  <monnier@iro.umontreal.ca>

	* minibuffer.el (completion-pcm--merge-try): Also consider placing
	point after a star, if that's the only place where modifications can
	make progress.

2009-12-05  Dan Nicolaescu  <dann@ics.uci.edu>

	* vc-dir.el (vc-dir): Use the correct markup for showing keymaps
	in docstrings.

2009-12-04  Juri Linkov  <juri@jurta.org>

	* proced.el (proced): Call `(proced-update t)' to update process
	information instead of only running proced-post-display-hook.
	(proced-send-signal): Add a leading space to the buffer name
	" *Marked Processes*" to make this buffer ephemeral.

2009-12-04  Juri Linkov  <juri@jurta.org>

	* dired.el (dired-auto-revert-buffer): New defcustom.
	(dired-internal-noselect): Use it.

2009-12-04  Juri Linkov  <juri@jurta.org>

	Change roles of modes and functions in image-mode.el (Bug#5062).

	* image-mode.el: Replace `image-mode-maybe' with `image-mode'
	in `auto-mode-alist'.
	(image-mode-previous-major-mode): New variable.
	(image-minor-mode-map): Rename from `image-mode-text-map'.
	(image-mode): Move graceful error-handling code from
	`image-minor-mode' to here.  On errors call `image-mode-as-text'.
	(image-minor-mode): Remove all image-handling code.
	Replace `image-mode-text-map' with `image-minor-mode-map'.
	Check for `image-type' in mode-line format string.
	(image-mode-maybe): Make obsolete with an alias to `image-mode'.
	(image-mode-as-text): New function with most code from
	`image-mode-maybe'.
	(image-toggle-display-text): Move code that removes image
	properties from `image-toggle-display' to here.
	(image-toggle-display-image): New function with code that adds
	image properties copied from `image-toggle-display'.
	(image-toggle-display): Remove most code with leaving only code
	that toggles between `image-mode-as-text' and `image-mode'.

2009-12-04  Ulf Jasper  <ulf.jasper@web.de>

	* net/newst-treeview.el
	(newsticker--treeview-list-highlight-start): Restored call to
	save-excursion: Selected item was stuck.
	(newsticker--treeview-list-select): New.
	(newsticker--treeview-item-show-text)
	(newsticker--treeview-item-show)
	(newsticker--treeview-item-update): Use new
	newsticker-treeview-item-mode.
	(newsticker-treeview-update): Keep current item.
	(newsticker-treeview-next-new-or-immortal-item): Doc change.
	(newsticker--treeview-first-feed): Doc change.
	(newsticker-treeview-list-menu)
	(newsticker-treeview-item-menu): Add menu entries.
	(newsticker-treeview-item-mode): New.

	* net/newst-backend.el (newsticker-customize): Delete other
	windows.

2009-12-04  Sam Steingold  <sds@gnu.org>

	* log-view.el (log-view-mode-map): "q" calls quit-window,
	like in all the other non-self-insert buffers.

2009-12-04  Stefan Monnier  <monnier@iro.umontreal.ca>

	Minor cleanup.
	* term.el (term-send-raw, term-send-raw-meta): Use read-key-sequence's
	key decoding rather than do it manually via last-input-event +
	ascii-character.
	(term-exec): Use delete-and-extract-region.
	(term-handle-ansi-terminal-messages): Remove unused var `end'.
	(term-process-pager): Remove unused var `i'.
	(term-dynamic-simple-complete): Make obsolete.
	(serial-update-config-menu): Remove unused vars `y' and `str'.
	(term-update-mode-line): Remove unused var `temp'.

2009-12-03  Dan Nicolaescu  <dann@ics.uci.edu>

	Limit the number of log entries displayed by default.
	* vc.el (vc-print-log-internal): Fix check for limit-unsupported.
	(vc-print-log, vc-print-root-log): Use vc-log-show-limit when not
	using a prefix argument.

2009-12-03  Glenn Morris  <rgm@gnu.org>

	* progmodes/idlwave.el (class): Restore still useful declaration.

2009-12-03  Alan Mackenzie  <acm@muc.de>

	Enhance `c-parse-state' to run efficiently in "brace deserts".

	* progmodes/cc-mode.el (c-basic-common-init):
	Call c-state-cache-init.
	(c-neutralize-syntax-in-and-mark-CPP): Rename from
	c-extend-and-neutralize-syntax-in-CPP.  Mark each CPP construct by
	placing `category' properties value 'c-cpp-delimiter at its boundaries.

	* progmodes/cc-langs.el (c-before-font-lock-function):
	c-extend-and-neutralize-syntax-in-CPP has been renamed
	c-neutralize-syntax-in-and-mark-CPP.

	* progmodes/cc-fonts.el (c-cpp-matchers): Mark template brackets
	with `category' properties now, not `syntax-table' ones.

	* progmodes/cc-engine.el (c-syntactic-end-of-macro): A new
	enhanced (but slower) version of c-end-of-macro that won't land
	inside a literal or on another awkward character.
	(c-state-cache-too-far, c-state-cache-start)
	(c-state-nonlit-pos-interval, c-state-nonlit-pos-cache)
	(c-state-nonlit-pos-cache-limit, c-state-point-min)
	(c-state-point-min-lit-type, c-state-point-min-lit-start)
	(c-state-min-scan-pos, c-state-brace-pair-desert)
	(c-state-old-cpp-beg, c-state-old-cpp-end): New constants and
	buffer local variables.
	(c-state-literal-at, c-state-lit-beg)
	(c-state-cache-non-literal-place, c-state-get-min-scan-pos)
	(c-state-mark-point-min-literal, c-state-cache-top-lparen)
	(c-state-cache-top-paren, c-state-cache-after-top-paren)
	(c-get-cache-scan-pos, c-get-fallback-scan-pos)
	(c-state-balance-parens-backwards, c-parse-state-get-strategy)
	(c-renarrow-state-cache)
	(c-append-lower-brace-pair-to-state-cache)
	(c-state-push-any-brace-pair, c-append-to-state-cache)
	(c-remove-stale-state-cache)
	(c-remove-stale-state-cache-backwards, c-state-cache-init)
	(c-invalidate-state-cache-1, c-parse-state-1)
	(c-invalidate-state-cache): New defuns/defmacros/defsubsts.
	(c-parse-state): Enhance and refactor.
	(c-debug-parse-state): Amend to deal with all the new variables.

	* progmodes/cc-defs.el (c-<-as-paren-syntax, c-mark-<-as-paren)
	(c->-as-paren-syntax, c-mark->-as-paren, c-unmark-<->-as-paren):
	modify to use category text properties rather than syntax-table ones.
	(c-suppress-<->-as-parens, c-restore-<->-as-parens): New defsubsts
	to switch off/on the syntactic paren property of C++ template
	delimiters using the category property.
	(c-with-<->-as-parens-suppressed): Macro to invoke code with
	template delims suppressed.
	(c-cpp-delimiter, c-set-cpp-delimiters, c-clear-cpp-delimiters):
	New constant/macros which apply category properties to the start
	and end of preprocessor constructs.
	(c-comment-out-cpps, c-uncomment-out-cpps): Defsubsts which
	"comment out" the syntactic value of characters in preprocessor
	constructs.
	(c-with-cpps-commented-out)
	(c-with-all-but-one-cpps-commented-out): Macros to invoke code
	with characters in all or all but one preprocessor constructs
	"commented out".

2009-12-03  Roland Winkler  <Roland.Winkler@physik.uni-erlangen.de>

	* proced.el (proced-filter-alist): Use regexp-quote.

2009-12-03  Michael Albinus  <michael.albinus@gmx.de>

	Cleanup.
	* eshell/em-unix.el (top): Require 'esh-opt and 'pcomplete.
	(eshell/su, eshell/sudo): Require 'tramp.  Fix problems reading
	arguments.  Expand `default-directory'.

	* net/tramp.el (tramp-handle-file-remote-p): Expand FILENAME for
	the benefit of returning an expanded localname.
	(tramp-tramp-file-p): Handle the case NAME is not a string.

2009-12-03  Dan Nicolaescu  <dann@ics.uci.edu>

	Add support for bzr shelve/unshelve.
	* vc-bzr.el (vc-bzr-shelve-map, vc-bzr-shelve-menu-map)
	(vc-bzr-extra-menu-map): New variables.
	(vc-bzr-extra-menu, vc-bzr-extra-status-menu, vc-bzr-shelve)
	(vc-bzr-shelve-apply, vc-bzr-shelve-list)
	(vc-bzr-shelve-get-at-point, vc-bzr-shelve-delete-at-point)
	(vc-bzr-shelve-apply-at-point, vc-bzr-shelve-menu): New functions.
	(vc-bzr-dir-extra-headers): Display shelves.

	* vc-bzr.el (vc-bzr-print-log): Deal with nil arguments better.

2009-12-03  Stefan Monnier  <monnier@iro.umontreal.ca>

	* textmodes/bibtex.el (bibtex-complete-internal):
	Use completion-in-region.
	(bibtex-text-in-field-bounds): Remove unused var `opoint'.

2009-12-03  Dan Nicolaescu  <dann@ics.uci.edu>

	Support applying stashes.  Improve UI.
	* vc-git.el (vc-git-dir-extra-headers): Add tooltips.
	(vc-git-stash-apply, vc-git-stash-pop)
	(vc-git-stash-apply-at-point, vc-git-stash-pop-at-point)
	(vc-git-stash-menu): New functions.
	(vc-git-stash-menu-map): New variable.
	(vc-git-stash-map): Add bindings to popup a menu and to apply stashes.

2009-12-03  Glenn Morris  <rgm@gnu.org>

	* vc.el (log-view-vc-backend, log-view-vc-fileset): Declare.
	(vc-print-log-internal): Fix previous change.
	(vc-revert): Correct pluralization.

2009-12-03  Stefan Monnier  <monnier@iro.umontreal.ca>

	* progmodes/make-mode.el (makefile-special-targets-list): No need for
	it to be an alist any more.
	(makefile-complete): Use completion-in-region.

	* progmodes/octave-mod.el (octave-complete-symbol):
	Use completion-in-region.

	Misc cleanup.
	* progmodes/idlwave.el (idlwave-comment-hook): Simplify with `or'.
	(idlwave-code-abbrev, idlwave-display-user-catalog-widget)
	(idlwave-complete-class): Don't quote lambda.
	(idlwave-find-symbol-syntax-table, idlwave-mode-syntax-table)
	(idlwave-mode-map): Move initialization into declaration.
	(idlwave-action-and-binding): Use backquotes.
	(idlwave-in-quote, idlwave-reset-sintern, idlwave-complete-in-buffer):
	Simplify.
	(idlwave-is-pointer-dereference): Remove unused var `pos'.
	(idlwave-xml-create-rinfo-list): Remove unused var `entry'.
	(idlwave-convert-xml-clean-sysvar-aliases): Remove unused vars `new',
	`parts', and `all-parts'.
	(idlwave-xml-create-sysvar-alist): Remove unused var `fields'.
	(idlwave-convert-xml-system-routine-info): Remove unused string
	`version-string'.
	(idlwave-display-user-catalog-widget): Use dolist.
	(idlwave-scanning-lib): Declare dynamically-scoped var.
	(idlwave-scan-library-catalogs): Remove unused var `flags'.
	(completion-highlight-first-word-only): Declare to silence bytecomp.
	(idlwave-popup-select): Tighten scope of `resp'.
	(idlwave-find-struct-tag): Remove unused var `beg'.
	(idlwave-after-load-rinfo-hook): Declare.
	(idlwave-sintern-class-info): Remove unused var `taglist'.
	(idlwave-find-class-definition): Remove unused var `list'.
	(idlwave-complete-sysvar-tag-help): Remove unused var `main-base'.
	(idlwave-what-module-find-class): Remove unused var `classes'.

2009-12-03  Juanma Barranquero  <lekktu@gmail.com>

	* progmodes/pascal.el: Require CL when compiling (for lexical-let).

2009-12-03  Stefan Monnier  <monnier@iro.umontreal.ca>

	* hippie-exp.el (try-expand-dabbrev-visible): Preserve point in the
	buffers visited.  Remove redundant current-buffer-saving.

2009-12-02  Stefan Monnier  <monnier@iro.umontreal.ca>

	Use completion-in-buffer and remove uses of dynamic scoping.
	* progmodes/pascal.el (pascal-str, pascal-all, pascal-pred)
	(pascal-buffer-to-use, pascal-flag): Don't declare.
	(pascal-func-completion, pascal-type-completion, pascal-var-completion)
	(pascal-get-completion-decl, pascal-keyword-completion):
	Add `pascal-str' argument, save-excursion,
	return the found completions, and don't filter with pascal-pred.
	(pascal-completion-cache): New var.
	(pascal-completion): Don't switch buffer any more (it was never
	necessary).  Don't save-excursion any more (it's done by the called
	subroutines).  Use a cache to avoid redundant computations.
	Use complete-with-action rather than pascal-completion-response and
	let it apply the predicate as well.
	(pascal-complete-word): Use completion-in-buffer when
	pascal-toggle-completions is nil.
	(pascal-show-completions): Don't bind pascal-buffer-to-use since it's
	not used any more.
	(pascal-comp-defun): Don't change buffer any more.
	Use complete-with-action rather than pascal-completion-response and
	let it apply the predicate as well.
	(pascal-goto-defun): Change buffer before calling pascal-comp-defun
	when neded.

2009-12-02  Kenichi Handa  <handa@m17n.org>

	* language/indian.el: Include ZWJ and ZWNJ in the patterns to
	shape for all Indic scripts.

2009-12-02  Stefan Monnier  <monnier@iro.umontreal.ca>

	Use completion-in-buffer.
	* wid-edit.el (widget-field-text-end): New function.
	(widget-field-value-get): Use it.
	(widget-string-complete, widget-file-complete)
	(widget-color-complete): Use it and completion-in-region.
	(widget-complete): Don't narrow the buffer.

2009-12-02  Glenn Morris  <rgm@gnu.org>

	* mail/rmail.el (rmail-pop-to-buffer): New function.  (Bug#2282)
	(rmail-select-summary): Use rmail-pop-to-buffer.
	* mail/rmailsum.el: Replace all pop-to-buffer calls with
	rmail-pop-to-buffer, to prevent horizontal splits.

	* calendar/diary-lib.el (diary-list-entries): Replace superfluous
	save-excursion with save-current-buffer.
	Widen before searching.  (Bug#5093)
	(diary-list-sexp-entries): Remove superfluous save-excursion.

2009-12-02  Michael Welsh Duggan  <mwd@cert.org>

	* woman.el (woman-make-bufname): Handle man-pages with "." in the
	name.  (Bug#5038)

2009-12-02  Andreas Politz  <politza@fh-trier.de>  (tiny change)

	* ido.el (ido-file-internal): Handle filenames at point that do
	not have a directory part.  (Bug#5049)

2009-12-02  Juanma Barranquero  <lekktu@gmail.com>

	* mpc.el (mpc-intersection, mpc-host, mpc-songs-playlist)
	(mpc-songs-jump-to, mpc-resume): Doc fixes.

2009-12-01  Rob Riepel  <riepel@networking.Stanford.EDU>

	* emulation/tpu-extras.el (tpu-cursor-free-mode): Emit message.
	(tpu-set-cursor-free, tpu-set-cursor-bound): Don't emit a message
	any more.

2009-12-01  Stefan Monnier  <monnier@iro.umontreal.ca>

	* comint.el (comint-insert-input): Ignore clicks to the right of
	the field.  Reported by Bob Nnamtrop <bobnnamtrop@gmail.com>.

	* vc.el (vc-print-log-internal): Don't wait for the process to
	terminate before setting up the major mode.

	* pcmpl-unix.el (pcomplete/cd): Complete more than one argument, just
	in case.

	* pcomplete.el (pcomplete-std-complete): Don't try to complete past
	the last element.

	* simple.el (normal-erase-is-backspace-mode): Fix thinko in message.

2009-12-01  Glenn Morris  <rgm@gnu.org>

	* window.el (window--display-buffer-2): Fix previous changes.

2009-12-01  Chong Yidong  <cyd@stupidchicken.com>

	* mail/sendmail.el (mail-setup-hook, mail-send-hook): Doc fixes.

2009-12-01  Glenn Morris  <rgm@gnu.org>

	* Makefile.in (ELCFILES): Add mpc.elc.

2009-12-01  Stefan Monnier  <monnier@iro.umontreal.ca>

	* mpc.el: New file.

2009-12-01  Glenn Morris  <rgm@gnu.org>

	* window.el (window-to-use): Define for compiler.

	* emacs-lisp/bytecomp.el (byte-compile-save-excursion): Make message
	consistent with others (no final period).

	* mail/rmailmm.el (rmail-mime-handle): Doc fix.
	(rmail-mime-show): Downcase the encoding.  (Bug#5070)

2009-12-01  Dan Nicolaescu  <dann@ics.uci.edu>

	Make vc-print-log buttons work.
	* log-view.el (log-view-mode-map): Inherit from widget-keymap.

2009-11-30  Ryan C. Thompson  <rct@thompsonclan.org>  (tiny change)

	* savehist.el (savehist-autosave-interval): Allow setting to nil
	through customize.  (Bug#5056)

2009-11-30  Juanma Barranquero  <lekktu@gmail.com>

	Fix references to jit-lock properties.
	* progmodes/perl-mode.el (perl-font-lock-syntactic-keywords):
	Refer to jit-lock-defer-multiline, not jit-lock-multiline.
	(perl-font-lock-special-syntactic-constructs):
	Quote jit-lock-defer-multiline property.

2009-11-30  Dan Nicolaescu  <dann@ics.uci.edu>

	* vc-git.el (vc-git-registered): Call vc-git-root only once.

2009-11-30  Juri Linkov  <juri@jurta.org>

	* misearch.el (multi-isearch-search-fun): Always provide a non-nil
	value `buffer' of `multi-isearch-next-buffer-current-function'.
	Use `(current-buffer)' when `buffer' is nil.
	(multi-isearch-next-buffer-from-list): Don't fallback to
	`(current-buffer)' when `buffer' is nil.  (Bug#4947)

2009-11-30  Juri Linkov  <juri@jurta.org>

	* misearch.el (multi-isearch-read-buffers): Move canonicalization
	of buffers with `get-buffer' to `multi-isearch-buffers'.
	(multi-isearch-buffers, multi-isearch-buffers-regexp):
	Canonicalize BUFFERS with `get-buffer'.  Doc fix.
	(multi-isearch-files, multi-isearch-files-regexp): Canonicalize
	FILES with `expand-file-name' converting relative file names
	to absolute.  Doc fix.  (Bug#4727)

2009-11-30  Juri Linkov  <juri@jurta.org>

	* misearch.el (multi-isearch-read-buffers)
	(multi-isearch-read-matching-buffers): New functions.
	(multi-isearch-buffers, multi-isearch-buffers-regexp):
	Use them in the `interactive' spec.  Doc fix.
	(multi-isearch-read-files, multi-isearch-read-matching-files):
	New functions.
	(multi-isearch-files, multi-isearch-files-regexp):
	Use them in the `interactive' spec.  Doc fix.  (Bug#4725)

2009-11-30  Juri Linkov  <juri@jurta.org>

	* doc-view.el (doc-view-continuous):
	Rename from `doc-view-continuous-mode'.
	(doc-view-menu): Move "Toggle display" to the top.
	Add submenu "Continuous" with radio buttons "Off"/"On"
	and "Save as Default".
	(doc-view-scroll-up-or-next-page)
	(doc-view-scroll-down-or-previous-page)
	(doc-view-next-line-or-next-page)
	(doc-view-previous-line-or-previous-page):
	Rename `doc-view-continuous-mode' to `doc-view-continuous'.  (Bug#4896)

2009-11-30  Juri Linkov  <juri@jurta.org>

	* comint.el (comint-mode-map): Rebind `M-r' from
	`comint-previous-matching-input' to
	`comint-history-isearch-backward-regexp'.
	Unbind `M-s' to allow global key binding `M-s'.
	Add menu items for `comint-history-isearch-backward' and
	`comint-history-isearch-backward-regexp'.  (Bug#3746)

2009-11-30  Juri Linkov  <juri@jurta.org>

	* replace.el (perform-replace): Let-bind recenter-last-op to nil.
	For def=recenter, replace `recenter' with `recenter-top-bottom'
	that is called with `this-command' and `last-command' let-bound
	to `recenter-top-bottom'.  When the last `def' was not `recenter',
	set `recenter-last-op' to nil.  (Bug#4981)

2009-11-30  Stefan Monnier  <monnier@iro.umontreal.ca>

	Minor cleanup and simplification.
	* filecache.el (file-cache-add-directory)
	(file-cache-add-directory-recursively)
	(file-cache-add-from-file-cache-buffer)
	(file-cache-delete-file-regexp, file-cache-delete-directory)
	(file-cache-files-matching-internal, file-cache-display): Use dolist.
	(file-cache-temp-minibuffer-message): Delete function.
	(file-cache-minibuffer-complete): Use minibuffer-message instead.

	* progmodes/perl-mode.el (perl-font-lock-special-syntactic-constructs):
	Don't signal an error when bumping into EOB in tr, s, or y.

2009-11-29  Juri Linkov  <juri@jurta.org>

	* startup.el (fancy-about-text): Fix wording of Guided Tour.
	(Bug#4960)

	* descr-text.el (describe-char-unidata-list): Use lowercase name
	for "Unicode name" like in other tags.

2009-11-29  Juri Linkov  <juri@jurta.org>

	* ediff-util.el (ediff-minibuffer-with-setup-hook):
	New compatibility macro.
	(ediff-read-file-name): Use it instead of `minibuffer-with-setup-hook'.

2009-11-29  Juri Linkov  <juri@jurta.org>

	Add defcustom to define the cycling order of `recenter-top-bottom'.
	(Bug#4981)

	* window.el (recenter-last-op): Doc fix.
	(recenter-positions): New defcustom.
	(recenter-top-bottom): Rewrite to use `recenter-positions'.
	(move-to-window-line-top-bottom): Rewrite to use `recenter-positions'.

2009-11-29  Michael Albinus  <michael.albinus@gmx.de>

	Improve integration of Tramp and ange-ftp in eshell.

	* eshell/em-unix.el (eshell/whoami): Make it a defun but a defalias.
	(eshell/su): Flatten args.  Apply better args parsing.  Use "cd".
	(eshell/sudo): Flatten args.  Let-bind `default-directory'.

	* eshell/esh-util.el (top): Require also Tramp when compiling.
	(eshell-directory-files-and-attributes): Check for FTP remote
	connection.
	(eshell-parse-ange-ls): Let-bind `ange-ftp-name-format',
	`ange-ftp-ftp-name-arg', `ange-ftp-ftp-name-res'.
	(eshell-file-attributes): Handle ".".  Return `entry'.

	* net/ange-ftp.el (ange-ftp-parse-filename): Use `save-match-data'.
	(ange-ftp-directory-files-and-attributes)
	(ange-ftp-real-directory-files-and-attributes): New defuns.

	* net/tramp.el (tramp-maybe-open-connection): Open the remote
	shell with "exec" when possible.  This prevents trailing prompts
	in `start-file-process'.

2009-11-28  Stefan Monnier  <monnier@iro.umontreal.ca>

	Try and remove assumptions about point-min==1.
	* nxml/rng-valid.el (rng-validate-mode): Don't hardcode point-min==1.
	(rng-compute-mode-line-string): Show the validation percentage in
	terms of the narrowed text, not the widened text.
	(rng-do-some-validation): Don't catch internal errors when debugging.
	(rng-first-error): Simplify.
	(rng-after-change-function): Remove work around.  AFAIK the bug has
	been fixed a while ago.

	* image-mode.el (image-minor-mode): Exit more gracefully when the image
	cannot be displayed (e.g. when doing C-x C-f some-new-file.svg RET).

	* man.el (Man-completion-table): Make it easier to enter "<sec> <name>".

	* eshell/em-prompt.el (eshell-prompt-function): Abbreviate pwd, since
	`cd' doesn't always do it for us (bug#5067).

	* pcomplete.el (pcomplete-entries): Revert change installed mistakenly
	on 2009-10-25 as part of some other change (bug#5067).

2009-11-27  Stefan Monnier  <monnier@iro.umontreal.ca>

	* emacs-lisp/bytecomp.el (byte-compile-warning-types): New type
	`suspicious'.
	(byte-compile-warnings): Use byte-compile-warning-types.
	(byte-compile-save-excursion): Warn about use of set-buffer right
	after save-excursion.

	* progmodes/gud.el (gud-basic-call): Don't only save the buffer but
	the excursion as well.

2009-11-27  Michael Albinus  <michael.albinus@gmx.de>

	* eshell/em-unix.el (eshell/su, eshell/sudo): New defuns,
	providing a Tramp related implementation of "su" and "sudo".
	(eshell-unix-initialize): Add "su" and "sudo".

2009-11-27  Daiki Ueno  <ueno@unixuser.org>

	* net/socks.el (socks-send-command): Convert binary request to
	unibyte before sending.  This fixes mishandling of some port
	numbers such as 129.

2009-11-27  Stefan Monnier  <monnier@iro.umontreal.ca>

	* help.el (describe-bindings-internal): Remove `interactive'.

	* man.el (Man-completion-table): Trim a terminating "(".
	Remove the space between name page a section.
	Add the command's description on the `help-echo' property.
	Remove `process-connection-type' binding since it's unused by
	call-process.
	Provide completion for the "<section> <name>" format as well.
	(Man-default-man-entry): Remove spurious var shadowing the argument.

2009-11-26  Kevin Ryde  <user42@zip.com.au>

	* log-view.el: Add "Keywords: tools", since its other keywords
	aren't in finder-known-keywords, and following vc.el.

	* sha1.el (sha1-string-external): default-directory "/" in case
	otherwise non-existent.  process-connection-type pipe for touch of
	efficiency recommended by elisp manual.  (An aside in Bug#3911.)

2009-11-26  Stefan Monnier  <monnier@iro.umontreal.ca>

	Misc coding convention cleanups.
	* htmlfontify.el (hfy-init-kludge-hook): Rename from
	hfy-init-kludge-hooks.
	(hfy-etags-cmd, hfy-flatten-style, hfy-invisible-name, hfy-face-at)
	(hfy-fontify-buffer, hfy-prepare-index-i, hfy-subtract-maps)
	(hfy-save-kill-buffers, htmlfontify-copy-and-link-dir): Use dolist
	and push.
	(hfy-slant, hfy-weight): Use tables rather than code.
	(hfy-box-to-border-assoc, hfy-box-to-style, hfy-decor)
	(hfy-face-to-style-i, hfy-fontify-buffer): Use `case'.
	(hfy-face-attr-for-class): Initialize `face-spec' directly.
	(hfy-face-to-css): Remove `nconc' with single arg.
	(hfy-p-to-face-lennart): Use `or'.
	(hfy-face-at): Hoist common code.  Remove spurious quotes in `case'.
	(hfy-overlay-props-at, hfy-mark-tag-hrefs): Eta-reduce.
	(hfy-compile-stylesheet, hfy-merge-adjacent-spans)
	(hfy-compile-face-map, hfy-parse-tags-buffer): Use push.
	(hfy-force-fontification): Use run-hooks.

2009-11-26  Vivek Dasmohapatra  <vivek@etla.org>

	Various minor fixes.
	* htmlfontify.el (hfy-default-header): Add toggle_invis since
	Javascript belongs in the header, not the body.
	(hfy-javascript): Remove.
	(hfy-fontify-buffer): Don't insert it any more.
	(hfy-face-at): Handle (face0 face1 face2) style face properties.
	Fix bug in invis handling when there were no invis props in a chunk.

2009-11-26  Stefan Monnier  <monnier@iro.umontreal.ca>

	* vc-bzr.el (vc-bzr-annotate-command): Make operation asynchronous.

2009-11-26  Dan Nicolaescu  <dann@ics.uci.edu>

	* finder.el (finder-mode-map): Add a menu.

2009-11-26  Michael McNamara  <mac@mail.brushroad.com>

	* progmodes/verilog-mode.el (verilog-at-struct-p): Support "signed" and
	"unsigned" structs.

	(verilog-leap-to-head, verilog-backward-token): Handle "disable
	fork" statement better.

2009-11-26  Wilson Snyder  <wsnyder@wsnyder.org>

	* progmodes/verilog-mode.el (verilog-auto-insert-lisp)
	(verilog-delete-auto, verilog-delete-empty-auto-pair)
	(verilog-library-filenames): Fix AUTOINSERTLISP to support insert-file.
	Reported by Clay Douglass.

	(verilog-auto-inst, verilog-auto-star-safe)
	(verilog-delete-auto-star-implicit, verilog-read-sub-decls):
	Fix removing "// Interfaces" when saving .* expansions.
	Reported by Pierre-David Pfister.

2009-11-26  Glenn Morris  <rgm@gnu.org>

	* eshell/em-dirs.el (eshell/cd): Don't throw to a tag outside
	the scope.

2009-11-25  Johan Bockgård  <bojohan@gnu.org>

	* vc-annotate.el (vc-annotate-revision-previous-to-line):
	Really use previous revision.

2009-11-25  Kevin Ryde  <user42@zip.com.au>

	* man.el (Man-completion-table): default-directory "/" in case
	doesn't otherwise exist.  process-environment COLUMNS=999 so as
	not to truncate long names.  process-connection-type pipe to avoid
	any chance of hitting the pseudo-tty TIOCGWINSZ.
	(man): completion-ignore-case t for friendliness and since man
	itself is case-insensitive on the command line.
	Further to Bug#3717.

	* arc-mode.el: Add "Keywords: files", so the details in its
	commentary can be reached from finder-by-keyword.
	* textmodes/dns-mode.el: Add "Keywords: comm".  It's only an
	editing mode, but it's comms related and sgml-mode.el has "comm"
	on that basis too.
	* textmodes/bibtex-style.el: Add "Keywords: tex".
	* international/isearch-x.el, international/ja-dic-cnv.el:
	* international/ja-dic-utl.el, international/kkc.el:
	Add "Keywords: i18n", so they can be reached from finder-by-keyword.

2009-11-25  Juri Linkov  <juri@jurta.org>

	* man.el (Man-completion-table): Modify regexp to include
	section names to completion strings.  (Bug#3717)

2009-11-25  Juri Linkov  <juri@jurta.org>

	Search recursively in gzipped files.  (Bug#4982)

	* progmodes/grep.el (grep-highlight-matches): Add new options
	`always' and `auto'.  Doc fix.
	(grep-process-setup): Check `grep-highlight-matches' for
	`auto-detect' to determine the need to compute grep defaults.
	Move Windows/DOS specific --colors settings handling
	to `grep-compute-defaults'.  Check `grep-highlight-matches'
	to get the value of "--color=".
	(grep-compute-defaults): Compute `grep-highlight-matches' when it
	has the value `auto-detect'.  Move Windows/DOS specific settings
	from `grep-process-setup'.
	(zrgrep): New command with alias `rzgrep'.

2009-11-25  Juri Linkov  <juri@jurta.org>

	* doc-view.el (doc-view-mode): Set buffer-local `view-read-only'
	to nil instead of switching off view-mode.  (Bug#4896)

2009-11-25  Juri Linkov  <juri@jurta.org>

	Mouse-wheel scrolling for DocView Continuous mode.  (Bug#4896)

	* mwheel.el (mwheel-scroll-up-function)
	(mwheel-scroll-down-function): New defvars.
	(mwheel-scroll): Funcall `mwheel-scroll-up-function' instead of
	`scroll-up', and `mwheel-scroll-down-function' instead of
	`scroll-down'.

	* doc-view.el (doc-view-scroll-up-or-next-page)
	(doc-view-scroll-down-or-previous-page): Add optional ARG.
	Use this ARG in the call to image-scroll-up/image-scroll-down.
	Change `interactive' spec to "P".  Goto next/previous page only
	when `doc-view-continuous-mode' is non-nil or ARG is nil (for the
	SPC/DEL case).  Doc fix.
	(doc-view-next-line-or-next-page)
	(doc-view-previous-line-or-previous-page): Rename arg to ARG
	for consistency.
	(doc-view-mode): Set buffer-local `mwheel-scroll-up-function' to
	`doc-view-scroll-up-or-next-page', and buffer-local
	`mwheel-scroll-down-function' to
	`doc-view-scroll-down-or-previous-page'.

2009-11-25  Juri Linkov  <juri@jurta.org>

	Provide additional default values (directories at other Dired
	windows) via M-n in the minibuffer of some Dired commands.

	* dired-aux.el (dired-diff, dired-compare-directories)
	(dired-do-create-files): Use `dired-dwim-target-defaults' to set
	`minibuffer-default' in `minibuffer-with-setup-hook'.
	(dired-dwim-target-directory): Find a window that displays Dired
	buffer instead of failing when the next window is not Dired.
	Use `get-window-with-predicate' to find for the next Dired window.
	(dired-dwim-target-defaults): New function.

	* ediff-util.el (ediff-read-file-name):
	Use `dired-dwim-target-defaults' to set `minibuffer-default'
	in `minibuffer-with-setup-hook'.

2009-11-25  Juri Linkov  <juri@jurta.org>

	Provide additional default values (file name at point or at the
	current Dired line) via M-n for file reading minibuffers.  (Bug#5010)

	* minibuffer.el (read-file-name-defaults): New function.
	(read-file-name): Reset `minibuffer-default' to nil when
	it duplicates initial input `insdef'.
	Bind `minibuffer-default-add-function' to lambda that
	calls `read-file-name-defaults' in `minibuffer-selected-window'.
	(minibuffer-insert-file-name-at-point): New command.

	* files.el (file-name-at-point-functions): New defcustom.
	(find-file-default): Remove defvar.
	(find-file-read-args): Don't use `find-file-default'.
	Move `minibuffer-with-setup-hook' that sets `minibuffer-default'
	to `read-file-name'.
	(find-file-literally): Use `read-file-name' with
	`confirm-nonexistent-file-or-buffer'.

	* ffap.el (ffap-guess-file-name-at-point): New autoloaded function.

	* dired.el (dired-read-dir-and-switches):
	Move `minibuffer-with-setup-hook' that sets `minibuffer-default'
	to `read-file-name'.
	(dired-file-name-at-point): New function.
	(dired-mode): Add hook `dired-file-name-at-point' to
	`file-name-at-point-functions'.

2009-11-25  Stefan Monnier  <monnier@iro.umontreal.ca>

	Really make the *Completions* window soft-dedicated (bug#5030).
	* window.el (window--display-buffer-2): Add `dedicated' argument.
	(display-buffer): Pass it when needed so the dedicated flag is set
	after calling set-window-buffer, which would otherwise reset it.

2009-11-25  Stefan Monnier  <monnier@iro.umontreal.ca>

	* progmodes/meta-mode.el (meta-complete-symbol):
	* progmodes/etags.el (complete-tag):
	* mail/mailabbrev.el (mail-abbrev-complete-alias):
	Use completion-in-region.

	* dabbrev.el (dabbrev--minibuffer-origin): Use minibuffer-selected-window.
	(dabbrev-completion): Use completion-in-region.
	(dabbrev--abbrev-at-point): Simplify regexp.

	* abbrev.el (abbrev--before-point): Use word-motion functions
	if :regexp is not specified (bug#5031).

	* subr.el (string-prefix-p): New function.

	* man.el (Man-completion-cache): New var.
	(Man-completion-table): Use it.

	* vc.el (vc-print-log-internal): Make `limit' optional for better
	compatibility (e.g. with vc-annotate.el).

2009-11-24  Kevin Ryde  <user42@zip.com.au>

	* emacs-lisp/checkdoc.el (checkdoc-proper-noun-regexp):
	Build value with regexp-opt instead of explicit joining loop.  (Bug#4927)

	* emacs-lisp/elint.el (elint-add-required-env): Better error message
	when .el source file not found or other error.

2009-11-24  Markus Triska  <markus.triska@gmx.at>

	* linum.el (linum-update-window): Ignore intangible (bug#4996).

2009-11-24  Stefan Monnier  <monnier@iro.umontreal.ca>

	Handle the [back] button properly (bug#4979).
	* descr-text.el (describe-text-properties): Add a `buffer' argument.
	Use help-setup-xref, help-buffer, and with-help-window.
	(describe-char): Add `buffer' argument.
	Pass proper command to help-setup-xref.  Don't meddle with
	help-xref-stack-item directly.
	(describe-text-category): Use with-help-window and help-buffer.

	* emacs-lisp/shadow.el (list-load-path-shadows): Setup a major mode
	for the displayed buffer (bug#4887).

	* man.el (Man-completion-table): New function.
	(man): Use it.

2009-11-24  David Reitter  <david.reitter@gmail.com>

	* vc-git.el (vc-git-registered): Use checkout directory (where
	.git is) rather than the file's directory and a relative path spec
	to work around a bug in git.

2009-11-24  Michael Albinus  <michael.albinus@gmx.de>

	Improve handling of processes on remote hosts.

	* eshell/esh-util.el (eshell-path-env): New defvar.
	(eshell-parse-colon-path): New defun.
	(eshell-file-attributes): Use `eshell-parse-colon-path'.

	* eshell/esh-ext.el (eshell-search-path):
	Use `eshell-parse-colon-path'.
	(eshell-remote-command): Remove argument HANDLER.
	(eshell-external-command): Check for FTP remote connection.

	* eshell/esh-proc.el (eshell-gather-process-output):
	Use `file-truename', in order to start also symlinked files.
	Apply `start-file-process' instead of `start-process'.
	Shorten `command' to the local file name part.

	* eshell/em-cmpl.el (eshell-complete-commands-list):
	Use `eshell-parse-colon-path'.

	* eshell/em-unix.el (eshell/du): Check for FTP remote connection.

	* net/tramp.el (tramp-eshell-directory-change): New defun.  Add it
	to `eshell-directory-change-hook'.

2009-11-24  Tassilo Horn  <tassilo@member.fsf.org>

	* doc-view.el (doc-view-mode): Switch off view-mode explicitly,
	because it could be enabled automatically if view-read-only is non-nil.

2009-11-24  Michael Kifer  <kifer@cs.stonybrook.edu>

	* ediff-vers.el (ediff-rcs-get-output-buffer): Revert the change
	made on 2009-11-22.

2009-11-24  Glenn Morris  <rgm@gnu.org>

	* bookmark.el (bookmark-bmenu-hide-filenames): Remove assignment to
	deleted variable bookmark-bmenu-bookmark-column.

2009-11-24  Stefan Monnier  <monnier@iro.umontreal.ca>

	* bookmark.el (bookmark-bmenu-search): Clear echo area when exiting.

2009-11-23  Ken Brown  <kbrown@cornell.edu>  (tiny change)

	* net/browse-url.el (browse-url-filename-alist): On Windows, add
	two slashes to the "file:" prefix.
	(browse-url-file-url): De-munge Cygwin filenames before passing
	them to Windows browser.
	(browse-url-default-windows-browser): Use call-process.

2009-11-23  Juri Linkov  <juri@jurta.org>

	Implement DocView Continuous mode.  (Bug#4896)
	* doc-view.el (doc-view-continuous-mode): New defcustom.
	(doc-view-mode-map): Bind C-n/<down> to
	`doc-view-next-line-or-next-page', C-p/<up> to
	`doc-view-previous-line-or-previous-page'.
	(doc-view-next-line-or-next-page)
	(doc-view-previous-line-or-previous-page): New commands.

2009-11-23  Juri Linkov  <juri@jurta.org>

	Implement Isearch in comint input history.  (Bug#3746)
	* comint.el (comint-mode): Add `comint-history-isearch-setup' to
	`isearch-mode-hook'.
	(comint-history-isearch): New defcustom.
	(comint-history-isearch-backward)
	(comint-history-isearch-backward-regexp): New commands.
	(comint-history-isearch-message-overlay): New buffer-local variable.
	(comint-history-isearch-setup, comint-history-isearch-end)
	(comint-goto-input, comint-history-isearch-search)
	(comint-history-isearch-message, comint-history-isearch-wrap)
	(comint-history-isearch-push-state)
	(comint-history-isearch-pop-state): New functions.

2009-11-23  Michael Albinus  <michael.albinus@gmx.de>

	* net/tramp.el (tramp-shell-prompt-pattern): Use \r for carriage
	return.
	(tramp-handle-make-symbolic-link)
	(tramp-handle-dired-compress-file, tramp-handle-expand-file-name):
	Quote file names.
	(tramp-send-command-and-check): New argument DONT-SUPPRESS-ERR.
	(tramp-handle-process-file): Use it.

2009-11-23  Stefan Monnier  <monnier@iro.umontreal.ca>

	* window.el (move-to-window-line-last-op): Remove.
	(move-to-window-line-top-bottom): Reuse recenter-last-op instead.

2009-11-23  Deniz Dogan  <deniz.a.m.dogan@gmail.com>  (tiny change)

	Make M-r mirror the new cycling behavior of C-l.
	* window.el (move-to-window-line-last-op): New var.
	(move-to-window-line-top-bottom): New command.
	(global-map): Bind M-r move-to-window-line-top-bottom.

2009-11-23  Sven Joachim  <svenjoac@gmx.de>

	* dired-x.el (dired-guess-shell-alist-default):
	Support xz format.  (Bug#4953)

2009-11-22  Michael Kifer  <kifer@cs.stonybrook.edu>

	* emulation/viper-cmd.el: Use viper-last-command-char instead of
	last-command-char/last-command-event.
	(viper-prefix-arg-value): Do correct conversion of event-char for
	XEmacs.

	* emulation/viper-util.el, emulation/viper.el:
	Use viper-last-command-char instead of
	last-command-char/last-command-event.

	* ediff-init.el, ediff-mult.el, ediff-util.el:
	Replace last-command-char and last-command-event
	with (ediff-last-command-char) everywhere.

	* ediff-vers.el (ediff-rcs-get-output-buffer): Make sure the buffer is
	created in fundamental mode.

	* ediff.el (ediff-version): Revert the change of interactive-p to
	called-interactively-p.

2009-11-22  Tassilo Horn  <tassilo@member.fsf.org>

	* progmodes/subword.el (subword-mode-map): Fix subword-mode-map
	generation from word-movement command names.

2009-11-21  Jan Djärv  <jan.h.d@swipnet.se>

	* cus-start.el (all): Add native condition for font-use-system-font.

2009-11-21  Nathaniel Flath  <flat0103@gmail.com>

	* progmodes/cc-menus.el (cc-imenu-java-generic-expression):
	Correct the patch from 2009-11-18.  (Bug#3910)

2009-11-21  Tassilo Horn  <tassilo@member.fsf.org>

	* progmodes/subword.el: Rename from lisp/subword.el.

	* subword.el: Rename to progmodes/subword.el.

	* Makefile.in (ELCFILES): Adapt to subword.el move.

2009-11-21  Thierry Volpiatto  <thierry.volpiatto@gmail.com>
	    Stefan Monnier  <monnier@iro.umontreal.ca>

	* bookmark.el (bookmark-bmenu-bookmark-column): Remove var.
	(bookmark-bmenu-list): Save name on `bookmark-name-prop' text-prop.
	(bookmark-bmenu-show-filenames): Use push.
	(bookmark-bmenu-hide-filenames): Use local var instead of
	bookmark-bmenu-bookmark-column.  Use pop.  Don't save window-excursion.
	(bookmark-bmenu-bookmark): Use the new `bookmark-name-prop' text-prop.
	(bookmark-bmenu-execute-deletions): Don't bother adding/removing the
	filenames now that the bookmark names are always available.

2009-11-21  Stefan Monnier  <monnier@iro.umontreal.ca>

	* bookmark.el (bookmark-search-prompt, bookmark-search-timer): Remove.
	(bookmark-search-pattern): Move and leave unbound.
	(bookmark-bmenu-mode-map): Change binding.
	(bookmark-read-search-input): Simplify.
	Don't use text-char-description.  Don't error on non-char events.
	(bookmark-filtered-alist-by-regexp-only): Remove by folding into the
	only caller (i.e. bookmark-bmenu-filter-alist-by-regexp).
	(bookmark-bmenu-search): Don't check we're in a bookmark-list buffer.
	Use a local var for the timer.
	(bookmark-bmenu-cancel-search): Remove by folding into the only caller
	(i.e. bookmark-bmenu-search).

2009-11-21  Glenn Morris  <rgm@gnu.org>

	* mail/rmailmm.el (rmail-mime): Decode in fundamental-mode.  (Bug#4993)

2009-11-20  Ken Brown  <kbrown@cornell.edu>  (tiny change)

	* net/browse-url.el (browse-url-default-windows-browser):
	Use cygstart for cygwin.

2009-11-20  Karl Fogel  <karl.fogel@red-bean.com>

	* bookmark.el: Formatting and doc fixes only:
	(bookmark-search-delay): Shorten doc string to fit in 80 columns.
	(bookmark-bmenu-search): Wrap to fit within 80 columns.
	Minor grammar and punctuation fixes in doc string.
	(bookmark-read-search-input): Adjust to fit within 80 columns.

2009-11-20  Tassilo Horn  <tassilo@member.fsf.org>

	* progmodes/cc-cmds.el (c-forward-into-nomenclature)
	(c-backward-into-nomenclature): Adapt to subword renaming.

	* subword.el (subword-forward, subword-backward, subword-mark)
	(subword-kill, subword-backward-kill, subword-transpose)
	(subword-downcase, subword-upcase, subword-capitalize)
	(subword-forward-internal, subword-backward-internal):
	Rename from forward-subword, backward-subword, mark-subword,
	kill-subword, backward-kill-subword, transpose-subwords,
	downcase-subword, upcase-subword, capitalize-subword,
	forward-subword-internal, backward-subword-internal.

2009-11-20  Thierry Volpiatto  <thierry.volpiatto@gmail.com>

	* bookmark.el (bookmark-search-delay, bookmark-search-prompt):
	New options.
	(bookmark-search-pattern, bookmark-search-timer, bookmark-quit-flag):
	New vars.
	(bookmark-read-search-input, bookmark-filtered-alist-by-regexp-only)
	(bookmark-bmenu-filter-alist-by-regexp)
	(bookmark-bmenu-goto-bookmark, bookmark-bmenu-cancel-search): New funs.
	(bookmark-bmenu-search): New command.
	(bookmark-bmenu-mode-map): Bind it.

2009-11-20  Tassilo Horn  <tassilo@member.fsf.org>

	* progmodes/cc-cmds.el: declare-functioned forward-subword and
	backward-subword to quit the byte-compiler.

	* makefile.w32-in: Don't refer cc-subword.elc but subword.elc.

	* Makefile.in: Don't refer cc-subword.elc but subword.elc.

	* progmodes/cc-cmds.el (c-update-modeline)
	(c-forward-into-nomenclature, c-backward-into-nomenclature):
	Refer to subword.el functions instead of cc-subword.el.

	* progmodes/cc-mode.el (subword-mode, c-mode-base-map): Refer to
	subword.el functions instead of cc-subword.el.

	* progmodes/cc-subword.el: Rename to subword.el.
	* subword.el: Rename from progmodes/cc-subword.el.
	(subword-mode-map): Rename from c-subword-mode-map.
	(subword-mode): Rename from c-subword-mode.
	(global-subword-mode): New global minor mode.
	(forward-subword): Rename from c-forward-subword.
	(backward-subword): Rename from c-backward-subword.
	(mark-subword): Rename from c-mark-subword.
	(kill-subword): Rename from c-kill-subword.
	(backward-kill-subword): Rename from c-backward-kill-subword.
	(transpose-subwords): Rename from c-tranpose-subword.
	(downcase-subword): Rename from c-downcase-subword.
	(capitalize-subword): Rename from c-capitalize-subword.
	(forward-subword-internal): Rename from c-forward-subword-internal.
	(backward-subword-internal): Rename from c-backward-subword-internal.

2009-11-20  Dan Nicolaescu  <dann@ics.uci.edu>

	* vc.el (vc-deduce-fileset): Allow non-state changing operations
	from a dired buffer.
	(vc-dired-deduce-fileset): New function.
	(vc-root-diff, vc-print-root-log): Use it.

	* vc-annotate.el (vc-annotate-show-log-revision-at-line): Pass a
	nil LIMIT argument to vc-print-log-internal.

2009-11-20  Glenn Morris  <rgm@gnu.org>

	* Makefile.in (ELCFILES): Regenerate.

2009-11-20  Jay Belanger  <jay.p.belanger@gmail.com>

	* calc/calc.el (calc-set-mode-line):
	Rename `calc-complement-signed-mode' to `calc-twos-complement-mode'.
	(math-format-number): Rename `math-format-complement-signed' to
	`math-format-twos-complement'.

	* calc/calc-bin.el (math-format-twos-complement): Rename from
	math-format-complement-signed.
	(calc-radix): Rename `calc-complement-signed-mode' to
	`calc-twos-complement-mode'.
	(calc-octal-radix, calc-hex-radix): Add an argument for
	two's complement.

	* calc/calc-embed.el (calc-embedded-mode-vars):
	Rename `calc-complement-signed-mode' to `calc-twos-complement-mode'.

	* calc/calc-ext.el (calc-init-extensions):
	Rename `calc-complement-signed-mode' to `calc-twos-complement-mode'.
	(math-format-number-fancy): Let `calc-twos-complement-mode' be nil.

	* calc/calc-units.el (math-build-units-table-buffer):
	Let `calc-twos-complement-mode' be nil.

	* calc/calc-menu.el (calc-modes-menu): Clean up two's complement
	entries.

	* calc/calc-vec.el (calcFunc-vunpack):
	* calc/calc-aent.el (calc-do-calc-eval):
	* calc/calc-forms.el (math-format-date):
	* calc/calc-graph.el (calc-graph-plot):
	* calc/calc-math.el (math-use-emacs-fn):
	* calc/calccomp.el (math-compose-expr):
	Let `calc-twos-complement-mode' be nil.

2009-11-19  Stefan Monnier  <monnier@iro.umontreal.ca>

	* abbrev.el (abbrev-with-wrapper-hook): (re)move...
	* simple.el (with-wrapper-hook): ...to here.  Add argument `args'.
	* minibuffer.el (completion-in-region-functions): New hook.
	(completion-in-region): New function.
	* emacs-lisp/lisp.el (lisp-complete-symbol):
	* pcomplete.el (pcomplete-std-complete): Use it.

2009-11-19  Stefan Monnier  <monnier@iro.umontreal.ca>

	* textmodes/tex-mode.el (latex-complete-bibtex-cache)
	(latex-complete-alist): New vars.
	(latex-string-prefix-p, latex-complete-bibtex-keys)
	(latex-complete-envnames, latex-complete-refkeys)
	(latex-complete-data): New functions.
	(latex-complete, latex-indent-or-complete): New commands.

	* window.el (display-buffer-mark-dedicated): New var.
	(display-buffer): Obey it.
	* minibuffer.el (minibuffer-completion-help): Use it.

	* progmodes/sym-comp.el (symbol-complete): Use completion-in-region.

	* filecache.el (file-cache-add-file): Use push and cons.
	(file-cache-delete-file-regexp): Use push.
	(file-cache-complete): Use completion-in-region.

	* simple.el (with-wrapper-hook): Fix thinko.

	* hfy-cmap.el (hfy-rgb-file): Use locate-file.
	(htmlfontify-load-rgb-file): Remove unnused var `ff'.
	Use with-current-buffer and string-to-number.
	(hfy-fallback-colour-values): Use assoc-string.
	* htmlfontify.el (hfy-face-to-css): Remove unused var `style'.
	(hfy-face-at): Remove unused var `found-face'.
	(hfy-compile-stylesheet): Remove unused var `css'.
	(hfy-fontify-buffer): Remove unused vars `in-style', `invis-button',
	and `orig-buffer'.
	(hfy-buffer, hfy-copy-and-fontify-file, hfy-parse-tags-buffer):
	Use with-current-buffer.
	(hfy-text-p): Use expand-file-name and fewer setq.

2009-11-19  Vivek Dasmohapatra  <vivek@etla.org>

	* htmlfontify.el, hfy-cmap.el: New files.

2009-11-19  Juri Linkov  <juri@jurta.org>

	* minibuffer.el (completions-format): New defcustom.
	(completion--insert-strings): Implement vertical format.

	* simple.el (switch-to-completions): Move point to the first
	completion when point was at the beginning of the buffer.

2009-11-19  Juri Linkov  <juri@jurta.org>

	* find-dired.el (find-name-arg): Remove autoload.  (Bug#4387)

	* progmodes/grep.el (rgrep): Require `find-dired' for `find-name-arg'.

2009-11-19  Chong Yidong  <cyd@stupidchicken.com>

	* mail/sendmail.el (mail-yank-prefix): Change default to "> ".
	(mail-signature): Change default to t.
	(mail-from-style): Deprecate `system-default' value.
	(mail-insert-from-field): For default value of mail-from-style,
	default to `angles' unless `angles' needs quoting and `parens'
	does not.
	(mail-citation-prefix-regexp): Use citation regexp from
	message-mode.

2009-11-19  Michael Albinus  <michael.albinus@gmx.de>

	* net/tramp.el (tramp-do-copy-or-rename-file-out-of-band):
	Set variables for computing the prompt for reading password.

2009-11-19  Glenn Morris  <rgm@gnu.org>

	* dired-aux.el (dired-compress-file-suffixes): Add ".xz".  (Bug#4953)

	* textmodes/flyspell.el (sgml-lexical-context): Declare.

	* net/newst-treeview.el (newsticker-treeview-treewindow-width)
	(newsticker-treeview-listwindow-height): Fix custom type.

2009-11-19  Kenichi Handa  <handa@m17n.org>

	* descr-text.el (describe-char-padded-string): Compose with TAB
	only if there's a font for CH.
	(describe-char): Fix the condition for detecting a trivial composition.

2009-11-18  Nathaniel Flath  <flat0103@gmail.com>

	* progmodes/cc-menus.el (cc-imenu-java-generic-expression): A new,
	more accurate version of the regexp.  (Bug#3910)

2009-11-18  Bernhard Herzog  <bernhard.herzog@intevation.de>  (tiny change)

	* vc-hg.el (vc-hg-diff): Fix last patch: do not change directory.

2009-11-18  Juanma Barranquero  <lekktu@gmail.com>

	* font-setting.el (font-use-system-font): Declare for byte-compiler.
	(font-setting-change-default-font): Fix typo in docstring.

2009-11-18  Alan Mackenzie  <acm@muc.de>

	* progmodes/cc-defs.el (c-version): Bump to 5.31.8.

2009-11-17  Jan Djärv  <jan.h.d@swipnet.se>

	* font-setting.el (font-use-system-font): Move ...

	* cus-start.el (all): ... to here.

2009-11-17  Michael Albinus  <michael.albinus@gmx.de>

	* net/tramp.el (tramp-advice-file-expand-wildcards): Simplify.
	Don't set `ad-return-value' if `ad-do-it' doesn't.

	* net/tramp-gvfs.el (tramp-gvfs-handle-write-region): Set file
	modification time.

2009-11-17  Jan Djärv  <jan.h.d@swipnet.se>

	* menu-bar.el: Put "Use system font" in Option-menu.
	(menu-bar-options-save): Add font-use-system-font.

	* loadup.el: If feature system-font-setting or font-render-setting is
	there, load font-setting.

	* Makefile.in (ELCFILES): Add font-settings.el.
	* font-setting.el: New file.

2009-11-17  Glenn Morris  <rgm@gnu.org>

	* vc-svn.el (vc-svn-print-log): Fix typo in previous.

	* net/newst-treeview.el (newsticker--treeview-list-update-faces):
	Preserve point in the list buffer.  (Bug#4939)
	Use point-at-eol.
	(newsticker--treeview-list-update-highlight)
	(newsticker--treeview-tree-update-highlight): Use point-at-bol/eol.

2009-11-16  Jay Belanger  <jay.p.belanger@gmail.com>

	* calc/calc-bin.el (math-symclip, calcFunc-symclip, calc-symclip):
	Remove.

	* calc/calc-ext.el (calc-init-extensions): Remove references to
	symclip.

	* calc/calc-menu.el (calc-arithmetic-menu): Remove `calc-symclip'.

	* calc/calc-map.el (calc-get-operator, calc-b-oper-keys):
	* calc/calc-help.el (calc-b-prefix-help): Remove references to
	`calc-symclip'.

2009-11-16  Kevin Ryde  <user42@zip.com.au>

	* textmodes/flyspell.el (sgml-mode-flyspell-verify):
	Use `sgml-lexical-context' instead of own parse for tag (Bug#4511).

	* emacs-lisp/lisp-mnt.el (lm-keywords): Allow multi-line keywords.
	(lm-keywords-list): Allow comma-only separator like "foo,bar".
	Ignore trailing spaces by omit-nulls to split-string (fixing
	regression from Emacs 21 due to the incompatible split-string
	change).  (Bug #4928.)

2009-11-16  Dan Nicolaescu  <dann@ics.uci.edu>

	* vc.el (vc-log-show-limit): Default to 2000.
	(vc-print-log-internal): Insert buttons to request more entries
	when limiting the output.

	* vc-sccs.el (vc-sccs-print-log):
	* vc-rcs.el (vc-rcs-print-log):
	* vc-cvs.el (vc-cvs-print-log):
	* vc-git.el (vc-git-print-log): Return 'limit-unsupported when
	LIMIT is non-nil.

2009-11-16  Michael Albinus  <michael.albinus@gmx.de>

	* net/tramp-gvfs.el (tramp-gvfs-dbus-event-error): Raise only an
	error when `tramp-gvfs-dbus-event-vector' is set.
	(tramp-gvfs-maybe-open-connection): Loop over `read-event'.

2009-11-16  Stefan Monnier  <monnier@iro.umontreal.ca>

	* vc-rcs.el (vc-rcs-consult-headers): Add missing save-excursion.

2009-11-16  Michael Albinus  <michael.albinus@gmx.de>

	* net/dbus.el (dbus-unregister-service): New defun.
	(dbus-register-property): Register the handlers of
	"org.freedesktop.DBus.Properties" for SERVICE.
	(dbus-property-handler): Fix docstring.

2009-11-16  YAMAMOTO Mitsuharu  <mituharu@math.s.chiba-u.ac.jp>

	* emacs-lisp/bytecomp.el (byte-compile-output-file-form):
	Quote doc string reference in defvaralias as it is not in special form.
	(byte-compile-output-docform): Doc fix.

2009-11-16  Jay Belanger  <jay.p.belanger@gmail.com>

	* calc/calc.el (math-2-word-size, math-half-2-word-size)
	(calc-complement-signed-mode): New variables.
	(calc-set-mode-line): Add indicator for twos-complements.
	(math-format-number): Format twos-complement notation.

	* calc/calc-bin.el (calc-word-size): Reset the variables
	`math-2-word-size' and `math-half-2-word-size'.
	(math-format-complement-signed, math-symclip, calcFunc-symclip)
	(calc-symclip): New functions.

	* calc/calc-aent.el (math-read-token): Read complement signed numbers.

	* calc/calc-embed.el (calc-embedded-mode-vars):
	Add `calc-complement-signed-mode' to the list of modes.

	* calc/calc-map.el (calc-get-operator): Add `calc-symclip'.
	(calc-b-oper-keys): Add `calc-symclip' to list.

	* calc/calc-ext.el (math-read-number-fancy): Read complement
	signed numbers.
	(calc-init-extensions): Add binding for `calc-symclip'.
	Add autoload for `calcFunc-symclip' and `calc-symclip'.

	* calc/calc-menu.el (calc-arithmetic-menu): Add item for
	`calc-symclip'.
	(calc-modes-menu): Add item for twos complement mode.

	* calc/calc-help.el (calc-b-prefix-help): Add help for `calc-symclip'.

2009-11-15  Chong Yidong  <cyd@stupidchicken.com>

	* register.el (jump-to-register, insert-register): Handle Semantic
	tags.  From commented-out advice in semantic/senator.el.

2009-11-15  Dan Nicolaescu  <dann@ics.uci.edu>

	* vc.el (vc-log-show-limit): New variable.
	(vc-print-log, vc-print-root-log): Add new argument LIMIT.  Set it
	when using a prefix argument.
	(vc-print-log-internal): Add new argument LIMIT.

	* vc-svn.el (vc-svn-print-log):
	* vc-mtn.el (vc-mtn-print-log):
	* vc-hg.el (vc-hg-print-log):
	* vc-bzr.el (vc-bzr-print-log): Add new optional argument LIMIT,
	pass it to the log command when set.  Make the BUFFER argument
	non-optional.

	* vc-sccs.el (vc-sccs-print-log):
	* vc-rcs.el (vc-rcs-print-log):
	* vc-git.el (vc-git-print-log):
	* vc-cvs.el (vc-cvs-print-log): Add new optional argument LIMIT,
	ignore it.  Make the BUFFER argument non-optional

	* bindings.el (mode-line-buffer-identification): Do not purecopy.

2009-11-15  Chong Yidong  <cyd@stupidchicken.com>

	* dired.el (dired-mode-map): Move encryption items to "Operate"
	menu (Bug#4703).

	* strokes.el (strokes-update-window-configuration): Make strokes
	buffer current before erasing (Bug#4906).

2009-11-15  Juri Linkov  <juri@jurta.org>

	* simple.el (set-mark-default-inactive): Add :type, :group
	and :version.  (Bug#4876)

2009-11-15  Michael Albinus  <michael.albinus@gmx.de>

	* arc-mode.el (archive-maybe-copy): Move creation of directory ...
	(archive-unique-fname): ... here.  (Bug#4929)

2009-11-15  Stefan Monnier  <monnier@iro.umontreal.ca>

	* help-mode.el (help-make-xrefs): Undo the last revert, and replace it
	with a real fix.

	* novice.el (disabled-command-function): Add useful args.
	Setup the help buffer so that [back] works.
	Remove redundant call to help-mode.
	(disabled-command-function): Use `case'.
	(en/disable-command): New function extracted from enable-command.
	(enable-command, disable-command): Use it.

2009-11-14  Glenn Morris  <rgm@gnu.org>

	* menu-bar.el (menu-bar-tools-menu): Read and send mail entries are not
	constants.  (Bug#4913)

	* emacs-lisp/elint.el (elint-standard-variables): Doc fix.

2009-11-14  Shigeru Fukaya  <shigeru.fukaya@gmail.com>

	* emacs-lisp/elint.el (elint-standard-variables): Add some variables
	defined in C that have no doc-strings.  (Bug#1063)

2009-11-14  Francis Wright  <F.J.Wright@qmul.ac.uk>

	* cus-edit.el (data, files):
	* ps-print.el (postscript): Doc fixes for custom groups.  (Bug#3327)

2009-11-14  Chong Yidong  <cyd@stupidchicken.com>

	* simple.el (shell-command): Doc fix (Bug#4891).

	* help-mode.el (help-make-xrefs): Revert 2009-11-13 change.

2009-11-14  Glenn Morris  <rgm@gnu.org>

	* emulation/viper.el (viper-set-hooks): Remove duplicate advice
	statements for vc-diff, emerge-quit, and rmail-cease-edit.
	If they are already loaded, eval-after-load will do the right thing.

	* speedbar.el (top-level): Remove unnecessary load of ange-ftp when
	compiling.

	* emacs-lisp/bytecomp.el (byte-compile-single-version): Remove, unused.

	* simple.el (x-selection-owner-p): Declare.
	(read-mail-command): Use custom radio type rather than choice.
	(completion-no-auto-exit): Doc fix.

	* custom.el (defgroup):
	* epg-config.el (epg): Doc fixes.

2009-11-14  Dan Nicolaescu  <dann@ics.uci.edu>

	* bindings.el (mode-line-buffer-identification): Purecopy only the string.
	* international/ccl.el (define-ccl-program): Do not purecopy the
	docstring, defconst does it anyway.

2009-11-13  Stefan Monnier  <monnier@iro.umontreal.ca>

	* add-log.el (add-change-log-entry): Avoid displaying the changelog
	a second time.

	* x-dnd.el (x-dnd-maybe-call-test-function):
	* window.el (split-window-vertically):
	* whitespace.el (whitespace-help-on):
	* vc-rcs.el (vc-rcs-consult-headers):
	* userlock.el (ask-user-about-lock-help)
	(ask-user-about-supersession-help):
	* type-break.el (type-break-force-mode-line-update):
	* time-stamp.el (time-stamp-conv-warn):
	* terminal.el (te-set-output-log, te-more-break, te-filter)
	(te-sentinel, terminal-emulator):
	* term.el (make-term, term-exec, term-sentinel, term-read-input-ring)
	(term-write-input-ring, term-check-source, term-start-output-log):
	(term-display-buffer-line, term-dynamic-list-completions):
	(term-ansi-make-term, serial-term):
	* subr.el (selective-display):
	* strokes.el (strokes-xpm-to-compressed-string, strokes-decode-buffer)
	(strokes-encode-buffer, strokes-xpm-for-compressed-string):
	* speedbar.el (speedbar-buffers-tail-notes, speedbar-buffers-item-info)
	(speedbar-reconfigure-keymaps, speedbar-add-localized-speedbar-support)
	(speedbar-remove-localized-speedbar-support)
	(speedbar-set-mode-line-format, speedbar-create-tag-hierarchy)
	(speedbar-update-special-contents, speedbar-buffer-buttons-engine)
	(speedbar-buffers-line-directory):
	* simple.el (shell-command-on-region, append-to-buffer)
	(prepend-to-buffer):
	* shadowfile.el (shadow-save-todo-file):
	* scroll-bar.el (scroll-bar-set-window-start, scroll-bar-drag-1)
	(scroll-bar-maybe-set-window-start):
	* sb-image.el (speedbar-image-dump):
	* saveplace.el (save-place-alist-to-file, save-places-to-alist)
	(load-save-place-alist-from-file):
	* ps-samp.el (ps-print-message-from-summary):
	* ps-print.el (ps-flush-output, ps-insert-file, ps-get-boundingbox)
	(ps-background-image, ps-begin-job, ps-do-despool):
	* ps-bdf.el (bdf-find-file, bdf-read-font-info):
	* printing.el (pr-interface, pr-ps-file-print, pr-find-buffer-visiting)
	(pr-ps-message-from-summary, pr-lpr-message-from-summary):
	(pr-call-process, pr-file-list, pr-interface-save):
	* novice.el (disabled-command-function)
	(enable-command, disable-command):
	* mouse.el (mouse-buffer-menu-alist):
	* mouse-copy.el (mouse-kill-preserving-secondary):
	* macros.el (kbd-macro-query):
	* ledit.el (ledit-go-to-lisp, ledit-go-to-liszt):
	* informat.el (batch-info-validate):
	* ido.el (ido-copy-current-word, ido-initiate-auto-merge):
	* hippie-exp.el (try-expand-dabbrev-visible):
	* help-mode.el (help-make-xrefs):
	* help-fns.el (describe-variable):
	* generic-x.el (bat-generic-mode-run-as-comint):
	* finder.el (finder-mouse-select):
	* find-dired.el (find-dired-sentinel):
	* filesets.el (filesets-file-close):
	* files.el (list-directory):
	* faces.el (list-faces-display, describe-face):
	* facemenu.el (list-colors-display):
	* ezimage.el (ezimage-image-association-dump, ezimage-image-dump):
	* epg.el (epg--process-filter, epg-cancel):
	* epa.el (epa--marked-keys, epa--select-keys, epa-display-info)
	(epa--read-signature-type):
	* emerge.el (emerge-copy-as-kill-A, emerge-copy-as-kill-B)
	(emerge-file-names):
	* ehelp.el (electric-helpify):
	* ediff.el (ediff-regions-wordwise, ediff-regions-linewise):
	* ediff-vers.el (rcs-ediff-view-revision):
	* ediff-util.el (ediff-setup):
	* ediff-mult.el (ediff-append-custom-diff):
	* ediff-diff.el (ediff-exec-process, ediff-process-sentinel)
	(ediff-wordify):
	* echistory.el (Electric-command-history-redo-expression):
	* dos-w32.el (find-file-not-found-set-buffer-file-coding-system):
	* disp-table.el (describe-display-table):
	* dired.el (dired-find-buffer-nocreate):
	* dired-aux.el (dired-rename-subdir, dired-dwim-target-directory):
	* dabbrev.el (dabbrev--same-major-mode-p):
	* chistory.el (list-command-history):
	* apropos.el (apropos-documentation):
	* allout.el (allout-obtain-passphrase):
	(allout-copy-exposed-to-buffer):
	(allout-verify-passphrase): Use with-current-buffer.

2009-11-13  Glenn Morris  <rgm@gnu.org>

	* Makefile.in (ELCFILES): Regenerate.

2009-11-13  Michael Albinus  <michael.albinus@gmx.de>

	* net/dbus.el (dbus-registered-objects-table): Rename from
	`dbus-registered-functions-table', because it contains also properties.
	(dbus-unregister-object): Unregister also properties.
	(dbus-get-property, dbus-set-property, dbus-get-all-properties):
	Use a timeout of 500 msec, in order to not block.
	(dbus-register-property, dbus-property-handler): New defuns.

2009-11-13  Stefan Monnier  <monnier@iro.umontreal.ca>

	* simple.el (minibuffer-default-add-completions): Drop deprecated
	4th arg.

2009-11-13  Tomas Abrahamsson  <tab@lysator.liu.se>

	* textmodes/artist.el (artist-mouse-choose-operation):
	Call `tmm-prompt' instead of `x-popup-menu' if we cannot popup
	menus.  Bug noticed by Eli Zaretskii <eliz@gnu.org>.
	(artist-compute-up-event-key): New function.
	(artist-mouse-choose-operation, artist-down-mouse-1): Call it.

2009-11-13  Kenichi Handa  <handa@m17n.org>

	* language/japan-util.el: Make sure that the value of jisx0208
	property is jisx0208 character.

2009-11-13  Dan Nicolaescu  <dann@ics.uci.edu>

	* international/mule.el (auto-coding-regexp-alist): Only purecopy
	car or each item, not the whole list.

2009-11-12  Stefan Monnier  <monnier@iro.umontreal.ca>

	* minibuffer.el (minibuffer-completion-help):
	Use minibuffer-hide-completions.

2009-11-12  Per Starbäck  <per@starback.se>  (tiny change)

	* dired.el (dired-save-positions, dired-restore-positions): New funs.
	(dired-revert): Use them (bug#4880).

2009-11-12  Dan Nicolaescu  <dann@ics.uci.edu>

	* tooltip.el (tooltip-frame-parameters): Undo previous change.

2009-11-12  Juri Linkov  <juri@jurta.org>

	* ffap.el (ffap-alternate-file-other-window, ffap-literally):
	New functions.
	(find-file-literally-at-point): Alias of `ffap-literally'.

2009-11-12  Dan Nicolaescu  <dann@ics.uci.edu>

	* textmodes/ispell.el (ispell-skip-region-alist):
	* textmodes/css-mode.el (auto-mode-alist):
	* progmodes/compile.el (auto-mode-alist):
	* international/mule.el (ctext-non-standard-encodings-alist)
	(ctext-non-standard-encodings-regexp):
	* simple.el (shell-command-switch, text-read-only):
	* replace.el (occur-mode-map):
	* paths.el (rmail-file-name):
	* jka-cmpr-hook.el (jka-compr-build-file-regexp):
	* find-file.el (ff-special-constructs):
	* files.el (file-name-handler-alist):
	* composite.el: Purecopy strings.

	* emacs-lisp/cl-macs.el (define-compiler-macro): Purecopy the file name.

2009-11-11  Dan Nicolaescu  <dann@ics.uci.edu>

	* widget.el (define-widget): Purecopy the docstring.
	* international/mule-cmds.el (charset): Do not purecopy the
	docstring here, define-widget does it.

	* textmodes/texinfo.el (texinfo-open-quote, texinfo-close-quote):
	* textmodes/bibtex-style.el (auto-mode-alist):
	* progmodes/inf-lisp.el (inferior-lisp-prompt):
	* progmodes/compile.el (compile-command):
	* language/korea-util.el (default-korean-keyboard):
	* international/mule-conf.el (file-coding-system-alist):
	* emacs-lisp/eldoc.el (eldoc-minor-mode-string):
	* tooltip.el (tooltip-frame-parameters):
	* newcomment.el (comment-end, comment-padding):
	* dired.el (dired-trivial-filenames):
	* comint.el (comint-file-name-prefix): Purecopy initial values.

2009-11-11  Michael Albinus  <michael.albinus@gmx.de>

	* net/tramp.el (tramp-advice-minibuffer-electric-separator)
	(tramp-advice-minibuffer-electric-tilde): Unload advices via
	`tramp-unload'.
	(tramp-advice-make-auto-save-file-name)
	(tramp-advice-file-expand-wildcards): Apply also `ad-activate'
	after removing the advice.

2009-11-11  Dan Nicolaescu  <dann@ics.uci.edu>

	* progmodes/grep.el (grep-regexp-alist):
	* international/mule-cmds.el (iso-2022-control-alist):
	* emacs-lisp/timer.el (timer-duration-words):
	* subr.el (version-separator, version-regexp-alist):
	* minibuffer.el (completion-styles-alist):
	* faces.el (face-attribute-name-alist, list-faces-sample-text):
	Change defvars to defconsts.

	* Makefile.in (ELCFILES): Add international/mule-conf.elc.
	* loadup.el ("international/mule-conf"): Load the byte compiled version.
	* international/mule-conf.el: Allow to be byte compiled.

	* international/mule.el (define-charset): Purecopy props.
	(load-with-code-conversion): Purecopy doc string and file name.
	(put-charset-property): Purecopy strings.
	(auto-coding-alist, auto-coding-regexp-alist): Purecopy initial value.

	* international/mule-cmds.el (register-input-method): Purecopy arguments.
	(define-char-code-property): Correctly purecopy the table.

	* international/ccl.el (define-ccl-program): Purecopy the docstring.

	* emacs-lisp/easy-mmode.el (define-minor-mode): Purecopy :lighter.

	* subr.el (add-hook): Purecopy strings.
	(eval-after-load): Purecopy load-history-regexp and the form.

	* custom.el (custom-declare-group): Purecopy load-file-name.

	* subr.el (menu-bar-separator): New defconst.
	* net/eudc.el (eudc-tools-menu):
	* international/mule-cmds.el (set-coding-system-map)
	(mule-menu-keymap):
	* emacs-lisp/lisp-mode.el (emacs-lisp-mode-map):
	* vc-hooks.el (vc-menu-map):
	* replace.el (occur-mode-map):
	* menu-bar.el (menu-bar-file-menu, menu-bar-search-menu)
	(menu-bar-edit-menu, menu-bar-goto-menu)
	(menu-bar-custom-menu, menu-bar-showhide-menu)
	(menu-bar-options-menu, menu-bar-tools-menu)
	(menu-bar-encryption-decryption-menu, menu-bar-describe-menu)
	(menu-bar-search-documentation-menu, menu-bar-manuals-menu)
	(menu-bar-help-menu):
	* ediff-hook.el (menu-bar-ediff-menu, menu-bar-ediff-merge-menu):
	* buff-menu.el (Buffer-menu-mode-map): Use menu-bar-separator.

	* term/x-win.el (x-gtk-stock-map):
	* progmodes/vera-mode.el (auto-mode-alist):
	* progmodes/inf-lisp.el (inferior-lisp-filter-regexp)
	(inferior-lisp-program, inferior-lisp-load-command):
	* progmodes/hideshow.el (hs-special-modes-alist):
	* progmodes/gud.el (same-window-regexps):
	* progmodes/grep.el (grep-program, find-program, xargs-program):
	* net/telnet.el (same-window-regexps):
	* net/rlogin.el (same-window-regexps):
	* language/ethiopic.el (font-ccl-encoder-alist):
	* vc-sccs.el (vc-sccs-master-templates):
	* vc-rcs.el (vc-rcs-master-templates):
	* subr.el (cl-assertion-failed):
	* simple.el (next-error-overlay-arrow-position):
	* lpr.el (lpr-command):
	* locate.el (locate-ls-subdir-switches):
	* info.el (same-window-regexps, info)
	(Info-goto-emacs-command-node, Info-goto-emacs-key-command-node):
	* image-mode.el (image-mode, auto-mode-alist):
	* hippie-exp.el (hippie-expand-ignore-buffers):
	* format.el (format-alist):
	* find-dired.el (find-ls-subdir-switches, find-grep-options)
	(find-name-arg):
	* facemenu.el (facemenu-keybindings):
	* dired.el (dired-listing-switches, dired-chown-program):
	* diff.el (diff-switches, diff-command):
	* cus-edit.el (same-window-regexps):
	* bindings.el (mode-line-mule-info)
	(mode-line-buffer-identification): Purecopy strings.

2009-11-11  Juri Linkov  <juri@jurta.org>

	* simple.el (dired-get-filename) <declare-function>:
	Tell the byte-compiler about dired-get-filename.
	(shell-command): In Dired mode, get filename from the current line
	as the default value.

2009-11-10  Glenn Morris  <rgm@gnu.org>

	* dired.el, hi-lock.el, calendar/cal-menu.el, calendar/calendar.el:
	* calendar/holidays.el, progmodes/cperl-mode.el:
	Update x-popup-menu declarations.

	* emacs-lisp/shadow.el (find-emacs-lisp-shadows)
	(list-load-path-shadows): Use dolist.
	(list-load-path-shadows): Use with-current-buffer.

2009-11-10  Juri Linkov  <juri@jurta.org>

	* minibuffer.el (read-file-name): Support a list of default values
	in `default-filename'.  Use the first file name where only one
	element is required.  Doc fix.

2009-11-09  Michael Albinus  <michael.albinus@gmx.de>

	* net/dbus.el (dbus-unregister-object): Release service, if no
	other method is registered for it.

2009-11-08  Markus Rost  <rost@math.uni-bielefeld.de>

	* bookmark.el (bookmark-completing-read): Sort bookmark names if
	bookmark-sort-flag is non-nil (Bug#4653).

2009-11-08  Chong Yidong  <cyd@stupidchicken.com>

	* emulation/cua-base.el: Add CUA property to some CC mode commands
	(Bug#4100).

2009-11-08  Kevin Ryde  <user42@zip.com.au>

	* emacs-lisp/checkdoc.el (checkdoc-proper-noun-regexp): Match noun
	at end of sentence (Bug#4818).

2009-11-08  Jared Finder  <jfinder@crypticstudios.com>

	* progmodes/compile.el (compilation-error-regexp-alist-alist):
	Handle "see declaration of" MSFT statements (Bug#4100).

2009-11-08  Michael Albinus  <michael.albinus@gmx.de>

	* net/tramp.el (tramp-advice-make-auto-save-file-name)
	(tramp-advice-file-expand-wildcards): Unload via
	`ad-remove-advice'.

	* net/trampver.el: Update release number.

2009-11-08  Kevin Ryde  <user42@zip.com.au>

	* net/tramp.el (tramp-advice-file-expand-wildcards): Don't rely on
	`ad-do-it'.

2009-11-08  Andr  <m00naticus@gmail.com>  (tiny change)

	* net/tramp.el (tramp-handle-write-region): Copy but rename temp file,
	in order to keep context in SELinux.

2009-11-08  Chong Yidong  <cyd@stupidchicken.com>

	* dired-aux.el (dired-query): Place cursor in echo area and allow
	C-g.

	* dired.el (dired-mode-map): Disable dired-maybe-insert-subdir
	menu item if not on a directory (Bug#4701).

2009-11-07  Michael Albinus  <michael.albinus@gmx.de>

	Sync with Tramp 2.1.17.

	* net/tramp.el (tramp-handle-copy-directory): Don't use
	`file-remote-p' (due to compatibility).

	* net/tramp-compat.el (tramp-compat-copy-directory)
	(tramp-compat-delete-directory): New defuns.

	* net/tramp-fish.el (tramp-fish-handle-delete-directory):
	* net/tramp-gvfs.el (tramp-gvfs-handle-delete-directory):
	Use `tramp-compat-delete-directory'.

	* net/tramp-smb.el (tramp-smb-handle-copy-directory)
	(tramp-smb-handle-delete-directory):
	Use `tramp-compat-copy-directory' and `tramp-compat-delete-directory'.

	* net/trampver.el: Update release number.

2009-11-07  Chong Yidong  <cyd@stupidchicken.com>

	* tar-mode.el (tar-copy): Call write-region on the right buffer
	(Bug#4857).

	* mail/rmailsum.el (rmail-summary-rmail-update): Call linum-update
	by hand, if necessary (Bug#4878).

2009-11-06  Chong Yidong  <cyd@stupidchicken.com>

	* buff-menu.el (Buffer-menu-buffer+size): Use display property to
	align size column (Bug#4839).

	* emacs-lisp/autoload.el (autoload-rubric): Always issue a provide
	statement.

2009-11-05  Dan Nicolaescu  <dann@ics.uci.edu>

	* progmodes/ld-script.el (auto-mode-alist):
	* vc-hooks.el (vc-directory-exclusion-list): Purecopy strings.

	* cus-face.el (custom-declare-face): Purecopy face spec.

2009-11-06  Kenichi Handa  <handa@m17n.org>

	* international/uni-bidi.el: Re-generated.
	* international/uni-category.el: Re-generated.
	* international/uni-combining.el: Re-generated.
	* international/uni-mirrored.el: Re-generated.

2009-11-05  Dan Nicolaescu  <dann@ics.uci.edu>

	* textmodes/tex-mode.el (tex-alt-dvi-print-command)
	(tex-dvi-print-command, tex-bibtex-command, tex-start-commands)
	(tex-start-options, slitex-run-command, latex-run-command)
	(tex-run-command, tex-directory):
	* textmodes/ispell.el (ispell-html-skip-alists)
	(ispell-tex-skip-alists, ispell-tex-skip-alists):
	* textmodes/fill.el (adaptive-fill-first-line-regexp):
	(adaptive-fill-regexp):
	* textmodes/dns-mode.el (auto-mode-alist):
	* progmodes/python.el (interpreter-mode-alist):
	* progmodes/etags.el (tags-compression-info-list):
	* progmodes/etags.el (tags-file-name):
	* net/browse-url.el (browse-url-galeon-program)
	(browse-url-firefox-program):
	* mail/sendmail.el (mail-signature-file)
	(mail-citation-prefix-regexp):
	* international/mule-conf.el (eight-bit):
	* international/latexenc.el (latex-inputenc-coding-alist):
	* international/fontset.el (x-pixel-size-width-font-regexp):
	* emacs-lisp/warnings.el (warning-type-format):
	* emacs-lisp/trace.el (trace-buffer):
	* emacs-lisp/lisp-mode.el (lisp-interaction-mode-map)
	(emacs-lisp-mode-map):
	* calendar/holidays.el (holiday-solar-holidays)
	(holiday-bahai-holidays, holiday-islamic-holidays)
	(holiday-christian-holidays, holiday-hebrew-holidays)
	(hebrew-holidays-4, hebrew-holidays-3, hebrew-holidays-2)
	(hebrew-holidays-1, holiday-oriental-holidays)
	(holiday-general-holidays):
	* x-dnd.el (x-dnd-known-types):
	* tool-bar.el (tool-bar):
	* startup.el (site-run-file):
	* shell.el (shell-dumb-shell-regexp):
	* rfn-eshadow.el (file-name-shadow-tty-properties)
	(file-name-shadow-properties):
	* paths.el (remote-shell-program, news-directory):
	* mouse.el ([C-down-mouse-3]):
	* menu-bar.el (menu-bar-tools-menu):
	* jka-cmpr-hook.el (jka-compr-load-suffixes)
	(jka-compr-mode-alist-additions, jka-compr-compression-info-list)
	(jka-compr-compression-info-list):
	* isearch.el (search-whitespace-regexp):
	* image-file.el (image-file-name-extensions):
	* find-dired.el (find-ls-option):
	* files.el (directory-listing-before-filename-regexp)
	(directory-free-space-args, insert-directory-program)
	(list-directory-brief-switches, magic-fallback-mode-alist)
	(magic-fallback-mode-alist, auto-mode-interpreter-regexp)
	(automount-dir-prefix):
	* faces.el (face-x-resources, x-font-regexp, x-font-regexp-head)
	(x-font-regexp-slant, x-font-regexp-weight, face-x-resources)
	(face-font-registry-alternatives, face-font-registry-alternatives)
	(face-font-family-alternatives):
	* facemenu.el (facemenu-add-new-face, facemenu-background-menu)
	(facemenu-foreground-menu, facemenu-face-menu):
	* epa-hook.el (epa-file-name-regexp):
	* dnd.el (dnd-protocol-alist):
	* textmodes/rst.el (auto-mode-alist):
	* button.el (default-button): Purecopy strings.

2009-11-06  Glenn Morris  <rgm@gnu.org>

	* Makefile.in (ELCFILES): Update.

2009-11-05  Stefan Monnier  <monnier@iro.umontreal.ca>

	* emacs-lisp/lucid.el: Move to obsolete/lucid.el.
	* emacs-lisp/levents.el: Move to obsolete/levents.el.

	* nxml/xsd-regexp.el (xsdre-gen-categories):
	* nxml/xmltok.el (xmltok-parse-entity):
	* nxml/rng-parse.el (rng-parse-validate-file):
	* nxml/rng-maint.el (rng-format-manual)
	(rng-manual-output-force-new-line):
	* nxml/rng-loc.el (rng-save-schema-location-1):
	* nxml/rng-cmpct.el (rng-c-parse-file):
	* nxml/nxml-maint.el (nxml-insert-target-repertoire-glyph-set):
	* nxml/nxml-parse.el (nxml-parse-file): Use with-current-buffer.

2009-11-05  Wilson Snyder  <wsnyder@wsnyder.org>

	* progmodes/verilog-mode.el (verilog-getopt-file, verilog-set-define):
	Remove extra save-excursions and make-variable-buffer-local's.
	Suggested by Stefan Monnier.

	(verilog-getopt-file, verilog-module-inside-filename-p)
	(verilog-set-define): Merge GNU 1.35 and repair changes from
	switching to using with-current-buffer.

	(verilog-read-always-signals-recurse): Fix "a == 2'b00 ? b : c"
	being treated as a number and confusing AUTORESET.
	Reported by Dan Dever.

	(verilog-auto-ignore-concat, verilog-read-sub-decls-expr):
	Add verilog-auto-ignore-concat to fix backward compatibility with
	older verilog-modes.  Reported by Dan Katz.

	(verilog-read-auto-template): Fix AUTO_TEMPLATEs with regexps
	containing closing anchors "...$".

	(verilog-read-decls): Fix AUTOREG not detecting "assign {a,b}".
	Reported by Wade Smith.

	(verilog-batch-execute-func): Comment on function usage.

2009-11-05  Michael McNamara  <mac@mail.brushroad.com>

	* progmodes/verilog-mode.el (verilog-label-re): Fix regular expression
	for labels.

	(verilog-label-re, verilog-calc-1): Support proper indent of named
	asserts.

	(verilog-backward-token, verilog-basic-complete-re)
	(verilog-beg-of-statement, verilog-indent-re): Support proper
	indent of the assert statement at the beginning of a block of text.

	(verilog-beg-block-re, verilog-ovm-begin-re): Support the
	`ovm_object_param_utils_begin and `ovm_component_param_utils_begin
	tokens as begins.

2009-11-05  Glenn Morris  <rgm@gnu.org>

	* emacs-lisp/bytecomp.el (byte-compile-insert-header): Drop test for
	Emacs 19.  (Bug#1531)
	(byte-compile-fix-header): Update for the above change.
	Drop test for epoch::version.

	* emacs-lisp/autoload.el (autoload-rubric): Add optional feature arg.
	* cus-dep.el (custom-make-dependencies):
	* finder.el (finder-compile-keywords):
	Use autoload-rubric's feature argument.

	* calendar/diary-lib.el (top-level): Make load behave more like require.

	* vc-git.el (vc-git-stash-map): Move definition before use.

2009-11-04  Dan Nicolaescu  <dann@ics.uci.edu>

	* custom.el (custom-declare-group): Purecopy standard-value.
	(custom-declare-group): Purecopy custom-prefix.

	* international/mule.el (load-with-code-conversion):
	Call do-after-load-evaluation unconditionally.

	* emacs-lisp/bytecomp.el (byte-compile-output-file-form): Handle defvaralias.

2009-11-04  Stefan Monnier  <monnier@iro.umontreal.ca>

	* descr-text.el: Require help-mode rather than help-fns (bug#4861).

2009-11-04  Glenn Morris  <rgm@gnu.org>

	* emacs-lisp/bytecomp.el (byte-compile-version-cond): Remove macro.
	(byte-compile-compatibility): Remove option.
	(byte-compile-close-variables, byte-compile-fix-header)
	(byte-compile-insert-header, byte-compile-output-docform)
	(byte-compile-file-form-defmumble, byte-compile-byte-code-maker)
	(byte-compile-lambda, byte-compile-form, byte-defop-compiler19)
	(byte-compile-list, byte-compile-concat, byte-compile-function-form)
	(byte-compile-insert, byte-compile-defun):
	Remove support for byte-compile-compatibility and Emacs 18.  (Bug#4571)
	(byte-defop-compiler19): Remove.
	Without byte-compile-compatibility, the 'emacs19-opcode property is not
	used by anything.  Replace all calls with byte-defop-compiler.

2009-11-04  Juri Linkov  <juri@jurta.org>

	* menu-bar.el (menu-bar-make-mm-toggle): Quote each element of `props'.
	(menu-bar-options-menu): Don't quote the `prop' arg of
	`menu-bar-make-mm-toggle'.

2009-11-04  Juanma Barranquero  <lekktu@gmail.com>

	* calendar/calendar.el (cal-loaddefs):
	* calendar/diary-lib.el (diary-loaddefs):
	* calendar/holidays.el (hol-loaddefs):
	* eshell/esh-module.el (esh-groups): Load rather than require.

2009-11-03  Stefan Monnier  <monnier@iro.umontreal.ca>

	* calendar/todo-mode.el (todo-add-category): Don't hardcode
	point-min==1.
	(todo-top-priorities): Only display-buffer when called interactively.
	(todo-item-start): Don't save excursion point.
	(todo-item-end): Be slightly more careful.  Add `include-sep' arg.
	(todo-insert-item-here, todo-file-item, todo-remove-item):
	Adjust uses of todo-item-start and todo-item-end.

	* emacs-lisp/autoload.el (generated-autoload-feature): Remove.
	(autoload-rubric): Don't use any more.

	* emacs-lisp/byte-run.el (define-obsolete-variable-alias): Use dolist,
	and only put a prop if it is non-nil.

2009-11-03  Juri Linkov  <juri@jurta.org>

	* menu-bar.el (menu-bar-make-mm-toggle, menu-bar-make-toggle)
	(menu-bar-options-menu): Fix list quoting (Bug#4429).

	* buff-menu.el (Buffer-menu-mode-map): Add hyphen between "Buffer"
	and "Menu" to make top-level menu item visually one unit (like
	it's done for "Lisp-Interaction", "Emacs-Lisp" and other
	multi-word menu items).  Fix :help string for quit-window.

2009-11-03  Glenn Morris  <rgm@gnu.org>

	* emacs-lisp/bytecomp.el (byte-compile-file-form-defvar)
	(byte-compile-file-form-define-abbrev-table)
	(byte-compile-file-form-custom-declare-variable)
	(byte-compile-variable-ref, byte-compile-defvar):
	Whether or not a warning is enabled should only affect whether we issue
	the warning, not whether or not we collect the relevant data.
	Eg warnings can be turned on and off throughout the course of a file.

	* eshell/esh-mode.el (ansi-color-apply-on-region): Autoload it...
	(eshell-handle-ansi-color): ... Rather than requiring ansi-color.

2009-11-03  Stefan Monnier  <monnier@iro.umontreal.ca>

	* term/ns-win.el (ns-scroll-bar-move, ns-face-at-pos):
	* play/mpuz.el (mpuz-create-buffer):
	* play/landmark.el (lm-prompt-for-move, lm-print-wts, lm-print-smell)
	(lm-print-y,s,noise, lm-print-w0, lm-init):
	* play/gomoku.el (gomoku-prompt-for-move):
	* play/fortune.el (fortune-in-buffer):
	* play/dissociate.el (dissociated-press):
	* play/decipher.el (decipher-adjacency-list, decipher-display-regexp)
	(decipher-analyze-buffer, decipher-stats-buffer, decipher-stats-buffer):
	* mail/supercite.el (sc-eref-show):
	* mail/smtpmail.el (smtpmail-send-it):
	* mail/rmailsum.el (rmail-summary-next-labeled-message)
	(rmail-summary-previous-labeled-message, rmail-summary-wipe)
	(rmail-summary-undelete-many, rmail-summary-rmail-update)
	(rmail-summary-goto-msg, rmail-summary-expunge)
	(rmail-summary-get-new-mail, rmail-summary-search-backward)
	(rmail-summary-add-label, rmail-summary-output-menu)
	(rmail-summary-output-body):
	* mail/rfc822.el (rfc822-addresses):
	* mail/reporter.el (reporter-dump-variable, reporter-dump-state):
	* mail/mailpost.el (post-mail-send-it):
	* mail/hashcash.el (hashcash-generate-payment):
	* mail/feedmail.el (feedmail-run-the-queue)
	(feedmail-queue-send-edit-prompt-help-first)
	(feedmail-send-it-immediately, feedmail-give-it-to-buffer-eater)
	(feedmail-deduce-address-list):
	* eshell/esh-ext.el (eshell-remote-command):
	* eshell/em-unix.el (eshell-occur-mode-mouse-goto):
	* emulation/viper-util.el (viper-glob-unix-files, viper-save-setting)
	(viper-wildcard-to-regexp, viper-glob-mswindows-files)
	(viper-save-string-in-file, viper-valid-marker):
	* emulation/viper-keym.el (viper-toggle-key):
	* emulation/viper-ex.el (ex-expand-filsyms, viper-get-ex-file)
	(ex-edit, ex-global, ex-mark, ex-next-related-buffer, ex-quit)
	(ex-get-inline-cmd-args, ex-tag, ex-command, ex-compile):
	* emulation/viper-cmd.el (viper-exec-form-in-vi)
	(viper-exec-form-in-emacs, viper-brac-function):
	* emulation/viper.el (viper-delocalize-var):
	* emulation/vip.el (vip-mode, vip-get-ex-token, vip-ex, vip-get-ex-pat)
	(vip-get-ex-command, vip-get-ex-opt-gc, vip-get-ex-buffer)
	(vip-get-ex-count, vip-get-ex-file, ex-edit, ex-global, ex-mark)
	(ex-map, ex-unmap, ex-quit, ex-read, ex-tag, ex-command):
	* emulation/vi.el (vi-switch-mode, vi-ex-cmd):
	* emulation/edt.el (edt-electric-helpify):
	* emulation/cua-rect.el (cua--rectangle-aux-replace):
	* emulation/cua-gmrk.el (cua--insert-at-global-mark)
	(cua--delete-at-global-mark, cua--copy-rectangle-to-global-mark)
	(cua-indent-to-global-mark-column):
	* calendar/diary-lib.el (calendar-mark-1):
	* calendar/cal-hebrew.el (calendar-hebrew-mark-date-pattern):
	Use with-current-buffer.
	* emulation/viper.el (viper-delocalize-var): Use dolist.

2009-11-03  Chong Yidong  <cyd@stupidchicken.com>

	* comint.el (comint-replace-by-expanded-history-before-point):
	Replace !! with the previous input string literally (Bug#1795).

2009-11-02  Jay Belanger  <jay.p.belanger@gmail.com>

	* calc/calc-forms.el (calc-date-notation): Allow a "blank string"
	to be made up of whitespace.

2009-11-02  Chong Yidong  <cyd@stupidchicken.com>

	* minibuffer.el (read-file-name): Don't use file dialogs for
	remote directories (Bug#99).

2009-11-01  Chong Yidong  <cyd@stupidchicken.com>

	* progmodes/sh-script.el (sh-font-lock-paren): Fix last change.

2009-11-01  Andreas Schwab  <schwab@linux-m68k.org>

	* view.el (view-mode-exit): If OLD-BUF is dead bury the buffer
	instead of deleting the window or frame.

2009-10-31  Chong Yidong  <cyd@stupidchicken.com>

	* textmodes/sgml-mode.el (sgml-mode-facemenu-add-face-function):
	Support face colors.

	* textmodes/tex-mode.el (tex-facemenu-add-face-function):
	New function.  Support face colors (Bug#1168).
	(tex-common-initialization): Use it.

	* facemenu.el (facemenu-enable-faces-p): Enable facemenu if the
	mode allows it (Bug#1168).

2009-10-31  Juri Linkov  <juri@jurta.org>

	* facemenu.el (list-colors-display): Don't mark buffer as
	modified (Bug#3948).

2009-10-31  Chong Yidong  <cyd@stupidchicken.com>

	* international/mule-diag.el (list-character-sets-1):
	Minor message fix (Bug#3526).

	* progmodes/etags.el (etags-list-tags, etags-tags-apropos):
	Fix face property (Bug#4834).
	(etags-list-tags, etags-tags-apropos-additional)
	(etags-tags-apropos, tags-select-tags-table): Add follow-link
	property.

	* menu-bar.el (menu-bar-tools-menu): Add Semantic and EDE menu
	items.

2009-10-31  Stefan Monnier  <monnier@iro.umontreal.ca>

	* textmodes/two-column.el (2C-split):
	* textmodes/texnfo-upd.el (texinfo-multi-file-included-list):
	* textmodes/tex-mode.el (tex-set-buffer-directory):
	* textmodes/spell.el (spell-region, spell-string):
	* textmodes/reftex.el (reftex-erase-buffer):
	(reftex-get-file-buffer-force, reftex-kill-temporary-buffers):
	* textmodes/reftex-toc.el (reftex-toc-promote-action):
	* textmodes/reftex-sel.el (reftex-get-offset, reftex-insert-docstruct)
	(reftex-select-item):
	* textmodes/reftex-ref.el (reftex-label-info-update)
	(reftex-offer-label-menu):
	* textmodes/reftex-index.el (reftex-index-change-entry)
	(reftex-index-phrases-info):
	* textmodes/reftex-global.el (reftex-create-tags-file)
	(reftex-save-all-document-buffers, reftex-ensure-write-access):
	* textmodes/reftex-dcr.el (reftex-echo-ref, reftex-echo-cite)
	(reftex-view-crossref-from-bibtex):
	* textmodes/reftex-cite.el (reftex-bibtex-selection-callback)
	(reftex-extract-bib-entries-from-thebibliography)
	(reftex-all-used-citation-keys, reftex-create-bibtex-file):
	* textmodes/refbib.el (r2b-capitalize-title):
	(r2b-convert-buffer, r2b-help):
	* textmodes/page-ext.el (pages-directory)
	(pages-directory-goto-with-mouse):
	* textmodes/bibtex.el (bibtex-validate-globally):
	* textmodes/bib-mode.el (bib-capitalize-title):
	* textmodes/artist.el (artist-clear-buffer, artist-system):
	* progmodes/xscheme.el (global-set-scheme-interaction-buffer):
	(local-set-scheme-interaction-buffer, xscheme-process-filter)
	(verify-xscheme-buffer, xscheme-enter-interaction-mode)
	(xscheme-enter-debugger-mode, xscheme-debugger-mode-p)
	(xscheme-send-control-g-interrupt, xscheme-start-process)
	(xscheme-process-sentinel, xscheme-cd):
	* progmodes/verilog-mode.el (verilog-read-always-signals)
	(verilog-set-define, verilog-getopt-file)
	(verilog-module-inside-filename-p):
	* progmodes/sh-script.el:
	* progmodes/python.el (python-pdbtrack-get-source-buffer)
	(python-pdbtrack-grub-for-buffer, python-execute-file):
	* progmodes/octave-inf.el (inferior-octave):
	* progmodes/idlwave.el (idlwave-scan-user-lib-files)
	(idlwave-shell-compile-helper-routines, idlwave-set-local)
	(idlwave-display-completion-list-xemacs, idlwave-list-abbrevs)
	(idlwave-display-completion-list-emacs, idlwave-list-load-path-shadows)
	(idlwave-completion-fontify-classes, idlwave-display-calling-sequence):
	* progmodes/idlw-shell.el (idlwave-shell-examine-display-clear)
	(idlwave-shell-filter, idlwave-shell-examine-highlight)
	(idlwave-shell-sentinel, idlwave-shell-filter-directory)
	(idlwave-shell-display-line, idlwave-shell-set-bp-in-module)
	(idlwave-shell-examine-display, idlwave-shell-run-region)
	(idlwave-shell-filter-bp, idlwave-shell-save-and-action)
	(idlwave-shell-sources-filter, idlwave-shell-goto-next-error):
	* progmodes/idlw-help.el (idlwave-help-get-special-help)
	(idlwave-help-get-help-buffer):
	* progmodes/gud.el (gud-basic-call, gud-find-class)
	(gud-tooltip-activate-mouse-motions-if-enabled):
	* progmodes/gdb-mi.el (gdb-mouse-toggle-breakpoint-fringe):
	* progmodes/ebrowse.el (ebrowse-member-table, ebrowse-save-tree-as)
	(ebrowse-view-exit-fn, ebrowse-tags-list-members-in-file)
	(ebrowse-tags-next-file):
	* progmodes/ebnf2ps.el (ebnf-generate-eps, ebnf-generate-eps)
	(ebnf-eps-production-list, ebnf-begin-file, ebnf-log)
	(ebnf-eps-finish-and-write):
	* progmodes/cpp.el (cpp-edit-save):
	* progmodes/cperl-mode.el (cperl-pod-to-manpage):
	* progmodes/cc-defs.el (c-emacs-features):
	* progmodes/antlr-mode.el (antlr-invalidate-context-cache)
	(antlr-directory-dependencies):
	* progmodes/ada-xref.el (ada-gnat-parse-gpr, ada-get-ali-file-name)
	(ada-run-application, ada-find-in-src-path, ada-goto-parent)
	(ada-find-any-references, ada-make-filename-from-adaname)
	(ada-make-body-gnatstub):
	* obsolete/rnews.el (news-list-news-groups):
	* obsolete/resume.el (resume-suspend-hook, resume-write-buffer-to-file):
	* obsolete/iso-acc.el (iso-acc-minibuf-setup):
	* net/rcirc.el (rcirc-debug):
	* net/newst-treeview.el (newsticker--treeview-list-add-item)
	(newsticker--treeview-list-clear, newsticker-treeview-browse-url)
	(newsticker--treeview-list-update-faces, newsticker-treeview-save)
	(newsticker--treeview-item-show-text, newsticker--treeview-item-show)
	(newsticker--treeview-tree-update-tag, newsticker--treeview-buffer-init)
	(newsticker-treeview-show-item, newsticker--treeview-unfold-node)
	(newsticker--treeview-list-clear-highlight)
	(newsticker--treeview-list-update-highlight)
	(newsticker--treeview-list-highlight-start)
	(newsticker--treeview-tree-update-highlight)
	(newsticker--treeview-get-selected-item)
	(newsticker-treeview-mark-list-items-old)
	(newsticker--treeview-set-current-node):
	* net/newst-plainview.el (newsticker--buffer-set-uptodate):
	* net/newst-backend.el (newsticker--get-news-by-funcall)
	(newsticker--get-news-by-wget, newsticker--image-get)
	(newsticker--image-sentinel):
	* net/mairix.el (mairix-rmail-fetch-field, mairix-gnus-fetch-field):
	* net/eudcb-ph.el (eudc-ph-do-request, eudc-ph-open-session):
	(eudc-ph-close-session):
	* net/eudc.el (eudc-save-options):
	* language/thai-word.el (thai-update-word-table):
	* language/japan-util.el (japanese-string-conversion):
	* international/titdic-cnv.el (tsang-quick-converter)
	(ziranma-converter, ctlau-converter):
	* international/mule-cmds.el (describe-language-environment):
	* international/ja-dic-cnv.el (skkdic-convert-okuri-ari)
	(skkdic-convert-postfix, skkdic-convert-prefix):
	(skkdic-convert-okuri-nasi, skkdic-convert):
	* emacs-lisp/re-builder.el (reb-update-overlays):
	* emacs-lisp/pp.el (pp-to-string, pp-display-expression):
	* emacs-lisp/gulp.el (gulp-send-requests):
	* emacs-lisp/find-gc.el (trace-call-tree):
	* emacs-lisp/eieio-opt.el (eieio-browse, eieio-describe-class)
	(eieio-describe-generic):
	* emacs-lisp/eieio-base.el (eieio-persistent-read):
	* emacs-lisp/edebug.el (edebug-outside-excursion):
	* emacs-lisp/debug.el (debugger-make-xrefs):
	* emacs-lisp/cust-print.el (custom-prin1-to-string):
	* emacs-lisp/chart.el (chart-new-buffer):
	* emacs-lisp/authors.el (authors-scan-el, authors-scan-change-log):
	Use with-current-buffer.
	* textmodes/artist.el (artist-system): Don't call
	copy-sequence on a fresh string.
	* progmodes/idlw-shell.el (easymenu setup): Use dolist.

2009-10-31  Stephen Berman  <stephen.berman@gmx.net>

	* calendar/todo-mode.el (todo-edit-item): Signal an error if there
	is no item to edit.  (Bug#4820)
	(todo-top-priorities): Restore point and restore narrowing in Todo
	buffer.  (Bug#4820)

2009-10-31  Glenn Morris  <rgm@gnu.org>

	* net/ange-ftp.el (top-level): Don't require dired when compiling.
	(comint-last-output-start, comint-last-input-start)
	(comint-last-input-end): Don't defvar when compiling.
	(ange-ftp-process-file): Use bound-and-true-p.

	* pcmpl-rpm.el (top-level): Move provide statement to end.
	(pcmpl-rpm): Remove unused custom group.

	* pcmpl-gnu.el (tar-parse-info, tar-header-name): Declare for compiler.

	* mail/emacsbug.el (report-emacs-bug): Request `emacs -Q' recipes.

	* emacs-lisp/bytecomp.el (byte-compile-warning-types)
	(byte-compile-warnings): Add `constants' as an option.
	(byte-compile-callargs-warn, byte-compile-arglist-warn)
	(display-call-tree): Update for byte-compile-fdefinition possibly
	returning `(macro lambda ...)'.  (Bug#4778)
	(byte-compile-variable-ref, byte-compile-setq-default):
	Respect `constants' member of byte-compile-warnings.

2009-10-30  Stefan Monnier  <monnier@iro.umontreal.ca>

	* vc-bzr.el (vc-bzr-revision-keywords): New var.
	(vc-bzr-revision-completion-table): Use it to fix completion of "s:"
	to "submit:".

2009-10-30  Dan Nicolaescu  <dann@ics.uci.edu>

	* textmodes/ispell.el (ispell-skip-region-alist):
	* international/mule-conf.el (eight-bit):
	* international/fontset.el (font-encoding-alist):
	* startup.el (pure-space-overflow-message):
	* simple.el (overwrite-mode-textual, overwrite-mode-binary):
	* paths.el (gnus-nntp-service, rmail-spool-directory)
	(term-file-prefix):
	* files.el (save-some-buffers-action-alist):
	* cmuscheme.el (same-window-buffer-names):
	* ielm.el (same-window-buffer-names):
	* shell.el (same-window-buffer-names):
	* mail/sendmail.el (same-window-buffer-names):
	* progmodes/inf-lisp.el (same-window-buffer-names):
	* bindings.el (mode-line-client)
	(mode-line-column-line-number-mode-map):
	* language/tibetan.el (tibetan-precomposition-rule-regexp)
	(tibetan-precomposed-regexp): Purecopy string arguments.

2009-10-28  Stefan Monnier  <monnier@iro.umontreal.ca>

	* calc/calc.el (calc, calc-refresh, calc-trail-buffer, calc-record)
	(calcDigit-nondigit):
	* calc/calc-yank.el (calc-copy-to-buffer):
	* calc/calc-units.el (calc-invalidate-units-table):
	* calc/calc-trail.el (calc-trail-yank):
	* calc/calc-store.el (calc-insert-variables):
	* calc/calc-rewr.el (math-rewrite, math-rewrite-phase):
	* calc/calc-prog.el (calc-read-parse-table):
	* calc/calc-keypd.el (calc-do-keypad, calc-keypad-right-click):
	* calc/calc-help.el (calc-describe-bindings, calc-describe-key):
	* calc/calc-graph.el (calc-graph-delete, calc-graph-add-curve)
	(calc-graph-juggle, calc-graph-count-curves, calc-graph-plot)
	(calc-graph-plot, calc-graph-format-data, calc-graph-set-styles)
	(calc-graph-name, calc-graph-find-command, calc-graph-view)
	(calc-graph-view, calc-gnuplot-command, calc-graph-init):
	* calc/calc-ext.el (calc-realign):
	* calc/calc-embed.el (calc-do-embedded, calc-do-embedded)
	(calc-embedded-finish-edit, calc-embedded-make-info)
	(calc-embedded-finish-command, calc-embedded-stack-change):
	* calc/calc-aent.el (calcAlg-enter): Use with-current-buffer.

	* pcomplete.el (pcomplete-comint-setup): If there's a choice, replace
	shell-dynamic-complete-filename in preference to
	comint-dynamic-complete-filename.

	* bookmark.el (bookmark-insert-location, bookmark-bmenu-list)
	(bookmark-bmenu-show-filenames, bookmark-bmenu-hide-filenames):
	Don't consider whether the display supports colors.
	(bookmark-import-new-list): Use dolist.
	(bookmark-bmenu-mode-map): Move initialization into declaration.
	(bookmark-bmenu-list): Use dolist, simplify.
	(bookmark-show-all-annotations): Use save-selected-window and dolist.
	(menu-bar-final-items): Use push.

2009-10-28  Bernhard Herzog  <bernhard.herzog@intevation.de>  (tiny change)

	* vc-hg.el (vc-hg-state, vc-hg-working-revision): Use process-file so
	it works on remote files.
	(vc-hg-diff): Don't pass any `--cwd' argument.

2009-10-27  Kevin Ryde  <user42@zip.com.au>

	* emacs-lisp/checkdoc.el (checkdoc-proper-noun-region-engine):
	Use help-xref-info-regexp and help-xref-url-regexp to identify links.
	(Further to Bug#3921).

2009-10-27  Michael Albinus  <michael.albinus@gmx.de>

	* net/tramp-imap.el (top): Add `X-Size' to `imap-hash-headers'.
	(tramp-imap-do-copy-or-rename-file): Don't use the inode, when
	calling `tramp-imap-put-file'.  Add file size to the call.
	(tramp-imap-get-file-entries): Compute also user name, file size,
	and date.
	(tramp-imap-handle-insert-directory): Insert uid and gid.
	(tramp-imap-handle-file-attributes): Transform uid and gid
	according to `id-format'.
	(tramp-imap-put-file): New optional parameter SIZE.  Encode file
	size in header X-Size.

2009-10-26  Juanma Barranquero  <lekktu@gmail.com>

	* simple.el (transpose-subr): Give clearer error when the mark
	is not set.  (Bug#4807)

2009-10-26  Michael Albinus  <michael.albinus@gmx.de>

	* net/tramp.el (tramp-perl-file-truename): New defconst.
	Perl code contributed by yary <not.com@gmail.com> (tiny change).
	(tramp-handle-file-truename, tramp-get-remote-perl): Use it.
	Check also for "perl-file-spec" and "perl-cwd-realpath" properties.
	(tramp-handle-write-region): In case of APPEND, reuse the tmpfile name.

	* net/tramp-imap.el (tramp-imap-file-name-handler-alist):
	Ignore `dired-call-process'.
	(tramp-imap-make-iht): Use `user' and `ssl' with `imap-hash-make'.

2009-10-26  Julian Scheid  <julians37@gmail.com>

	* net/tramp.el (tramp-perl-file-name-all-completions): New defconst.
	(tramp-get-remote-readlink): New defun.
	(tramp-handle-file-truename): Use it.
	(tramp-handle-file-exists-p): Check file-attributes cache, assume
	file exists if cache value present.
	(tramp-check-cached-permissions): New defun.
	(tramp-handle-file-readable-p): Use it.
	(tramp-handle-file-writable-p): Likewise.
	(tramp-handle-file-executable-p): Likewise.
	(tramp-handle-file-name-all-completions): Try using Perl to get
	partial completions.  When perl not available, combine `cd' and
	`ls' into single remote operation and use shell expansion to get
	partial remote directory contents.  Set `file-exists-p' cache for
	directory and any files returned by ls.  Change cache handling to
	support partial directory contents.  Use error message emitted by
	remote `cd' or Perl code for local tramp-error.
	(tramp-do-copy-or-rename-file-directly): Avoid separate
	tramp-send-command-and-check call.
	(tramp-handle-process-file): Merge three remote ops into one.
	Do not flush all caches when `process-file-side-effects' is set.
	(tramp-handle-write-region): Avoid tramp-set-file-uid-gid if
	file-attributes shows uid/gid to be set already.

2009-10-26  Dan Nicolaescu  <dann@ics.uci.edu>

	* textmodes/tex-mode.el (tex-dvi-view-command)
	(tex-show-queue-command, tex-open-quote):
	* progmodes/ruby-mode.el (auto-mode-alist)
	(interpreter-mode-alist): Purecopy strings.

	* emacs-lisp/lisp-mode.el (emacs-lisp-mode-map): Purecopy item names.

	* emacs-lisp/derived.el (define-derived-mode): Purecopy the doc
	string for the hook, keymap and abbrev table.

	* emacs-lisp/byte-run.el (make-obsolete): Purecopy the current name.

	* x-dnd.el (x-dnd-xdnd-to-action):
	* startup.el (fancy-startup-text, fancy-about-text): Change to
	defconst from defvar.

	* ps-print.el (ps-page-dimensions-database): Purecopy initial value.

	* mouse.el (mouse-buffer-menu-mode-groups, x-fixed-font-alist):
	Purecopy initialization strings.

	* mail/sendmail.el (mail-header-separator)
	(mail-personal-alias-file):
	* mail/rmail.el (rmail-default-dont-reply-to-names)
	(rmail-ignored-headers, rmail-retry-ignored-headers)
	(rmail-highlighted-headers, rmail-secondary-file-directory)
	(rmail-secondary-file-regexp):
	* files.el (null-device, file-name-invalid-regexp)
	(locate-dominating-stop-dir-regexp)
	(inhibit-first-line-modes-regexps): Purecopy initialization strings.
	(interpreter-mode-alist): Use mapcar instead of mapc.

	* buff-menu.el (Buffer-menu-mode-map): Purecopy name.

	* bindings.el (mode-line-major-mode-keymap): Purecopy name.
	(completion-ignored-extensions):
	(debug-ignored-errors): Purecopy strings.

2009-10-26  Stefan Monnier  <monnier@iro.umontreal.ca>

	* pcomplete.el (pcomplete-std-complete): Obey pcomplete-use-paring.
	(pcomplete, pcomplete-parse-buffer-arguments, pcomplete-opt)
	(pcomplete--here): Use push.

	* subr.el (all-completions): Declare the 4th arg obsolete.

2009-10-25  Stefan Monnier  <monnier@iro.umontreal.ca>

	* pcomplete.el (pcomplete-unquote-argument-function): New var.
	(pcomplete-unquote-argument): New function.
	(pcomplete--common-suffix): Always pay attention to case.
	(pcomplete--table-subvert): Quote and unquote the text.
	(pcomplete--common-quoted-suffix): New function.
	(pcomplete-std-complete): Use it and pcomplete-begin.

	* bookmark.el (bookmark-bmenu-list): Don't use switch-to-buffer if
	we're inside a dedicated or minibuffer window.

2009-10-24  Karl Fogel  <kfogel@red-bean.com>

	* bookmark.el: Update documentation, especially documentation
	of `bookmark-alist' and of the bookmark file format.
	Patch by Drew Adams, with minor tweaks from me.  (Bug#4195)

2009-10-24  Chong Yidong  <cyd@stupidchicken.com>

	* mail/emacsbug.el (report-emacs-bug): Clarify that the
	keybindings apply to the mail buffer (Bug#4003).  Shrink help
	window to buffer.

	* whitespace.el (whitespace-mode, whitespace-newline-mode)
	(global-whitespace-mode, global-whitespace-newline-mode)
	(whitespace-toggle-options, global-whitespace-toggle-options):
	Doc fix (Bug#3660).

	* nxml/nxml-mode.el (nxml-balanced-close-start-tag): Use the value
	of xmltok-start before the end tag was inserted (Bug#2840).

	* progmodes/sh-script.el (sh-font-lock-paren): Handle case
	patterns that are preceded by an open-paren (Bug#1320).

2009-10-24  Sven Joachim  <svenjoac@gmx.de>

	* files.el (delete-directory): Delete symlinks to directories with
	delete-file (Bug#4739).

2009-10-24  Dan Nicolaescu  <dann@ics.uci.edu>

	* vc.el (vc-backend-for-registration): Rename from
	vc-get-backend-for-registration.  Update callers.

	* international/mule-cmds.el (set-language-info-alist):
	Purecopy lang-env.
	(leim-list-header, leim-list-entry-regexp): Change defvars to defconst.
	(charset): Purecopy the name.
	(define-char-code-property): Purecopy string arguments.

	* emacs-lisp/byte-run.el (make-obsolete, make-obsolete-variable):
	Purecopy string arguments.

	* emacs-lisp/lisp-mode.el (emacs-lisp-mode-map):
	* ediff-hook.el (menu-bar-ediff-menu):
	* buff-menu.el (Buffer-menu-mode-map): Purecopy names and tooltips.
	* bookmark.el (menu-bar-bookmark-map): Add :help and purecopy the name.

2009-10-24  Glenn Morris  <rgm@gnu.org>

	* comint.el (comint-dynamic-list-completions):
	* term.el (term-dynamic-list-completions): Use choose-completion rather
	than obsolete alias mouse-choose-completion.

	* filecache.el (file-cache-completions-keymap): Bind mouse-2 to
	file-cache-choose-completion.
	(file-cache-choose-completion): Handle an optional event argument.
	(file-cache-mouse-choose-completion): Make it an obsolete alias.

	* progmodes/octave-mod.el (octave-complete-symbol):
	Use choose-completion if mouse-choose-completion is ever removed.

	* textmodes/sgml-mode.el (sgml-looking-back-at): Move definition before
	use.

	* emacs-lisp/checkdoc.el (generate-autoload-cookie): Define for
	compiler.

	* vc-hooks.el (vc-responsible-backend): Fix declaration.

2009-10-24  Stefan Monnier  <monnier@iro.umontreal.ca>

	* minibuffer.el (completion--embedded-envvar-table): Fix last change.
	Ignore `pred' now that we receive one.
	Handle test-completion specially.

2009-10-23  Dan Nicolaescu  <dann@ics.uci.edu>

	* vc.el (vc-responsible-backend): Throw an error if not backend is
	found.  Remove the REGISTER argument.  Move the code dealing with
	REGISTER ...
	(vc-get-backend-for-registration): ... here.  New function.
	(vc-deduce-fileset): Call vc-get-backend-for-registration instead
	of vc-responsible-backend, pass the file name instead of the
	directory name.

2009-10-23  Stefan Monnier  <monnier@iro.umontreal.ca>

	* pcomplete.el (pcomplete-common-suffix, pcomplete-table-subvert):
	New funs.
	(pcomplete-std-complete): Use them.  Obey pcomplete-termination-string.
	(pcomplete-comint-setup): Don't modify a global var via
	accidental side-effects.
	(pcomplete-shell-setup): Adjust call accordingly.
	(pcomplete-parse-comint-arguments): Use push.

2009-10-23  Chong Yidong  <cyd@stupidchicken.com>

	* emacs-lisp/checkdoc.el (checkdoc-proper-noun-region-engine):
	Allow uncapitalized info node names (Bug#3921).

	* mail/emacsbug.el (report-emacs-bug): Tweak the sentence pointing
	to the DEBUG file (Bug#3781).

2009-10-23  Jari Aalto  <jari.aalto@cante.net>

	* textmodes/ispell.el (ispell-dictionary-base-alist): Add finnish
	dictionary entry (Bug#4579).

2009-10-23  Michael Albinus  <michael.albinus@gmx.de>

	* net/tramp.el (top): Remove `tramp-rfn-eshadow-update-overlay'
	from `rfn-eshadow-update-overlay-hook' when unloading.
	(tramp-methods): Add `tramp-copy-keep-tmpfile' for "rsync" and
	"rsyncc".  Adjust doc string.
	(tramp-temp-buffer-file-name): New buffer-local defvar.
	(tramp-handle-insert-file-contents, tramp-handle-write-region):
	Keep temporary file when indicated by method ("rsync" and
	"rsyncc").
	(tramp-handle-write-region): Handle APPEND.
	(tramp-delete-temp-file-function): New defun.  Added to
	`kill-buffer-hook'.

2009-10-23  Juanma Barranquero  <lekktu@gmail.com>

	* menu-bar.el (cua-enable-cua-keys): Declare for the byte-compiler.

2009-10-23  Dan Nicolaescu  <dann@ics.uci.edu>

	* term/tty-colors.el (msdos-color-values): Remove declaration, unused.
	(color-name-rgb-alist, tty-standard-colors)
	(tty-color-mode-alist): Change to defconst.

	* simple.el (mark-inactive): Purecopy message.

	* menu-bar.el (menu-bar-make-mm-toggle, menu-bar-make-toggle): Fix macro.
	(global-map, yank-menu):
	* textmodes/ispell.el (ispell-menu-map):
	* net/eudc.el (eudc-tools-menu):
	* international/mule-cmds.el (describe-language-environment-map)
	(setup-language-environment-map, set-coding-system-map)
	(mule-menu-keymap):
	* vc-hooks.el (vc-menu-entry, vc-menu-map):
	* replace.el (occur-mode-map):
	* pcvs-defs.el (cvs-global-menu): Purecopy names and tooltips.

2009-10-23  Jay Belanger  <jay.p.belanger@gmail.com>

	* calc/calc.el (math-read-number, math-read-number-simple):
	Use `save-match-data'.

2009-10-22  Stefan Monnier  <monnier@iro.umontreal.ca>

	* simple.el (normal-erase-is-backspace-mode): Use input-decode-map
	rather than fiddling with global-map bindings, since it should only
	affect per-terminal settings.
	See http://bugs.gentoo.org/show_bug.cgi?id=289709.

	* minibuffer.el (completion-table-with-terminator): Allow to specify
	the terminator-regexp.

	* simple.el (switch-to-completions): Look for *Completions* in other
	frames as well.

	* pcomplete.el: Allow the use of completion-tables.
	(pcomplete-std-complete): New command.
	(pcomplete-dirs-or-entries): Use a single call to pcomplete-entries.
	(pcomplete--here): Use a function for `form' rather than an expression,
	so it can be byte-compiled.
	(pcomplete-here, pcomplete-here*): Adjust accordingly.
	Add edebug declaration.
	(pcomplete-show-completions): Remove unused var `curbuf'.
	(pcomplete-do-complete, pcomplete-stub):
	Don't assume `completions' is a list of strings any more.

2009-10-22  Juanma Barranquero  <lekktu@gmail.com>

	* find-dired.el (find-name-arg): Fix typo in docstring.

2009-10-22  Stefan Monnier  <monnier@iro.umontreal.ca>

	* pcmpl-linux.el (pcomplete/kill): Don't abuse pcomplete-entries.
	(pcmpl-linux-fs-types): Same, and update to new modules layout.

	* pcmpl-gnu.el (pcmpl-gnu-makefile-names): Use a single call to
	pcomplete-entries.

	* comint.el (comint-read-input-ring, comint-write-input-ring)
	(comint-substitute-in-file-name)
	(comint-dynamic-complete-as-filename)
	(comint-dynamic-simple-complete)
	(comint-dynamic-list-filename-completions)
	(comint-dynamic-list-completions)
	(comint-redirect-results-list-from-process): Minor simplifications.

2009-10-21  Kevin Ryde  <user42@zip.com.au>

	* emacs-lisp/checkdoc.el (checkdoc-file-comments-engine):
	When inserting ";;; Code" put it before any ";;;###autoload" cookie on
	the first form.  And insert a blank line after ";;; Code" since
	that's usual style.  (Bug#4612)

	* net/dns.el: Add "Keywords: comm", as per net/net-utils.el.

2009-10-21  Stefan Monnier  <monnier@iro.umontreal.ca>

	* minibuffer.el (completion-table-with-terminator): Properly implement
	boundaries, in case `terminator' appears in the suffix.
	(completion--embedded-envvar-table): Don't return boundaries if
	there's no valid completion.  Simplify.
	(completion-file-name-table): New completion table extracted from
	completion--file-name-table.
	(completion--file-name-table): Use it.
	(read-file-name-predicate): Declare obsolete.
	(read-file-name): Use the pred arg i.s.o read-file-name-predicate.
	* vc-bzr.el (vc-bzr-revision-completion-table): Use the new
	completion-file-name-table, and use the `pred' argument.
	* files.el (locate-file-completion-table): Use the `pred' arg rather
	than read-file-name-predicate.
	(abbreviate-file-name): Use \` rather than ^ for BOS.

2009-10-21  Dan Nicolaescu  <dann@ics.uci.edu>

	* vc.el (vc-deduce-fileset): Undo previous change, do not tell
	vc-responsible-backend to register, it causes problems.

2009-10-21  Stefan Monnier  <monnier@iro.umontreal.ca>

	* help-fns.el: Don't require help-mode (to avoid bootstrap issues).

2009-10-21  Michael Albinus  <michael.albinus@gmx.de>

	* net/tramp-smb.el (tramp-smb-get-stat-capability): New defun.
	(tramp-smb-handle-file-attributes): Use it.
	(tramp-smb-do-file-attributes-with-stat): Don't raise an error.
	(tramp-smb-handle-insert-directory): Use `mapc' rather than
	`mapcar'.  Use `tramp-smb-get-stat-capability'.
	Add `dired-filename' text properties.
	(tramp-smb-get-cifs-capabilities): Apply `save-match-data'.
	(tramp-smb-maybe-open-connection): Simplify check for smbclient
	version.

2009-10-20  Stefan Monnier  <monnier@iro.umontreal.ca>

	* subr.el (read-key-delay): Reduce to 0.01.
	(read-key): Use read-key-sequence-vector to avoid turning M-t into 244
	(bug#4751).

2009-10-19  Stefan Monnier  <monnier@iro.umontreal.ca>

	* bindings.el (function-key-map): Map C-@ to C-SPC if C-@ is unbound.

	* info.el (Info-complete-menu-item): Handle `boundaries' explicitly.
	(Info-menu): Remove unused vars `last' and `completions'.
	(Info-index-nodes): Remove unused var `node'.

	* info.el (Info-complete-menu-item): Use complete-with-action.

2009-10-19  Dan Nicolaescu  <dann@ics.uci.edu>

	Make vc-annotate work through copies and renames.
	* vc-annotate.el (vc-annotate-extract-revision-at-line):
	Return the file name too.
	(vc-annotate-revision-at-line)
	(vc-annotate-find-revision-at-line)
	(vc-annotate-revision-previous-to-line)
	(vc-annotate-show-log-revision-at-line): Update to get the file
	name from vc-annotate-extract-revision-at-line.
	(vc-annotate-show-diff-revision-at-line-internal): Change the
	argument to mean whether to show a file diff or not.  Get the file
	name from vc-annotate-extract-revision-at-line.
	(vc-annotate-show-diff-revision-at-line):
	Update vc-annotate-show-diff-revision-at-line call.
	(vc-annotate-warp-revision): Add an optional file argument.

	* vc-git.el (vc-git-annotate-command): Pass -C -C to the blame command.
	(vc-git-annotate-extract-revision-at-line): Also return the file
	name if found.

	* vc-hg.el (vc-hg-annotate-command): Pass --follow to the annotate
	command.  Remove unused code.
	(vc-hg-annotate-re): Update to match --follow output.
	(vc-hg-annotate-extract-revision-at-line): Also return the file
	name if found.

	* vc.el: Update annotate-extract-revision-at-line documentation.

2009-10-18  Kevin Ryde  <user42@zip.com.au>

	* ibuffer.el (ibuffer-confirm-operation-on): Correction to error
	re-throw, `err' is a pair not a list so can't use apply (Bug#4740).

	* net/browse-url.el (browse-url): Identify alist with "consp and
	not functionp" and let all other things go down the `apply' leg,
	as suggested by Stefan.  (Further to bug#4531.)

2009-10-18  Chong Yidong  <cyd@stupidchicken.com>

	* minibuffer.el (read-file-name): Check for repeat before putting
	a default argument in file-name-history (Bug#4657).

	* emacs-lisp/lisp-mode.el (preceding-sexp): Recognize hash table
	read syntax (Bug#4737).

	* textmodes/sgml-mode.el (sgml-delete-tag): Use sgml-looking-back-at.

2009-10-18  Aaron S. Hawley  <aaron.s.hawley@gmail.com>

	* textmodes/sgml-mode.el (sgml-tag-help): Prompt user for tag.
	(html-tag-alist, html-tag-help): Add descriptions for undocumented
	entries and make note of obsolete tags.

2009-10-18  Stefan Monnier  <monnier@iro.umontreal.ca>

	* net/ange-ftp.el (ange-ftp-file-size): Use unwind-protect.

2009-10-18  Glenn Morris  <rgm@gnu.org>

	* Makefile.in (compile-last): Ensure GREP_OPTIONS is null before calling
	grep, so that binary files (eg international/uni-bidi.el) can match.
	Remove test for "UnicodeData" files, since it is hopefully unnecessary
	now, and in any case the file header format has changed.

2009-10-17  Glenn Morris  <rgm@gnu.org>

	* textmodes/flyspell.el (flyspell-large-region, flyspell-word)
	(flyspell-get-word, flyspell-large-region)
	(flyspell-auto-correct-previous-word): Doc/error message fixes.

2009-10-17  Chong Yidong  <cyd@stupidchicken.com>

	* Makefile.in (ELCFILES): Add ede/shell.

2009-10-17  Dan Nicolaescu  <dann@ics.uci.edu>

	* term/common-win.el (x-colors): Purecopy it.

2009-10-17  Stefan Monnier  <monnier@iro.umontreal.ca>

	* tar-mode.el (tar-data-swapped-p): Make the assertion a bit more
	permissive for when the buffer is empty.
	(tar-header-block-tokenize): Decode the username and groupname.
	(tar-chown-entry, tar-chgrp-entry): Encode the names (bug#4730).

2009-10-17  Stefan Monnier  <monnier@iro.umontreal.ca>

	* international/mule-cmds.el (select-safe-coding-system): If the file
	has a coding cookie, use it regardless of any other setting (bug#4712).

2009-10-17  Glenn Morris  <rgm@gnu.org>

	* foldout.el (foldout-mouse-swallow-events):
	* gs.el (gs-load-image): Replace obsolete forms of sit-for, sleep-for.

	* dired.el (dired-ls-F-marks-symlinks, dired-keep-marker-rename)
	(dired-keep-marker-copy, dired-keep-marker-hardlink)
	(dired-keep-marker-symlink, dired-dwim-target)
	(dired-copy-preserve-time): Do not autoload these defcustoms.

	* mail/rmail.el (rmail-write-region-annotate): Prevent viewing different
	messages from messing up the file coding.  (Bug#4623)

2009-10-17  Jari Aalto  <jari.aalto@cante.net>

	* textmodes/ispell.el (ispell-get-decoded-string): Give an error
	if no match is found for the current dictionary.  (Bug#4578)

	* textmodes/flyspell.el (flyspell-get-word): Make `following' argument
	optional, since that is how it is documented, and this is often called
	with a nil argument.  (Bug#4577)
	(flyspell-external-point-words, flyspell-auto-correct-word)
	(flyspell-correct-word-before-point, flyspell-word-search-forward)
	(flyspell-word-search-backward): Remove nil argument in calls to
	flyspell-get-word, since it is not needed now.

2009-10-17  Ulrich Mueller  <ulm@gentoo.org>

	* play/doctor.el (doctor-adverbp): Exclude some nouns.  (Bug#4565)

2009-10-16  Glenn Morris  <rgm@gnu.org>

	* net/rcirc.el (rcirc-authenticate): Simplify previous change.

2009-10-16  Toru TSUNEYOSHI  <t_tuneyosi@hotmail.com>

	* net/ange-ftp.el (ange-ftp-send-cmd): Handle `size' like `mdtm'.
	(ange-ftp-file-size): New function.
	(ange-ftp-file-attributes): Use it.

2009-10-16  Michael Albinus  <michael.albinus@gmx.de>

	* net/tramp-smb.el (tramp-smb-version): New defvar.
	(tramp-smb-maybe-open-connection): Use it, in order to avoid
	repeated checks.

2009-10-16  Glenn Morris  <rgm@gnu.org>

	* emacs-lisp/byte-run.el (define-obsolete-variable-alias): Doc fix.
	Maybe copy some custom properties from old to new name.  (Bug#4706)

2009-10-16  Juanma Barranquero  <lekktu@gmail.com>

	* subr.el (error, sit-for, start-process-shell-command)
	(start-file-process-shell-command): Set the calling convention
	after the function definition.

2009-10-16  Stefan Monnier  <monnier@iro.umontreal.ca>

	* subr.el (error, sit-for, start-process-shell-command)
	(start-file-process-shell-command): Use the new
	set-advertised-calling-convention feature.

2009-10-16  Taichi Kawabata  <kawabata.taichi@gmail.com>

	* international/ucs-normalize.el (ucs-normalize-version):
	Change to 1.2.
	(check-range): Adjust for Unicode 5.2.

2009-10-15  Juri Linkov  <juri@jurta.org>

	* menu-bar.el (menu-bar-file-menu): Convert `separator-exit'
	to the `menu-item' format.

2009-10-15  Michael Albinus  <michael.albinus@gmx.de>

	* net/tramp.el (tramp-replace-environment-variables): Do not fail
	if the environment variable does not exist.

	* net/tramp-smb.el (tramp-smb-errors): Add error messages.
	(tramp-smb-get-share, tramp-smb-get-localname): Use only VEC as
	parameter.
	(tramp-smb-handle-add-name-to-file)
	(tramp-smb-handle-copy-directory, tramp-smb-handle-copy-file)
	(tramp-smb-handle-delete-directory, tramp-smb-handle-delete-file)
	(tramp-smb-handle-file-attributes)
	(tramp-smb-do-file-attributes-with-stat)
	(tramp-smb-handle-file-local-copy)
	(tramp-smb-handle-insert-directory)
	(tramp-smb-handle-make-directory)
	(tramp-smb-handle-make-directory-internal)
	(tramp-smb-handle-make-symbolic-link)
	(tramp-smb-handle-rename-file, tramp-smb-handle-set-file-modes)
	(tramp-smb-handle-write-region, tramp-smb-get-file-entries)
	(tramp-smb-maybe-open-connection): Apply the changed parameters.
	(tramp-smb-read-file-entry): Read Disk names in compressed format.
	Handle long file names.
	(tramp-smb-get-cifs-capabilities): Check, whether the connection
	process is running.
	(tramp-smb-maybe-open-connection): Trace "smbclient -V" command.
	Read share names with "-g" option.

2009-10-15  Ryan Yeske  <rcyeske@gmail.com>

	* net/rcirc.el (rcirc-view-log-file): New command.
	(rcirc-track-minor-mode-map): Remove C-c ` binding.
	(rcirc-authenticate, rcirc-authinfo): Allow nickserv-nick to be
	specified.

2009-10-15  Glenn Morris  <rgm@gnu.org>

	* w32-fns.el (w32-batch-update-autoloads): Take autoload-make-program
	from the second command-line argument.
	* makefile.w32-in (autoloads, $(lisp)/calendar/cal-loaddefs.el)
	($(lisp)/calendar/diary-loaddefs.el, $(lisp)/calendar/hol-loaddefs.el)
	($(lisp)/mh-e/mh-loaddefs.el): Pass $(MAKE) as second argument to
	w32-batch-update-autoloads.
	* emacs-lisp/autoload.el (autoload-make-program): New variable.
	(batch-update-autoloads): Handle autoload-excludes on windows-nt.

	* mail/rmailedit.el (rmail-cease-edit): Give an error if the end of
	the headers cannot be located.  Simplify, subtracting superflous
	save-excursions.

2009-10-15  Stefan Monnier  <monnier@iro.umontreal.ca>

	Replace completion-base-size by completion-base-position to fix bugs
	such as (bug#4699).
	* simple.el (completion-base-position): New var.
	(completion-base-size): Mark as obsolete.
	(choose-completion): Make it work for mouse events as well.
	Pass the new base-position to choose-completion-string.
	(choose-completion-guess-base-position): New function, extracted from
	choose-completion-delete-max-match.
	(choose-completion-delete-max-match): Use it.  Make obsolete.
	(choose-completion-string): Use the new base-position info.
	(completion-root-regexp): Delete.
	(completion-setup-function): Preserve completion-base-position.
	Eliminate obsolete base-size manipulation.
	* minibuffer.el (display-completion-list): Don't mess with base-size.
	(minibuffer-completion-help): Set completion-base-position instead.
	* mouse.el (mouse-choose-completion): Redefine as a mere alias to
	choose-completion.
	* textmodes/bibtex.el (bibtex-complete):
	* emacs-lisp/crm.el (crm--choose-completion-string):
	Adjust to new calling convention.
	* complete.el (partial-completion-mode): Use minibufferp to avoid
	bumping into incompatible change to choose-completion-string-functions.
	* ido.el (ido-choose-completion-string): Make its calling convention
	more permissive.
	* comint.el (comint-dynamic-list-input-ring-select): Remove obsolete
	base-size manipulation.
	(comint-dynamic-list-input-ring): Use dotimes and push.
	* iswitchb.el (iswitchb-completion-help): Remove dead-code call to
	fundamental-mode.  Use `or'.

2009-10-14  Juri Linkov  <juri@jurta.org>

	* misearch.el (multi-isearch-next-buffer-from-list)
	(multi-isearch-next-file-buffer-from-list): Doc fix.  (Bug#4723)

2009-10-14  Stefan Monnier  <monnier@iro.umontreal.ca>

	* Makefile.in (compile-onefile): Load `bytecomp' rather than
	`bytecomp.el'.

	* minibuffer.el (completion-pcm--merge-completions): Make sure the
	string we return is all made up of text from the completions rather
	than part from the completions and part from the input (bug#4219).

	* ido.el (ido-everywhere): Use define-minor-mode.

	* buff-menu.el (list-buffers, ctl-x-map):
	Mark the entry points with ;;;###autoload cookies.

2009-10-14  Dan Nicolaescu  <dann@ics.uci.edu>

	* vc-git.el (vc-git-dir-extra-headers): Set the branch name
	correctly in the detached head case.
	(vc-git-print-log): Remove unused binding.

	* vc.el (vc-responsible-backend): When a directory is passed for
	for registration create a VC repository if no backend is
	responsible for the directory argument.
	(vc-deduce-fileset): Tell vc-responsible-backend to register.

	* vc.el: Move comments about RCS and SCCS ...
	* vc-rcs.el:
	* vc-sccs.el: ... here, respectively.

2009-10-14  Stefan Monnier  <monnier@iro.umontreal.ca>

	* minibuffer.el (completion--file-name-table): Return nil if there's
	no file completion, even if substitute-in-file-name changed
	the string (bug#4708).

2009-10-13  Juri Linkov  <juri@jurta.org>

	* files-x.el (read-file-local-variable-value): Don't filter out
	minor modes from mode name completion (bug#4664).

2009-10-13  Juanma Barranquero  <lekktu@gmail.com>

	* international/mule-cmds.el (ucs-names): Remove exclusion of
	"Enclosed Ideographic Supplement" range (U+1F200..U+1F2FF).

2009-10-13  Kenichi Handa  <handa@m17n.org>

	* international/uni-name.el: Regenerated.

2009-10-13  Juanma Barranquero  <lekktu@gmail.com>

	* bs.el (bs-mode): Fix last change.  (`revert-buffer-function'
	should be automatically buffer-local, but isn't.)

2009-10-12  Sam Steingold  <sds@gnu.org>

	* progmodes/compile.el (compilation-next-error-function): Fix the
	timestamps if the buffer has been visited before.
	(compilation-mode-font-lock-keywords): Do not prepend "^ *" to
	non-anchored patterns, like the perl one (bug#3928).

2009-10-12  Glenn Morris  <rgm@gnu.org>

	* net/tramp-smb.el (tramp-smb-do-file-attributes-with-stat):
	Let-bind `size'.

2009-10-12  Juanma Barranquero  <lekktu@gmail.com>

	* proced.el (proced-unload-function): New function.

	* bs.el (bs-mode): Set `revert-buffer-function' to `bs-refresh'.
	(bs-refresh): Add IGNORED arg for `revert-buffer' compatibility.
	Doc fix.

	* menu-bar.el (menu-bar-file-menu): Fix format of `separator-exit' item.

2009-10-11  Juri Linkov  <juri@jurta.org>

	* files-x.el (read-file-local-variable-value):
	Provide default value only for bound variables (bug#4664).

2009-10-11  Michael Albinus  <michael.albinus@gmx.de>

	* net/tramp.el (tramp-local-host-p): Function shall return nil for
	connection methods like smb.

	* net/tramp-cache.el (tramp-flush-connection-property): The hash
	can be empty.

	* net/tramp-smb.el (tramp-smb-errors): Add error messages.
	(tramp-smb-file-name-handler-alist): Add handlers for
	`add-name-to-file', `make-symbolic-link'.
	(tramp-smb-handle-add-name-to-file)
	(tramp-smb-do-file-attributes-with-stat)
	(tramp-smb-handle-make-symbolic-link)
	(tramp-smb-get-cifs-capabilities): New defuns.
	(tramp-smb-handle-copy-directory, tramp-smb-handle-copy-file)
	(tramp-smb-handle-delete-directory, tramp-smb-handle-delete-file)
	(tramp-smb-handle-file-local-copy)
	(tramp-smb-handle-make-directory-internal)
	(tramp-smb-handle-rename-file, tramp-smb-handle-write-region):
	The file name syntax depends on cifs capabilities.
	(tramp-smb-handle-file-attributes):
	Call `tramp-smb-do-file-attributes-with-stat' if possible.
	(tramp-smb-handle-insert-directory): Use posix attributes if possible.
	(tramp-smb-handle-set-file-modes): It is applicable for posix only.

2009-10-11  Chong Yidong  <cyd@stupidchicken.com>

	* emacs-lisp/eieio.el: Avoid requiring cl at runtime.
	(eieio-defclass): Apply deftype handler and setf-method properties
	directly.
	(eieio-add-new-slot): Avoid union function from cl library.
	(eieio--typep): New function.
	(eieio-perform-slot-validation): Use it.

2009-10-10  Karl Fogel  <kfogel@red-bean.com>

	* bookmark.el (bookmark-yank-word, bookmark-insert-current-bookmark):
	Update documentation to refer to the variables documented in r1.135.
	(Bug#4188)

2009-10-10  Karl Fogel  <kfogel@red-bean.com>

	* bookmark.el (Info-suffix-list): Remove this unused variable.
	(bookmark-current-point): Remove this obsolete variable.
	(bookmark-set, bookmark-rename, bookmark-send-edited-annotation):
	Adjust for removal of bookmark-current-point.

	(bookmarks-already-loaded, bookmark-current-buffer)
	(bookmark-yank-point): Document.  (Bug#4188)

2009-10-10  Glenn Morris  <rgm@gnu.org>

	* frame.el (frame-height): Doc fix.

	* calendar/calendar.el (calendar-split-width-threshold): New option.
	(calendar-basic-setup): Use calendar-split-width-threshold.

2009-10-09  Juanma Barranquero  <lekktu@gmail.com>

	* international/mule-cmds.el (ucs-names): Exclude new "Enclosed
	Ideographic Supplement" range (U+1F200..U+1F2FF).

2009-10-09  Karl Fogel  <kfogel@red-bean.com>

	* bookmark.el (bookmark-bmenu-rename): Don't call bookmark-bmenu-list,
	since the list will have been rebuilt anyway.  (Bug#4349)

2009-10-09  Karl Fogel  <kfogel@red-bean.com>

	* bookmark.el (bookmark-delete): Don't let batch arg prevent saving.
	(bookmark-bmenu-execute-deletions): Don't save here, as
	bookmark-delete will now do so if necessary.
	Suggested by Thierry Volpiatto <thierry.volpiatto {_AT_} gmail.com>.
	(Bug#4348)

2009-10-09  Glenn Morris  <rgm@gnu.org>

	* mail/emacsbug.el (report-emacs-bug): Also print `features'.

2009-10-09  Karl Fogel  <kfogel@red-bean.com>

	* bookmark.el (bookmark-jump): Add new `display-func' parameter.
	(bookmark-jump-other-window): Just invoke bookmark-jump with new
	argument now, so the two function's behaviors will match.  (Bug#3645)

2009-10-08  Michael Albinus  <michael.albinus@gmx.de>

	* net/tramp.el (tramp-file-name-real-user, tramp-file-name-domain)
	(tramp-file-name-real-host, tramp-file-name-port):
	Apply `save-match-data'.

	* net/tramp-smb.el (tramp-smb-handle-copy-directory): Handle the
	case both directories are remote.
	(tramp-smb-handle-expand-file-name): Implement "~" expansion.
	(tramp-smb-maybe-open-connection): Flush the cache only if necessary.

2009-10-07  Juanma Barranquero  <lekktu@gmail.com>

	* makefile.w32-in (WINS_UPDATES): Fix typo in previous change.

2009-10-07  Glenn Morris  <rgm@gnu.org>

	* emacs-lisp/autoload.el (batch-update-autoloads): Remove useless use
	of concat.

2009-10-07  Stefan Monnier  <monnier@iro.umontreal.ca>

	* files-x.el (read-file-local-variable): Include some
	non-user-variables in the completion table (bug#4664).

2009-10-07  Michael Albinus  <michael.albinus@gmx.de>

	* net/tramp-cache.el (tramp-flush-connection-property): Add trace
	message.

	* net/tramp-smb.el (tramp-smb-errors): Add error messages.
	(tramp-smb-file-name-handler-alist): Add handler for
	`copy-directory', `expand-file-name', `set-file-modes'.
	(tramp-smb-handle-copy-directory)
	(tramp-smb-handle-expand-file-name)
	(tramp-smb-handle-set-file-modes): New defuns.
	(tramp-smb-handle-copy-file): Handle KEEP-DATE.
	(tramp-smb-handle-file-attributes): Simplify check for retrieving
	entry.
	(tramp-smb-handle-insert-directory): Don't flush the cache.
	(tramp-smb-maybe-open-connection): Check for samba client and
	server versions.

2009-10-07  Eli Zaretskii  <eliz@gnu.org>

	* emacs-lisp/autoload.el (batch-update-autoloads): Fix last change
	to not error out of search for "^lisp=" fails.

2009-10-07  Juanma Barranquero  <lekktu@gmail.com>

	* makefile.w32-in (WINS_UPDATES): New macro.
	(custom-deps, finder-data, autoloads): Use it.

2009-10-07  Glenn Morris  <rgm@gnu.org>

	* Makefile.in (autoloads): Revert previous change.
	* emacs-lisp/autoload.el (batch-update-autoloads): Rather than having
	the list of preloaded files passed on the command-line, get
	it from src/Makefile.

	* calendar/calendar.el (calendar-basic-setup): In the wide frame case,
	show the original buffer rather than a random one.

2009-10-07  Markus Rost  <rost@math.uni-bielefeld.de>

	* help.el (describe-no-warranty): Place point in a slightly better
	position in the GPLv3 text.

2009-10-06  Sam Steingold  <sds@gnu.org>

	* net/tramp-compat.el (tramp-compat-process-running-p): Check that
	the comm attribute is present before calling regexp-quote.

2009-10-06  Juanma Barranquero  <lekktu@gmail.com>

	* play/animate.el (animate-string): For good effect, make sure
	`indent-tabs-mode' and `show-trailing-whitespace' are nil.

	* play/animate.el (animate-sequence, animate-birthday-present):
	* misc.el (butterfly): Don't set `indent-tabs-mode'.

2009-10-06  Glenn Morris  <rgm@gnu.org>

	* emacs-lisp/byte-run.el (define-obsolete-face-alias): Doc fix.

	* emacs-lisp/autoload.el (autoload-excludes): New variable.
	(autoload-generate-file-autoloads): Skip files in autoload-excludes.
	(batch-update-autoloads): Process a string value of autoload-excludes,
	set during the build process.
	* Makefile.in (autoloads): Skip preloaded files.  (Bug#4446)

	* net/tramp.el (tramp-handle-start-file-process): Move tramp-error call
	inside with-parsed...  macro so that `v' is defined.

	* progmodes/f90.el (f90-end-of-block, f90-beginning-of-block):
	* progmodes/fortran.el (fortran-end-of-block)
	(fortran-beginning-of-block):
	Also push mark in the macro case.

	* emerge.el (emerge-show-file-name):
	* calc/calc.el (calc-quit):
	* calc/calc-misc.el (calc-big-or-small):
	* calc/calc-graph.el (calc-graph-view):
	* calc/calc-ext.el (calc-reset):
	* calendar/calendar.el (calendar-basic-setup):
	Use window-full-height-p.

	* mail/rmailedit.el (rmail-cease-edit): If there is a Content-Type
	header we don't understand, don't insert another.  (Bug#4624)
	If changing mime charset, insert the new one in the right place.

2009-10-06  Matthew Junker  <matthew.junker@sbcglobal.net>  (tiny change)

	* calendar/cal-tex.el (cal-tex-cursor-month-landscape)
	(cal-tex-cursor-month): Correctly increment the end date for diary and
	holiday listing.  (Bug#4626)

2009-10-05  Stefan Monnier  <monnier@iro.umontreal.ca>

	* help-fns.el (describe-function-1): Don't burp if the function is not
	a symbol.

2009-10-05  Juanma Barranquero  <lekktu@gmail.com>

	* emacs-lisp/chart.el (chart-face-pixmap-list, chart-new-buffer, chart)
	(chart-axis-range, chart-axis-names, chart-sequece, chart-bar)
	(chart-draw, chart-axis-draw, chart-sort, chart-sort-matchlist)
	(chart-draw-line, chart-bar-quickie): Fix typos in docstrings.

	* emacs-lisp/eieio.el (generic-p, eieiomt-next, eieio-generic-form)
	(eieio-default-superclass): Reflow docstrings.
	(this, class-option-assoc, defclass, eieio-class-un-autoload)
	(eieio-unbind-method-implementations, defmethod)
	(eieio-validate-slot-value, eieio-validate-class-slot-value)
	(oref-default, eieio-oref-default, eieio-oset, eieio-oset-default)
	(with-slots, eieio-add-new-slot, object-assoc, object-remove-from-list)
	(eieio-slot-originating-class-p, eieio-slot-name-index)
	(eieio-pre-method-execution-hooks, eieio-initarg-to-attribute)
	(constructor, initialize-instance, no-next-method, object-print)
	(object-write, eieio-override-prin1, eieio-edebug-prin1-to-string):
	Fix typos in docstrings.
	(eieio-defclass, eieio-perform-slot-validation-for-default, defgeneric)
	(child-of-class-p, object-slots, slot-boundp, slot-exists-p)
	(next-method-p): Doc fixes.
	(eieio-add-new-slot, call-next-method, eieiomt-add, change-class):
	Fix typos in error messages.
	(eieio-defmethod): Fix typo in description of generic method.

	* emacs-lisp/eieio-base.el (eieio-instance-inheritor, slot-unbound)
	(eieio-persistent-save-interactive, slot-missing):
	Fix typos in docstrings.
	(eieio-instance-inheritor-slot-boundp): Doc fix.

	* emacs-lisp/eieio-comp.el (byte-compile-file-form-defmethod)
	(byte-compile-defmethod-param-convert): Fix typos in docstrings.

	* emacs-lisp/eieio-custom.el (eieio-done-customizing)
	(eieio-custom-object-apply-reset):
	Fix typos in docstrings and error messages.

	* emacs-lisp/eieio-datadebug.el (data-debug-show):
	Fix typo in docstring.

	* emacs-lisp/eieio-opt.el (top): Fix typo in error message.
	(eieio-browse-tree): Doc fix.
	(eieio-all-generic-functions, eieio-class-speedbar): Reflow docstrings.
	(eieio-help-mode-augmentation-maybee, eieio-class-speedbar-make-map):
	Fix typos in docstrings.

	* emacs-lisp/eieio-speedbar.el (eieio-speedbar-file-button): Doc fix.
	(eieio-speedbar-key-map, eieio-speedbar-create-engine)
	(eieio-speedbar-buttons, eieio-speedbar, eieio-speedbar-object-children)
	(eieio-speedbar-make-tag-line, eieio-speedbar-object-expand):
	Reflow docstrings.

2009-10-05  Dan Nicolaescu  <dann@ics.uci.edu>

	* vc-hg.el (log-view-vc-backend): Declare for compiler.
	(vc-hg-outgoing-mode, vc-hg-incoming-mode):
	Set log-view-vc-backend so that diff can work.

	* log-view.el (log-view-diff): Use vc-diff-internal instead of
	vc-version-diff.
	(vc-diff-internal): Autoload this instead of vc-version-diff.

2009-10-05  Eli Zaretskii  <eliz@gnu.org>

	* simple.el (eval-expression): Doc fix.

	* progmodes/cwarn.el (cwarn-mode): Doc fix.

2009-10-05  Michael Albinus  <michael.albinus@gmx.de>

	* files.el (directory-files-no-dot-files-regexp): New defconst.
	(delete-directory): Use it.
	(copy-directory): Use it.  Remove parameter PRESERVE-UID-GID.

	* net/tramp.el (tramp-verbose): Fix docstring.
	(tramp-methods): Add recursive option to `tramp-copy-args'.
	Add `tramp-copy-recursive'.  Valid for "rcp", "scp", "scp1", "scp2",
	"scp1_old", "scp2_old", "rsync", "rsyncc".
	(tramp-default-method): Check also for `auth-source-user-or-password'.
	(tramp-file-name-handler-alist, tramp-file-name-for-operation):
	Add handler for `copy-directory'.
	(tramp-handle-copy-directory): New defun.
	(tramp-do-copy-or-rename-file-out-of-band): Handle directory case.
	(tramp-handle-start-file-process): Raise an error when PROGRAM is nil.
	Optimize sent command.

2009-10-05  Stefan Monnier  <monnier@iro.umontreal.ca>

	* calendar/diary-lib.el (diary-show-all-entries): Re-fit the calendar
	window if necessary.

	* calendar/calendar.el (calendar-basic-setup): Don't call
	switch-to-buffer in a dedicated window.

2009-10-05  Karl Fogel  <kfogel@red-bean.com>

	* bookmark.el (bookmark-handle-bookmark): If bookmark has no file,
	don't do anything related to relocating, just return nil.
	(bookmark-error-no-filename): New error.
	(bookmark-default-handler): Signal `bookmark-error-no-filename' if
	bookmark has no file.  Don't even attempt to handle things that
	are not files; the whole point of custom handlers is to keep that
	knowledge elsewhere anyway.  Tighten some comments.
	(bookmark-file-or-variation-thereof): Remove now-unused function.
	(bookmark-location): Doc string fix.
	(Bug#4250)

2009-10-04  Karl Fogel  <kfogel@red-bean.com>

	* bookmark.el (bookmark-handle-bookmark): When relocating a bookmark,
	don't use a file dialog, because they usually don't know how to read
	a directory target from the user.  (Bug#4230)
	Also, make sure the prompt can display directories as well as files.

2009-10-04  Karl Fogel  <kfogel@red-bean.com>

	* bookmark.el (bookmark-set, bookmark-buffer-name):
	Improve doc strings.  (Bug#1193)

2009-10-04  Karl Fogel  <kfogel@red-bean.com>

	* bookmark.el (bookmark-get-bookmark, bookmark-get-bookmark-record)
	(bookmark-set-name, bookmark-prop-get, bookmark-prop-set)
	(bookmark-get-annotation, bookmark-set-annotation)
	(bookmark-get-filename, bookmark-set-filename, bookmark-get-position)
	(bookmark-set-position, bookmark-get-front-context-string)
	(bookmark-set-front-context-string, bookmark-get-rear-context-string)
	(bookmark-set-rear-context-string, bookmark-location, bookmark-jump)
	(bookmark-jump-other-window, bookmark-handle-bookmark)
	(bookmark-relocate, bookmark-insert-location, bookmark-rename)
	(bookmark-insert, bookmark-delete, bookmark-time-to-save-p)
	(bookmark-edit-annotation-mode, bookmark-edit-annotation):
	Improve doc strings to say whether bookmark can be a string or
	a record or both, and make other consistency and clarity fixes.
	(bookmark-get-handler, bookmark--jump-via, bookmark-write-file)
	(bookmark-default-annotation-text, bookmark-yank-word)
	(bookmark-maybe-load-default-file, bookmark-maybe-sort-alist)
	(bookmark-import-new-list, bookmark-maybe-rename)
	(bookmark-bmenu-show-filenames, bookmark-bmenu-hide-filenames)
	(bookmark-bmenu-bookmark): Give these doc strings.
	(bookmark-bmenu-check-position): Give this a doc string, but also
	add a FIXME comment about how the function may be pointless.
	(bookmark-default-handler): Rework doc string and change a
	parameter name, to clarify that this takes a bookmark record
	not a bookmark name.
	(bookmark-set): Change a parameter name to indicate its meaning,
	and improve the doc string a bit.
	(Bug#4188)

2009-10-04  Karl Fogel  <kfogel@red-bean.com>

	* bookmark.el (bookmark-alist): Document the new `handler' element
	in the param alist.
	(bookmark-make-record-function): Adjust documentation for above.
	(Bug#4193)

2009-10-04  Karl Fogel  <kfogel@red-bean.com>

	* info.el (Info-bookmark-make-record): Document this function.
	(Info-bookmark-jump): Document with a doc string, not just a comment.
	(Bug#4203)

2009-10-04  Michael Albinus  <michael.albinus@gmx.de>

	* files.el (copy-directory): New defun.

	* dired-aux.el (dired-copy-file-recursive): Use it.

2009-10-04  Juanma Barranquero  <lekktu@gmail.com>

	* files-x.el (modify-dir-local-variable)
	(copy-dir-locals-to-file-locals-prop-line): Fix typos in
	docstrings.

	* recentf.el (recentf-unload-function): New function.

2009-10-04  Glenn Morris  <rgm@gnu.org>

	* window.el (window-full-height-p): Add doc string.

2009-10-04  Martin Rudalics  <rudalics@gmx.at>

	* window.el (window-full-height-p): New function.  (Bug#4543)

2009-10-03  Dan Nicolaescu  <dann@ics.uci.edu>

	* vc.el: Remove commented out code.
	(vc-derived-from-dir-mode): Remove, unused.
	(vc-version-diff, vc-diff): Consistently pass t to vc-deduce-fileset.

2009-10-03  Michael Albinus  <michael.albinus@gmx.de>

	* net/tramp-ftp.el (tramp-ftp-file-name-handler):
	Disable `file-name-handler-alist' when loading 'ange-ftp.  Otherwise,
	there could be recursive loading when `default-directory' is a
	remote file name.  (Bug#4614)

2009-10-03  Glenn Morris  <rgm@gnu.org>

	* calendar/calendar.el (calendar-basic-setup): Handle the case where
	the frame is wide.
	(calendar-generate-window): Test for shrinkability rather than width.

	* mail/rmail.el (rmail-generate-viewer-buffer): Be more careful about
	reusing existing buffers, in case we happen to visit two files with the
	same basename.  (Bug#4593)

2009-10-02  Eli Zaretskii  <eliz@gnu.org>

	* makefile.w32-in (update-subdirs-CMD): Add cedet to $(WINS_SUBDIR).
	(WINS_CEDET_SUBDIRS): List of subdirectories of cedet.
	(bootstrap-clean-CMD, bootstrap-clean-SH): Remove *.elc files in
	subdirs of cedet as well.
	(AUTOGENEL): Add loaddefs.el files in cedet subdirectories.

2009-10-02  Stefan Monnier  <monnier@iro.umontreal.ca>

	* emacs-lisp/eldoc.el (eldoc-get-fnsym-args-string):
	Obey advertised-signature-table.

	* help-fns.el (help-function-arglist): Don't check
	advertised-signature-table.
	(describe-function-1): Do it here instead so it also applies to subrs.

2009-10-02  Michael Albinus  <michael.albinus@gmx.de>

	* simple.el (start-file-process): Say in the doc-string, that file
	handlers might not support pty association, if PROGRAM is nil.

	* net/ange-ftp.el (ange-ftp-generate-passwd-key): Check, whether
	HOST and USER are strings.  They are nil, when there are
	incomplete entries in ~/.netrc, for example.
	(ange-ftp-delete-directory): Implement RECURSIVE case.  Change to
	root directory ("device busy" error otherwise).

	* net/tramp-smb.el (tramp-smb-handle-make-directory-internal):
	Flush file properties of created directory.

2009-10-02  Eli Zaretskii  <eliz@gnu.org>

	* makefile.w32-in (WINS_BASIC): Remove cedet.
	(WINS_CEDET): Add cedet.
	(update-subdirs-SH): Use $(WINS_SUBDIR), not $(WINS).

2009-10-02  Kevin Ryde  <user42@zip.com.au>

	* net/browse-url.el (browse-url): Pass any symbol in
	browse-url-browser-function to `apply', since if you've mistakenly put
	an unbound symbol then the error is clearer.  (Bug#4531)

2009-10-02  Juanma Barranquero  <lekktu@gmail.com>

	* allout.el (allout-init, allout-back-to-current-heading)
	(allout-beginning-of-current-entry, allout-ascend-to-depth)
	(allout-ascend, allout-up-current-level, allout-end-of-level)
	(allout-previous-visible-heading, allout-forward-current-level)
	(allout-backward-current-level, allout-show-children):
	* apropos.el (apropos-describe-plist):
	* bookmark.el (bookmark-maybe-historicize-string, bookmark-bmenu-list):
	* comint.el (comint-strip-ctrl-m, comint-goto-process-mark):
	* completion.el (add-completion, add-permanent-completion):
	* descr-text.el (describe-text-category, describe-char):
	* desktop.el (desktop-lazy-abort):
	* dired-x.el (dired-omit-expunge, dired-x-bind-find-file):
	* dired.el (dired-build-subdir-alist):
	* ediff.el (ediff-version):
	* elide-head.el (elide-head, elide-head-show):
	* emerge.el (emerge-version):
	* env.el (getenv):
	* face-remap.el (variable-pitch-mode):
	* faces.el (describe-face):
	* ffap.el (ffap-next-url, find-file-at-point, ffap-at-mouse)
	(dired-at-point):
	* files.el (find-file-existing, auto-save-mode):
	* font-lock.el (font-lock-fontify-buffer):
	* help-fns.el (describe-function, describe-variable)
	(describe-syntax, describe-categories):
	* help.el (view-lossage, describe-bindings, describe-key)
	(describe-mode):
	* hexl.el (hexl-current-address):
	* hi-lock.el (hi-lock-mode, hi-lock-find-patterns):
	* info.el (Info-goto-emacs-key-command-node):
	* log-edit.el (log-edit-insert-cvs-template)
	(log-edit-insert-cvs-rcstemplate):
	* menu-bar.el (menu-bar-mode):
	* mouse.el (mouse-appearance-menu):
	* newcomment.el (comment-indent-new-line):
	* pgg.el (pgg-save-coding-system, pgg-encrypt-region)
	(pgg-encrypt-symmetric-region, pgg-encrypt-symmetric)
	(pgg-encrypt, pgg-decrypt-region, pgg-decrypt)
	(pgg-sign-region, pgg-sign, pgg-verify-region, pgg-verify):
	* recentf.el (recentf-mode):
	* savehist.el (savehist-mode, savehist-save):
	* shadowfile.el (shadow-copy-files):
	* simple.el (kill-ring-save, next-line, previous-line)
	(normal-erase-is-backspace-mode):
	* strokes.el (strokes-update-window-configuration)
	(strokes-load-user-strokes, strokes-prompt-user-save-strokes)
	(strokes-xpm-for-stroke):
	* time.el (emacs-uptime, emacs-init-time):
	* tutorial.el (tutorial--describe-nonstandard-key)
	(tutorial--detailed-help):
	* type-break.el (type-break-mode)
	(type-break-mode-line-message-mode, type-break-query-mode)
	(type-break-guesstimate-keystroke-threshold):
	* vc.el (vc-version-diff, vc-diff, vc-root-diff):
	* version.el (emacs-version):
	* vt-control.el (vt-keypad-on, vt-keypad-off, vt-numlock):
	* winner.el (winner-mode):
	* calendar/timeclock.el (timeclock-in, timeclock-out)
	(timeclock-status-string, timeclock-change)
	(timeclock-workday-remaining-string)
	(timeclock-workday-elapsed-string)
	(timeclock-when-to-leave-string):
	* calendar/todo-mode.el (todo-add-category):
	* emacs-lisp/advice.el (ad-enable-regexp, ad-disable-regexp):
	* emacs-lisp/autoload.el (update-file-autoloads):
	* emacs-lisp/checkdoc.el (checkdoc-current-buffer)
	(checkdoc-start, checkdoc-continue, checkdoc-rogue-spaces)
	(checkdoc-message-text, checkdoc-defun):
	* emacs-lisp/debug.el (debugger-list-functions):
	* emacs-lisp/easy-mmode.el (easy-mmode-define-navigation):
	* emacs-lisp/eieio-opt.el (eieio-describe-class)
	(eieio-describe-generic):
	* emacs-lisp/lisp-mnt.el (lm-synopsis):
	* emacs-lisp/shadow.el (list-load-path-shadows):
	* emulation/cua-base.el (cua-mode):
	* emulation/edt.el (edt-set-scroll-margins):
	* emulation/tpu-edt.el (tpu-toggle-newline-and-indent)
	(tpu-toggle-regexp, tpu-toggle-search-direction)
	(tpu-toggle-rectangle, tpu-toggle-control-keys):
	* emulation/tpu-extras.el (tpu-set-scroll-margins):
	* emulation/viper-cmd.el (viper-set-searchstyle-toggling-macros)
	(viper-set-parsing-style-toggling-macro)
	(viper-set-emacs-state-searchstyle-macros):
	* emulation/viper.el (viper-set-hooks):
	* eshell/esh-mode.el (eshell-truncate-buffer):
	* international/mule-cmds.el (prefer-coding-system)
	(describe-input-method, describe-language-environment):
	* international/mule-diag.el (list-character-sets)
	(describe-character-set, describe-coding-system)
	(describe-fontset, list-fontsets, list-input-methods):
	* mail/sendmail.el (mail-signature):
	* net/ange-ftp.el (ange-ftp-copy-file):
	* net/browse-url.el (browse-url):
	* net/eudc.el (eudc-set-server, eudc-get-attribute-list):
	* net/quickurl.el (quickurl-add-url):
	* net/rcirc.el (names, topic):
	* net/xesam.el (xesam-mode):
	* play/5x5.el (5x5-new-game):
	* play/yow.el (apropos-zippy):
	* progmodes/ada-mode.el (ada-mode-version):
	* progmodes/f90.el (f90-beginning-of-subprogram, f90-end-of-subprogram)
	(f90-end-of-block)
	(f90-beginning-of-block):
	* progmodes/fortran.el (fortran-end-of-block)
	(fortran-beginning-of-block):
	* progmodes/js.el (js-syntactic-context, js-gc, js-eval):
	* progmodes/python.el (python-describe-symbol, python-shell):
	* term/ns-win.el (ns-print-buffer):
	* textmodes/bibtex.el (bibtex-end-of-entry, bibtex-url):
	* textmodes/flyspell.el (flyspell-mode-on):
	* textmodes/page-ext.el (set-page-delimiter, pages-directory)
	(pages-directory-for-addresses):
	* textmodes/table.el (table-recognize-cell)
	(table-query-dimension, table-generate-source)
	(table-insert-sequence, table--warn-incompatibility):
	* textmodes/tex-mode.el (tex-validate-buffer):
	* textmodes/texinfmt.el (texinfmt-version)
	(texinfo-format-buffer):
	Use `called-interactively-p' instead of `interactive-p'.

2009-10-02  Juanma Barranquero  <lekktu@gmail.com>

	* image-mode.el (image-toggle-display):
	* emacs-lisp/elp.el (elp-instrument-function):
	* emacs-lisp/advice.el (ad-make-advised-definition):
	* emacs-lisp/easy-mmode.el (define-minor-mode):
	* net/browse-url.el (browse-url-maybe-new-window):
	* progmodes/sh-script.el (sh-learn-buffer-indent):
	Pass new argument 'any to `called-interactively-p'.

2009-10-01  Juanma Barranquero  <lekktu@gmail.com>

	* international/uni-bidi.el:
	* international/uni-category.el:
	* international/uni-combining.el:
	* international/uni-comment.el:
	* international/uni-decimal.el:
	* international/uni-decomposition.el:
	* international/uni-digit.el:
	* international/uni-lowercase.el:
	* international/uni-mirrored.el:
	* international/uni-name.el:
	* international/uni-numeric.el:
	* international/uni-old-name.el:
	* international/uni-titlecase.el:
	* international/uni-uppercase.el:
	Regenerate from Unicode 5.2.0 data.

2009-10-01  Glenn Morris  <rgm@gnu.org>

	* Makefile.in (ELCFILES): Regenerate.

2009-10-01  Stefan Monnier  <monnier@iro.umontreal.ca>

	* subr.el (interactive-p): Mark obsolete.
	(called-interactively-p): Make the optional-ness of `kind' obsolete.
	* emacs-lisp/bytecomp.el (byte-compile-fdefinition): Make it obey
	advertised-signature-table for subroutines as well.

	* emacs-lisp/byte-run.el (advertised-signature-table): New var.
	(set-advertised-calling-convention): New function.
	(make-obsolete, define-obsolete-function-alias)
	(make-obsolete-variable, define-obsolete-variable-alias):
	Make the optional-ness of `when' obsolete.
	(define-obsolete-face-alias): Make `when' non-optional.
	* help-fns.el (help-function-arglist):
	* emacs-lisp/bytecomp.el (byte-compile-fdefinition):
	Use advertised-signature-table.

2009-10-01  Michael Albinus  <michael.albinus@gmx.de>

	* files.el (delete-directory): New defun.  The original function
	in fileio.c has been renamed to `delete-directory-internal'.

	* dired.el (dired-delete-file): Call `delete-directory' with
	RECURSIVE parameter.

	* net/ange-ftp.el (ange-ftp-delete-directory): Add optional
	parameter RECURSIVE.  Implementation is missing.

	* net/tramp.el (tramp-handle-make-directory): Flush upper
	directory's file properties.
	(tramp-handle-delete-directory): Handle optional parameter RECURSIVE.
	(tramp-handle-dired-recursive-delete-directory): Flush directory
	properties after the remove command only.

	* net/tramp-fish.el (tramp-fish-handle-delete-directory):
	Handle optional parameter RECURSIVE.

	* net/tramp-gvfs.el (tramp-gvfs-handle-delete-directory):
	Handle optional parameter RECURSIVE.

	* net/tramp-smb.el (tramp-smb-errors): Add error message for
	connection timeout.
	(tramp-smb-handle-delete-directory): Handle optional parameter
	RECURSIVE.

2009-10-01  Stefan Monnier  <monnier@iro.umontreal.ca>

	* emacs-lisp/bytecomp.el (byte-compile-defmacro-declaration): New fun.
	(byte-compile-file-form-defmumble, byte-compile-defmacro): Use it.
	(byte-compile-defmacro): Use backquotes.

	* files.el (cd-absolute): Don't abbreviate-file-name (bug#4599).

	* vc-dispatcher.el (vc-resynch-window): Don't revert a buffer which
	has no associated file.
	(vc-resynch-buffer): Use vc-dir-buffers.

2009-10-01  Glenn Morris  <rgm@gnu.org>

	* emacs-lisp/chart.el (chart-zap-chars, chart-bar-quickie)
	(chart-file-count):
	* emacs-lisp/eieio-comp.el (byte-compile-defmethod-param-convert):
	* emacs-lisp/eieio-datadebug.el (data-debug-insert-object-button):
	* emacs-lisp/eieio-opt.el (eieio-describe-class):
	* emacs-lisp/eieio-speedbar.el (eieio-speedbar-create):
	* emacs-lisp/eieio.el (defclass, eieio-defclass-autoload)
	(eieio-copy-parents-into-subclass, make-instance, class-children)
	(eieio-generic-form):

	* vc-cvs.el (vc-cvs-parse-entry): Be more careful with the
	match-data.  (Bug#4555).

	* emacs-lisp/check-declare.el (check-declare-scan): Read the declaration
	rather than parsing it as a regexp.  This relaxes the layout
	requirements and makes errors easier to detect.
	(check-declare-verify): Check file is regular.
	(check-declare-directory): Doc fix.
	* subr.el (declare-function): Doc fix.

	* ibuffer.el (ibuffer-format-qualifier):
	* isearch.el (hi-lock-regexp-okay):
	* calc/calc.el (math-zerop):
	* mail/uce.el (rmail-msgbeg, rmail-msgend):
	* term/w32-win.el (setup-default-fontset, set-fontset-font):
	Remove unused declarations.

2009-09-30  Glenn Morris  <rgm@gnu.org>

	* emacs-lisp/authors.el (authors-ignored-files): Add "js2-mode.el".

	* emacs-lisp/elint.el (elint-init-form): Report declarations where the
	filename is not a string.

2009-09-29  Chong Yidong  <cyd@stupidchicken.com>

	* files.el (safe-local-eval-forms): Fix typo.

2009-09-29  Stefan Monnier  <monnier@iro.umontreal.ca>

	* vc-hooks.el (vc-dir-buffers): New var.
	(vc-state-refresh): New function.
	(vc-state): Use it.
	(vc-after-save): Always ask the backend to recompute the new state.
	Always call vc-dir if necessary, using vc-dir-buffers.
	* vc-dir.el (vc-dir-prepare-status-buffer, vc-dir-resynch-file):
	Use vc-dir-buffers.
	(vc-dir-mode): Use vc-dir-buffers rather than after-save-hook.
	(vc-dir-prepare-status-buffer, vc-dir-update)
	(vc-dir-resync-directory-files, vc-dir-resynch-file, vc-dir-mode):
	Don't call expand-file-name on default-directory.

2009-09-29  Juanma Barranquero  <lekktu@gmail.com>

	* speedbar.el (speedbar-item-delete):
	* calc/calc-prog.el (calc-kbd-if):
	* language/hanja-util.el (hanja-init-load): Fix typos in messages.

	* epa.el (epa-key-list-mode-map):
	* hi-lock.el (hi-lock-menu): Fix typos in menus.

	* progmodes/hideshow.el (hs-allow-nesting): Reflow docstring.
	(hs-show-hook): Fix typo in docstring.

2009-09-29  Glenn Morris  <rgm@gnu.org>

	* emacs-lisp/check-declare.el (check-declare-locate): Remove pointless
	file-name-nondirectory call preventing location of cedet files.
	(check-declare-verify): Use literal search rather than re-search.
	Add basic defmethod and defclass, and define-overloadable-function.

	* net/tramp-smb.el (tramp-smb-handle-directory-files-and-attributes):
	Use tramp-compat-file-attributes rather than nonexistent
	tramp-compat-handle-file-attributes.

	* Makefile.in (lisptagsfiles4): New.
	(AUTOGENEL): Add cedet loaddefs files.
	(TAGS, TAGS-LISP): Use $lisptagsfiles4.
	(update-elclist, compile-always, backup-compiled-files)
	(bootstrap-clean): Add yet another directory level.
	(update-elclist): Use LC_COLLATE rather than COLLATE.
	(ELCFILES): Update, via `make update-elclist'.

2009-09-29  Juanma Barranquero  <lekktu@gmail.com>

	* makefile.w32-in (WINS_CEDET, WINS_BASIC, WINS_SUBDIR): New macros.
	(WINS_ALMOST): Set from WINS_BASIC and WINS_CEDET.
	(update-subdirs-CMD): Use WINS_SUBDIR, not WINS_ALMOST.

2009-09-28  Andreas Schwab  <schwab@linux-m68k.org>

	* Makefile.in (lisptagsfiles3): Define.
	(TAGS, TAGS-LISP): Use it.
	(update-elclist): Add third directory level to look for elc files.
	(compile-always): Likewise.
	(backup-compiled-files): Likewise.
	(bootstrap-clean): Likewise.
	(ELCFILES): Update.

2009-09-28  Chong Yidong  <cyd@stupidchicken.com>

	* Makefile.in (ELCFILES): Add CEDET files.

2009-09-28  Michael Albinus  <michael.albinus@gmx.de>

	* Makefile.in (ELCFILES): Add net/tramp-imap.elc.

	* net/tramp.el (top): Require tramp-imap.

	* net/tramp-smb.el (tramp-smb-handle-directory-files-and-attributes):
	Use `tramp-compat-handle-file-attributes'.

2009-09-28  Teodor Zlatanov  <tzz@lifelogs.com>

	* net/tramp-imap.el: New package.

2009-09-27  Vinicius Jose Latorre  <viniciusjl@ig.com.br>

	* whitespace.el (whitespace-trailing-regexp)
	(whitespace-empty-at-bob-regexp, whitespace-empty-at-eob-regexp):
	Fix doc string.

2009-09-27  Chong Yidong  <cyd@stupidchicken.com>

	* menu-bar.el: Remove menu-bar-ediff-misc-menu from the Tools
	menu.

	* ediff-hook.el: Move menu-bar-ediff-misc-menu into
	menu-bar-ediff-menu.

	* emacs-lisp/lisp-mode.el: Add doc-string-elt property to
	define-overloadable-function.

	* progmodes/autoconf.el: Provide autoconf as well, so that this
	file can be `require'd.

	* emacs-lisp/cl-macs.el (deftype): Add to cl-loaddefs.

	* emacs-lisp/autoload.el (generated-autoload-feature)
	(generated-autoload-load-name): New vars.
	(autoload-rubric, autoload-generate-file-autoloads): Use them.
	(make-autoload): Recognize define-overloadable-function and
	defclass forms (for EIEIO).

	* Makefile.in (update-subdirs): Exclude cedet directory.

2009-09-27  Adrian Robert  <Adrian.B.Robert@gmail.com>

	* term/ns-win.el: Don't set the region face background.  (Bug#4381)

	* faces.el: Default light-background background for region face to
	ns_selection_color under NS.

2009-09-27  Teodor Zlatanov  <tzz@lifelogs.com>

	* net/imap-hash.el: New library, see NEWS.

	* Makefile.in (ELCFILES): Add imap-hash.el.

2009-09-27  Stefan Monnier  <monnier@iro.umontreal.ca>

	* help.el (help-for-help-internal): Don't purecopy the text (bug#4560).
	* isearch.el (isearch-help-for-help-internal): Purecopy the second arg.
	* help-macro.el (make-help-screen): Avoid using an ambiguous function
	definition where the docstring could be taken for the return value.

2009-09-26  Glenn Morris  <rgm@gnu.org>

	* mail/rmailmm.el (rmail-mime-show-images, rmail-mime-bulk-handler):
	Add option to only show images below a certain size.
	(rmail-mime-multipart-handler): Remove unnecessary save-match-data and
	save-excursion calls.

2009-09-26  Eli Zaretskii  <eliz@gnu.org>

	* makefile.w32-in (WINS_ALMOST): Add cedet (with its
	subdirectories) and eieio.

2009-09-26  Alan Mackenzie  <acm@muc.de>

	* progmodes/cc-engine.el (c-beginning-of-statement-1):
	Correct buggy bracketing.  (Bug#4289)

	* progmodes/cc-langs.el (c-nonlabel-token-key): Allow quoted
	character constants (as case labels).  (Bug#4289)

2009-09-25  Juri Linkov  <juri@jurta.org>

	* files.el (safe-local-eval-forms): Allow time-stamp in
	before-save-hook (Bug#4554).

2009-09-25  Drew Adams  <drew.adams@oracle.com>

	* menu-bar.el (list-buffers-directory): Doc fix.

2009-09-25  Stefan Monnier  <monnier@iro.umontreal.ca>

	* log-edit.el (log-edit-changelog-entries): Avoid inf-loops.
	Try and avoid copying twice the same paragraph.
	(log-edit-changelog-paragraph, log-edit-changelog-subparagraph):
	Remove save-excursion.
	(log-edit-changelog-entry): Do it here instead.

2009-09-25  Juanma Barranquero  <lekktu@gmail.com>

	* bs.el (bs--get-file-name): Use `list-buffers-directory'
	when available, instead of hardcoding mode names.  Doc fix.

	* menu-bar.el (list-buffers-directory): Add docstring.
	Make automatically buffer-local.

	* dired.el (dired-mode):
	* files.el (cd-absolute):
	* pcvs.el (cvs-temp-buffer):
	* pcvs-util.el (cvs-get-buffer-create):
	* shell.el (shell-mode):
	* vc-dir.el (vc-dir-mode):
	Don't make `list-buffers-directory' buffer local.

2009-09-25  Devon Sean McCullough  <emacs-hacker@Jovi.Net>

	* comint.el (comint-exec, comint-run, make-comint):
	Doc fixes (Bug#4542).

2009-09-25  Glenn Morris  <rgm@gnu.org>

	* mail/rmailmm.el (rmail-mime): New custom group.
	Move all defcustoms in this file into this group.
	(rmail-mime-media-type-handlers-alist): Revert previous change.
	(rmail-mime-show-images): New option.
	(rmail-mime-total-number-of-bulk-attachments): Remove variable and all
	references to it, since it wasn't actually used for anything.
	(rmail-mime-insert-image): New function.
	(rmail-mime-image): Use rmail-mime-insert-image.
	(rmail-mime-bulk-handler): Remove optional `image' argument, instead
	obey the value of `rmail-mime-show-images' option.  Print the size of
	attachments.

2009-09-25  David Engster  <deng@randomsample.de>

	* progmodes/hideshow.el (hs-show-block): Run `hs-show-hook'.  (Bug#4548)

2009-09-24  Vinicius Jose Latorre  <viniciusjl@ig.com.br>

	* whitespace.el: Does not highlight trailing spaces While point is
	at end of line.  Does not highligt spaces at beginning of buffer
	while point is at beginning of buffer.  Does not highlight spaces
	at end of buffer while point is at end of buffer.  (Bug#4177)
	New version 12.0.
	(whitespace-display-mappings): Adjust initialization.
	(whitespace-point, whitespace-font-lock-refontify): New vars.
	(whitespace-color-on, whitespace-color-off): Adjust code.
	(whitespace-trailing-regexp, whitespace-empty-at-bob-regexp)
	(whitespace-empty-at-eob-regexp, whitespace-space-regexp)
	(whitespace-tab-regexp, whitespace-post-command-hook): New funs.

2009-09-24  Chong Yidong  <cyd@stupidchicken.com>

	* nxml/nxml-mode.el: Alias xml-mode to nxml-mode.

	* textmodes/sgml-mode.el: Remove xml-mode alias.

	* files.el (auto-mode-alist, conf-mode-maybe)
	(magic-fallback-mode-alist): Revert 2009-09-18 and 2009-09-21 changes.

2009-09-24  Alan Mackenzie  <acm@muc.de>

	* progmodes/cc-cmds.el (c-scan-conditionals): A new function like
	c-forward-conditionals, but it doesn't move point and doesn't set
	the mark.
	(c-up-conditional, c-up-conditional-with-else, c-down-conditional)
	(c-down-conditional-with-else, c-backward-conditional)
	(c-forward-conditional): Refactor to use c-scan-conditionals.

2009-09-24  Juanma Barranquero  <lekktu@gmail.com>

	* help-fns.el (help-downcase-arguments): New option, defaulting to nil.
	(help-default-arg-highlight): Remove.
	(help-highlight-arg): New function.
	(help-do-arg-highlight): Use it.
	Suggested by Drew Adams <drew.adams@oracle.com>.  (Bug#4510, bug#4520)

2009-09-24  Stefan Monnier  <monnier@iro.umontreal.ca>

	* term.el (term-set-scroll-region, term-handle-ansi-escape):
	Undo last change, which didn't fix the problem and introduced others.

2009-09-24  Nick Roberts  <nickrob@snap.net.nz>

	* progmodes/gdb-mi.el: Don't require speedbar.
	(gdb-jsonify-buffer): Handle case where "=" is part of value string.

2009-09-24  Glenn Morris  <rgm@gnu.org>

	* calendar/diary-lib.el (diary-fancy-display): Always run the hook.

	* term/ns-win.el (ns-reg-to-script): Define for compiler.

	* mail/rmailmm.el (rmail-mime-multipart-handler): Accept the case where
	there is no newline after the final mime boundary.  (Bug#4539)
	Move markers on insertion so that any buttons inserted don't end up in
	the next part of a multipart message.
	(rmail-mime-media-type-handlers-alist): Doc fix.  Add image handler.
	(rmail-mime-bulk-handler): Optionally handle images.
	(rmail-mime-image): New button action.
	(rmail-mime-image-handler): New function.
	(rmail-mime-mode): New mode.
	(rmail-mime): Doc fix.  Use rmail-mime-mode (for font-lock).

2009-09-24  Stefan Monnier  <monnier@iro.umontreal.ca>

	* minibuffer.el (minibuffer-force-complete): Cycle the list, rather
	than just dropping elements from it (bug#4504).

	* term.el (term-set-scroll-region): Don't move cursor any more.
	(term-handle-ansi-escape): Call term-goto here instead.
	Suggested by Ivan Kanis <apple@kanis.eu>.

	* term.el: Require CL.
	(term-ansi-reset): New function.
	(term-mode, term-emulate-terminal, term-handle-colors-array): Use it.
	(term-handle-colors-array): Simplify.

2009-09-24  Juanma Barranquero  <lekktu@gmail.com>

	* allout.el (allout-overlay-interior-modification-handler)
	(allout-obtain-passphrase):
	* epa-file.el (epa-file-write-region):
	* ps-print.el (ps-begin-job):
	* vc-hooks.el (vc-toggle-read-only):
	* vc-rcs.el (vc-rcs-rollback):
	* vc-sccs.el (vc-sccs-rollback):
	* vc.el (vc-deduce-fileset, vc-next-action, vc-register-with)
	(vc-version-diff, vc-revert, vc-rollback):
	* wdired.el (wdired-check-kill-buffer):
	* emacs-lisp/authors.el (authors):
	* net/socks.el (socks-open-connection):
	* net/zeroconf.el (zeroconf-service-add-hook):
	* obsolete/vc-mcvs.el (vc-mcvs-register):
	* progmodes/gdb-mi.el (def-gdb-thread-buffer-gud-command)
	(gdb-select-frame):
	* progmodes/grep.el (lgrep, rgrep):
	* progmodes/idlw-help.el (idlwave-help-check-locations)
	(idlwave-help-html-link, idlwave-help-assistant-open-link):
	* textmodes/ispell.el (ispell-find-aspell-dictionaries):
	* textmodes/reftex-toc.el (reftex-toc-promote-prepare)
	(reftex-toc-rename-label): Fix typos in error messages.

	* dired-aux.el (dired-do-shell-command): Reflow docstring.
	(dired-copy-how-to-fn): Doc fix.
	(dired-files-attributes, dired-read-shell-command):
	Fix typos in docstrings.

	* dired-x.el (dired-enable-local-variables, dired-filename-at-point)
	(dired-x-find-file-other-window): Reflow docstrings.
	(dired-omit-marker-char, dired-read-shell-command)
	(dired-x-submit-report): Fix typos in docstrings.

	* shell.el (shell-mode-hook):
	* view.el (View-scroll-line-forward):
	* progmodes/inf-lisp.el (inferior-lisp-mode-hook):
	Fix typos in docstrings.

	* net/dig.el (dig-invoke): Fix typo in docstring.
	(query-dig): Reflow docstring.

	* progmodes/idlwave.el (idlwave-create-user-catalog-file)
	(idlwave-quoted, idlwave-rinfo-max-source-lines): Doc fixes.
	(idlwave-abbrev-move, idlwave-auto-routine-info-updates)
	(idlwave-begin-block-reg, idlwave-begin-unit-reg)
	(idlwave-beginning-of-subprogram, idlwave-block-jump-out)
	(idlwave-block-match-regexp, idlwave-calculate-paren-indent)
	(idlwave-check-abbrev, idlwave-class-file-or-buffer)
	(idlwave-class-found-in, idlwave-complete, idlwave-complete-in-buffer)
	(idlwave-completion-map, idlwave-current-indent)
	(idlwave-custom-ampersand-surround, idlwave-customize)
	(idlwave-default-font-lock-items, idlwave-default-insert-timestamp)
	(idlwave-define-abbrev, idlwave-determine-class-special)
	(idlwave-do-action, idlwave-doc-header, idlwave-doc-modification)
	(idlwave-end-block-reg, idlwave-end-of-statement)
	(idlwave-end-of-statement0, idlwave-end-of-subprogram)
	(idlwave-end-unit-reg, idlwave-entry-find-keyword)
	(idlwave-explicit-class-listed, idlwave-file-header)
	(idlwave-fill-paragraph, idlwave-find-class-definition)
	(idlwave-fix-keywords, idlwave-hang-indent-regexp, idlwave-hard-tab)
	(idlwave-idlwave_routine_info-compiled, idlwave-in-comment)
	(idlwave-in-quote, idlwave-indent-action-table)
	(idlwave-indent-expand-table, idlwave-indent-line)
	(idlwave-indent-subprogram, idlwave-indent-to-open-paren)
	(idlwave-is-comment-line, idlwave-is-comment-or-empty-line)
	(idlwave-is-continuation-line, idlwave-is-pointer-dereference)
	(idlwave-kill-autoloaded-buffers, idlwave-lib-p, idlwave-look-at)
	(idlwave-make-tags, idlwave-mode, idlwave-mode-abbrev-table)
	(idlwave-mouse-active-rinfo, idlwave-newline, idlwave-no-change-comment)
	(idlwave-outlawed-buffers, idlwave-popup-select)
	(idlwave-previous-statement, idlwave-rescan-catalog-directories)
	(idlwave-routine-entry-compare, idlwave-routine-info.pro)
	(idlwave-scan-all-buffers-for-routine-info, idlwave-scan-class-info)
	(idlwave-shell-automatic-start, idlwave-shell-explicit-file-name)
	(idlwave-show-begin, idlwave-split-line, idlwave-split-link-target)
	(idlwave-statement-type, idlwave-struct-skip)
	(idlwave-substitute-link-target, idlwave-toggle-comment-region)
	(idlwave-update-current-buffer-info, idlwave-use-library-catalogs)
	(idlwave-what-module-find-class): Fix typos in docstrings.
	(idlwave-all-method-classes, idlwave-calc-hanging-indent)
	(idlwave-calculate-cont-indent, idlwave-expand-equal)
	(idlwave-find-module, idlwave-find-structure-definition)
	(idlwave-init-rinfo-when-idle-after, idlwave-insert-source-location)
	(idlwave-list-load-path-shadows, idlwave-next-statement)
	(idlwave-routine-entry-compare-twins, idlwave-routine-info)
	(idlwave-routines, idlwave-sintern-rinfo-list, idlwave-statement-match)
	(idlwave-template): Reflow docstrings.

	* progmodes/idlw-shell.el (idlwave-shell-syntax-error): Doc fix.
	(idlwave-shell-batch-command, idlwave-shell-bp-alist)
	(idlwave-shell-bp-get, idlwave-shell-bp-overlays)
	(idlwave-shell-bp-query, idlwave-shell-break-here, idlwave-shell-buffer)
	(idlwave-shell-display-line, idlwave-shell-display-wframe)
	(idlwave-shell-electric-debug-mode, idlwave-shell-examine-select)
	(idlwave-shell-file-name-chars, idlwave-shell-filter-bp)
	(idlwave-shell-goto-frame, idlwave-shell-halt-messages-re)
	(idlwave-shell-highlighting-and-faces, idlwave-shell-idl-wframe)
	(idlwave-shell-mode-hook, idlwave-shell-mode-line-info)
	(idlwave-shell-mode-map, idlwave-shell-module-source-filter)
	(idlwave-shell-mouse-help, idlwave-shell-mouse-print)
	(idlwave-shell-pc-frame, idlwave-shell-pending-commands)
	(idlwave-shell-print, idlwave-shell-quit, idlwave-shell-redisplay)
	(idlwave-shell-scan-for-state, idlwave-shell-send-command)
	(idlwave-shell-sentinel-hook, idlwave-shell-separate-examine-output)
	(idlwave-shell-shell-command, idlwave-shell-sources-alist)
	(idlwave-shell-sources-bp, idlwave-shell-sources-filter)
	(idlwave-shell-step, idlwave-shell-use-breakpoint-glyph)
	(idlwave-toolbar-add-everywhere, idlwave-toolbar-toggle):
	Fix typos in docstrings.
	(idlwave-shell-bp, idlwave-shell-clear-current-bp)
	(idlwave-shell-hide-output, idlwave-shell-mode)
	(idlwave-shell-run-region, idlwave-shell-set-bp-in-module):
	Reflow docstrings.

	* textmodes/bibtex.el (bibtex-sort-entry-class): Fix group name.

2009-09-24  Ivan Kanis  <apple@kanis.eu>

	* term.el (term-bold-attribute): New var.
	(term-handle-colors-array): Use it.

2009-09-23  Nick Roberts  <nickrob@snap.net.nz>

	* progmodes/gdb-mi.el (gdb-version): New variable.
	(gdb-non-stop-handler): Set gdb-version.
	(gdb-gud-context-command, gdb-current-context-command, gdb-stopped):
	Condition "--thread" option on gdb-version.
	(gdb-invalidate-threads): Remove unused argument.

2009-09-23  Stefan Monnier  <monnier@iro.umontreal.ca>

	* textmodes/flyspell.el (sgml-mode-flyspell-verify): Pass limit args
	to looking-back to avoid ridiculous slow down in large files (bug#4511).

2009-09-23  Glenn Morris  <rgm@gnu.org>

	* mail/rmail.el (rmail-reply): Don't try to add a References header when
	replying to mail without References or Message-Id.  (Bug#4525)

2009-09-23  Adrian Robert  <Adrian.B.Robert@gmail.com>

	* term/ns-win.el (ns-reg-to-script): New variable.

2009-09-23  Daiki Ueno  <ueno@unixuser.org>

	* epg.el (epg-wait-for-status): Preserve existing 'error results.

2009-09-22  Sam Steingold  <sds@gnu.org>

	* vc-hg.el (vc-hg-print-log): Fix shortlog arg passing.
	(vc-hg-outgoing, vc-hg-incoming): Bump okstatus in `vc-hg-command'
	to 1 because hg returns status 1 when nothing is found.
	Bind `vc-short-log' for the sake of `vc-hg-log-view-mode'.

2009-09-22  Stefan Monnier  <monnier@iro.umontreal.ca>

	* textmodes/fill.el: Convert to utf-8 encoding.
	(fill-french-nobreak-p): Remove redundant » and « inherited from our
	pre-unicode days.

	* add-log.el (change-log-fill-forward-paragraph): New function.
	(change-log-mode): Use it so fill-region DTRT.
	Set fill-indent-according-to-mode here rather than in
	change-log-fill-paragraph.
	(change-log-fill-paragraph): Remove.

2009-09-22  Juanma Barranquero  <lekktu@gmail.com>

	* info.el (Info-try-follow-nearest-node): Use the URL extracted by
	`Info-get-token', instead of `browse-url-url-at-point'.  (Bug#4508)

2009-09-22  Glenn Morris  <rgm@gnu.org>

	* calendar/calendar.el (calendar-mode-map): Make mouse-1 and 3 clicks on
	the scroll-bar scroll the calendar window rather than the buffer.

	* calendar/cal-menu.el (cal-menu-scroll-menu): Add a sub-section with
	commands that move point (as opposed to scrolling).

	* emulation/tpu-edt.el (tpu-copy-keyfile): Fix condition-case handler.

	* emacs-lisp/elint.el (elint): New custom group.
	(elint-log-buffer): Make it a defcustom.
	(elint-scan-preloaded, elint-ignored-warnings)
	(elint-directory-skip-re): New options.
	(elint-builtin-variables): Doc fix.
	(elint-preloaded-env): New variable.
	(elint-unknown-builtin-args): Add an entry for encode-time.
	(elint-extra-errors): Make it a variable rather than a constant.
	(elint-preloaded-skip-re): New constant.
	(elint-directory): Skip files matching elint-directory-skip-re.
	(elint-features): New variable, local to linted buffers.
	(elint-update-env): Initialize elint-features.  Possibly add
	elint-preloaded-env to the buffer's environment.
	(elint-get-top-forms): Bind elint-current-pos, for log messages.
	Skip quoted forms.
	(elint-init-form): New function, extracted from elint-init-env.
	Make non-list forms a warning rather than an error.
	Add the mode-map for define-derived-mode.  Handle define-minor-mode,
	easy-menu-define, put that adds an error-condition, and provide.
	When requiring cl, also require cl-macs.  Really require cl, to handle
	some cl macros.  Store required libraries in the list elint-features,
	so as not to re-load them.  Treat cc-require like require.
	(elint-init-env): Call elint-init-form to do the work.
	Handle eval-and-compile and such like.
	(elint-add-required-env): Do not clear messages.
	(elint-special-forms): Add handlers for function, defalias, if, when,
	unless, and, or.
	(elint-form): Add optional argument to ignore elint-special-forms,
	useful to prevent recursive calls from handlers.  Doc fix.
	Respect elint-ignored-warnings.
	(elint-form): Respect elint-ignored-warnings.
	(elint-bound-variable, elint-bound-function): New variables.
	(elint-unbound-variable): Respect elint-bound-variable.
	(elint-get-args): Respect elint-bound-function.
	(elint-check-cond-form): Add some simple handling for (f)boundp and
	featurep tests.
	(elint-check-defalias-form): New handler.
	(elint-check-let-form): Make an empty let a warning rather than an
	error.
	(elint-check-setq-form): Make an empty setq a warning rather than an
	error.  Respect elint-ignored-warnings.
	(elint-check-defvar-form): Accept null doc-strings.
	(elint-check-conditional-form): New handler.  Does some simple-minded
	checking of featurep and (f)boundp tests.
	(elint-put-function-args): New function.
	(elint-initialize): Use elint-scan-doc-file rather than
	elint-find-builtin-variables.  Use elint-put-function-args.
	Possibly scan preloaded-file-list.
	(elint-scan-doc-file): Rename from elint-find-builtin-variables and
	extend to handle functions as well.

2009-09-22  Lennart Borgman  <lennart.borgman@gmail.com>

	* linum.el (linum-delete-overlays, linum-update-window):
	Do not modify the right margin.  (Bug#3971)

2009-09-21  Chong Yidong  <cyd@stupidchicken.com>

	* files.el (conf-mode-maybe, magic-fallback-mode-alist):
	Use nxml-mode instead of xml-mode.

2009-09-21  Kevin Ryde  <user42@zip.com.au>

	* net/dig.el: Add "Keywords: comm", as per net-utils.el.  (Bug#4501)

2009-09-21  Stefan Monnier  <monnier@iro.umontreal.ca>

	* net/dig.el (dig-mode): Use define-derived-mode.

2009-09-20  Dan Nicolaescu  <dann@ics.uci.edu>

	* vc-dispatcher.el (vc-do-command): Return the process object in
	the asynchronous case.  Use when instead of if.  Do not run
	vc-exec-after to display a message if not enabled.  (Bug#4463)

	* vc-git.el (vc-git-dir-extra-headers): Add keymap and mouse-face
	properties to the stash strings.
	(vc-git-stash-list): Return a list of strings.
	(vc-git-stash-get-at-point, vc-git-stash-delete-at-point)
	(vc-git-stash-show-at-point): New functions.
	(vc-git-stash-map): New keymap.

	* register.el (ctl-x-r-map): Define the keys here instead of
	using autoload.

2009-09-20  Thierry Volpiatto  <thierry.volpiatto@gmail.com>  (tiny change)

	* bookmark.el (bookmark-write-file): Avoid calling `pp' with large
	list, to workaround performance problem (bug#4485).

2009-09-20  Nick Roberts  <nickrob@snap.net.nz>

	* progmodes/gud.el (gud-sentinel): Revert indavertant change.

2009-09-20  Daiki Ueno  <ueno@unixuser.org>

	* epa-file.el (epa-file-cache-passphrase-for-symmetric-encryption):
	Document that this option is not recommended to use.

2009-09-19  Glenn Morris  <rgm@gnu.org>

	* calc/calc-graph.el (calc-graph-lookup): Avoid assignment to free
	variable `var'.

	* calc/calc-alg.el (var):
	* calc/calcalg2.el (var): Define for compiler.

2009-09-19  Chong Yidong  <cyd@stupidchicken.com>

	* emacs-lisp/advice.el (ad-get-argument, ad-set-argument):
	Doc fix (Bug#3932).

	* subr.el (baud-rate): Remove long-obsolete function (Bug#4372).

	* time-stamp.el (time-stamp-month-dd-yyyy)
	(time-stamp-dd/mm/yyyy, time-stamp-mon-dd-yyyy)
	(time-stamp-dd-mon-yy, time-stamp-yy/mm/dd)
	(time-stamp-yyyy/mm/dd, time-stamp-yyyy-mm-dd)
	(time-stamp-yymmdd, time-stamp-hh:mm:ss, time-stamp-hhmm):
	Remove functions that have been obsolete since 1995 (Bug#4436).

	* progmodes/sh-script.el (sh-learn-buffer-indent): Pop to the
	indent buffer only if called interactively (Bug#4452).

2009-09-19  Juanma Barranquero  <lekktu@gmail.com>
	    Eli Zaretskii  <eliz@gnu.org>

	This fixes bug#4197 (merged to bug#865, though not identical).
	* server.el (server-auth-dir): Add docstring note about FAT32.
	(server-ensure-safe-dir): Accept FAT32 directories as "safe",
	but warn against using them.

2009-09-19  Nick Roberts  <nickrob@snap.net.nz>

	* progmodes/gdb-mi.el (gdb-var-update-handler-1): Include case of
	older GDB where there is no has_more field.

2009-09-19  Glenn Morris  <rgm@gnu.org>

	* pgg-pgp.el (pgg-pgp-encrypt-region): Add missing mapconcat separator.

2009-09-18  Chong Yidong  <cyd@stupidchicken.com>

	* files.el (auto-mode-alist): Change default for XML files to nXML
	mode (Bug#4169).

2009-09-18  Juanma Barranquero  <lekktu@gmail.com>

	* server.el (server-ensure-safe-dir): Pass 'integer
	to `file-attributes', as suggested.

2009-09-18  Stefan Monnier  <monnier@iro.umontreal.ca>

	* dired-aux.el (dired-query-alist): Remove spurious backslash.
	(dired-query): Use read-key.

2009-09-18  Adrian Robert  <Adrian.B.Robert@gmail.com>

	* cus-start.el (ns-use-qd-smoothing): Remove.

2009-09-18  Glenn Morris  <rgm@gnu.org>

	* allout.el (top-level): Remove unnecessary progn.

	* progmodes/js.el (js-end-of-defun): Remove malformed and unneeded let.

	* emacs-lisp/derived.el (define-derived-mode): Fix paren typo in
	definition of abbrev table.

	* speedbar.el (speedbar-track-mouse):
	* net/eudc-bob.el (eudc-bob-pipe-object-to-external-program):
	* net/eudc.el (eudc-expand-inline):
	* net/newst-backend.el (newsticker--cache-read-feed):
	* nxml/nxml-outln.el (nxml-end-of-heading): Fix typos in
	condition-case handlers.

2009-09-18  Nick Roberts  <nickrob@snap.net.nz>

	* progmodes/gdb-mi.el (gdb-frame-address): New variable.
	(gdb-var-list): Add an element for has_more field.
	(gdb-non-stop-handler): Enable pretty printing for STL containers.
	(gdb-var-create-handler, gdb-var-list-children-handler-1)
	(gdb-var-update-handler-1): Parse output of dynamic variable
	objects (STL containers).
	(gdb-var-delete-1): Pass var1 as an explicit second argument.
	(gdb-get-field): Delete alias.  Use bindat-get-field directly.

	* progmodes/gud.el (gud-speedbar-item-info): Adjust for change to
	gdb-var-list.
	(gud-speedbar-buttons): Make node expandable if expression "has more"
	children.

2009-09-17  Juanma Barranquero  <lekktu@gmail.com>

	* startup.el (emacs-quick-startup): Remove variable and all uses.
	(command-line): Set `inhibit-x-resources' instead.
	(command-line-1): Use `inhibit-x-resources' instead.

2009-09-17  Chong Yidong  <cyd@stupidchicken.com>

	* subr.el: Fix last change to avoid using the `unless' macro,
	which breaks bootstrapping.

2009-09-17  Stefan Monnier  <monnier@iro.umontreal.ca>

	* subr.el (push, pop, dolist, dotimes, declare): Don't overwrite CL's
	extended definitions, in case we reload subr.el after having
	loaded CL.
	(eval-next-after-load): Mark as obsolete.

2009-09-17  Juri Linkov  <juri@jurta.org>

	* menu-bar.el (menu-bar-search-menu, menu-bar-edit-menu)
	(menu-bar-options-menu, menu-bar-showhide-fringe-menu)
	(menu-bar-showhide-menu, menu-bar-tools-menu)
	(menu-bar-describe-menu, menu-bar-help-menu)
	(minibuffer-local-completion-map, minibuffer-local-map):
	Fix list quoting.

2009-09-17  Glenn Morris  <rgm@gnu.org>

	* emacs-lisp/bytecomp.el (byte-compile-form): Always check the function
	arguments, whether or not it has a handler.

	* ansi-color.el (ansi-color-get-face-1): Fix typo in handler.

	* simple.el (hard-newline): Give it a doc-string.

	* emacs-lisp/lisp-mode.el (emacs-lisp-mode-syntax-table):
	(lisp-mode-syntax-table): Give them doc-strings.

2009-09-17  Dan Nicolaescu  <dann@ics.uci.edu>

	* menu-bar.el (menu-bar-file-menu, menu-bar-file-menu)
	(menu-bar-i-search-menu, menu-bar-edit-menu, menu-bar-custom-menu)
	(menu-bar-options-menu, menu-bar-showhide-menu)
	(menu-bar-showhide-fringe-ind-menu, menu-bar-showhide-fringe-menu)
	(menu-bar-showhide-scroll-bar-menu, menu-bar-showhide-menu)
	(menu-bar-options-menu, menu-bar-line-wrapping-menu)
	(menu-bar-options-menu, menu-bar-tools-menu)
	(menu-bar-describe-menu, menu-bar-search-documentation-menu)
	(menu-bar-help-menu):
	(menu-bar-make-mm-toggle, menu-bar-make-toggle): Purecopy the
	string arguments.

	* ediff-hook.el (menu-bar-ediff-menu, menu-bar-ediff-merge-menu)
	(menu-bar-epatch-menu, menu-bar-ediff-misc-menu): Add purecopy
	calls for the menu names and :help.

2009-09-17  Stefan Monnier  <monnier@iro.umontreal.ca>

	* mouse.el (minor-mode-menu-from-indicator): Pay attention
	to :minor-mode-function (bug#4455).

2009-09-16  Stefan Monnier  <monnier@iro.umontreal.ca>

	* startup.el (command-line): Initialize the window-system after
	processing the command-line.

	* textmodes/page.el (what-page): Make sure we don't inf-loop if
	page-delimiter matches the empty string.

2009-09-16  Glenn Morris  <rgm@gnu.org>

	* emacs-lisp/bytecomp.el (byte-compile-not-obsolete-vars): Rename from
	byte-compile-not-obsolete-var.  It's a list now.
	(byte-compile-not-obsolete-funcs): New variable.
	(byte-compile-warn-obsolete): Don't warn about functions if they are in
	byte-compile-not-obsolete-funcs.
	(byte-compile-variable-ref, byte-compile-defvar): Update for
	byte-compile-not-obsolete-vars name-change and list nature.
	(byte-compile-maybe-guarded): Suppress warnings about obsolete functions
	and variables behind (f)boundp tests.
	* net/tramp-compat.el (byte-compile-not-obsolete-vars): Set if bound.

2009-09-15  Dan Nicolaescu  <dann@ics.uci.edu>

	* vc-git.el (vc-git-log-view-mode): Undo inadvertent change.

2009-09-15  Stefan Monnier  <monnier@iro.umontreal.ca>

	* Makefile.in (compile-onefile): Use byte-compile-refresh-preloaded.
	* emacs-lisp/bytecomp.el (byte-compile-refresh-preloaded):
	Don't autoload.

2009-09-15  Stephen Eglen  <stephen@gnu.org>

	* iswitchb.el (iswitchb-read-buffer): When selecting a match from
	the virtual-buffers, use the name of the buffer specified by
	find-file-noselect, as the match may be a symlink.  (This was a
	problem if the target and the symlink had different names.)

2009-09-15  Stefan Monnier  <monnier@iro.umontreal.ca>

	* custom.el (custom-initialize-default, custom-initialize-set): CSE.

	* desktop.el (desktop-path): Check user-emacs-directory.

	* emacs-lisp/bytecomp.el (byte-compile-refresh-preloaded): New function.

	* loadup.el: Use after-load-functions to GC after loading each file.
	Remove the explicit GC calls that used to be sprinkled around.

	* subr.el (after-load-functions): New hook.
	(do-after-load-evaluation): Run it.  Use string-match-p to detect
	`obsolete' packages, rather than painfully extracting the relevant
	directory name.

2009-09-15  Glenn Morris  <rgm@gnu.org>

	* apropos.el (apropos-documentation-check-doc-file): Avoid assignment to
	free variable `doc'.

	* dired.el (dired-mode-map): Add menu entry for async shell command.

	* help-fns.el (find-lisp-object-file-name): When looking for autoloaded
	variables, also consider the .elc files, since the .el files are
	normally gzipped (subsequent code locates the .el.gz from the .elc).

	* calc/calc-prog.el (arglist): Define for compiler.

	* calendar/diary-lib.el (diary-display-function): Change the default to
	fancy display.
	(body): Define for compiler.

	* emacs-lisp/bytecomp.el (byte-compile-keep-pending)
	(byte-compile-file-form, byte-compile-lambda)
	(byte-compile-top-level-body, byte-compile-form)
	(byte-compile-variable-ref, byte-compile-setq)
	(byte-compile-setq-default, byte-compile-body)
	(byte-compile-body-do-effect, byte-compile-and, byte-compile-or)
	(batch-byte-compile): Give some more local variables with common names
	a "bytecomp-" prefix to avoid masking warnings about free variables.

	* startup.el (command-line-1): Give local variables with common names a
	distinguishing prefix, so as not to hide free variable warnings during
	bootstrap.

	* mail/rmailmm.el (rmail-mime-save): If file exists, don't try to be
	clever and add a suffix to make a unique name, just let the user decide
	whether or not to overwrite it.  If the input is a directory, write the
	default filename to that directory.  (Bug#4388)
	(rmail-mime-bulk-handler): Ensure the save button's 'directory property
	is a filename-as-a-directory.

2009-09-15  Stefan Monnier  <monnier@iro.umontreal.ca>

	* textmodes/page.el (what-page): Don't move to beginning of line.
	See <87tyz5ajte.fsf@x2.delysid.org> in emacs-devel.

2009-09-15  Dan Nicolaescu  <dann@ics.uci.edu>

	* vc-git.el (vc-git-dir-extra-headers): Show the remote location.

2009-09-14  Dan Nicolaescu  <dann@ics.uci.edu>

	* bindings.el (mode-line-mode-menu): Add purecopy calls for :help.
	* help.el (help-for-help-internal): Add purecopy calls for text.

	* vc.el (top): print-log method now takes an optional SHORTLOG
	argument.  Add a new method: root.
	(vc-root-diff, vc-print-root-log): New functions.
	(vc-log-short-style): New variable.
	(vc-print-log-internal): Add support for showing short logs.

	* vc-hooks.el (vc-prefix-map, vc-menu-map): Add bindings for
	vc-print-root-log and vc-print-root-diff.

	* vc-bzr.el (vc-bzr-log-view-mode, vc-bzr-print-log):
	* vc-git.el (vc-git-print-log, vc-git-log-view-mode):
	* vc-hg.el (vc-hg-print-log, vc-hg-log-view-mode): Add support for
	short logs.

	* vc-cvs.el (vc-cvs-print-log):
	* vc-mtn.el (vc-mtn-print-log):
	* vc-rcs.el (vc-rcs-print-log):
	* vc-sccs.el (vc-sccs-print-log):
	* vc-svn.el (vc-svn-print-log): Add an optional argument shortlog
	that is ignored for now.

	* vc-mtn.el (vc-mtn-annotate-command):
	* vc-svn.el (vc-svn-annotate-command): Run asynchronously.

2009-09-14  Stefan Monnier  <monnier@iro.umontreal.ca>

	* simple.el: Add mapping for backspace/delete/clear/tab/escape/return
	to function-key-map, and give them ascii-character property.
	* term/x-win.el (x-alternatives-map):
	* term/ns-win.el (ns-alternatives-map):
	* term/internal.el (msdos-key-remapping-map):
	* w32-fns.el (x-alternatives-map): Remove redundant mappings.

2009-09-14  Glenn Morris  <rgm@gnu.org>

	* emacs-lisp/elint.el (elint-add-required-env): Revert to not using
	temp-buffers (2009-09-12).

2009-09-13  Stefan Monnier  <monnier@iro.umontreal.ca>

	* textmodes/ispell.el (ispell-command-loop): Improve last fix, using
	the new read-key function.

2009-09-13  Chong Yidong  <cyd@stupidchicken.com>

	* term/x-win.el (x-menu-bar-open): Only call accelerate-menu if it
	is defined (Bug#4405).

2009-09-13  Vincent Belaïche  <vincent.belaiche@gmail.com>

	* recentf.el (recentf-cleanup): Use a hash table to find
	duplicates (Bug#4407).

2009-09-13  Per Starbäck  <per@starback.se>  (tiny change)

	* textmodes/ispell.el (ispell-command-loop): Convert keys such as
	kp-0 to ascii equivalents (Bug#4325).

2009-09-13  Chong Yidong  <cyd@stupidchicken.com>

	* progmodes/cperl-mode.el (cperl-init-faces): Revert last change.

	* eshell/em-hist.el:
	* eshell/em-dirs.el (eshell-complete-user-reference):
	Declare pcomplete functions and variables to avoid compiler warnings.

2009-09-13  Leo  <sdl.web@gmail.com>  (tiny change)

	* eshell/em-script.el (eshell-login-script, eshell-rc-script):
	* eshell/em-dirs.el (eshell-last-dir-ring-file-name):
	* eshell/em-alias.el (eshell-aliases-file):
	* eshell/em-hist.el (eshell-history-file-name):
	Use expand-file-name instead of concat to make file names (Bug#4308).

2009-09-13  Glenn Morris  <rgm@gnu.org>

	* ediff-merg.el (ediff-do-merge):
	* filesets.el (filesets-run-cmd):
	* emulation/ws-mode.el (ws-show-markers, ws-move-block, ws-delete-block)
	(ws-find-marker-0, ws-find-marker-1, ws-find-marker-2, ws-find-marker-3)
	(ws-find-marker-4, ws-find-marker-5, ws-find-marker-6, ws-find-marker-7)
	(ws-find-marker-8, ws-find-marker-9, ws-goto-block-begin)
	(ws-goto-block-end, ws-goto-last-cursorposition, ws-copy-block):
	Replace empty `let's with `progn'.

2009-09-13  Stefan Monnier  <monnier@iro.umontreal.ca>

	* mail/sendmail.el (send-mail-function):
	* tooltip.el (tooltip-mode):
	* simple.el (transient-mark-mode):
	* rfn-eshadow.el (file-name-shadow-mode):
	* frame.el (blink-cursor-mode):
	* font-core.el (global-font-lock-mode):
	* files.el (temporary-file-directory)
	(small-temporary-file-directory, auto-save-file-name-transforms):
	* epa-hook.el (auto-encryption-mode):
	* composite.el (global-auto-composition-mode):
	Use custom-initialize-delay.
	* startup.el (command-line): Don't explicitly call
	custom-reevaluate-setting for all the above vars.
	* custom.el (custom-initialize-safe-set)
	(custom-initialize-safe-default): Delete.

2009-09-12  Stefan Monnier  <monnier@iro.umontreal.ca>

	* term/x-win.el (x-initialize-window-system):
	* term/w32-win.el (w32-initialize-window-system):
	* term/ns-win.el (ns-initialize-window-system): Don't call
	mouse-wheel-mode since it's enabled globally by default already.

	* mwheel.el (mouse-wheel-mode): Make sure the new defvar doesn't
	actually define the variable, but only silences the byte-compiler.
	(mouse-wheel-change-button): Check whether mouse-wheel-mode is bound
	before looking it up.
	(mouse-wheel-scroll-amount): Also reset the bindings if this value
	is changed.

2009-09-12  Glenn Morris  <rgm@gnu.org>

	* emacs-lisp/elint.el (elint-file): Make max-lisp-eval-depth at least
	1000.
	(elint-add-required-env): Don't beep on error.
	(elint-forms): In case of error, return ENV unchanged.
	(elint-init-env): Skip non-list forms.
	(elint-log): Handle unknown file positions.

2009-09-12  Daiki Ueno  <ueno@unixuser.org>

	* epg.el (epg-make-context): Add autoload cookie.
	(epg-list-keys, epg-cancel, epg-start-decrypt, epg-decrypt-file)
	(epg-decrypt-string, epg-start-verify, epg-verify-file)
	(epg-verify-string, epg-start-sign, epg-sign-file)
	(epg-sign-string, epg-start-encrypt, epg-encrypt-file)
	(epg-encrypt-string, epg-start-export-keys)
	(epg-export-keys-to-file, epg-export-keys-to-string)
	(epg-start-import-keys, epg-import-keys-from-file)
	(epg-import-keys-from-string, epg-start-receive-keys)
	(epg-receive-keys, epg-import-keys-from-server)
	(epg-start-delete-keys, epg-delete-keys, epg-start-sign-keys)
	(epg-sign-keys, epg-start-generate-key)
	(epg-generate-key-from-file, epg-generate-key-from-string):
	Remove autoload cookie.

2009-09-12  Eli Zaretskii  <eliz@gnu.org>

	* dos-fns.el (dos-reevaluate-defcustoms): Comment out the
	reevaluation of trash-directory.

	* mwheel.el: Fix last change.
	(mouse-wheel-mode): New defvar.
	(mouse-wheel-mode): Remove autoload cookie.

2009-09-12  Stefan Monnier  <monnier@iro.umontreal.ca>

	* mwheel.el (mwheel-installed-bindings): New var.
	(mouse-wheel-mode): Use it, so as to make sure we really remove all
	the bindings we set last time.  Use custom-initialize-delay.
	* loadup.el: Load mwheel after term/*-win.el.
	* startup.el (command-line): Don't reevaluate mouse-wheel-down-event
	and mouse-wheel-up-event now that their first evaluation is done
	sufficiently late to be correct.

	* startup.el (tutorial-directory): Make it a defcustom.
	Use custom-initialize-delay rather than eval-at-startup to set it.
	* image.el (image-load-path): Make it a defcustom.
	Use custom-initialize-delay rather than eval-at-startup to set it.
	* subr.el (eval-at-startup): Remove.
	* font-lock.el (lisp-font-lock-keywords-2): Remove eval-at-startup.

	* subr.el (do-after-load-evaluation): Warn the user after loading an
	obsolete package.

2009-09-12  Glenn Morris  <rgm@gnu.org>

	* proced.el (proced-mark-alt): Remove alias.
	(proced-mode-map): Remove proced-mark-alt.

	* emacs-lisp/lisp-mode.el (emacs-lisp-mode-map): Add menu entries to
	Elint file and directory.  Remove initialization entry.

	* emacs-lisp/elint.el (elint-file, elint-directory): New autoloaded
	commands.
	(elint-current-buffer): Set mode-line-process.
	(elint-init-env): Handle define-derived-mode.
	Fix declare-function with unspecified arglist.  Guard against odd
	defalias statements (eg iso-insert's 8859-1-map).
	(elint-add-required-env): Use a temp buffer.
	(elint-form): Just print the function/macro name, not the whole form.
	Return env unchanged if we fail to parse a macro.
	(elint-forms): Guard against parse errors.
	(elint-output): New function, to handle batch mode.
	(elint-log-message): Add optional argument.  Use elint-output.
	(elint-set-mode-line): New function.

2009-09-12  Andreas Politz  <politza@fh-trier.de>  (tiny change)

	* emacs-lisp/elp.el (elp-not-profilable): Add more
	functions (Bug#4233).

2009-09-12  Chong Yidong  <cyd@stupidchicken.com>

	* emulation/pc-select.el (scroll-down-mark, scroll-down-nomark)
	(scroll-up-mark, scroll-up-nomark): Doc fix (Bug#4190).

2009-09-11  Nick Roberts  <nickrob@snap.net.nz>

	* progmodes/gdb-mi.el (gdb-var-list-children-regexp): Delete.
	(gdb-var-list-children): Use json parsing.

2009-09-11  Daniel Colascione  <dan.colascione@gmail.com>

	* progmodes/js.el (js--proper-indentation): Handle the case where
	char-before is null.  Reported by Deniz Dogan.

2009-09-11  Juanma Barranquero  <lekktu@gmail.com>

	* emacs-lisp/cl-macs.el (help-add-fundoc-usage): Declare.

2009-09-11  Daiki Ueno  <ueno@unixuser.org>

	* epg.el (epg-cipher-algorithm-alist): Add CAMELLIA.
	(epg-digest-algorithm-alist): Add SHA224.
	(epg-context-set-passphrase-callback)
	(epg-context-set-progress-callback): Add description about
	callback function.

2009-09-11  Stefan Monnier  <monnier@iro.umontreal.ca>

	* custom.el (custom-delayed-init-variables): New var.
	(custom-initialize-delay): New function.
	* startup.el (command-line): "Re"evaluate all vars in
	custom-delayed-init-variables.  Don't reevaluate abbrev-file-name
	explicitly any more.
	* abbrev.el (abbrev-file-name): Use custom-initialize-delay
	to avoid creating a ~/.emacs.d at build-time (bug#4347).

	* proced.el (proced-mode-map): Prefer "m" for proced-mark (bug#4362).

2009-09-11  Nick Roberts  <nickrob@snap.net.nz>

	* progmodes/gdb-mi.el (gdb-var-update-regexp): Delete.
	(gdb-var-update-handler): Use json parsing.

2009-09-11  Juanma Barranquero  <lekktu@gmail.com>

	* vc-annotate.el (vc-annotate): Use the main file's coding-system to
	decode annotated text, regardless of language environment.  (Bug#2741)

2009-09-11  Stefan Monnier  <monnier@iro.umontreal.ca>

	* Makefile.in (autoloads): Make rmail.el writable as well.

2009-09-11  Glenn Morris  <rgm@gnu.org>

	* dired-aux.el, dired-x.el: Put autoloads in dired.el rather than
	loaddefs.el.
	* dired.el: Regenerate with extracted autoloads.
	* Makefile.in (autoloads): Make dired.el writable.

	* ibuf-ext.el: Put autoloads in ibuffer.el rather than loaddefs.el.
	* ibuffer.el: Regenerate with extracted autoloads.
	* Makefile.in (autoloads): Make ibuffer.el writable.

	* paths.el (prune-directory-list, gnus-nntp-service, rmail-file-name):
	* version.el (emacs-copyright, emacs-major-version)
	(emacs-minor-version): Reformat doc-strings for make-docfile.

	* apropos.el (apropos-documentation-check-doc-file): Exclude unbound
	functions and variables, since they must be stuff specific to some other
	platform.
	(apropos-print): Make mouse-click message less specific about button.

	* emacs-lisp/cl-macs.el (define-compiler-macro): Add a property
	that records where a macro was defined.
	* help-fns.el (describe-function-1): Mention if a function has a
	compiler-macro.
	* help-mode.el (help-function-cmacro): New button.

	* locate.el (top-level): Always require dired.
	(locate-mode-map): Initialize inside the defvar.

	* net/ange-ftp.el (dired-compress-file): Declare.
	(ange-ftp-dired-compress-file): Add doc string.

	* term/ns-win.el (x-display-name, x-setup-function-keys):
	Unify doc-strings with X versions.

2009-09-11  Stefan Monnier  <monnier@iro.umontreal.ca>

	* emulation/crisp.el (crisp-mode-map): Move initialization
	into declaration.
	(crisp-mode): Use define-minor-mode.

	* progmodes/xscheme.el (xscheme-evaluation-commands):
	Put a :advertised-binding property rather than using
	advertised-xscheme-send-previous-expression.
	(advertised-xscheme-send-previous-expression): Declare obsolete.
	* emulation/crisp.el (crisp-mode-map): Use `undo' rather than
	`advertised-undo'.
	(crisp-mode): Add corresponding bindings to
	undo's :advertised-binding instead.
	* dired.el (dired-mode-map): Put a :advertised-binding property rather
	than using dired-advertised-find-file.
	(dired-advertised-find-file):
	* simple.el (advertised-undo):
	* wid-edit.el (advertised-widget-backward): Declare obsolete.
	(widget-keymap): Put a :advertised-binding property rather
	than using advertised-widget-backward.
	* bindings.el (ctl-x-map): Put a :advertised-binding property rather
	than using advertised-undo.
	* tutorial.el (tutorial--default-keys): Adjust accordingly.

2009-09-10  Simon South  <ssouth@slowcomputing.org>

	* progmodes/delphi.el (delphi-tab): Indent region when Transient
	Mark mode is enabled and region is active; otherwise indent or
	insert TAB as usual.
	(delphi-mode): Update description of TAB-key binding.

2009-09-10  Stefan Monnier  <monnier@iro.umontreal.ca>

	* subr.el (define-key-rebound-commands): Mark obsolete.
	* startup.el (precompute-menubar-bindings): Remove.
	(normal-top-level): Remove obsolete code that tried to precompute
	menubar bindings.
	* loadup.el (define-key-rebound-commands): Don't bother fiddling with
	define-key-rebound-commands and precompute-menubar-bindings.

2009-09-10  Teodor Zlatanov  <tzz@lifelogs.com>

	* net/imap.el (imap-interactive-login): Better messages.
	(imap-open): Fix bug with renamed buffer on reconnect.
	(imap-authenticate): Add buffer-local imap-last-authenticator variable
	for easier debugging and cleaner code.  On successful (guessed based on
	server capabilities) secondary authentication, set imap-state
	correctly.
	(imap-last-authenticator): Define imap-last-authenticator as a variable
	to avoid warnings.

2009-09-10  Glenn Morris  <rgm@gnu.org>

	* pcvs.el (cvs-mode-find-file): Use forward-line rather than goto-line.

	* emacs-lisp/bytecomp.el (byte-compile-function-environment): Doc fix.
	(byte-compile-file-form-autoload): Don't warn about unknown functions
	where the autoload statement comes after the use.
	(with-no-warnings): Give it a byte-hunk-handler like than of progn, so
	that any handlers inside the body (eg require) are in turn respected.

	* emacs-lisp/byte-opt.el (degrees-to-radians): Mark as free from side
	effects.

	* emacs-lisp/derived.el (define-derived-mode): Give the mode's map,
	and syntax and abbrev tables basic docs, if they don't have any.

	* emacs-lisp/easy-mmode.el (easy-mmode-defmap): Add doc-string.

	* international/mule-cmds.el (top-level): Require cl when compiling.
	(view-hello-file): Use default-value rather than
	default-enable-multibyte-characters.

	* progmodes/fortran.el: Move all safe and risky properties into the
	defcustoms.

	* mail/rmailedit.el, mail/rmailkwd.el, mail/rmailmm.el:
	* mail/rmailmsc.el, mail/rmailsort.el, mail/rmailsum.el:
	* mail/undigest.el:
	Put autoloads in rmail.el rather than loaddefs.el.
	* mail/rmail.el: Regenerate with extracted autoloads.

	* mail/rmailsum.el (rmail-user-mail-address-regexp): Move to rmail.el.
	* mail/rmail.el (rmail-user-mail-address-regexp): Move from rmailsum.el.

2009-09-10  Nick Roberts  <nickrob@snap.net.nz>

	Reported in thread for Bug#4375.
	* progmodes/gud.el (gud-tooltip-print-command): Use MI command
	"-data-evaluate-expression" instead of print.
	* progmodes/gdb-mi.el (gdb-tooltip-print-1): Ditto.
	(gdb-tooltip-print): Parse output from above MI command.
	(gdb): Revert 2009-08-11 change.  User should detach inferior
	manually.

	Remove the word "separate" from IO functions as inferior
	output is now never displayed in the GUD buffer.

2009-09-10  Juanma Barranquero  <lekktu@gmail.com>

	* startup.el (command-line-normalize-file-name): On Windows and
	MS-DOS, also convert C:\/ and C:\\ (two backslashes) into C:/.

2009-09-10  Juri Linkov  <juri@jurta.org>

	* isearch.el (isearch-text-char-description): Propertize escape
	character sequences with the `escape-glyph' face.  (Bug#4344)

	* simple.el (shell-command): Set asynchronous process filter to
	`comint-output-filter'.  (Bug#4343)

	* progmodes/grep.el (grep-template): Add "<X>" to docstring.
	(grep-files-aliases): Add "all".  Move "el" and "ch" to the top of
	the list.  Move "asm" to the bottom.
	(grep-find-ignored-directories): Add `choice' with nil value
	to empty the list easily.
	(grep-find-ignored-files): New option.
	(grep-files-history): Set to nil by default instead of '("ch" "el").
	(grep-compute-defaults): Add "<X>" to `grep-template'.
	(grep-read-files): Bind new local variables `default-alias' and
	`default-extension'.  Use a list of default values for the file prompt.
	(lgrep): Add `--exclude=' command line options composed from
	`grep-find-ignored-files'.
	(rgrep): Add `-name' command line options composed from
	`grep-find-ignored-files'.  (Bug#4301)

2009-09-09  Stefan Monnier  <monnier@iro.umontreal.ca>

	* diff-mode.el (diff-hunk-kill): Fix the search of the next hunk
	(bug#4368).

2009-09-09  Katsumi Yamaoka  <yamaoka@jpl.org>

	* calendar/time-date.el (autoload):
	Expand define-obsolete-function-alias into defalias and make-obsolete
	for old Emacsen that Gnus supports.
	(with-no-warnings): Define it for old Emacsen.
	(time-to-seconds): Don't use (featurep 'xemacs) to check if float-time
	is available.
	(time-to-number-of-days): Don't use (featurep 'xemacs) to check if
	float-time is available; suppress compile warning for time-to-seconds.

2009-09-09  Teodor Zlatanov  <tzz@lifelogs.com>

	* net/imap.el (imap-message-map): Docstring fix.

2009-09-09  Glenn Morris  <rgm@gnu.org>

	* ffap.el (ffap-file-at-point): Handle absolute (non-remote) files with
	line numbers too.  (Bug#4374)

2009-09-08  Stefan Monnier  <monnier@iro.umontreal.ca>

	* smerge-mode.el (smerge-remove-props, smerge-refine):
	Use with-silent-modifications (bug#4342).

	* subr.el (with-silent-modifications): New macro.

2009-09-07  Juanma Barranquero  <lekktu@gmail.com>

	* files.el (top-level): Require `cl' when compiling.

2009-09-07  Glenn Morris  <rgm@gnu.org>

	* files.el (auto-mode-alist): Use delphi-mode for .dpr files.

	* proced.el (proced-mode-map): Bind "d" to proced-mark-alt.
	(proced-mark-alt): New alias, to control the advertised key.  (Bug#4362)

2009-09-06  Nick Roberts  <nickrob@snap.net.nz>

	* vc-git.el (vc-git-annotate-command): Use separator to parse
	arguments correctly.

2009-09-06  Eli Zaretskii  <eliz@gnu.org>

	* proced.el (proced-mode): Doc fix.

2009-09-06  Julian Scheid  <julians37@gmail.com>  (tiny change)

	* net/tramp.el (tramp-perl-file-attributes): Print "nil" when
	lstat fails.
	(tramp-do-file-attributes-with-ls): Check for file existence at
	remote end.
	(tramp-do-file-attributes-with-stat): Likewise.
	(tramp-convert-file-attributes): Return nil when attr is nil.

2009-09-05  Glenn Morris  <rgm@gnu.org>

	* calendar/diary-lib.el (diary-entry): Add help-echo and follow-link
	properties to this button.
	(diary-fancy-display): Don't extend the button to the final newline.
	(diary-fancy-display-mode): Continue to define "q" as a local key.

	* calendar/cal-china.el (holiday-chinese): Make it slightly more
	efficient.

	* font-lock.el (lisp-font-lock-keywords-2): Add letf.

	* emacs-lisp/bytecomp.el (emacs-lisp-file-regexp): Doc fix.
	(byte-compile-dest-file-function): New option.
	(byte-compile-dest-file): Doc fix.
	Obey byte-compile-dest-file-function.
	(byte-compile-cl-file-p): New function.
	(byte-compile-eval): Only suppress noruntime warnings about cl functions
	if the cl-functions warning is enabled.  Use byte-compile-cl-file-p.
	(byte-compile-eval): Check for non-nil byte-compile-cl-functions rather
	than for file being previously loaded.
	(byte-compile-find-cl-functions): Use byte-compile-cl-file-p.
	(byte-compile-file-form-require): Handle the case where requiring a file
	indirectly causes CL to be loaded.
>>>>>>> 0080dc6b

	* simple.el (list-processes): If async subprocesses are not
	available, error out with a clear error message.

2011-04-08  Chong Yidong  <cyd@stupidchicken.com>

	* help.el (help-form-show): New function, to be called from C.
	Put help-form output in a buffer named differently than *Help*.

2011-04-08  Eli Zaretskii  <eliz@gnu.org>

	* files.el (file-size-human-readable): New function.

	* ls-lisp.el (ls-lisp-format-file-size): Use it, instead of
	computing the representation inline.  Don't require `cl'.

2011-04-08  Glenn Morris  <rgm@gnu.org>

	* man.el (Man-page-header-regexp): Solaris < 2.6 no longer supported.

	* net/browse-url.el (browse-url-firefox):
	Test system-type, not system-configuration.

	* vc/log-edit.el (log-edit-empty-buffer-p): New function.
	(log-edit-insert-cvs-template, log-edit-insert-cvs-rcstemplate):
	Use log-edit-empty-buffer-p.  (Bug#7598)

	* net/rlogin.el (rlogin-process-connection-type): Simplify.
	(rlogin-mode-map): Initialize in the defvar.
	(rlogin): Use ignore-errors.

	* replace.el (occur-mode-map): Some fixes for menu items.

2011-04-07  Aaron S. Hawley  <aaron.s.hawley@gmail.com>

	* play/morse.el (denato-region): Handle varying case.  (Bug#8386)

2011-04-06  Chong Yidong  <cyd@stupidchicken.com>

	* emacs-lisp/cconv.el (cconv--analyse-use): Ignore "ignored" when
	issuing unused warnings.

	* emacs-lisp/tabulated-list.el (tabulated-list-print): Use lambda
	macro directly.

	* simple.el: Lisp reimplement of list-processes.  Based on an
	earlier reimplementation by Leo Liu, but using tabulated-list.el.
	(process-menu-mode): New major mode.
	(list-processes--refresh, list-processes):
	(process-menu-visit-buffer): New functions.

	* files.el (save-buffers-kill-emacs): Don't assume any return
	value of list-processes, which is undocumented anyway.

2011-04-06  Chong Yidong  <cyd@stupidchicken.com>

	* emacs-lisp/tabulated-list.el: New file.

	* emacs-lisp/package.el: Use Tabulated List mode.
	(package-menu-mode-map): Inherit from tabulated-list-mode-map.
	(package-menu-mode): Derive from tabulated-list-mode.  Set up the
	table format using Tabulated List mode variables.
	(package--push): New macro, replacing package-list-maybe-add.
	(package-menu--generate): Use package--push.  Renamed from
	package--generate-package-list.
	(package-menu-refresh, list-packages): Use it.
	(package-menu--print-info): Renamed from package-print-package.
	Return insertion data instead of inserting it directly.
	(package-menu-describe-package, package-menu-execute): Use
	tabulated-list-get-id.
	(package-menu-mark-delete, package-menu-mark-install)
	(package-menu-mark-unmark, package-menu-backup-unmark)
	(package-menu-mark-obsolete-for-deletion): Use
	tabulated-list-put-tag.
	(package--list-packages, package-menu-revert)
	(package-menu-get-package, package-menu-get-version)
	(package-menu-sort-by-column): Functions deleted.
	(package-menu-package-list, package-menu-sort-key): Vars deleted.
	(package-menu--status-predicate, package-menu--version-predicate)
	(package-menu--name-predicate)
	(package-menu--description-predicate): Handle arguments in the
	Tabulated List format.
	(package-list-packages-no-fetch): Call list-packages.

2011-04-06  Juanma Barranquero  <lekktu@gmail.com>

	* files.el (after-find-file-from-revert-buffer): Remove variable.
	(after-find-file): Dont' bind it.
	(revert-buffer-in-progress-p): New variable.
	(revert-buffer): Bind it.
	Pass nil for `after-find-file-from-revert-buffer'.

	* saveplace.el (save-place-find-file-hook): Use new variable
	`rever-buffer-in-progress-p', not `after-find-file-from-revert-buffer'.

2011-04-06  Glenn Morris  <rgm@gnu.org>

	* Makefile.in (AUTOGEN_VCS): New variable.
	(autoloads): Use $AUTOGEN_VCS.

	* calendar/cal-move.el (calendar-scroll-toolkit-scroll): New function.
	* calendar/calendar.el (calendar-mode-map):
	Check for toolkit scroll bars.  (Bug#8305)

2011-04-05  Chong Yidong  <cyd@stupidchicken.com>

	* minibuffer.el (completion-in-region--postch)
	(completion-in-region-mode): Remove unnecessary messages.

2011-04-05  Juanma Barranquero  <lekktu@gmail.com>

	* font-lock.el (font-lock-refresh-defaults):
	Don't bind `hi-lock--inhibit-font-lock-hook', removed in
	2010-10-09T04:09:19Z!cyd@stupidchicken.com and 2010-10-11T23:57:49Z!lekktu@gmail.com (2010-10-12).

	* info.el (Info-directory-list, Info-read-node-name-2)
	(Info-split-parameter-string): Doc fixes.
	(Info-virtual-nodes): Reflow docstring.
	(Info-find-file, Info-directory-toc-nodes, Info-history-toc-nodes)
	(Info-apropos-toc-nodes, info-finder, Info-get-token)
	(Info-find-emacs-command-nodes, Info-speedbar-key-map):
	Fix typos in docstrings.
	(Info-revert-buffer-function, Info-search, Info-isearch-pop-state)
	(Info-speedbar-hierarchy-buttons, Info-speedbar-goto-node)
	(Info-speedbar-buttons, Info-desktop-buffer-misc-data)
	(Info-restore-desktop-buffer): Mark unused parameters.
	(Info-directory-find-file, Info-directory-find-node)
	(Info-history-find-file, Info-history-find-node, Info-toc-find-node)
	(Info-virtual-index-find-node, Info-apropos-find-file)
	(Info-apropos-find-node, Info-finder-find-file, Info-finder-find-node):
	Mark unused parameters; fix typos in docstrings.
	(Info-virtual-index): Remove unused local variable `nodename'.

2011-04-05  Deniz Dogan  <deniz@dogan.se>

	* net/rcirc.el: Update my e-mail address.
	(rcirc-mode-map): Remove M-o binding.

2011-04-05  Chong Yidong  <cyd@stupidchicken.com>

	* startup.el (command-line): Save the cursor's theme-face
	directly, instead of using face-override-spec.

	* custom.el (load-theme): Minor optimization in assigning faces.

2011-04-04  Juanma Barranquero  <lekktu@gmail.com>

	* help-fns.el (describe-variable): Complete all variables having
	documentation, including keywords.
	http://lists.gnu.org/archive/html/emacs-devel/2011-04/msg00112.html

2011-04-04  Juanma Barranquero  <lekktu@gmail.com>

	Convert to lexical-binding.

	* bs.el (bs-refresh, bs-sort-buffer-interns-are-last)
	(bs--get-marked-string, bs--get-modified-string)
	(bs--get-readonly-string, bs--get-size-string, bs--get-name)
	(bs--get-mode-name, bs--get-file-name): Mark unused arguments.
	(bs--configuration-name-for-prefix-arg): Rename argument PREFIX-ARG.

	* ehelp.el (electric-help-execute-extended)
	(electric-help-ctrl-x-prefix):
	* hexl.el (hexl-revert-buffer-function):
	* linum.el (linum-after-change, linum-after-scroll):
	* emacs-lisp/re-builder.el (reb-auto-update): Mark unused arguments.

	* help-fns.el (help-describe-category-set): Remove unused ERR variable.

2011-04-04  Daiki Ueno  <ueno@unixuser.org>

	* epa-dired.el:
	* epa-mail.el:
	* epa-hook.el:
	* epa-file.el:
	* epa.el:
	* epg.el: Use lexical binding.

2011-04-03  Chong Yidong  <cyd@stupidchicken.com>

	* dired-aux.el (dired-create-files): Add docstring (Bug#7970).

	* textmodes/flyspell.el (flyspell-word): Recognize default
	dictionary case for flyspell-mark-duplications-exceptions.  Use
	regexp matching for languages.
	(flyspell-mark-duplications-exceptions): Add "that" and "had" for
	default dictionary (Bug#7926).

2011-04-02  Chong Yidong  <cyd@stupidchicken.com>

	* emacs-lisp/package.el (package--with-work-buffer): Recognize
	https URLs.

	* net/network-stream.el: Move from gnus/proto-stream.el.  Change
	prefix to network-stream throughout.
	(open-protocol-stream): Merge into open-network-stream, leaving
	open-protocol-stream as an alias.  Handle nil BUFFER args.

	* subr.el (open-network-stream): Move to net/network-stream.el.

2011-04-02  Glenn Morris  <rgm@gnu.org>

	* find-dired.el (find-exec-terminator): New option.
	(find-ls-option): Test for -ls support.
	(find-ls-subdir-switches): Test for -b in find-ls-option.
	(find-dired, find-grep-dired): Doc fixes.
	(find-dired): Use find-exec-terminator.

	* find-dired.el (find-ls-option, find-ls-subdir-switches)
	(find-grep-options): Do not autoload these defcustoms, remove purecopy.
	(find-name-arg): Remove purecopy.

	* progmodes/grep.el (grep-find-use-xargs): Doc fix.
	(grep-compute-defaults): Check for `-exec COMMAND +' support.
	Set grep-find-use-xargs, grep-find-command, and grep-find-template
	accordingly.  Don't add the null-device if not needed.

	* files.el (save-some-buffers): Doc fix.

2011-04-02  Eli Zaretskii  <eliz@gnu.org>

	* makefile.w32-in (EMACS): Default to ../src/$(BLD)/emacs.exe.

2011-04-01  Juanma Barranquero  <lekktu@gmail.com>

	* progmodes/idlwave.el (idlwave-one-key-select, idlwave-list-abbrevs):
	Use `dolist' rather than `mapcar'.

2011-04-01  Stefan Monnier  <monnier@iro.umontreal.ca>

	Add lexical binding.

	* subr.el (apply-partially): Use new closures rather than CL.
	(--dolist-tail--, --dotimes-limit--): Don't declare dynamic.
	(dolist, dotimes): Use slightly different expansion for lexical code.
	(functionp): Move to C.
	(letrec): New macro.
	(with-wrapper-hook): Use it and apply-partially instead of CL.
	(eval-after-load): Preserve lexical-binding.
	(save-window-excursion, with-output-to-temp-buffer): Turn them
	into macros.

	* simple.el (with-wrapper-hook, apply-partially): Move to subr.el.

	* help-fns.el (help-split-fundoc): Return nil if there's nothing else
	than the arglist.
	(help-add-fundoc-usage): Don't add `Not documented'.
	(help-function-arglist): Handle closures, subroutines, and new
	byte-code-functions.
	(help-make-usage): Remove leading underscores.
	(describe-function-1): Handle closures.
	(describe-variable): Use special-variable-p for completion.

	* files.el (lexical-binding): Declare safe.

	* emacs-lisp/pcase.el: Don't use destructuring-bind.
	(pcase--memoize): Rename from pcase-memoize.  Change weakness.
	(pcase): Add `let' pattern.
	Change memoization so it actually works.
	(pcase-mutually-exclusive-predicates): Add byte-code-function-p.
	(pcase--u1) <guard, pred>: Fix possible shadowing problem.
	<let>: New case.

	* emacs-lisp/macroexp.el: Use lexical binding.
	(macroexpand-all-1): Check obsolete macros.  Expand compiler-macros.
	Don't convert ' to #' without checking that it's indeed quoting
	a lambda.

	* emacs-lisp/lisp-mode.el (eval-last-sexp-1):
	Use eval-sexp-add-defvars.
	(eval-sexp-add-defvars): New fun.

	* emacs-lisp/float-sup.el (pi): Don't declare as dynamically bound.

	* emacs-lisp/eieio.el (byte-compile-file-form-defmethod):
	Don't autoload.
	(eieio-defgeneric-form-primary-only-one): Use `byte-compile' rather
	than the internal `byte-compile-lambda'.
	(defmethod): Don't hide code under quotes.
	(eieio-defmethod): New `code' argument.

	* emacs-lisp/eieio-comp.el: Remove.

	* emacs-lisp/edebug.el (edebug-eval-defun)
	(edebug-eval-top-level-form): Use eval-sexp-add-defvars.
	(edebug-toggle): Avoid `eval'.

	* emacs-lisp/disass.el (disassemble-internal): Handle new
	`closure' objects.
	(disassemble-1): Handle new byte codes.

	* emacs-lisp/cl.el (pushnew): Silence warning.

	* emacs-lisp/cl-macs.el (cl-byte-compile-block)
	(cl-byte-compile-throw): Remove.
	(cl-block-wrapper, cl-block-throw): Use compiler-macros instead.

	* emacs-lisp/cl-extra.el (cl-macroexpand-all): Properly quote CL
	closures.

	* emacs-lisp/cconv.el: New file.

	* emacs-lisp/bytecomp.el: Use lexical binding instead of
	a "bytecomp-" prefix.  Macroexpand everything as a separate phase.
	(byte-compile-initial-macro-environment):
	Handle declare-function here.
	(byte-compile--lexical-environment): New var.
	(byte-stack-ref, byte-stack-set, byte-discardN)
	(byte-discardN-preserve-tos): New lap codes.
	(byte-interactive-p): Don't use any more.
	(byte-compile-push-bytecodes, byte-compile-push-bytecode-const2):
	New macros.
	(byte-compile-lapcode): Use them and handle new lap codes.
	(byte-compile-obsolete): Remove.
	(byte-compile-arglist-signature): Handle new byte-code arg"lists".
	(byte-compile-arglist-warn): Check late def of inlinable funs.
	(byte-compile-cl-warn): Don't silence warnings for compiler-macros
	since they should have been expanded by now.
	(byte-compile--outbuffer): Rename from bytecomp-outbuffer.
	(byte-compile-from-buffer): Remove unused second arg.
	(byte-compile-preprocess): New function.
	(byte-compile-toplevel-file-form): New function to distinguish
	file-form calls from outside from file-form calls from hunk-handlers.
	(byte-compile-file-form): Simplify.
	(byte-compile-file-form-defsubst): Remove.
	(byte-compile-file-form-defmumble): Simplify now that
	byte-compile-lambda always returns a byte-code-function.
	(byte-compile): Preprocess.
	(byte-compile-byte-code-maker, byte-compile-byte-code-unmake):
	Remove, not used any more.
	(byte-compile-arglist-vars, byte-compile-make-lambda-lexenv)
	(byte-compile-make-args-desc): New funs.
	(byte-compile-lambda): Handle lexical functions.  Always return
	a byte-code-function.
	(byte-compile-reserved-constants): New var, to make up room for
	closed-over variables.
	(byte-compile-constants-vector): Obey it.
	(byte-compile-top-level): New args `lexenv' and `reserved-csts'.
	(byte-compile-macroexpand-declare-function): New function.
	(byte-compile-form): Call byte-compile-unfold-bcf to inline immediate
	byte-code-functions.
	(byte-compile-form): Check obsolescence here.
	(byte-compile-inline-lapcode, byte-compile-unfold-bcf): New functions.
	(byte-compile-variable-ref): Remove.
	(byte-compile-dynamic-variable-op): New fun.
	(byte-compile-dynamic-variable-bind, byte-compile-variable-ref)
	(byte-compile-variable-set): New funs.
	(byte-compile-discard): Add 2 args.
	(byte-compile-stack-ref, byte-compile-stack-set)
	(byte-compile-make-closure, byte-compile-get-closed-var): New funs.
	(byte-compile-funarg, byte-compile-funarg-2): Remove, handled in
	macroexpand-all instead.
	(byte-compile-quote-form): Remove.
	(byte-compile-push-binding-init, byte-compile-not-lexical-var-p)
	(byte-compile-bind, byte-compile-unbind): New funs.
	(byte-compile-let): Handle let* and lexical binding.
	(byte-compile-let*): Remove.
	(byte-compile-catch, byte-compile-unwind-protect)
	(byte-compile-track-mouse, byte-compile-condition-case):
	Handle a new :fun-body form, used for lexical scoping.
	(byte-compile-save-window-excursion)
	(byte-compile-with-output-to-temp-buffer): Remove.
	(byte-compile-defun): Simplify.
	(byte-compile-stack-adjustment): New fun.
	(byte-compile-out): Use it.
	(byte-compile-refresh-preloaded): Don't reload byte-compiler files.

	* emacs-lisp/byte-run.el (make-obsolete): Don't set the `byte-compile'
	handler any more.

	* emacs-lisp/byte-opt.el: Use lexical binding.
	(byte-inline-lapcode): Remove (to bytecomp).
	(byte-compile-inline-expand): Pay attention to inlining to/from
	lexically bound code.
	(byte-compile-unfold-lambda): Don't handle byte-code-functions
	any more.
	(byte-optimize-form-code-walker): Don't handle save-window-excursion
	any more and don't call compiler-macros.
	(byte-compile-splice-in-already-compiled-code): Remove.
	(byte-code): Don't inline any more.
	(disassemble-offset): Receive `bytes' as argument rather than via
	dynamic scoping.
	(byte-compile-tag-number): Declare before first use.
	(byte-decompile-bytecode-1): Handle new byte-codes, don't change
	`return' even if make-spliceable.
	(byte-compile-side-effect-and-error-free-ops): Add stack-ref, remove
	obsolete interactive-p.
	(byte-optimize-lapcode): Optimize new lap-codes.
	Don't trip up on new form of `byte-constant' lap code.

	* emacs-lisp/autoload.el (make-autoload): Don't burp on trivial macros.

	* emacs-lisp/advice.el (ad-arglist): Use help-function-arglist.

	* custom.el (custom-initialize-default, custom-declare-variable):
	Use `defvar'.

	* Makefile.in (BIG_STACK_DEPTH, BIG_STACK_OPTS, BYTE_COMPILE_FLAGS):
	New variables.
	(compile-onefile, .el.elc, compile-calc, recompile): Use them.
	(COMPILE_FIRST): Add macroexp and cconv.
	* makefile.w32-in: Mirror changes in Makefile.in.

	* vc/cvs-status.el:
	* vc/diff-mode.el:
	* vc/log-edit.el:
	* vc/log-view.el:
	* vc/smerge-mode.el:
	* textmodes/bibtex-style.el:
	* textmodes/css.el:
	* startup.el:
	* uniquify.el:
	* minibuffer.el:
	* newcomment.el:
	* reveal.el:
	* server.el:
	* mpc.el:
	* emacs-lisp/smie.el:
	* doc-view.el:
	* dired.el:
	* abbrev.el: Use lexical binding.

2011-04-01  Eli Zaretskii  <eliz@gnu.org>

	* info.el (info-display-manual): New function.

2011-03-31  Stefan Monnier  <monnier@iro.umontreal.ca>

	* loadup.el: Load minibuffer after loaddefs, to use define-minor-mode.

2011-03-31  Tassilo Horn  <tassilo@member.fsf.org>

	* net/rcirc.el (rcirc-handler-001): Only authenticate, if there's
	an entry for that server in rcirc-authinfo.  (Bug#8385)

2011-03-31  Glenn Morris  <rgm@gnu.org>

	* progmodes/f90.el (f90-find-tag-default): Handle multiple `%'.

	* generic-x.el (etc-fstab-generic-mode): Add ext4, sysfs keywords.

2011-03-30  Christoph Scholtes  <cschol2112@googlemail.com>

	* progmodes/python.el (python-default-interpreter)
	(python-python-command-args, python-jython-command-args)
	(python-which-shell, python-which-args, python-which-bufname)
	(python-file-queue, python-comint-output-filter-function)
	(python-toggle-shells, python-shell): Remove obsolete defcustoms,
	variables and functions.

2011-03-30  Stefan Monnier  <monnier@iro.umontreal.ca>

	* minibuffer.el (completion-table-dynamic): Optimize `boundaries'.
	(completion-in-region-mode): New minor mode.
	(completion-in-region): Use it.
	(completion-in-region--data, completion-in-region-mode-map): New vars.
	(completion-in-region--postch): New function.
	(completion--capf-misbehave-funs, completion--capf-safe-funs):
	New vars.
	(completion--capf-wrapper): New function.
	(completion-at-point): Use it to track well-behavedness of
	hook functions.
	(completion-help-at-point): New command.

2011-03-30  Jason Merrill  <jason@redhat.com>  (tiny change)

	* vc/add-log.el (add-change-log-entry): Don't use whitespace
	syntax class to search for whitespace on a single line
	(Message-ID: <4D938140.4030905@redhat.com>).

2011-03-30  Leo Liu  <sdl.web@gmail.com>

	* abbrev.el (abbrev-edit-save-to-file, abbrev-edit-save-buffer):
	New commands.
	(edit-abbrevs-map): Bind them here.
	(write-abbrev-file): New optinal arg VERBOSE.  (Bug#5937)

2011-03-29  Ken Manheimer  <ken.manheimer@gmail.com>

	* allout.el (allout-hide-by-annotation, allout-flag-region):
	Reduce possibility of overlay leakage by making them volatile.

	* allout-widgets.el (allout-widgets-tally): Define as nil so the
	hash is not shared between buffers.  Mode initialization is
	responsible for giving it a useful starting value.
	(allout-item-span): Reduce possibility of overlay leakage by
	making them volatile.
	(allout-widgets-count-buttons-in-region): Add diagnostic function
	for tracking down button overlay leaks.

2011-03-29  Leo Liu  <sdl.web@gmail.com>

	* ido.el (ido-read-internal): Use the default history var
	minibuffer-history if no HISTORY is specified.

2011-03-28  Brian T. Sniffen  <bsniffen@akamai.com>  (tiny change)

	* net/imap.el (imap-shell-open, imap-process-connection-type):
	Use imap-process-connection-type for 'shell' streams as well as
	Kerberos, SSL, other subprocesses.

2011-03-28  Leo Liu  <sdl.web@gmail.com>

	* abbrev.el (abbrev-table-empty-p): New function.
	(prepare-abbrev-list-buffer): Place empty abbrev tables after
	nonempty ones.  (Bug#5937)

2011-03-27  Jan Djärv  <jan.h.d@swipnet.se>

	* cus-start.el (all): Add boolean ns-auto-hide-menu-bar.

2011-03-27  Leo Liu  <sdl.web@gmail.com>

	* ansi-color.el (ansi-color-names-vector): Allow cons cell value
	for foreground and background colors.
	(ansi-color-make-color-map): Adapt.

2011-03-25  Leo Liu  <sdl.web@gmail.com>

	* midnight.el (midnight-time-float): Remove.  Note it calculates
	the microsecond component incorrectly and seconds-to-time does the
	same job.
	Remove redundant (require 'timer).

	* ido.el (ido-read-internal): Simplify with read-from-minibuffer.
	(ido-completions): Remove unused arguments.  (Bug#8329)

2011-03-24  Stefan Monnier  <monnier@iro.umontreal.ca>

	* minibuffer.el (completion--flush-all-sorted-completions):
	Remove itself from hook.
	(completion-at-point): Let the functions perform the completion
	immediately and return nil or t.
	* comint.el (comint-dynamic-complete-functions): Now identical to
	completion-at-point-functions.
	(comint-dynamic-list-input-ring): Remove unused var `index'.
	(comint--match-partial-filename, comint--unquote&expand-filename):
	New funs, split from comint-match-partial-filename.
	(comint-dynamic-complete): Use completion-at-point.
	(comint-dynamic-complete-filename): Use comint--match-partial-filename.

2011-03-24  Drew Adams  <drew.adams@oracle.com>

	* thingatpt.el: Support `defun'.

2011-03-23  Leo Liu  <sdl.web@gmail.com>

	* abbrevlist.el: Move to obsolete/abbrevlist.el.

	* help-mode.el (help-mode-finish): Tweak regexp.

2011-03-23  Glenn Morris  <rgm@gnu.org>

	* eshell/esh-opt.el (eshell-eval-using-options):
	Do not bind unused local variable `eshell-option-stub'.

	* progmodes/gdb-mi.el (gdb): Fix typo in previous change.

2011-03-22  Juanma Barranquero  <lekktu@gmail.com>

	* emacs-lisp/derived.el (define-derived-mode): Wrap declaration of
	keymap variable in `with-no-warnings' to avoid a warning when the
	keymap has been already `defconst'ed.

2011-03-22  Leo Liu  <sdl.web@gmail.com>

	* abbrev.el (write-abbrev-file): Use utf-8 for writing if it can
	encode all chars in abbrevs; otherwise use emacs-mule or
	utf-8-emacs.  (Bug#8308)

2011-03-22  Juanma Barranquero  <lekktu@gmail.com>

	* simple.el (backward-delete-char-untabify):
	Avoid warning about using `delete-backward-char'.

	* image.el (image-type-file-name-regexps): Make it variable.
	`imagemagick-register-types' modifies it, and the user may want
	to add new extensions for known image types.
	(imagemagick-register-types): Throw error if not using ImageMagick.

2011-03-22  Leo Liu  <sdl.web@gmail.com>

	* net/rcirc.el (rcirc-completion-at-point): Return nil if point is
	located before rcirc-prompt-end-marker.
	(rcirc-complete): Error if point is not after rcirc prompt.
	Handle the case when table is nil.
	(rcirc-user-authenticated): Define to fix compiler warning.

2011-03-22  Chong Yidong  <cyd@stupidchicken.com>

	* custom.el (custom--inhibit-theme-enable): Make it affect only
	custom-theme-set-variables and custom-theme-set-faces.
	(provide-theme): Ignore custom--inhibit-theme-enable.
	(load-theme): Enable the theme explicitly if NO-ENABLE is non-nil.
	(custom-enabling-themes): Delete variable.
	(enable-theme): Accept only loaded themes as arguments.
	Ignore the special custom-enabled-themes variable.
	(custom-enabled-themes): Forbid themes from setting this.
	Eliminate use of custom-enabling-themes.
	(custom-push-theme): Quote "changed" custom var entry.

2011-03-21  Leo Liu  <sdl.web@gmail.com>

	* ido.el (ido-read-internal): Add ido-selected to history instead
	of user input.

2011-03-21  Stefan Monnier  <monnier@iro.umontreal.ca>

	* subr.el (deferred-action-list, deferred-action-function):
	Mark obsolete.

2011-03-21  Leo Liu  <sdl.web@gmail.com>

	* vc/log-view.el: Remove (require 'wid-edit), not needed after the
	change on 2011-02-13 (bug#8309).

	* minibuffer.el (read-file-name-function): Change default value.
	(read-file-name--defaults): Rename from read-file-name-defaults.
	(read-file-name-default): Rename from read-file-name.
	(read-file-name): Call read-file-name-function.

2011-03-21  Glenn Morris  <rgm@gnu.org>

	* eshell/esh-opt.el (eshell-eval-using-options, eshell-process-args):
	Doc fixes.

2011-03-21  Chong Yidong  <cyd@stupidchicken.com>

	* cus-theme.el: Add missing provide statement.
	(customize-create-theme): Extract theme value correctly.
	(custom-theme-visit-theme): Autoload.
	(customize-create-theme): Prompt before inserting default faces.

2011-03-20  Jay Belanger  <jay.p.belanger@gmail.com>

	* calc/calc-menu.el (calc-units-menu): Add entries for logarithmic
	units and musical notes.

2011-03-20  Leo  <sdl.web@gmail.com>

	* ido.el (ido-read-internal): Use completing-read-default.
	(ido-completing-read): Fix compatibility with completing-read.

2011-03-20  Christian Ohler  <ohler@gnu.org>

	* emacs-lisp/ert.el (ert-run-tests-batch): Remove unused variable.
	(ert-delete-all-tests): Use `called-interactively-p' rather than
	`interactive-p'.
	(ert--make-xrefs-region): Respect END.

2011-03-19  Chong Yidong  <cyd@stupidchicken.com>

	* dired-aux.el (dired-create-directory): Signal an error if the
	directory already exists (Bug#8246).

	* facemenu.el (list-colors-display): Call list-faces-display
	inside with-help-window.
	(list-colors-print): Use display property to align the final
	column, instead of checking window-width.

2011-03-19  Eli Zaretskii  <eliz@gnu.org>

	* emerge.el (emerge-metachars): Separate value for ms-dos and
	windows-nt systems.
	(emerge-protect-metachars): Quote correctly for ms-dos and
	windows-nt systems.

2011-03-19  Ralph Schleicher  <rs@ralph-schleicher.de>

	* info.el (info-initialize): Replace all uses of `:' with
	path-separator for compatibility with non-Unix systems.
	Cache quoting of path-separator.  (Bug#8258)

2011-03-19  Juanma Barranquero  <lekktu@gmail.com>

	* avoid.el (mouse-avoidance-mode, mouse-avoidance-nudge-dist)
	(mouse-avoidance-threshold, mouse-avoidance-banish-destination)
	(mouse-avoidance-mode): Fix typos in docstrings.

2011-03-19  Chong Yidong  <cyd@stupidchicken.com>

	* startup.el (package-subdirectory-regexp): Move from package.el.
	Omit \\` and \\', and let callers add them.

	* emacs-lisp/package.el (package-strip-version)
	(package-load-all-descriptors): Add \\` and \\' to
	package-subdirectory-regexp before using it.
	(package-untar-buffer): New arg DIR; ensure that file untars only
	into this expected directory.  Remove superfluous delete-region.
	(package-unpack): Caller changed.
	(package-tar-file-info): Use package-subdirectory-regexp.

2011-03-18  Stefan Monnier  <monnier@iro.umontreal.ca>

	* vc/diff-mode.el (diff-mode-map): Shadow problematic bindings from
	diff-mode-shared-map (bug#8284).
	(diff-mode-shared-map): Re-introduce some bindings that were problematic.

2011-03-17  Lars Magne Ingebrigtsen  <larsi@gnus.org>

	* calendar/time-date.el (format-seconds): Use assoc instead of
	assoc-string, since assoc-string doesn't exist in XEmacs.

2011-03-17  Juanma Barranquero  <lekktu@gmail.com>

	* custom.el (custom-known-themes): Reflow docstring.
	(custom-theme-load-path): Fix typo in docstring.
	(load-theme): Fix typo in error message.
	(custom-available-themes, custom-variable-theme-value):
	Use `let', not `let*'.

2011-03-17  Jay Belanger  <jay.p.belanger@gmail.com>

	* calc/README: Mention inclusion of musical notes.

	* calc/calc-units.el (calc-lu-quant): Rename from
	`calc-logunits-quantity'.
	(calcFunc-lupquant): Rename from `calcFunc-powerquant'.
	(calcFunc-lufquant): Rename from `calcFunc-fieldquant'.
	(calc-db): Rename from `calc-dblevel'.
	(calcFunc-dbpower): Rename from `calcFunc-dbpowerlevel'.
	(calcFunc-dbfield): Rename from `calcFunc-dbfieldlevel'.
	(calc-np): Rename from `calc-nplevel'.
	(calcFunc-nppower): Rename from `calcFunc-nppowerlevel'.
	(calcFunc-npfield): Rename from `calcFunc-npfieldlevel'.
	(calc-lu-plus): Rename from `calc-logunits-add'.
	(calcFunc-lupadd): Rename from `calcFunc-lupoweradd'.
	(calcFunc-lufadd): Rename from `calcFunc-lufieldadd'.
	(calc-lu-minus): Rename from `calc-logunits-sub'.
	(calcFunc-lupsub): Rename from `calcFunc-lupowersub'.
	(calcFunc-lufsub): Rename from `calcFunc-lufieldsub'.
	(calc-lu-times): Rename from `calc-logunits-mul'.
	(calcFunc-lupmul): Rename from `calcFunc-lupowermul'.
	(calcFunc-lufmul): Rename from `calcFunc-lufieldmul'.
	(calc-lu-divide): Rename from `calc-logunits-div'.
	(calcFunc-lupdiv): Rename from `calcFunc-lupowerdiv'.
	(calcFunc-lufdiv): Rename from `calcFunc-lufielddiv'.

	* calc/calc-ext.el (calc-init-extensions): Update the names of the
	functions being autoloaded.

	* calc/calc.el (calc-lu-power-reference): Rename from
	`calc-logunits-power-reference'.
	(calc-lu-field-reference): Rename from
	`calc-logunits-field-reference'.

	* calc/calc-help (calc-l-prefix-help): Mention musical note functions.

2011-03-17  Stefan Monnier  <monnier@iro.umontreal.ca>

	* minibuffer.el (completion-all-sorted-completions):
	Use :completion-cycle-penalty text property if present.

2011-03-16  Ken Manheimer  <ken.manheimer@gmail.com>

	* allout.el (allout-yank-processing): Adjust for new rebulleting
	regime so bullet being yanked is used without prompting the user
	for a choice.

2011-03-16  Juanma Barranquero  <lekktu@gmail.com>

	* startup.el (command-line): Warn the user that _emacs is deprecated.

2011-03-16  Juanma Barranquero  <lekktu@gmail.com>

	* progmodes/delphi.el (delphi-search-path, delphi-indent-level)
	(delphi-verbose, delphi-comment-face, delphi-string-face)
	(delphi-keyword-face, delphi-ignore-changes, delphi-indent-line)
	(delphi-mode-abbrev-table, delphi-debug-buffer, delphi-tab)
	(delphi-find-unit, delphi-find-current-xdef, delphi-fill-comment)
	(delphi-new-comment-line, delphi-font-lock-defaults)
	(delphi-debug-mode-map, delphi-mode-syntax-table, delphi-mode):
	Fix typos in docstrings.

2011-03-15  Ken Manheimer  <ken.manheimer@gmail.com>

	* allout.el (allout-make-topic-prefix, allout-rebullet-heading):
	Invert the roles of character and string values for INSTEAD, so a
	string is used for the more common case of a defaulting prompt.

2011-03-15  Stefan Monnier  <monnier@iro.umontreal.ca>

	* progmodes/ruby-mode.el (ruby-backward-sexp):
	* progmodes/ebrowse.el (ebrowse-draw-file-member-info):
	* play/gamegrid.el (gamegrid-make-face):
	* play/bubbles.el (bubbles--grid-width, bubbles--grid-height)
	(bubbles--colors, bubbles--shift-mode, bubbles--initialize-images):
	* notifications.el (notifications-notify):
	* net/xesam.el (xesam-search-engines):
	* net/quickurl.el (quickurl-list-insert):
	* vc/vc-hg.el (vc-hg-dir-printer): Fix use of case.

2011-03-15  Chong Yidong  <cyd@stupidchicken.com>

	* startup.el (command-line): Update package subdirectory regexp.

2011-03-15  Stefan Monnier  <monnier@iro.umontreal.ca>

	* allout.el (allout-abbreviate-flattened-numbering)
	(allout-mode-deactivate-hook): Fix up obsolescence "date".

	* subr.el (read-char-choice): Only show the cursor after the prompt,
	not after the answer.

2011-03-15  Kevin Ryde  <user42@zip.com.au>

	* help-fns.el (variable-at-point): Skip leading quotes, if any
	(bug#8253).

2011-03-15  Stefan Monnier  <monnier@iro.umontreal.ca>

	* emacs-lisp/bytecomp.el (byte-compile-save-excursion): Change the
	warning message.

2011-03-14  Michael Albinus  <michael.albinus@gmx.de>

	* shell.el (shell): When called interactively, offer to change the
	shell file name on remote hosts.

2011-03-13  Teodor Zlatanov  <tzz@lifelogs.com>

	* net/ldap.el (ldap-search-internal): Add `auth-source-search'
	integration for LDAP parameters.  The host, base, user or binddn,
	and secret tokens can be specified in a netrc file, for instance.
	This is optional because an `auth-source' parameter must be
	specified in the search attributes.

2011-03-13  Juanma Barranquero  <lekktu@gmail.com>

	* help.el (describe-mode): Link to the mode's definition (bug#8185).

2011-03-12  Stefan Monnier  <monnier@iro.umontreal.ca>

	* ebuff-menu.el (electric-buffer-menu-mode-map): Move initialization
	into declaration.  Remove redundant and harmful binding.

2011-03-12  Eli Zaretskii  <eliz@gnu.org>

	* files.el (file-ownership-preserved-p): Pass `integer' as an
	explicit 2nd argument to `file-attributes'.  If the file's owner
	is the Administrators group on Windows, and the current user is
	Administrator, consider that a match.

	* server.el (server-ensure-safe-dir): Consider server directory
	safe on MS-Windows if its owner is the Administrators group while
	the current Emacs user is Administrator.  Use `=' to compare
	numerical UIDs, since they could be integers or floats.

2011-03-12  Juanma Barranquero  <lekktu@gmail.com>

	* vc/vc-bzr.el (vc-bzr-state): Handle bzr 2.3.0 (follow-up to bug#8170).

2011-03-12  Michael Albinus  <michael.albinus@gmx.de>

	Sync with Tramp 2.2.1.

	* net/tramp-sh.el (tramp-methods): Exchange "%k" marker with options.

	* net/trampver.el: Update release number.

2011-03-12  Stefan Monnier  <monnier@iro.umontreal.ca>

	* progmodes/compile.el (compilation--previous-directory): Fix up
	various nil/dead-marker mismatches (bug#8014).
	(compilation-directory-properties, compilation-error-properties):
	Don't call it at a position past the one we're about to change.

	* emacs-lisp/bytecomp.el (byte-compile-make-obsolete-variable):
	Disable obsolescence warnings in the file that declares it.

2011-03-11  Ken Manheimer  <ken.manheimer@gmail.com>

	* allout-widgets.el (allout-widgets-tally): Initialize
	allout-widgets-tally as a hash table rather than nil to prevent
	mode-line redisplay warnings.
	Also, clarify the module description and fix a comment typo.

2011-03-11  Juanma Barranquero  <lekktu@gmail.com>

	* help-fns.el (describe-variable): Don't complete keywords.
	Suggested by Teodor Zlatanov <tzz@lifelogs.com>.

2011-03-10  Chong Yidong  <cyd@stupidchicken.com>

	* emacs-lisp/package.el (package-version-join): Impose a standard
	string representation for pre/alpha/beta version lists.
	(package-unpack-single): Standardize the directory name by passing
	it through package-version-join.
	(package-strip-rcs-id): Accept any version string that does not
	signal an error in version-to-list.

2011-03-10  Michael Albinus  <michael.albinus@gmx.de>

	* simple.el (delete-trailing-whitespace): Return nil for the
	benefit of `write-file-functions'.

2011-03-10  Glenn Morris  <rgm@gnu.org>

	* vc/vc-hg.el (vc-hg-pull, vc-hg-merge-branch): Use vc-hg-program.

	* vc/vc-git.el (vc-git-program): New option.
	(vc-git-branches, vc-git-pull, vc-git-merge-branch, vc-git-command)
	(vc-git--call): Use it.

	* eshell/esh-util.el (eshell-condition-case): Doc fix.

	* cus-edit.el (Custom-newline): If no button at point, look
	for a subgroup button at start-of-line.  (Bug#2298)

	* mail/rmail.el (rmail-msgend, rmail-msgbeg): Doc fixes.

2011-03-10  Julien Danjou  <julien@danjou.info>

	* avoid.el (mouse-avoidance-ignore-p): Do not move the cursor if
	`cursor-type' is nil.

2011-03-09  Jay Belanger  <jay.p.belanger@gmail.com>

	* calc/calc.el (calc-mode-map): Don't bind "C-_" to `calc-missing-key'.

2011-03-09  Ken Manheimer  <ken.manheimer@gmail.com>

	* allout.el Summary: Change so yank of distinctive-bullet items
	preserves the existing header prefix, rebulleting it if necessary,
	rather than replacing it.  This is necessary for proper operation
	of cooperative addons like allout-widgets.
	(allout-make-topic-prefix, allout-rebullet-heading): Change
	SOLICIT arg to INSTEAD, and interpret additionally a string value
	as alternate bullet to be used, instead of prompting the user for
	a bullet character.

2011-03-09  Michael Albinus  <michael.albinus@gmx.de>

	* net/tramp-sh.el (tramp-do-copy-or-rename-file-out-of-band):
	Do not use `tramp-file-name-port', because this returns also
	`tramp-default-port'.

2011-03-09  Deniz Dogan  <deniz.a.m.dogan@gmail.com>

	* net/rcirc.el (rcirc-handler-001): Remove useless
	with-rcirc-process-buffer.
	(rcirc-check-auth-status): Swap arguments to string-match.

2011-03-09  Glenn Morris  <rgm@gnu.org>

	* shell.el (shell-mode):
	Set comint-input-ring-size from HISTSIZE.  (Bug#7889)

	* progmodes/gdb-mi.el (gdb): Improve 2010-12-08 change.
	Check for GDBHISTFILE, HISTSIZE, etc.  (Bug#7889)

2011-03-08  Chong Yidong  <cyd@stupidchicken.com>

	* emacs-lisp/package.el (package-refresh-contents)
	(package-menu-execute): Use condition-case-no-debug.

2011-03-08  Michael Albinus  <michael.albinus@gmx.de>

	* simple.el (shell-command-to-string): Use `process-file'.

	* emacs-lisp/package.el (package-tar-file-info): Handle also
	remote files.

	* emacs-lisp/package-x.el (package-upload-buffer-internal):
	Use `equal' for upload base check.

2011-03-08  Arni Magnusson  <arnima@hafro.is>  (tiny change)

	* textmodes/texinfo.el (texinfo-environments):
	Add deftypecv, deftypeivar, deftypemethod, deftypeop, html.  (Bug#2783)

2011-03-08  Glenn Morris  <rgm@gnu.org>

	* cus-start.el (cursor-in-non-selected-windows):
	Fix :set quoting oddness.  (Bug#8192)

	* font-lock.el (lisp-font-lock-keywords-1): Don't highlight `)'
	in some setf expressions.  (Bug#2159)

2011-03-08  Chong Yidong  <cyd@stupidchicken.com>

	* custom.el (custom-available-themes): Return themes in
	alphabetical order.

See ChangeLog.15 for earlier changes.

;; Local Variables:
;; coding: utf-8
;; End:

  Copyright (C) 2011  Free Software Foundation, Inc.

  This file is part of GNU Emacs.

  GNU Emacs is free software: you can redistribute it and/or modify
  it under the terms of the GNU General Public License as published by
  the Free Software Foundation, either version 3 of the License, or
  (at your option) any later version.

  GNU Emacs is distributed in the hope that it will be useful,
  but WITHOUT ANY WARRANTY; without even the implied warranty of
  MERCHANTABILITY or FITNESS FOR A PARTICULAR PURPOSE.  See the
  GNU General Public License for more details.

  You should have received a copy of the GNU General Public License
  along with GNU Emacs.  If not, see <http://www.gnu.org/licenses/>.<|MERGE_RESOLUTION|>--- conflicted
+++ resolved
@@ -1,9801 +1,9 @@
-<<<<<<< HEAD
-2011-04-08  Eli Zaretskii  <eliz@gnu.org>
-=======
-2011-04-06  Juanma Barranquero  <lekktu@gmail.com>
-
-	Backport revno:103823 and revno:103824 from trunk.
-	* help-fns.el (describe-variable): Complete all variables having
-	documentation, including keywords.
-	http://lists.gnu.org/archive/html/emacs-devel/2011-04/msg00112.html
-
 2011-03-24  Juanma Barranquero  <lekktu@gmail.com>
 
 	* vc-annotate.el (vc-annotate-show-log-revision-at-line):
 	Fix typo in docstring.
 
-2011-03-19  Eli Zaretskii  <eliz@gnu.org>
-
-	* emerge.el (emerge-metachars): Separate value for ms-dos and
-	windows-nt systems.
-	(emerge-protect-metachars): Quote correctly for ms-dos and
-	windows-nt systems.
-
-2011-03-15  Ralph Schleicher  <rs@ralph-schleicher.de>
-
-	* info.el (info-initialize): Replace all uses of `:' with
-	path-separator for compatibility with non-Unix systems.
-	Cache quoting of path-separator.  (Bug#8258)
-
-2011-03-12  Juanma Barranquero  <lekktu@gmail.com>
-
-	* avoid.el (mouse-avoidance-mode, mouse-avoidance-nudge-dist)
-	(mouse-avoidance-threshold, mouse-avoidance-banish-destination)
-	(mouse-avoidance-mode): Fix typos in docstrings.
-
-2011-03-12  Michael Albinus  <michael.albinus@gmx.de>
-
-	* net/tramp.el (tramp-progress-reporter-update): Use
-	`tramp-compat-funcall'.
-	(tramp-handle-start-file-process): Use `tramp-compat-process-get'.
-	(tramp-handle-insert-file-contents): Make `file-remote-p' call
-	compatible.
-	(tramp-open-connection-setup-interactive-shell): Use
-	`tramp-compat-process-put'.
-
-	* net/tramp-compat.el (tramp-compat-process-get)
-	(tramp-compat-process-put): New defuns.
-
-	* net/trampver.el: Update release number.
-
-2011-03-12  Stefan Monnier  <monnier@iro.umontreal.ca>
-
-	* ebuff-menu.el (electric-buffer-menu-mode-map): Move initialization
-	into declaration.  Remove redundant and harmful binding.
-
-2011-03-11  Juanma Barranquero  <lekktu@gmail.com>
-
-	Backport revno:103463 from trunk.
-	* emacs-lisp/cl-macs.el (lexical-let*): Fix argument name in docstring.
-
-	Backport revno:103622 from trunk.
-	* help-fns.el (describe-variable): Don't complete keywords.
-	Suggested by Teodor Zlatanov <tzz@lifelogs.com>.
-
-2011-03-11  Eli Zaretskii  <eliz@gnu.org>
-
-	* files.el (file-ownership-preserved-p): Pass `integer' as an
-	explicit 2nd argument to `file-attributes'.  If the file's owner
-	is the Administrators group on Windows, and the current user is
-	Administrator, consider that a match.
-
-	* server.el (server-ensure-safe-dir): Consider server directory
-	safe on MS-Windows if its owner is the Administrators group while
-	the current Emacs user is Administrator.  Use `=' to compare
-	numerical UIDs, since they could be integers or floats.
-
-2011-03-07  Chong Yidong  <cyd@stupidchicken.com>
-
-	* Version 23.3 released.
-
-2011-03-07  Chong Yidong  <cyd@stupidchicken.com>
-
-	* progmodes/cc-cmds.el (c-beginning-of-statement): Fix 2011-01-31
-	change; patch supplied by Alan Mackenzie was applied incorrectly.
-
-2011-02-26  Eli Zaretskii  <eliz@gnu.org>
-
-	* international/mule-cmds.el (set-default-coding-systems): Use the
-	-unix variant of encoding in default-keyboard-coding-system.
-	(Bug#8122)
-
-2011-02-23  Kenichi Handa  <handa@m17n.org>
-
-	* mail/rmailmm.el (rmail-mime-process-multipart): Do not signal an
-	error when a multipart boundary in the nested multipart is found.
-
-2011-02-22  Kenichi Handa  <handa@m17n.org>
-
-	* mail/rmail.el (rmail-start-mail): Decode "encoded-words" of
-	header components.
-
-2011-02-19  Kenichi Handa  <handa@m17n.org>
-
-	* mail/rmailmm.el (rmail-mime-find-header-encoding): Be sure to
-	get the header copy into the temporary buffer.
-	(rmail-mime-insert-decoded-text): Ignore us-ascii.
-	(rmail-show-mime): When rmail-mime-coding-system is nil, set
-	buffer-file-coding-system to undecided.
-
-2011-02-18  Eli Zaretskii  <eliz@gnu.org>
-
-	* image-mode.el (image-toggle-display-image): Disable
-	require-final-newline in buffers visiting binary image files.
-	(Bug#8047)
-
-	* international/mule-cmds.el (read-char-by-name, ucs-insert):
-	Document completion with asterisk and a substring.
-
-2011-02-18  Glenn Morris  <rgm@gnu.org>
-
-	* files.el (find-file-literally): Doc fix.
-
-2011-02-17  Glenn Morris  <rgm@gnu.org>
-
-	* simple.el (rfc822-goto-eoh): Give it a doc-string.
-
-	* log-edit.el (log-edit-insert-changelog):
-	Fix `log-edit-strip-single-file-name' functionality.  (Bug#8057)
-
-2011-02-14  Chong Yidong  <cyd@stupidchicken.com>
-
-	* pgg-gpg.el (pgg-gpg-process-region): Bind
-	delete-by-moving-to-trash to nil.
-
-	* pgg-pgp.el (pgg-pgp-process-region, pgg-pgp-verify-region)
-	(pgg-pgp-snarf-keys-region):
-	* pgg-pgp5.el (pgg-pgp5-process-region, pgg-pgp5-verify-region)
-	(pgg-pgp5-snarf-keys-region): Likewise.
-
-2011-02-12  Chong Yidong  <cyd@stupidchicken.com>
-
-	* files.el (copy-directory): Revert to pre-2011-01-29 version.
-
-2011-02-12  Chong Yidong  <cyd@stupidchicken.com>
-
-	* epg.el (epg-delete-output-file, epg-decrypt-string)
-	(epg-verify-string, epg-sign-string, epg-encrypt-string): Bind
-	delete-by-moving-to-trash to nil.
-
-	* epa-file.el (epa-file-insert-file-contents): Likewise.
-
-2011-02-10  Glenn Morris  <rgm@gnu.org>
-
-	* emacs-lisp/cl-seq.el (union, nunion, intersection)
-	(nintersection, set-difference, nset-difference)
-	(set-exclusive-or, nset-exclusive-or): Doc fix.
-
-	* ediff-ptch.el (ediff-fixup-patch-map): Doc fix.
-
-2011-02-08  Glenn Morris  <rgm@gnu.org>
-
-	* faces.el (face-attr-match-p): Handle the obsolete :bold and
-	:italic props, so that frame-set-background-mode works.  (Bug#7966)
-
-2011-02-07  Glenn Morris  <rgm@gnu.org>
-
-	* simple.el (next-error): Doc fix.
-
-2011-02-06  Chong Yidong  <cyd@stupidchicken.com>
-            Thierry Volpiatto <thierry.volpiatto@gmail.com>
-
-	* files.el (copy-directory): New arg COPY-AS-SUBDIR.  If nil,
-	don't copy as a subdirectory.
-
-2011-02-05  Glenn Morris  <rgm@gnu.org>
-
-	* emacs-lisp/cl-macs.el (return-from): Fix doc typo.
-
-2011-02-04  Glenn Morris  <rgm@gnu.org>
-
-	* calendar/diary-lib.el (diary-font-lock-keywords):
-	Tweak diary-time-regexp match.  (Bug#7891)
-
-	* progmodes/f90.el (f90-find-tag-default): New function.  (Bug#7919)
-	(f90-mode): Use it for mode's `find-tag-default-function' property.
-
-2011-02-03  Glenn Morris  <rgm@gnu.org>
-
-	* ibuf-ext.el (ibuffer-filter-disable): Make it work.  (Bug#7969)
-
-	* faces.el (set-face-attribute): Doc fix.  (Bug#2659)
-
-2011-02-02  Stefan Monnier  <monnier@iro.umontreal.ca>
-
-	* pcomplete.el (pcomplete-here*): Backport fix for mistaken change
-	(bug#7959) and (bug#5935).
-
-2011-01-31  Deniz Dogan  <deniz.a.m.dogan@gmail.com>
-
-	* net/rcirc.el: Clean log filenames (Bug#7933).
-	(rcirc-log-write): Use convert-standard-filename.
-	(rcirc-log-filename-function): Documentation updates.
-
-2011-01-31  Alan Mackenzie  <acm@muc.de>
-
-	* progmodes/cc-cmds.el (c-forward-over-illiterals):
-	Continue parsing if we encounter a naked # (Bug#7595).
-	(c-beginning-of-statement): Avoid loop in locating the beginning
-	of a macro.
-
-2011-01-31  Chong Yidong  <cyd@stupidchicken.com>
-
-	* files.el (copy-directory): Fix arguments to recursive call.
-
-2011-01-29  Daiki Ueno  <ueno@unixuser.org>
-
-	* epg.el (epg--status-KEYEXPIRED, epg--status-KEYREVOKED):
-	Don't presume KEYEXPIRED and KEYREVOKED to be a fatal error status
-	(Bug#7931).
-
-2011-01-29  Chong Yidong  <cyd@stupidchicken.com>
-
-	* files.el (copy-directory): If destination is an existing
-	directory, copy into a subdirectory there.
-
-2011-01-29  Andreas Schwab  <schwab@linux-m68k.org>
-
-	* emacs-lisp/shadow.el (load-path-shadows-find): Ignore leim-list
-	files.
-
-2011-01-28  Chong Yidong  <cyd@stupidchicken.com>
-
-	* image-dired.el (image-dired-mouse-display-image): No-op if no
-	file is found (Bug#7817).
-
-	* mouse.el (mouse-menu-non-singleton): Doc fix (Bug#7801).
-
-2011-01-28  Kenichi Handa  <handa@m17n.org>
-
-	* international/quail.el (quail-keyboard-layout-alist):
-	Remove superfluous SPC for "pc105-uk" (bug#7927).
-
-2011-01-27  Glenn Morris  <rgm@gnu.org>
-
-	* msb.el (msb-menu-bar-update-buffers): Update for changed
-	argument handling of menu-bar-select-frame.  (Bug#7902)
-
-2011-01-27  Chong Yidong  <cyd@stupidchicken.com>
-
-	* progmodes/cc-engine.el (c-forward-<>-arglist-recur): Set a limit
-	to the recursion depth (Bug#7722).
-
-2011-01-26  Roy Liu  <carsomyr@gmail.com>  (tiny change)
-
-	* term/ns-win.el (ns-find-file): Expand ns-input-file with
-	command-line-default-directory (Bug#7872).
-
-2011-01-25  Glenn Morris  <rgm@gnu.org>
-
-	* comint.el (comint-mode): Doc fix.  (Bug#7897)
-
-2011-01-24  Stefan Monnier  <monnier@iro.umontreal.ca>
-
-	* files.el (file-name-non-special): Only change buffer-file-name after
-	insert-file-contents if it's `visit'ing the file (bug#7854).
-
-2011-01-23  Chong Yidong  <cyd@stupidchicken.com>
-
-	* dired.el (dired-revert): Doc fix (Bug#7758).
-
-2011-01-23  Nobuyoshi Nakada  <nobu@ruby-lang.org>
-
-	* progmodes/ruby-mode.el (ruby-here-doc-beg-match): Fix for
-	here-doc which ends with an underscore.
-	(ruby-mode-set-encoding): Skip shebang line always.
-	(ruby-mode-map): Bind C-c C-c to comment-region.
-	(ruby-font-lock-keywords): Highlight literal hash key labels as symbols.
-	(ruby-forward-sexp): Stop after literal hash key labels.
-	(ruby-font-lock-syntactic-keywords): Highlight regexp after open
-	bracket.
-
-2011-01-22  Keitaro Miyazaki  <keitaro.miyazaki@gmail.com>  (tiny change)
-
-	* emacs-lisp/re-builder.el (reb-mode-map): Set case-fold-search in
-	the correct buffer (Bug#7650).
-
-2011-01-22  Glenn Morris  <rgm@gnu.org>
-
-	* simple.el (do-auto-fill): Give it a doc string.
-
-	* button.el (make-text-button): Doc fix.  (See bug#7881)
-
-2011-01-22  Chong Yidong  <cyd@stupidchicken.com>
-
-	* simple.el (line-move-visual): Doc fix (Bug#7594).
-
-	* emacs-lisp/re-builder.el (reb-mode-map): Fix logic error in
-	"Case sensitive" menu item.
-
-2011-01-21  Roland McGrath  <roland@frob.com>
-
-	* comint.el (comint-replace-by-expanded-history-before-point): Fix
-	expansion of !$ and !!:N syntax to pick the indicated word (bug#7883).
-
-2011-01-21  Stefan Monnier  <monnier@iro.umontreal.ca>
-
-	* progmodes/js.el (js--regexp-literal): Count backslashes (bug#7882).
-
-2011-01-21  Jari Aalto  <jari.aalto@cante.net>
-
-	* emacs-lisp/checkdoc.el (checkdoc-this-string-valid-engine):
-	Assume foo(bar) is a manpage reference rather than some unquoted
-	symbol (bug#7705).
-
-2011-01-21  Stefan Monnier  <monnier@iro.umontreal.ca>
-
-	* subr.el (shell-quote-argument): Properly quote \n (bug#7687).
-	Suggested by Flo <sensorflo@gmail.com>.
-
-2011-01-21  Glenn Morris  <rgm@gnu.org>
-
-	* progmodes/compile.el (compilation-error-regexp-alist):
-	Fix custom type.  (Bug#7812)
-
-2011-01-17  Stefan Monnier  <monnier@iro.umontreal.ca>
-
-	* emacs-lisp/easy-mmode.el (define-minor-mode): Don't re-evaluate the
-	keymap expression.  Improve docstring.
-
-2011-01-15  Mark Diekhans  <markd@soe.ucsc.edu>
-
-	* files.el (backup-buffer): Make last-resort backup file in
-	.emacs.d (Bug#6953).
-
-	* subr.el (locate-user-emacs-file): If .emacs.d does not exist,
-	make it with permission 700.
-
-2011-01-14  Kenichi Handa  <handa@m17n.org>
-
-	* mail/rmailmm.el (rmail-mime-insert-header):
-	Set rmail-mime-coding-system to a cons whose car is the last coding
-	system used to decode the header.
-	(rmail-mime-find-header-encoding): New function.
-	(rmail-mime-insert-decoded-text):
-	Override rmail-mime-coding-system if it is a cons.
-	(rmail-show-mime): If only a header part was decoded, find the
-	coding system while ignoring mm-charset-override-alist.
-
-2011-01-13  Chong Yidong  <cyd@stupidchicken.com>
-
-	* subr.el (event-start, event-end): Doc fix (Bug#7826).
-
-2011-01-12  Kenichi Handa  <handa@m17n.org>
-
-	* mail/rmailmm.el (rmail-mime-next-item)
-	(rmail-mime-previous-item): Delete them.
-	(rmail-mime-shown-mode): Recursively call for children.
-	(rmail-mime-hidden-mode): Delete the 2nd arg TOP.
-	Callers changed.
-	(rmail-mime-raw-mode): Recursively call for children.
-	(rmail-mode-map): Change mapping of tab and backtab to
-	forward-button and backward-button respectively.
-	(rmail-mime-insert-tagline): Always insert "Hide" or "Show"
-	button.
-	(rmail-mime-update-tagline): New function.
-	(rmail-mime-insert-text): Call rmail-mime-update-tagline if the
-	body display is changed.
-	(rmail-mime-toggle-button): Rename from rmail-mime-image.
-	(rmail-mime-image): Delete this button type.
-	(rmail-mime-toggle): New button type.
-	(rmail-mime-insert-bulk): Call rmail-mime-update-tagline if the
-	body display is changed.  Change the save button label to "Save".
-	Don't process show/hide button here.
-	(rmail-mime-insert-multipart): Call rmail-mime-update-tagline if
-	the body display is changed.  Unconditionally call
-	rmail-mime-insert for children.
-	(rmail-mime-handle): Update `display' vector of the just inserted
-	entity.
-	(rmail-mime-process): If mail-header-parse-content-type returns
-	nil, use "text/plain" as the fallback type.
-	(rmail-mime-insert): For raw-mode, recursively call
-	rmail-mim-insert for children.
-	(rmail-mime): Handle the case that the current buffer is not rmail
-	buffer (e.g. in summary buffer).
-
-2011-01-05  Kenichi Handa  <handa@m17n.org>
-
-	* mail/rmailmm.el (rmail-mime-next-item)
-	(rmail-mime-previous-item): Skip the body of a non-multipart
-	entity if a tagline is shown.
-
-2011-01-11  Stefan Monnier  <monnier@iro.umontreal.ca>
-
-	* tmm.el (tmm-get-keymap): Skip bindings without labels (bug#7721).
-	(tmm-prompt): Simplify.
-	(tmm-add-prompt): Remove unused var `win'.
-
-	* whitespace.el (global-whitespace-newline-mode): Fix call (bug#7810)
-	to minor mode which used nil accidentally to mean "turn off".
-
-2011-01-10  Michael Albinus  <michael.albinus@gmx.de>
-
-	* net/tramp.el (tramp-find-inline-compress)
-	(tramp-get-inline-coding): Quote command after pipe symbol for
-	local calls under W32.  (Bug#6784)
-
-2011-01-10  Michael Albinus  <michael.albinus@gmx.de>
-
-	* net/tramp.el (tramp-default-method): Initialize with pscp/plink
-	only when running under W32.
-
-2011-01-09  Eli Zaretskii  <eliz@gnu.org>
-
-	* progmodes/grep.el (grep-compute-defaults): Quote the program
-	file name after the pipe symbol in Grep templates.  (Bug#6784)
-	* jka-compr.el (jka-compr-partial-uncompress): Likewise.
-
-2011-01-08  Lennart Borgman  <lennart.borgman@gmail.com>
-
-	* buff-menu.el (Buffer-menu-buffer-list): New var.
-	(Buffer-menu-revert-function, list-buffers-noselect): Use it, so a
-	restricted buffer list is not lost on revert (Bug#7749).
-
-2011-01-08  Eric Hanchrow  <eric.hanchrow@gmail.com>
-
-	* net/ldap.el (ldap-search-internal): Discard stderr output.
-
-2011-01-07  Eli Zaretskii  <eliz@gnu.org>
-
-	* files.el (directory-abbrev-alist): Doc fix.  (Bug#7777)
-
-2011-01-06  Stefan Monnier  <monnier@iro.umontreal.ca>
-
-	* vc-bzr.el (vc-bzr-annotate-command, vc-bzr-annotate-time):
-	Author names can have spaces (bug#7792).
-
-2011-01-04  Kenichi Handa  <handa@m17n.org>
-
-	* mail/rmailmm.el (rmail-mime-insert-bulk): Display an unknown
-	part as a plain text.
-	(rmail-mime-process-multipart): Set the default content-type to
-	nil for unknown multipart subtypes (bug#7651).
-
-2011-01-03  Brent Goodrick  <bgoodr@gmail.com>  (tiny change)
-
-	* abbrev.el (prepare-abbrev-list-buffer): If listing local abbrev
-	table, get the value before switching to the output buffer.  (Bug#7733)
-
-2011-01-03  Stefan Monnier  <monnier@iro.umontreal.ca>
-
-	* progmodes/python.el (python-mode): Don't impose font-lock (bug#3628).
-
-2011-01-02  Stefan Monnier  <monnier@iro.umontreal.ca>
-
-	* files.el (file-local-variables-alist):
-	Make permanent-local (bug#7767).
-
-2011-01-02  Glenn Morris  <rgm@gnu.org>
-
-	* version.el (emacs-copyright): Set short copyright year to 2011.
-
-2011-01-02  Mark Lillibridge  <mark.lillibridge@hp.com>  (tiny change)
-
-	* mail/mail-utils.el (mail-strip-quoted-names): Avoid clobbering
-	an existing temp buffer.  (Bug#7746)
-
-2011-01-02  Glenn Morris  <rgm@gnu.org>
-
-	* mail/mail-utils.el (mail-mbox-from): Handle From: headers with
-	multiple addresses.  (Bug#7760)
-
-2010-12-31  Michael Albinus  <michael.albinus@gmx.de>
-
-	* net/tramp.el (tramp-methods): Add recursive options to "scpc",
-	"scpx", "pscp" and "psftp".
-
-2010-12-31  Eli Zaretskii  <eliz@gnu.org>
-
-	* term/w32-win.el (image-library-alist): Set up correctly for
-	libpng versions both before and after 1.4.0.  (Bug#7716)
-
-2010-12-25  Eli Zaretskii  <eliz@gnu.org>
-
-	* time.el (display-time-mode): Mention display-time-interval in
-	the doc string.  (Bug#7713)
-
-	* simple.el (select-active-regions): Doc fix.  (Bug#7702)
-
-2010-12-24  Kenichi Handa  <handa@m17n.org>
-
-	* mail/rmailmm.el (rmail-mime-parse): Perform parsing in
-	condition-case and return an error message string if something
-	goes wrong.
-	(rmail-show-mime): Adjust for the above change.  Insert the
-	header by rmail-mime-insert-header.
-
-2010-12-24  Kenichi Handa  <handa@m17n.org>
-
-	* mail/rmailmm.el: New key bindings for rmail-mime-next-item,
-	rmail-mime-previous-item, and rmail-mime-toggle-hidden.
-	(rmail-mime-mbox-buffer)
-	(rmail-mime-view-buffer, rmail-mime-coding-system): New variables.
-	(rmail-mime-entity): Argument changed.  All codes handling an
-	entity object are changed.
-	(rmail-mime-entity-header, rmail-mime-entity-body): Adjust for
-	the above change.
-	(rmail-mime-entity-children, rmail-mime-entity-handler)
-	(rmail-mime-entity-tagline): New functions.
-	(rmail-mime-message-p): New function.
-	(rmail-mime-save): Bind rmail-mime-mbox-buffer.
-	(rmail-mime-entity-segment, rmail-mime-next-item)
-	(rmail-mime-previous-item, rmail-mime-shown-mode)
-	(rmail-mime-hidden-mode, rmail-mime-raw-mode)
-	(rmail-mime-toggle-raw, rmail-mime-toggle-hidden)
-	(rmail-mime-insert-tagline, rmail-mime-insert-header):
-	New functions.
-	(rmail-mime-text-handler): Call rmail-mime-insert-text.
-	(rmail-mime-insert-decoded-text): New function.
-	(rmail-mime-insert-text): Call rmail-mime-insert-decoded-text.
-	(rmail-mime-insert-image): Argument changed.  Caller changed.
-	(rmail-mime-image): Call rmail-mime-toggle-hidden.
-	(rmail-mime-set-bulk-data): New function.
-	(rmail-mime-insert-bulk): Argument changed.
-	(rmail-mime-multipart-handler): Return t.
-	(rmail-mime-process-multipart): Argument changed.
-	Handle "multipart/alternative" here.
-	(rmail-mime-process): Argument changed.
-	(rmail-mime-parse): Bind rmail-mime-mbox-buffer.
-	(rmail-mime-insert): Argument changed.  Handle raw display mode.
-	(rmail-mime): Argument changed.  Handle toggling of raw display
-	mode.
-	(rmail-show-mime): Bind rmail-mime-mbox-buffer and
-	rmail-mime-view-buffer.
-	(rmail-insert-mime-forwarded-message): Likewise.
-	(rmail-search-mime-message): Likewise.  Don't bind rmail-buffer.
-
-	* mail/rmail.el (rmail-show-message-1): If rmail-enable-mime is
-	non-nil, handle the header in rmail-show-mime-function.
-
-2010-12-20  Leo  <sdl.web@gmail.com>
-
-	* help-fns.el (describe-variable): Fix 2010-12-17 change.
-
-2010-12-20  Juri Linkov  <juri@jurta.org>
-
-	* isearch.el (isearch-lazy-highlight-error): New variable.
-	(isearch-lazy-highlight-new-loop): Compare `isearch-error' and
-	`isearch-lazy-highlight-error'.  Set `isearch-lazy-highlight-error'
-	to the current value of `isearch-error' (Bug#7468).
-
-2010-12-17  Chong Yidong  <cyd@stupidchicken.com>
-
-	* help-fns.el (describe-variable): Don't emit trailing whitespace
-	(Bug#7511).
-
-2010-12-17  Leo  <sdl.web@gmail.com>
-
-	* eshell/em-hist.el (eshell-previous-matching-input): Signal error
-	if point is not behind eshell-last-output-end (Bug#7585).
-
-2010-12-16  Chong Yidong  <cyd@stupidchicken.com>
-
-	* textmodes/rst.el (rst-compile-pdf-preview)
-	(rst-compile-slides-preview): Use make-temp-file (Bug#7646).
-
-2010-12-15  Kevin Gallagher  <Kevin.Gallagher@boeing.com>
-
-	* emulation/edt-mapper.el: Override mapping of function keys so
-	that the later call to read-key-sequence works.
-
-2010-12-13  Eli Zaretskii  <eliz@gnu.org>
-
-	* mail/smtpmail.el (smtpmail-send-it): Write queued mail body with
-	Unix EOLs.  (Bug#7589)
-
-2010-12-12  Eli Zaretskii  <eliz@gnu.org>
-
-	* subr.el (posn-col-row): Evaluate header-line-format in the
-	context of the POSITION window's buffer.
-
-2010-12-11  Glenn Morris  <rgm@gnu.org>
-
-	* subr.el (member-ignore-case, run-mode-hooks, insert-for-yank-1)
-	(with-silent-modifications): Doc fixes.
-
-2010-12-10  Michael Albinus  <michael.albinus@gmx.de>
-
-	* net/tramp.el (tramp-action-password, tramp-process-actions):
-	Revert patch from 2010-12-08.  Use `save-restriction'.
-
-2010-12-09  Eli Zaretskii  <eliz@gnu.org>
-
-	* menu-bar.el (menu-bar-frame-for-menubar, menu-bar-positive-p):
-	New functions.
-	(menu-bar-showhide-menu) <menu-bar-mode, showhide-tool-bar>: Use
-	them instead of `nil' and `>', respectively.  (Bug#1077)
-
-2010-12-09  Stephen Berman  <stephen.berman@gmx.net>
-
-	* calendar/diary-lib.el (diary-list-sexp-entries):
-	Handle case of no newline at end of file.  (Bug#7536)
-
-2010-12-09  Glenn Morris  <rgm@gnu.org>
-
-	* mail/smtpmail.el (smtpmail-send-it): Revert previous change.
-
-2010-12-08  Michael Albinus  <michael.albinus@gmx.de>
-
-	* net/tramp.el (tramp-handle-start-file-process):
-	Protect buffer-modified value.  (Bug#7557)
-	(tramp-action-password): Delete region, do not narrow.
-	(tramp-process-actions): Do not widen.
-
-2010-12-08   Jan Moringen  <jmoringe@techfak.uni-bielefeld.de>
-
-	* log-edit.el (log-edit-changelog-entries):
-	Regexp quote filename.  (Bug#7505)
-
-2010-12-08  Tom Breton  <tehom@panix.com>
-
-	* cus-edit.el (custom-save-all):
-	Bind print-length and print-level to nil.  (Bug#7581)
-
-2010-12-08  Glenn Morris  <rgm@gnu.org>
-
-	* mouse.el (mouse-menu-major-mode-map, mouse-menu-bar-map):
-	Run hooks to update menu contents.  (Bug#7586)
-
-	* mail/smtpmail.el (smtpmail-send-it): Avoid colons in the queued
-	file names, for the sake of MS Windows.  (Bug#7588)
-
-2010-12-07  Stefan Monnier  <monnier@iro.umontreal.ca>
-
-	* diff-mode.el (diff-refine-hunk): Make it work when the hunk contains
-	empty lines without a leading space.
-
-2010-12-06  Leo  <sdl.web@gmail.com>
-
-	* dired-aux.el (dired-do-redisplay): Postpone dired-after-readin-hook
-	while mapping over marks (Bug#6810).
-
-2010-12-06  Chong Yidong  <cyd@stupidchicken.com>
-
-	* image-dired.el (image-dired-db-file)
-	(image-dired-temp-image-file, image-dired-gallery-dir)
-	(image-dired-temp-rotate-image-file): Set default values relative
-	to image-dired-dir (Bug#7518).
-
-2010-12-06  Lawrence Mitchell  <wence@gmx.li>
-
-	* format.el (format-decode-run-method): Pass args FROM and TO, not
-	point-min and point-max, to shell-command-on-region (Bug#7488).
-
-2010-12-06  Jan Djärv  <jan.h.d@swipnet.se>
-
-	* frame.el (blink-cursor-mode): Make default t for ns.
-
-2010-12-05  Bob Rogers  <rogers-emacs@rgrjr.dyndns.org>
-
-	* vc-dir.el (vc-dir-query-replace-regexp): Doc fix (Bug#7501).
-
-2010-12-05  Chong Yidong  <cyd@stupidchicken.com>
-
-	* comint.el (comint-dynamic-list-input-ring)
-	(comint-dynamic-complete-filename)
-	(comint-replace-by-expanded-filename)
-	(comint-dynamic-simple-complete)
-	(comint-dynamic-list-filename-completions)
-	(comint-dynamic-list-completions): Doc fix (Bug#7499).
-
-	* subr.el (posn-x-y, posn-object-x-y, posn-object-width-height):
-	Doc fix (Bug#7471).
-
-2010-12-04  Martin Rudalics  <rudalics@gmx.at>
-
-	* dired.el (dired-pop-to-buffer): Bind pop-up-frames to nil
-	(Bug#7533).
-
-2010-12-04  W. Martin Borgert <debacle@debian.org>  (tiny change)
-
-	* files.el (auto-mode-alist): Handle .dbk (DocBook) with xml-mode.
-	(Bug#7491).
-
-2010-12-04  Chong Yidong  <cyd@stupidchicken.com>
-
-	* simple.el (transient-mark-mode): Doc fix (Bug#7465).
-
-2010-12-04  Eli Zaretskii  <eliz@gnu.org>
-
-	* files.el (file-relative-name): Handle UNC file names on
-	DOS/Windows.  (Bug#4674)
-
-2010-12-03  Daiki Ueno  <ueno@unixuser.org>
-
-	* epg.el (epg-digest-algorithm-alist): Replace "RMD160" with
-	"RIPEMD160" (Bug#7490).  Reported by Daniel Kahn Gillmor.
-	(epg-context-set-passphrase-callback): Mention that the callback
-	is not called when used with GnuPG 2.x.
-
-2010-12-02  Glenn Morris  <rgm@gnu.org>
-
-	* ps-print.el (ps-line-lengths-internal, ps-nb-pages):
-	Ensure ps-footer-font-size-internal is initialized.
-	Call ps-get-page-dimensions before trying to use ps-font-for-text.
-
-2010-12-01  Kenichi Handa  <handa@m17n.org>
-
-	* mail/rmailmm.el (rmail-mime-parse): Call rmail-mime-process
-	within condition-case.
-	(rmail-show-mime): Don't use condition-case.
-	(rmail-search-mime-message): New function.
-	(rmail-search-mime-message-function): Set to
-	rmail-search-mime-message.
-
-2010-12-01  Leo  <sdl.web@gmail.com>
-
-	* ido.el (ido-common-initialization): New function.  (bug#3274)
-	(ido-mode): Use it.
-	(ido-completing-read): Call it.
-
-2010-11-27  Chong Yidong  <cyd@stupidchicken.com>
-
-	* log-edit.el (log-edit-font-lock-keywords): Don't try matching
-	stand-alone lines, since that is handled by log-edit-match-to-eoh
-	(Bug#6465).
-
-2010-11-27  Eduard Wiebe  <usenet@pusto.de>
-
-	* dired.el (dired-get-filename): Replace backslashes with slashes
-	in file names on MS-Windows, needed by `locate'.  (Bug#7308)
-	* locate.el (locate-default-make-command-line): Don't consider
-	drive letter and root directory part of
-	`directory-listing-before-filename-regexp'.  (Bug#7308)
-	(locate-post-command-hook, locate-post-command-hook): New defcustoms.
-
-2010-11-26  Stefan Monnier  <monnier@iro.umontreal.ca>
-
-	* emacs-lisp/smie.el (smie-prec2->grammar): Simplify handling
-	of :smie-open/close-alist.
-	(smie-next-sexp): Make it accept a "start token" as argument.
-	(smie-indent-keyword): Be careful not to misidentify tokens that span
-	more than one line, as empty lines.  Add argument `token'.
-
-2010-11-26  Kenichi Handa  <handa@m17n.org>
-
-	* mail/rmailmm.el (rmail-mime-insert-multipart): For unsupported
-	multipart subtypes, insert all as usual.
-
-	* mail/rmail.el: Require rfc2047.
-
-2010-11-26  Kenichi Handa  <handa@m17n.org>
-
-	* mail/rmailmm.el (rmail-mime-entity, rmail-mime-entity-type)
-	(rmail-mime-entity-disposition)
-	(rmail-mime-entity-transfer-encoding, rmail-mime-entity-header)
-	(rmail-mime-entity-body, rmail-mime-entity-children): New functions.
-	(rmail-mime-save): Handle the case that the button's `data' is a
-	MIME entity.
-	(rmail-mime-insert-text): New function.
-	(rmail-mime-insert-image): Handle the case that DATA is a MIME entity.
-	(rmail-mime-bulk-handler): Just call rmail-mime-insert-bulk.
-	(rmail-mime-insert-bulk): New function mostly copied from the old
-	rmail-mime-bulk-handler.
-	(rmail-mime-multipart-handler): Just call rmail-mime-process-multipart.
-	(rmail-mime-process-multipart): New function mostly copied from
-	the old rmail-mime-multipart-handler.
-	(rmail-mime-show): Just call rmail-mime-process.
-	(rmail-mime-process): New function mostly copied from the old
-	rmail-mime-show.
-	(rmail-mime-insert-multipart, rmail-mime-parse)
-	(rmail-mime-insert, rmail-show-mime)
-	(rmail-insert-mime-forwarded-message)
-	(rmail-insert-mime-resent-message): New functions.
-	(rmail-insert-mime-forwarded-message-function): Set to
-	rmail-insert-mime-forwarded-message.
-	(rmail-insert-mime-resent-message-function): Set to
-	rmail-insert-mime-resent-message.
-
-	* mail/rmailsum.el: Require rfc2047.
-	(rmail-header-summary): Handle multiline Subject: field.
-	(rmail-summary-line-decoder): Change the default to
-	rfc2047-decode-string.
-
-	* mail/rmail.el (rmail-enable-mime): Change the default to t.
-	(rmail-mime-feature): Change the default to `rmailmm'.
-	(rmail-quit): Delete the specifal code for rmail-enable-mime.
-	(rmail-display-labels): Likewise.
-	(rmail-show-message-1): Check rmail-enable-mime, and use
-	rmail-show-mime-function for a MIME message.  Decode the headers
-	according to RFC2047.
-
-2010-11-24  Stefan Monnier  <monnier@iro.umontreal.ca>
-
-	* progmodes/which-func.el (which-func-imenu-joiner-function):
-	Return a string, as expected.
-	(which-function-mode): Make sure we stop any previous timer before
-	starting a new one.
-
-2010-11-23  Michael Albinus  <michael.albinus@gmx.de>
-
-	* net/tramp.el (tramp-default-method-alist)
-	(tramp-default-user-alist, tramp-default-proxies-alist):
-	Adapt custom options type.  (Bug#7445)
-
-2010-11-21  Chong Yidong  <cyd@stupidchicken.com>
-
-	* progmodes/python.el: Add Ipython support (Bug#5390).
-	(python-shell-prompt-alist)
-	(python-shell-continuation-prompt-alist): New options.
-	(python--set-prompt-regexp): New function.
-	(inferior-python-mode, run-python, python-shell):
-	Require ansi-color.  Use python--set-prompt-regexp to set the comint
-	prompt based on the Python interpreter.
-	(python--prompt-regexp): New var.
-	(python-check-comint-prompt)
-	(python-comint-output-filter-function): Use it.
-	(run-python): Use a pipe (Bug#5694).
-
-2010-11-21  Chong Yidong  <cyd@stupidchicken.com>
-
-	* progmodes/python.el (run-python): Doc fix.
-	(python-keep-current-directory-in-path): New var (Bug#7454).
-
-2010-11-20  Chong Yidong  <cyd@stupidchicken.com>
-
-	* lpr.el (lpr-buffer, print-buffer, lpr-region, print-region):
-	Prompt user before actually printing.
-
-2010-11-18  Stefan Monnier  <monnier@iro.umontreal.ca>
-
-	* simple.el (kill-new, kill-append, kill-region):
-	* comint.el (comint-kill-region): Make the yank-handler argument
-	obsolete.
-
-2010-11-17  Stefan Monnier  <monnier@iro.umontreal.ca>
-
-	* emacs-lisp/smie.el (smie-bnf-classify): Signal errors for tokens
-	that are both openers (resp. closers) and something else.
-	(smie-grammar): Loosen definition of valid values.
-	(smie-next-sexp, smie-down-list, smie-blink-matching-open)
-	(smie-indent--parent, smie-rule-parent, smie-indent-keyword)
-	(smie-indent-after-keyword): Adjust users.
-	(smie-indent-keyword): Don't indent empty lines.
-
-	* vc-hg.el (vc-hg-program): New var.
-	Suggested by Norman Gray <norman@astro.gla.ac.uk>.
-	(vc-hg-state, vc-hg-working-revision, vc-hg-command): Use it.
-
-2010-11-17  Glenn Morris  <rgm@gnu.org>
-
-	* emacs-lisp/autoload.el (autoload-find-destination): The function
-	coding-system-eol-type may return non-numeric values.  (Bug#7414)
-
-2010-11-16  Ulrich Mueller  <ulm@gentoo.org>
-
-	* server.el (server-force-stop): Ensure the server is stopped (Bug#7409).
-
-2010-11-13  Eli Zaretskii  <eliz@gnu.org>
-
-	* subr.el (posn-col-row): Pay attention to header line.  (Bug#7390)
-
-2010-11-13  Chong Yidong  <cyd@stupidchicken.com>
-
-	* textmodes/picture.el (picture-mouse-set-point): Don't use
-	posn-col-row; explicitly compute the motion based on the posn at
-	the window-start (Bug#7390).
-
-2010-11-13  Michael Albinus  <michael.albinus@gmx.de>
-
-	* net/tramp.el (tramp-remote-coding-commands): Add an alternative
-	using "base64 -d -i".  This is needed for older base64 versions
-	from GNU coreutils.  Reported by Klaus Reichl
-	<Klaus.Reichl@thalesgroup.com>.
-
-2010-11-13  Glenn Morris  <rgm@gnu.org>
-
-	* novice.el (disabled-command-function):
-	Fix 2009-11-15 change.  (Bug#7384)
-
-2010-11-12  Glenn Morris  <rgm@gnu.org>
-
-	* calendar/calendar.el (diary-iso-date-forms): Make elements
-	mutually exclusive.  (Bug#7377)
-
-2010-11-12  Stefan Monnier  <monnier@iro.umontreal.ca>
-
-	* emacs-lisp/smie.el (smie-prec2->grammar): Obey equality constraints
-	when filling the remaining "unconstrained" values.
-
-2010-11-11  Stefan Monnier  <monnier@iro.umontreal.ca>
-
-	* emacs-lisp/bytecomp.el (byte-compile-warnings): Simplify the
-	safety predicate.
-
-	* files.el (safe-local-variable-p): Gracefully handle errors.
-
-	* emacs-lisp/smie.el (smie-rule-parent, smie-indent--rule):
-	Use smie-indent-virtual when indenting relative to an opener.
-	(smie-rule-separator): Use smie-rule-parent.
-	(smie-indent-keyword): Consult rules, even for openers at bol.
-	(smie-indent-comment-close): Try to align closer's content.
-
-2010-11-11  Glenn Morris  <rgm@gnu.org>
-
-	* ls-lisp.el (ls-lisp-dired-ignore-case): Make it an obsolete alias.
-
-2010-11-10  Glenn Morris  <rgm@gnu.org>
-
-	* printing.el (pr-menu-bind): Doc fix.
-
-	* speedbar.el (speedbar-toggle-images): Doc fix.
-
-	* progmodes/python.el (python-shell): Doc fix.
-
-	* wid-edit.el (widget-field-use-before-change)
-	(widget-use-overlay-change): Doc fixes.
-
-2010-11-09  Glenn Morris  <rgm@gnu.org>
-
-	* progmodes/tcl.el (tcl-hairy-scan-for-comment): Doc fix.
-
-2010-11-08  Stefan Monnier  <monnier@iro.umontreal.ca>
-
-	* minibuffer.el (minibuffer-completion-help): Specify the end of the
-	completion field (bug#7211).
-
-	* progmodes/python.el (python-font-lock-syntactic-keywords): (bug#7322)
-	Fix handling of backslash escapes.
-	(python-quote-syntax): Adjust accordingly.
-
-2010-11-08  Richard Levitte  <richard@levitte.org>  (tiny change)
-
-	* vc-mtn.el (vc-mtn-working-revision, vc-mtn-after-dir-status)
-	(vc-mtn-workfile-branch): Adjust to new output format.
-
-2010-11-08  Stefan Monnier  <monnier@iro.umontreal.ca>
-
-	* international/mule-cmds.el (princ-list): Mark as obsolete.
-
-2010-11-07  Stefan Monnier  <monnier@iro.umontreal.ca>
-
-	* emacs-lisp/smie.el: New package.
-
-2010-11-06  Michael Albinus  <michael.albinus@gmx.de>
-
-	* files.el (backup-by-copying-when-mismatch):
-	Set `permanent-local' property.
-
-	* net/tramp.el (tramp-handle-insert-file-contents): Do not set
-	`permanent-local' property for `backup-by-copying-when-mismatch'.
-
-2010-11-06  Eli Zaretskii  <eliz@gnu.org>
-
-	* ls-lisp.el (insert-directory): Doc fix.  (bug#7285)
-	(ls-lisp-classify-file): New function.
-	(ls-lisp-insert-directory): Call it if switches include -F (bug#6294).
-	(ls-lisp-classify): Call ls-lisp-classify-file.
-	(insert-directory): Remove blanks from switches.
-
-2010-11-07  Wilson Snyder  <wsnyder@wsnyder.org>
-
-	* progmodes/verilog-mode.el (verilog-insert-one-definition)
-	(verilog-read-decls, verilog-read-sub-decls-sig): Fix AUTOWIRE and
-	AUTOINOUT for SV style multidimensional arrays, bug294.
-	Reported by Eric Mastromarchi.
-	(verilog-preprocess): Use with-current-buffer and
-	font-lock-fontify-buffer to cleanup style issues.
-
-2010-11-05  Michael Albinus  <michael.albinus@gmx.de>
-
-	* net/trampver.el: Update release number.
-
-2010-08-01  YAMAMOTO Mitsuharu  <mituharu@math.s.chiba-u.ac.jp>
-
-	* mouse.el (mouse-fixup-help-message): Match "mouse-2" only at the
-	beginning of the string.  Use `string-match-p'.  (Bug#6765)
-
-2010-11-01  Glenn Morris  <rgm@gnu.org>
-
-	* locate.el (locate, locate-mode): Doc fixes.
-
-2010-11-01  Chong Yidong  <cyd@stupidchicken.com>
-
-	* server.el (server-start): New arg INHIBIT-PROMPT prevents asking
-	user for confirmation.
-	(server-force-stop): Use it.
-	(server-start): Use server-force-stop for kill-emacs-hook, to
-	avoid user interaction while killing Emacs.
-
-2010-10-31  Stefan Monnier  <monnier@iro.umontreal.ca>
-
-	* vc/log-edit.el (log-edit-rewrite-fixes): New var.
-	(log-edit-author): New dynamic var.
-	(log-edit-changelog-ours-p, log-edit-insert-changelog-entries):
-	Use it to return the author if different from committer.
-	(log-edit-insert-changelog): Use them to add Author: and Fixes headers.
-
-2010-10-31  Eli Zaretskii  <eliz@gnu.org>
-
-	* vc/vc-hooks.el (vc-default-mode-line-string): Doc fix.
-
-2010-10-31  Chong Yidong  <cyd@stupidchicken.com>
-
-	* vc/vc.el (vc-deduce-backend): New fun.  Handle diff buffers.
-	(vc-root-diff, vc-print-root-log, vc-log-incoming)
-	(vc-log-outgoing): Use it.
-	(vc-diff-internal): Set diff-vc-backend.
-
-	* vc/diff-mode.el (diff-vc-backend): New var.
-
-2010-10-31  Juri Linkov  <juri@jurta.org>
-
-	* vc/vc.el (vc-diff-internal): Set `revert-buffer-function'
-	buffer-locally to lambda that re-runs the vc diff command.
-	(Bug#6447)
-
-2010-10-31  Dan Nicolaescu  <dann@ics.uci.edu>
-
-	* vc/log-view.el (log-view-mode-map): Bind revert-buffer.
-
-	Make 'g' (AKA revert-buffer) rerun VC log, log-incoming and
-	log-outgoing commands.
-	* vc/vc.el (vc-log-internal-common): Add a new argument and use it
-	to create a buffer local revert-buffer-function variable.
-	(vc-print-log-internal, vc-log-incoming, vc-log-outgoing): Pass a
-	revert-buffer-function lambda.
-
-	Improve VC create/retrieve tag/branch.
-	* vc.el (vc-create-tag): Do not read the directory name for VCs
-	with repository revision granularity.  Adjust the tag/branch
-	prompt.  Reset VC properties.
-	(vc-retrieve-tag): Do not read the directory name for VCs
-	with repository revision granularity.  Reset VC properties.
-
-	Add optional support for resetting VC properties.
-	* vc-dispatcher.el (vc-resynch-window): Add new optional argument,
-	call vc-file-clearprops when true.
-	(vc-resynch-buffer): Add new optional argument, pass it down.
-	(vc-resynch-buffers-in-directory): Likewise.
-
-	Improve support for special markup in the VC commit message.
-	* vc-mtn.el (vc-mtn-checkin): Support Author: and Date: markup.
-	* vc-hg.el (vc-hg-checkin): Add support for Date:.
-	* vc-git.el (vc-git-checkin):
-	* vc-bzr.el (vc-bzr-checkin): Likewise.
-
-	Add support for vc-log-incoming, improve vc-log-outgoing for Git.
-	* vc-git.el (vc-git-log-view-mode): Fix font lock for
-	incoming/outgoing logs.
-	(vc-git-log-outgoing, vc-git-log-incoming): New functions.
-
-	* vc-git.el (vc-git-log-outgoing): Use the same format as the
-	short log.
-	(vc-git-log-incoming): Likewise.  Run "git fetch" before the log
-	command
-
-	Add bindings for vc-log-incoming and vc-log-outgoing.
-	* vc-hooks.el (vc-prefix-map): Add bindings for vc-log-incoming
-	and vc-log-outgoing.
-	* vc-dir.el (vc-dir-menu-map): Add menu bindings for vc-log-incoming
-	and vc-log-outgoing.
-
-	Improve state updating for VC tag commands.
-	* vc.el (vc-create-tag, vc-retrieve-tag): Call vc-resynch-buffer
-	to update the state of all buffers in the directory.
-
-2010-05-19  Glenn Morris  <rgm@gnu.org>
-
-	* vc-dir.el (vc-dir): Don't pop-up-windows.  (Bug#6204)
-
-2010-10-31  Stefan Monnier  <monnier@iro.umontreal.ca>
-
-	* vc.el (vc-checkin, vc-modify-change-comment):
-	Adjust to new vc-start/finish-logentry.
-	(vc-find-conflicted-file): New command.
-	(vc-transfer-file): Adjust to new vc-checkin.
-	(vc-next-action): Improve scoping.
-
-	* vc-git.el (vc-git-checkin): Use log-edit-extract-headers.
-	(vc-git-commits-coding-system): Rename from git-commits-coding-system.
-
-	* vc-dispatcher.el (vc-log-edit): Shorten names for
-	log-edit-show-files.
-
-	* vc-bzr.el (vc-bzr-checkin): Use log-edit-extract-headers.
-	(vc-bzr-conflicted-files): New function.
-
-	* log-edit.el (log-edit-summary, log-edit-header)
-	(log-edit-unknown-header): New faces.
-	(log-edit-headers-alist): New var.
-	(log-edit-header-contents-regexp): New const.
-	(log-edit-match-to-eoh): New function.
-	(log-edit-font-lock-keywords): Use them.
-	(log-edit): Insert a "Summary:" header as default.
-	(log-edit-mode): Mark font-lock rules as case-insensitive.
-	(log-edit-done): Cleanup headers.
-	(log-edit-extract-headers): New function to replace it.
-
-	* vc-dispatcher.el (vc-finish-logentry): Don't mess so badly with
-	the windows/frames.
-
-	* vc-bzr.el (vc-bzr-shelve-apply): Don't use *vc-bzr-shelve*.
-
-	* vc-dir.el (vc-dir-kill-line): New command.
-	(vc-dir-mode-map): Bind it to C-k.
-	(vc-dir-headers): Abbreviate the working dir.
-
-	* vc-git.el (vc-git-revision-table): Include remote branches.
-
-2010-10-31  Dan Nicolaescu  <dann@ics.uci.edu>
-
-	New VC methods: vc-log-incoming and vc-log-outgoing.
-	* vc.el (vc-print-log-setup-buttons, vc-log-internal-common)
-	(vc-incoming-outgoing-internal, vc-log-incoming, vc-log-outgoing):
-	New functions.
-	(vc-print-log-internal): Just call vc-log-internal-common.
-	(vc-log-view-type): New permanent local variable.
-
-	* vc-hooks.el (vc-menu-map): Bind vc-log-incoming and vc-log-outgoing.
-
-	* vc-bzr.el (vc-bzr-log-view-mode): Use vc-log-view-type instead
-	of the dynamic bound vc-short-log.
-	(vc-bzr-log-incoming, vc-bzr-log-outgoing): New functions.
-
-	* vc-git.el (vc-git-log-outgoing): New function.
-	(vc-git-log-view-mode): Use vc-log-view-type instead
-	of the dynamic bound vc-short-log.
-
-	* vc-hg.el (vc-hg-log-view-mode): Use vc-log-view-type instead of
-	the dynamic bound vc-short-log.  Highlight the tag.
-	(vc-hg-log-incoming, vc-hg-log-outgoing): New functions.
-	(vc-hg-outgoing, vc-hg-incoming, vc-hg-outgoing-mode):
-	(vc-hg-incoming-mode): Remove.
-	(vc-hg-extra-menu-map): Do not bind vc-hg-incoming and vc-hg-outgoing.
-
-	Fix default-directory for vc-root-diff.
-	* vc.el (vc-root-diff): Bind default-directory to the root
-	directory for the diff command.
-
-2010-10-31  Sam Steingold  <sds@gnu.org>
-
-	* vc-hg.el (vc-hg-push, vc-hg-pull): Use `apply' when calling
-	`vc-hg-command' with a list of flags.
-
-2010-10-31  Glenn Morris  <rgm@gnu.org>
-
-	* vc-bzr.el (vc-bzr-log-edit-mode): Add --fixes support to
-	log-edit-before-checkin-process.
-
-	* vc.el (vc-modify-change-comment): Pass MODE to vc-start-logentry.
-
-	* vc-bzr.el, vc-hg.el (log-edit-mode): Declare.
-
-	* vc-dispatcher.el (vc-start-logentry): Doc fix.
-	(log-view-process-buffer, log-edit-extra-flags): Declare.
-
-2010-10-31  Dan Nicolaescu  <dann@ics.uci.edu>
-
-	Add special markup processing for commit logs.
-	* log-edit.el (log-edit): Add new argument MODE.  Use that mode
-	when non-nil instead of the log-view-mode.
-
-	* vc.el (vc-default-log-edit-mode): New function.
-
-	* vc-dispatcher.el (vc-log-edit): Add a mode argument, pass it to
-	log-edit.
-
-	Support for shelving snapshots and for showing shelves.
-	* vc-bzr.el (vc-bzr-shelve-show, vc-bzr-shelve-show-at-point)
-	(vc-bzr-shelve-apply-and-keep-at-point, vc-bzr-shelve-snapshot):
-	New functions.
-	(vc-bzr-shelve-map, vc-bzr-shelve-menu-map)
-	(vc-bzr-extra-menu-map): Map them.
-
-2010-10-30  Michael Albinus  <michael.albinus@gmx.de>
-
-	* net/tramp.el (tramp-handle-insert-file-contents): For root,
-	preserve owner and group when editing files.  (Bug#7289)
-
-2010-10-29  Glenn Morris  <rgm@gnu.org>
-
-	* speedbar.el (speedbar-mode):
-	* play/fortune.el (fortune-in-buffer, fortune):
-	* play/gomoku.el (gomoku-mode):
-	* play/landmark.el (lm-mode):
-	* textmodes/bibtex.el (bibtex-validate, bibtex-validate-globally):
-	Replace inappropriate uses of toggle-read-only.  (Bug#7292)
-
-2010-10-28  Glenn Morris  <rgm@gnu.org>
-
-	* select.el (x-selection): Mark it as an obsolete alias.
-
-2010-10-27  Aaron S. Hawley  <aaron.s.hawley@gmail.com>
-
-	* add-log.el (find-change-log): Use derived-mode-p rather than
-	major-mode (bug#7284).
-
-2010-10-27  Glenn Morris  <rgm@gnu.org>
-
-	* menu-bar.el (menu-bar-files-menu): Make it into an actual alias,
-	rather than just an unused variable that inherits from the real one.
-
-2010-10-23  Michael McNamara  <mac@mail.brushroad.com>
-
-	* progmodes/verilog-mode.el (verilog-directive-re): Make this variable
-	auto-built for efficiency of execution and updating.
-	(verilog-extended-complete-re): Support 'pure' fucntion & task
-	declarations (these have no bodies).
-	(verilog-beg-of-statement): General cleanup to enable support of
-	'pure' fucntion & task declarations (these have no bodies).
-	These efforts together fix Verilog bug210 from veripool; which was also
-	noticed by Steve Pearlmutter.
-	(verilog-directive-re, verilog-directive-begin, verilog-indent-re)
-	(verilog-directive-nest-re, verilog-set-auto-endcomments):
-	Support `elsif.  Reported by Shankar Giri.
-	(verilog-forward-ws&directives, verilog-in-attribute-p): Fixes for
-	attribute handling for lining up declarations and assignments.
-	(verilog-beg-of-statement-1): Fix issue where continued declaration
-	is indented differently if it is after a begin..end clock.
-	(verilog-in-attribute-p, verilog-skip-backward-comments)
-	(verilog-skip-forward-comment-p): Support proper treatment of
-	attributes by indent code.  Reported by Jeff Steele.
-	(verilog-in-directive-p): Fix comment to correctly describe function.
-	(verilog-backward-up-list, verilog-in-struct-region-p)
-	(verilog-backward-token, verilog-in-struct-p)
-	(verilog-in-coverage-p, verilog-do-indent)
-	(verilog-pretty-declarations): Use verilog-backward-up-list as
-	wrapper around backward-up-list inorder to properly skip comments.
-	Reported by David Rogoff.
-	(verilog-property-re, verilog-endcomment-reason-re)
-	(verilog-beg-of-statement, verilog-set-auto-endcomments)
-	(verilog-calc-1 ): Fix for assert a; else b; indentation (new form
-	of if).  Reported by Max Bjurling and
-	(verilog-calc-1): Fix for clocking block in modport
-	declaration.  Reported by Brian Hunter.
-
-2010-10-23  Wilson Snyder  <wsnyder@wsnyder.org>
-
-	* progmodes/verilog-mode.el (verilog-auto-inst, verilog-gate-ios)
-	(verilog-gate-keywords, verilog-read-sub-decls)
-	(verilog-read-sub-decls-gate, verilog-read-sub-decls-gate-ios)
-	(verilog-read-sub-decls-line, verilog-read-sub-decls-sig): Support
-	AUTOINST for gate primitives, bug284.  Reported by Mark Johnson.
-	(verilog-read-decls): Fix spaces in V2K module parameters causing
-	mis-identification as interfaces, bug287.
-	(verilog-read-decls): Fix not treating "parameter string" as a
-	parameter in AUTOINSTPARAM.
-	(verilog-read-always-signals-recurse, verilog-read-decls): Fix not
-	treating `elsif similar to `endif inside AUTOSENSE.
-	(verilog-do-indent): Implement correct automatic or static task or
-	function end comment highlight.  Reported by Steve Pearlmutter.
-	(verilog-font-lock-keywords-2): Fix highlighting of single
-	character pins, bug264.  Reported by Michael Laajanen.
-	(verilog-auto-inst, verilog-read-decls, verilog-read-sub-decls)
-	(verilog-read-sub-decls-in-interfaced, verilog-read-sub-decls-sig)
-	(verilog-subdecls-get-interfaced, verilog-subdecls-new):
-	Support interfaces with AUTOINST, bug270.  Reported by Luis Gutierrez.
-	(verilog-pretty-expr): Fix interactive arguments, bug272.
-	Reported by Mark Johnson.
-	(verilog-auto-tieoff, verilog-auto-tieoff-ignore-regexp):
-	Add 'verilog-auto-tieoff-ignore-regexp' for AUTOTIEOFF,
-	bug269.  Suggested by Gary Delp.
-	(verilog-mode-map, verilog-preprocess, verilog-preprocess-history)
-	(verilog-preprocessor, verilog-set-compile-command):
-	Create verilog-preprocess and verilog-preprocessor to show
-	preprocessed output.
-	(verilog-get-beg-of-line, verilog-get-end-of-line)
-	(verilog-modi-file-or-buffer, verilog-modi-name)
-	(verilog-modi-point, verilog-within-string): Move defmacro's
-	before first use to avoid warning.  Reported by Steve Pearlmutter.
-	(verilog-colorize-buffer, verilog-colorize-include-files-buffer)
-	(verilog-colorize-region, verilog-highlight-buffer)
-	(verilog-highlight-includes, verilog-highlight-modules)
-	(verilog-highlight-region, verilog-mode): Rename colorize to
-	highlight to match other packages.  Disable module highlighting,
-	as received speed complaints, reenable for experimentation only
-	using new verilog-highlight-modules.
-	(verilog-read-decls): Fix regexp stack overflow in very large
-	AUTO_TEMPLATEs, bug250.
-	(verilog-auto, verilog-delete-auto, verilog-save-buffer-state)
-	(verilog-scan): Create verilog-save-buffer-state to standardize
-	making insignificant changes that shouldn't call hooks.
-	(verilog-save-no-change-functions, verilog-save-scan-cache)
-	(verilog-scan, verilog-scan-cache-ok-p, verilog-scan-region):
-	Create verilog-save-no-change-functions to wrap verilog-scan
-	preservation, and fix to work with nested preserved calls.
-	(verilog-auto-inst, verilog-auto-inst-dot-name): Support .name
-	port syntax for AUTOWIRE, and with new verilog-auto-inst-dot-name
-	generate .name with AUTOINST, bug245.  Suggested by David Rogoff.
-	(verilog-submit-bug-report): Update variable list to be complete.
-	(verilog-auto, verilog-colorize-region): Fix AUTO expansion
-	breaking on-the-fly font-locking.
-	(verilog-colorize-buffer, verilog-colorize-include-files)
-	(verilog-colorize-include-files-buffer, verilog-colorize-region)
-	(verilog-load-file-at-mouse, verilog-load-file-at-point)
-	(verilog-mode, verilog-read-inst-module-matcher): With point on a
-	AUTOINST cell instance name, middle mouse button now finds-file on
-	it.  Suggested by Brad Dobbie.
-	(verilog-alw-get-temps, verilog-auto-reset)
-	(verilog-auto-sense-sigs, verilog-read-always-signals)
-	(verilog-read-always-signals-recurse): Fix loop indexes being
-	AUTORESET.  AUTORESET now assumes any variables in the
-	initialization section of a for() should be ignored.
-	Reported by Dan Dever.
-	(verilog-error-font-lock-keywords)
-	(verilog-error-regexp-emacs-alist)
-	(verilog-error-regexp-xemacs-alist): Fix error detection of
-	Cadence HAL, reported by David Asher.  Repair drift between the
-	three similar error variables.
-	(verilog-modi-lookup, verilog-modi-lookup-cache)
-	(verilog-modi-lookup-last-current, verilog-modi-lookup-last-mod)
-	(verilog-modi-lookup-last-modi, verilog-modi-lookup-last-tick):
-	Fix slow verilog-auto expansion on very large files.
-	(verilog-read-sub-decls-expr, verilog-read-sub-decls-line):
-	Fix AUTOOUTPUT treating "1*2" as a signal name in submodule connection
-	"{1*2{...".  Broke in last revision.
-	(verilog-read-sub-decls-expr): Fix AUTOOUTPUT not detecting
-	submodule connections with replications "{#{a},#{b}}".
-
-2010-10-23  Glenn Morris  <rgm@gnu.org>
-
-	* comint.el (comint-password-prompt-regexp):
-	Match "enter the password".  (Bug#7224)
-
-2010-10-22  Juanma Barranquero  <lekktu@gmail.com>
-
-	* progmodes/dcl-mode.el (dcl-electric-reindent-regexps):
-	Fix typo in docstring.
-
-2010-10-21  Michael Albinus  <michael.albinus@gmx.de>
-
-	* net/tramp.el (tramp-get-inline-coding): Return `nil' in case of
-	errors.
-
-	* net/trampver.el: Update release number.
-
-2010-10-20  Kenichi Handa  <handa@m17n.org>
-
-	* face-remap.el (text-scale-adjust): Call read-event with a proper
-	prompt.
-
-2010-10-19  Michael Albinus  <michael.albinus@gmx.de>
-
-	* net/tramp.el (tramp-do-file-attributes-with-stat)
-	(tramp-do-directory-files-and-attributes-with-stat): Use "e0" in
-	order to make stat results a float.  Patch by Andreas Schwab
-	<schwab@linux-m68k.org>.
-
-2010-10-18  Stefan Monnier  <monnier@iro.umontreal.ca>
-
-	* repeat.el (repeat): Use read-key (bug#6256).
-
-2010-10-18  Chong Yidong  <cyd@stupidchicken.com>
-
-	* emacs-lisp/unsafep.el: Don't mark functions that display
-	messages as safe.  Suggested by Johan Bockgård.
-
-2010-10-17  Stefan Monnier  <monnier@iro.umontreal.ca>
-
-	* emacs-lisp/regexp-opt.el (regexp-opt-group, regexp-opt-charset):
-	Turn comments into docstrings.
-
-	* minibuffer.el (completion--replace): Move point where it belongs
-	when there's a common suffix (bug#7215).
-
-2010-10-15  Michael Albinus  <michael.albinus@gmx.de>
-
-	* net/tramp.el (tramp-open-connection-setup-interactive-shell):
-	Suppress expansion of tabs to spaces.  Reported by Dale Sedivec
-	<dale@codefu.org>.
-
-2010-10-15  Kenichi Handa  <handa@m17n.org>
-
-	* international/characters.el: Add category '|' (word breakable)
-	to fullwidth characters.
-
-2010-10-14  Kenichi Handa  <handa@m17n.org>
-
-	* mail/rmail.el (rmail-show-message-1): Catch an error of
-	base64-decode-region and just show an error message (bug#7165).
-
-	* ps-mule.el (ps-mule-font-spec-list): Delete it.  Not used anymore.
-	(ps-mule-begin-job): Fix for the case that only ENCODING is set in
-	a font-spec (bug#7197).
-
-2010-10-13  Glenn Morris  <rgm@gnu.org>
-
-	* mail/emacsbug.el (report-emacs-bug): Mention debbugs.gnu.org.
-
-2010-10-12  Juanma Barranquero  <lekktu@gmail.com>
-
-	* international/mule.el (define-coding-system):
-	* international/titdic-cnv.el (quail-cxterm-package-ext-info):
-	* composite.el (compose-region): Fix typo in docstring.
-
-2010-10-10  Jan Djärv  <jan.h.d@swipnet.se>
-
-	* term/ns-win.el (ns-right-alternate-modifier): New defvar.
-	(ns-right-option-modifier): New alias for ns-right-alternate-modifier.
-	(mac-right-option-modifier): New alias for ns-right-option-modifier.
-
-	* cus-start.el (all): ns-right-alternate-modifier is new.
-
-2010-10-10  Andreas Schwab  <schwab@linux-m68k.org>
-
-	* Makefile.in (ELCFILES): Update.
-
-2010-10-09  Stefan Monnier  <monnier@iro.umontreal.ca>
-
-	* emacs-lisp/lisp.el (lisp-completion-at-point):
-	Use emacs-lisp-mode-syntax-table for the whole function.
-
-2010-10-09  Richard Sharman  <richard_sharman@mitel.com>  (tiny change)
-
-	* progmodes/gdb-ui.el (gdb-mouse-toggle-breakpoint-margin)
-	(gdb-mouse-toggle-breakpoint-fringe): Correct regexp to
-	work when breakpoint number exceeds nine.
-
-2010-10-05  David Koppelman  <koppel@ece.lsu.edu>
-
-	* hi-lock.el (hi-lock-font-lock-hook): Check font-lock-fontified
-	instead of font-lock-mode before adding keywords.
-	Remove hi-lock-mode off code.  Remove inhibit hack.
-	(hi-lock-set-pattern): Only add keywords if font-lock-fontified
-	non-nil; removed hook inhibit hack.
-
-2010-10-09  Glenn Morris  <rgm@gnu.org>
-
-	* emacs-lisp/shadow.el (find-emacs-lisp-shadows): Rename it...
-	(load-path-shadows-find): ... to this.
-	(list-load-path-shadows): Update for above change.
-
-	* mail/mail-utils.el (mail-mbox-from): Also try return-path.
-
-2010-10-08  Glenn Morris  <rgm@gnu.org>
-
-	* emacs-lisp/cl-compat.el, emacs-lisp/lmenu.el: Move to obsolete/.
-
-	* emacs-lisp/shadow.el (lisp-shadow): Change prefix.
-	(shadows-compare-text-p): Make it an obsolete alias for...
-	(load-path-shadows-compare-text): ... new name.
-	(find-emacs-lisp-shadows): Update for above name change.
-	(load-path-shadows-same-file-or-nonexistent): New name for the old
-	shadow-same-file-or-nonexistent.
-
-2010-10-03  Chong Yidong  <cyd@stupidchicken.com>
-
-	* minibuffer.el (completion--some, completion--do-completion)
-	(minibuffer-complete-and-exit, minibuffer-completion-help)
-	(completion-basic-try-completion)
-	(completion-basic-all-completions)
-	(completion-pcm--find-all-completions): Use lexical-let to
-	avoid some false matches in variable completion (Bug#7056)
-
-2010-10-03  Olof Ohlsson Sax  <olof.ohlsson.sax@gmail.com>  (tiny change)
-
-	* vc-svn.el (vc-svn-merge-news): Use --non-interactive.  (Bug#7152)
-
-2010-10-03  Leo  <sdl.web@gmail.com>
-
-	* dnd.el (dnd-get-local-file-name): If MUST-EXIST is non-nil, only
-	return non-nil if the file exists (Bug#7090).
-
-2010-09-30  Stefan Monnier  <monnier@iro.umontreal.ca>
-
-	* minibuffer.el (completion--replace):
-	Better preserve markers (bug#7138).
-
-2010-09-29  Juanma Barranquero  <lekktu@gmail.com>
-
-	* server.el (server-process-filter): Doc fix.
-
-2010-09-27  Drew Adams  <drew.adams@oracle.com>
-
-	* dired.el (dired-save-positions): Doc fix.  (Bug#7119)
-
-2010-09-27  Andreas Schwab  <schwab@linux-m68k.org>
-
-	* Makefile.in (ELCFILES): Update.
-
-	* emacs-lisp/byte-opt.el (byte-optimize-form-code-walker):
-	Avoid infinite recursion on erroneous lambda form.  (Bug#7114)
-
-2010-09-27  Kenichi Handa  <handa@m17n.org>
-
-	* tar-mode.el (tar-header-block-tokenize): Decode filenames in
-	"ustar" format.
-
-2010-09-27  Kenichi Handa  <handa@m17n.org>
-
-	* international/mule.el (define-coding-system): Docstring fixed.
-
-	* international/mule-diag.el (describe-character-set): Use princ
-	with proper print-length and print-level instead of insert.
-
-2010-09-26  Juanma Barranquero  <lekktu@gmail.com>
-
-	* window.el (walk-windows): Doc fix (bug#7105).
-
-2010-09-23  Glenn Morris  <rgm@gnu.org>
-
-	* isearch.el (isearch-lazy-highlight-cleanup)
-	(isearch-lazy-highlight-initial-delay)
-	(isearch-lazy-highlight-interval)
-	(isearch-lazy-highlight-max-at-a-time, isearch-lazy-highlight-face):
-	* net/net-utils.el (ipconfig-program-options):
-	Move aliases to options before the associated definitions.
-
-2010-09-21  Stefan Monnier  <monnier@iro.umontreal.ca>
-
-	* newcomment.el (comment-normalize-vars): Better test validity of
-	comment-end-skip.
-
-2010-09-19  Stefan Monnier  <monnier@iro.umontreal.ca>
-
-	* emacs-lisp/float-sup.el (float-pi): New name for `pi'.
-	(float-e): New name for `e'.
-	(degrees-to-radians, radians-to-degrees):
-	* calendar/solar.el (solar-longitude):
-	* calculator.el (calculator-registers, calculator-funcall):
-	* textmodes/artist.el (artist-spray-random-points):
-	* play/bubbles.el (bubbles--initialize-images): Use new names.
-
-2010-09-19  Eric M. Ludlam  <zappo@gnu.org>
-
-	Update to CEDET 1.0's version of EIEIO.
-
-	* emacs-lisp/eieio.el (eieio-specialized-key-to-generic-key):
-	New function.
-	(eieio-defmethod, eieio-generic-form, eieio-generic-call): Use it.
-	(eieio-default-eval-maybe): Eval val instead of unquoting only.
-	(class-precedence-list): If class is nil, return nil.
-	(eieio-generic-call): If class of first input arg is nil, don't
-	look up static methods, and do check for primary methods.
-	(initialize-instance): See if the default needs to be evaluated
-	during the constructor.
-	(eieio-perform-slot-validation-for-default): Don't do the check
-	for values that will eventually be evaluated.
-	(eieio-eval-default-p): New function.
-	(eieio-default-eval-maybe): Use it.
-
-2010-07-03  Jan Moringen  <jan.moringen@uni-bielefeld.de>
-
-	* emacs-lisp/eieio.el (eieio-defclass): Allow :c3
-	method-invocation-order.
-	(eieio-c3-candidate, eieio-c3-merge-lists): New functions.
-	(eieio-class-precedence-dfs): Compute class precedence list using
-	dfs algorithm.
-	(eieio-class-precedence-bfs): Compute class precedence list using
-	bfs algorithm.
-	(eieio-class-precedence-c3): Compute class precedence list using
-	c3 algorithm.
-	(class-precedence-list): New function.
-	(eieiomt-method-list, eieiomt-sym-optimize): Use it.
-	(inconsistent-class-hierarchy): New error symbol.
-	(call-next-method): Stow the replacement argument list for future
-	call-next-method invocations.
-
-2010-09-15  Glenn Morris  <rgm@gnu.org>
-
-	* calendar/appt.el (appt-check): If not displaying the diary,
-	use (diary 1) to only get the entries we need.
-	(appt-make-list): Sort diary-list-entries, if we cannot guarantee
-	that it is in day order.  (Bug#7019)
-
-	* calendar/appt.el (appt-check): Rather than showing the diary,
-	just turn off invisible display, and only if needed.
-
-	* calendar/diary-lib.el (diary-list-entries): Doc fix.  (Bug#7019)
-
-2010-09-14  Stefan Monnier  <monnier@iro.umontreal.ca>
-
-	* emacs-lisp/byte-run.el (set-advertised-calling-convention):
-	Add `when' argument.  Update callers.
-
-	* subr.el (unintern): Declare the obarray arg mandatory.
-
-2010-09-14  Glenn Morris  <rgm@gnu.org>
-
-	* calendar/diary-lib.el (diary-list-entries-hook, diary-sort-entries):
-	Doc fixes.
-
-	* calendar/diary-lib.el (diary-included-files): New variable.
-	(diary-list-entries): Maybe initialize diary-included-files.
-	(diary-include-other-diary-files): Append to diary-included-files.
-	* calendar/appt.el (appt-update-list): Also check the members of
-	diary-included-files.  (Bug#6999)
-	(appt-check): Doc fix.
-
-2010-09-12  David Reitter  <david.reitter@gmail.com>
-
-	* simple.el (line-move-visual): Do not truncate goal column to
-	integer size.  (Bug#7020)
-
-2010-09-11  Stefan Monnier  <monnier@iro.umontreal.ca>
-
-	* repeat.el (repeat): Allow repeating when the last event is a click.
-	Suggested by Drew Adams (bug#6256).
-
-2010-09-11  Sascha Wilde  <wilde@sha-bang.de>
-
-	* vc/vc-hg.el (vc-hg-state,vc-hg-working-revision):
-	Replace setting HGRCPATH to "" by some less invasive --config options.
-
-2010-09-11  Stefan Monnier  <monnier@iro.umontreal.ca>
-
-	* font-lock.el (font-lock-beginning-of-syntax-function):
-	Mark as obsolete.
-
-2010-09-10  Glenn Morris  <rgm@gnu.org>
-
-	* menu-bar.el (menu-bar-options-save): Fix handling of menu-bar
-	and tool-bar modes.  (Bug#6211)
-	(menu-bar-mode): Move setting of standard-value after the
-	minor-mode definition, otherwise it seems to have no effect.
-
-2010-09-08  Masatake YAMATO  <yamato@redhat.com>
-
-	* progmodes/antlr-mode.el (antlr-font-lock-additional-keywords):
-	Fix typo.  (Bug#6976)
-
-2010-09-06  Vinicius Jose Latorre  <viniciusjl@ig.com.br>
-
-	* whitespace.el: Allow cleaning up blanks without blank
-	visualization (Bug#6651).  Adjust help window for
-	whitespace-toggle-options (Bug#6479).  Allow to use fill-column
-	instead of whitespace-line-column (from EmacsWiki).  New version 13.1.
-	(whitespace-style): Add new value 'face.  Adjust docstring.
-	(whitespace-space, whitespace-hspace, whitespace-tab):
-	Adjust foreground property face.
-	(whitespace-line-column): Adjust docstring and type declaration.
-	(whitespace-style-value-list, whitespace-toggle-option-alist)
-	(whitespace-help-text): Adjust const initialization.
-	(whitespace-toggle-options, global-whitespace-toggle-options):
-	Adjust docstring.
-	(whitespace-display-window, whitespace-interactive-char)
-	(whitespace-style-face-p, whitespace-color-on): Adjust code.
-	(whitespace-help-scroll): New fun.
-
-2010-09-05  Alexander Klimov  <alserkli@inbox.ru>  (tiny change)
-
-	* files.el (directory-abbrev-alist): Use \` as default regexp.
-
-	* emacs-lisp/rx.el (rx-any): Don't explode ranges that end in special
-	chars like - or ] (bug#6984).
-	(rx-any-condense-range): Explode 2-char ranges.
-
-2010-09-02  Stefan Monnier  <monnier@iro.umontreal.ca>
-
-	* textmodes/bibtex.el:
-	* proced.el: Update to new email for Roland Winkler <winkler@gnu.org>.
-
-2010-09-02  Glenn Morris  <rgm@gnu.org>
-
-	* desktop.el (desktop-path): Bump :version after 2009-09-15 change.
-
-2010-08-31  Kenichi Handa  <handa@m17n.org>
-
-	* international/mule-cmds.el (standard-display-european-internal):
-	Setup standard-display-table for 8-bit characters by storing 8-bit
-	characters in the element vector.
-
-	* disp-table.el (standard-display-8bit):
-	Setup standard-display-table for 8-bit characters by storing 8-bit
-	characters in the element vector.
-	(standard-display-european): Likewise.
-
-2010-08-26  Michael Albinus  <michael.albinus@gmx.de>
-
-	Sync with Tramp 2.1.19.
-
-	* net/tramp-cmds.el (tramp-cleanup-all-connections)
-	(tramp-reporter-dump-variable, tramp-load-report-modules)
-	(tramp-append-tramp-buffers): Use `tramp-compat-funcall'.
-	(tramp-bug): Recommend setting of `tramp-verbose' to 9.
-
-	* net/tramp-compat.el (top): Do not autoload
-	`tramp-handle-file-remote-p'.  Load tramp-util.el and tramp-vc.el
-	only when `start-file-process' is not bound.
-	(byte-compile-not-obsolete-vars): Define if not bound.
-	(tramp-compat-funcall): New defmacro.
-	(tramp-compat-line-beginning-position)
-	(tramp-compat-line-end-position)
-	(tramp-compat-temporary-file-directory)
-	(tramp-compat-make-temp-file, tramp-compat-file-attributes)
-	(tramp-compat-copy-file, tramp-compat-copy-directory)
-	(tramp-compat-delete-file, tramp-compat-delete-directory)
-	(tramp-compat-number-sequence, tramp-compat-process-running-p):
-	Use it.
-	(tramp-advice-file-expand-wildcards): Do not use
-	`tramp-handle-file-remote-p'.
-	(tramp-compat-make-temp-file): Simplify fallback implementation.
-	(tramp-compat-copy-file): Add PRESERVE-SELINUX-CONTEXT.
-	(tramp-compat-copy-tree): Remove function.
-	(tramp-compat-delete-file): New defun.
-	(tramp-compat-delete-directory): Provide implementation for older
-	Emacsen.
-	(tramp-compat-file-attributes): Handle only
-	`wrong-number-of-arguments' error.
-
-	* net/tramp-fish.el (tramp-fish-handle-copy-file):
-	Add PRESERVE_SELINUX_CONTEXT.
-	(tramp-fish-handle-delete-file): Add TRASH arg.
-	(tramp-fish-handle-directory-files-and-attributes):
-	Do not use `tramp-fish-handle-file-attributes.
-	(tramp-fish-handle-file-local-copy)
-	(tramp-fish-handle-insert-file-contents)
-	(tramp-fish-maybe-open-connection): Use `with-progress-reporter'.
-
-	* net/tramp-gvfs.el (top): Require url-util.
-	(tramp-gvfs-mount-point): Remove.
-	(tramp-gvfs-file-name-handler-alist): Add `file-selinux-context'
-	and `set-file-selinux-context'.
-	(tramp-gvfs-stringify-dbus-message, tramp-gvfs-send-command)
-	(tramp-gvfs-handle-file-selinux-context)
-	(tramp-gvfs-handle-set-file-selinux-context): New defuns.
-	(with-tramp-dbus-call-method): Format trace message.
-	(tramp-gvfs-handle-copy-file): Handle PRESERVE-SELINUX-CONTEXT.
-	(tramp-gvfs-handle-copy-file, tramp-gvfs-handle-rename-file):
-	Implement backup call, when operation on local files fails.
-	Use progress reporter.  Flush properties of changed files.
-	(tramp-gvfs-handle-delete-file): Add TRASH arg.
-	Use `tramp-compat-delete-file'.
-	(tramp-gvfs-handle-expand-file-name): Expand "~/".
-	(tramp-gvfs-handle-make-directory): Make more traces.
-	(tramp-gvfs-handle-write-region): Protect deleting tmpfile.
-	(tramp-gvfs-url-file-name): Hexify file name in url.
-	(tramp-gvfs-fuse-file-name): Take also prefix (like dav shares)
-	into account for the resulting file name.
-	(tramp-gvfs-handler-askquestion): Preserve current message, in
-	order to let progress reporter continue afterwards.  (Bug#6257)
-	Return dummy mountpoint, when the answer is "no".
-	See `tramp-gvfs-maybe-open-connection'.
-	(tramp-gvfs-handler-mounted-unmounted)
-	(tramp-gvfs-connection-mounted-p): Test also for new mountspec
-	attribute "default_location".  Set "prefix" property.
-	Handle default-location.
-	(tramp-gvfs-mount-spec): Return both prefix and mountspec.
-	(tramp-gvfs-maybe-open-connection): Test, whether mountpoint
-	exists.  Raise an error, if not (due to a corresponding answer
-	"no" in interactive questions, for example).
-	Use `tramp-compat-funcall'.
-
-	* net/tramp-imap.el (top): Autoload `epg-make-context'.
-	(tramp-imap-handle-copy-file): Add PRESERVE-SELINUX-CONTEXT.
-	(tramp-imap-do-copy-or-rename-file)
-	(tramp-imap-handle-insert-file-contents)
-	(tramp-imap-handle-file-local-copy): Use `with-progress-reporter'.
-	(tramp-imap-handle-delete-file): Add TRASH arg.
-
-	* net/tramp-smb.el (tramp-smb-handle-copy-file):
-	Add PRESERVE-SELINUX-CONTEXT.
-	(tramp-smb-handle-copy-file)
-	(tramp-smb-handle-file-local-copy, tramp-smb-handle-rename-file)
-	(tramp-smb-handle-write-region, tramp-smb-maybe-open-connection):
-	Use `with-progress-reporter'.
-	(tramp-smb-handle-delete-file): Add TRASH arg.
-
-	* net/tramp.el (tramp-methods): Move hostname to the end in all
-	ssh `tramp-login-args'.  Add `tramp-async-args' attribute where
-	appropriate.
-	(tramp-verbose): Describe verbose level 9.
-	(tramp-completion-function-alist)
-	(tramp-file-name-regexp, tramp-chunksize)
-	(tramp-local-coding-commands, tramp-remote-coding-commands)
-	(with-connection-property, tramp-completion-mode-p)
-	(tramp-action-process-alive, tramp-action-out-of-band)
-	(tramp-check-for-regexp, tramp-file-name-p, tramp-equal-remote)
-	(tramp-exists-file-name-handler): Fix docstring.
-	(tramp-remote-process-environment): Use `format' instead of
-	`concat'.  Protect version string by apostroph.
-	(tramp-shell-prompt-pattern): Do not use a shy group in case of
-	XEmacs.
-	(tramp-file-name-regexp-unified)
-	(tramp-completion-file-name-regexp-unified): On W32 systems, do
-	not regard the volume letter as remote filename.  (Bug#5447)
-	(tramp-perl-file-attributes)
-	(tramp-perl-directory-files-and-attributes): Don't pass "$3".
-	(tramp-vc-registered-read-file-names): Read input as
-	here-document, otherwise the command could exceed maximum length
-	of command line.
-	(tramp-file-name-handler-alist): Add `file-selinux-context' and
-	`set-file-selinux-context'.
-	(tramp-debug-message): Add `tramp-compat-funcall' to ignored
-	backtrace functions.
-	(tramp-error-with-buffer): Don't show the connection buffer when
-	we are in completion mode.
-	(tramp-progress-reporter-update, tramp-remote-selinux-p)
-	(tramp-handle-file-selinux-context)
-	(tramp-handle-set-file-selinux-context, tramp-process-sentinel)
-	(tramp-connectable-p, tramp-open-shell, tramp-get-remote-trash):
-	New defuns.
-	(with-progress-reporter): New defmacro.
-	(tramp-debug-outline-regexp): New defconst.
-	(top, tramp-rfn-eshadow-setup-minibuffer)
-	(tramp-rfn-eshadow-update-overlay, tramp-handle-set-file-times)
-	(tramp-handle-dired-compress-file, tramp-handle-shell-command)
-	(tramp-completion-mode-p, tramp-check-for-regexp)
-	(tramp-open-connection-setup-interactive-shell)
-	(tramp-compute-multi-hops, tramp-read-passwd, tramp-clear-passwd)
-	(tramp-time-diff, tramp-coding-system-change-eol-conversion)
-	(tramp-set-process-query-on-exit-flag, tramp-unload-tramp):
-	Use `tramp-compat-funcall'.
-	(tramp-handle-make-symbolic-link): Flush file properties.
-	(tramp-handle-load, tramp-handle-file-local-copy)
-	(tramp-handle-insert-file-contents, tramp-handle-write-region)
-	(tramp-handle-vc-registered, tramp-maybe-send-script)
-	(tramp-find-shell): Use `with-progress-reporter'.
-	(tramp-do-file-attributes-with-stat): Add space in format string,
-	in order to work around a bug in pdksh.  Reported by Gilles Pion
-	<gpion@lfdj.com>.
-	(tramp-handle-verify-visited-file-modtime): Do not send a command
-	when the connection is not established.
-	(tramp-handle-set-file-times): Simplify the check for utc.
-	(tramp-handle-directory-files-and-attributes)
-	(tramp-get-remote-path): Use `copy-tree'.
-	(tramp-completion-handle-file-name-all-completions): Ensure, that
-	non remote files are still checked.  Oops.
-	(tramp-handle-copy-file, tramp-do-copy-or-rename-file):
-	Handle PRESERVE-SELINUX-CONTEXT.
-	(tramp-do-copy-or-rename-file): Add progress reporter.
-	(tramp-do-copy-or-rename-file-directly): Do not use
-	`tramp-handle-file-remote-p'.
-	(tramp-do-copy-or-rename-file-out-of-band):
-	Use `tramp-compat-delete-directory'.
-	(tramp-do-copy-or-rename-file-out-of-band)
-	(tramp-compute-multi-hops, tramp-maybe-open-connection):
-	Use `format-spec-make'.
-	(tramp-handle-delete-file): Add TRASH arg.
-	(tramp-handle-dired-uncache): Flush directory cache, not only file
-	cache.
-	(tramp-handle-expand-file-name)
-	(tramp-completion-handle-file-name-all-completions)
-	(tramp-completion-handle-file-name-completion):
-	Use `tramp-connectable-p'.
-	(tramp-handle-start-file-process): Set connection property "vec".
-	Use it, in order to invalidate file caches.  Check only for
-	`remote-tty' process property.
-	Implement tty setting.  (Bug#4604, Bug#6360)
-	(tramp-file-name-for-operation): Add `call-process-region' and
-	`set-file-selinux-context'.
-	(tramp-find-foreign-file-name-handler)
-	(tramp-advice-make-auto-save-file-name)
-	(tramp-set-auto-save-file-modes): Remove superfluous check for
-	`stringp'.  This is done inside `tramp-tramp-file-p'.
-	(tramp-file-name-handler): Trace 'quit.  Catch the error for some
-	operations when we are in completion mode.  This gives the user
-	the chance to correct the file name in the minibuffer.
-	(tramp-completion-mode-p): Use `non-essential'.
-	(tramp-handle-file-name-all-completions): Backward/ XEmacs
-	compatibility: Use `completion-ignore-case' if
-	`read-file-name-completion-ignore-case' does not exist.
-	(tramp-get-debug-buffer): Use `tramp-debug-outline-regexp'.
-	(tramp-find-shell, tramp-open-connection-setup-interactive-shell):
-	`tramp-open-shell'.
-	(tramp-action-password): Hide password prompt before next run.
-	(tramp-process-actions): Widen connection buffer for the trace.
-	(tramp-open-connection-setup-interactive-shell): Set `remote-tty'
-	process property.  Trace stty settings if `tramp-verbose' >= 9.
-	Apply workaround for IRIX64 bug.  Move argument of last
-	`tramp-send-command' where it belongs to.
-	(tramp-maybe-open-connection): Use `async-args' and `gw-args' in
-	front of `login-args'.
-	(tramp-get-ls-command, tramp-get-ls-command-with-dired): Run tests
-	on "/dev/null" instead of "/".
-	(tramp-get-ls-command-with-dired): Make test for "--dired"
-	stronger.
-	(tramp-set-auto-save-file-modes): Adapt version check.
-	(tramp-set-process-query-on-exit-flag): Fix wrong parentheses.
-	(tramp-handle-process-file): Call the program in a subshell, in
-	order to preserve working directory.
-	(tramp-handle-shell-command): Don't use hard-wired "/bin/sh" but
-	`tramp-remote-sh' from `tramp-methods'.
-	(tramp-get-ls-command): Make test for "--color=never" stronger.
-	(tramp-check-for-regexp): Use (forward-line 1).
-
-	* net/trampver.el: Update release number.
-
-2010-08-26  Magnus Henoch  <magnus.henoch@gmail.com>
-
-	* net/tramp-gvfs.el (tramp-gvfs-handle-copy-file): Do not pass
-	empty argument to gvfs-copy.
-
-2010-08-26  Chong Yidong  <cyd@stupidchicken.com>
-
-	* net/tramp-compat.el (tramp-compat-delete-file): Rewrite to
-	handle new TRASH arg of `delete-file'.
-
-2010-08-26  Christian Lynbech  <christian.lynbech@tieto.com>  (tiny change)
-
-	* net/tramp.el (tramp-handle-insert-directory): Don't use
-	`forward-word', its default syntax could be changed.
-
-2010-08-26  Toru TSUNEYOSHI  <t_tuneyosi@hotmail.com>
-            Michael Albinus  <michael.albinus@gmx.de>
-
-	Implement compression for inline methods.
-
-	* net/tramp.el (tramp-inline-compress-start-size): New defcustom.
-	(tramp-copy-size-limit): Allow also nil.
-	(tramp-inline-compress-commands): New defconst.
-	(tramp-find-inline-compress, tramp-get-inline-compress)
-	(tramp-get-inline-coding): New defuns.
-	(tramp-get-remote-coding, tramp-get-local-coding): Remove,
-	replaced by `tramp-get-inline-coding'.
-	(tramp-handle-file-local-copy, tramp-handle-write-region)
-	(tramp-method-out-of-band-p): Use `tramp-get-inline-coding'.
-
-2010-08-26  Noah Lavine  <noah549@gmail.com>  (tiny change)
-
-	Detect ssh 'ControlMaster' argument automatically in some cases.
-
-	* net/tramp.el (tramp-detect-ssh-controlmaster): New defun.
-	(tramp-default-method): Use it.
-
-2010-08-26  Karel Klíč  <kklic@redhat.com>
-
-	* net/tramp.el (tramp-file-name-for-operation):
-	Add file-selinux-context.
-
-2010-08-26  Łukasz Stelmach  <lukasz.stelmach@iem.pw.edu.pl>  (tiny change)
-
-	* play/cookie1.el (read-cookie): Fix off-by-one error (bug#6921).
-
-2010-08-26  Chong Yidong  <cyd@stupidchicken.com>
-
-	* simple.el (beginning-of-buffer, end-of-buffer): Doc fix
-	(Bug#6907).
-
-2010-08-23  Chris Foote <chris@foote.com.au>  (tiny change)
-
-	* progmodes/python.el (python-block-pairs): Allow use of "finally"
-	with "else" (Bug#3991).
-
-2010-08-22  Leo  <sdl.web@gmail.com>
-
-	* net/rcirc.el (rcirc-add-or-remove): Accept a list of elements.
-	(ignore, bright, dim, keyword): Split list of nicknames before
-	passing to rcirc-add-or-remove (Bug#6894).
-
-2010-08-22  Chong Yidong  <cyd@stupidchicken.com>
-
-	* emacs-lisp/easy-mmode.el (define-minor-mode): Doc fix (Bug#6880).
-
-2010-08-21  Vinicius Jose Latorre  <viniciusjl@ig.com.br>
-
-	* whitespace.el: Fix slow cursor movement (Bug#6172).  Reported by
-	Christoph Groth <cwg@falma.de> and Liu Xin <x_liu@neusoft.com>.
-	New version 13.0.
-	(whitespace-empty-at-bob-regexp, whitespace-empty-at-eob-regexp):
-	Adjust initialization.
-	(whitespace-bob-marker, whitespace-eob-marker)
-	(whitespace-buffer-changed): New vars.
-	(whitespace-cleanup, whitespace-color-on, whitespace-color-off)
-	(whitespace-empty-at-bob-regexp, whitespace-empty-at-eob-regexp)
-	(whitespace-post-command-hook, whitespace-display-char-on):
-	Adjust code.
-	(whitespace-looking-back, whitespace-buffer-changed): New funs.
-	(whitespace-space-regexp, whitespace-tab-regexp): Eliminate funs.
-
-2010-08-21  Leo  <sdl.web@gmail.com>
-
-	Fix buffer-list rename&refresh after killing a buffer in ido.
-	* ido.el: Revert Óscar's.
-	(ido-kill-buffer-at-head): Exit the minibuffer with ido-exit=refresh.
-	Remember the buffers at head, rather than their name.
-	* iswitchb.el (iswitchb-kill-buffer): Re-make the list.
-
-2010-08-21  Kirk Kelsey  <kirk.kelsey@0x4b.net>  (tiny change)
-            Stefan Monnier  <monnier@iro.umontreal.ca>
-
-	* progmodes/make-mode.el (makefile-fill-paragraph): Account for the
-	extra backslash added to each line (bug#6890).
-
-2010-08-21  Stefan Monnier  <monnier@iro.umontreal.ca>
-
-	* subr.el (read-key): Don't echo keystrokes (bug#6883).
-
-2010-08-21  Glenn Morris  <rgm@gnu.org>
-
-	* menu-bar.el (menu-bar-games-menu): Add landmark.
-
-2010-08-20  Glenn Morris  <rgm@gnu.org>
-
-	* align.el (align-regexp): Make group and spacing arguments
-	use the interactive defaults when non-interactive.  (Bug#6698)
-
-	* mail/rmail.el (rmail-forward): Replace mail-text-start with its
-	expansion, so as not to need sendmail.
-	(mail-text-start): Remove declaration.
-	(rmail-retry-failure): Require sendmail.
-
-2010-08-19  Stefan Monnier  <monnier@iro.umontreal.ca>
-
-	* subr.el (read-key): Don't hide the menu-bar entries (bug#6881).
-
-2010-08-18  Michael Albinus  <michael.albinus@gmx.de>
-
-	* progmodes/flymake.el (flymake-start-syntax-check-process):
-	Use `start-file-process' in order to let it run also on remote hosts.
-
-2010-08-18  Kenichi Handa  <handa@m17n.org>
-
-	* files.el: Add `word-wrap' as safe local variable.
-
-2010-08-18  Glenn Morris  <rgm@gnu.org>
-
-	* woman.el (woman-translate): Case matters.  (Bug#6849)
-
-2010-08-14  Chong Yidong  <cyd@stupidchicken.com>
-
-	* simple.el (kill-region): Doc fix (Bug#6787).
-
-2010-08-14  Glenn Morris  <rgm@gnu.org>
-
-	* calendar/diary-lib.el (diary-header-line-format):
-	Fit it to the window, not the frame.
-
-2010-08-11  Andreas Schwab  <schwab@linux-m68k.org>
-
-	* subr.el (ignore-errors): Add debug declaration.
-
-2010-08-09  Geoff Gole  <geoffgole@gmail.com>  (tiny change)
-
-	* whitespace.el (whitespace-color-off): Remove post-command-hook
-	locally.
-
-2010-08-08  Johan Bockgård  <bojohan@gnu.org>
-
-	* replace.el (replace-highlight): Bind isearch-forward and
-	isearch-error, ensuring that highlighting is updated if the user
-	switches the search direction (Bug#6808).
-
-	* isearch.el (isearch-lazy-highlight-forward): New var.
-	(isearch-lazy-highlight-new-loop, isearch-lazy-highlight-search):
-	(isearch-lazy-highlight-update): Use it.
-
-2010-08-06  Kenichi Handa  <handa@m17n.org>
-
-	* international/mule.el (define-charset): Store NAME as :base property.
-	(ctext-non-standard-encodings-table): Pay attention to charset aliases.
-	(ctext-pre-write-conversion): Sort ctext-standard-encodings by the
-	current priority.  Force using the designation of the specific
-	charset by adding `charset' text property.  Improve the whole
-	algorithm.
-
-2010-08-05  Juanma Barranquero  <lekktu@gmail.com>
-
-	* emulation/pc-select.el (pc-selection-mode-hook)
-	(copy-region-as-kill-nomark, beginning-of-buffer-mark)
-	(pc-selection-mode): Fix typos in docstrings.
-
-2010-08-04  Kenichi Handa  <handa@m17n.org>
-
-	* language/cyrillic.el: Don't add "microsoft-cp1251" to
-	ctext-non-standard-encodings-alist here.
-
-	* international/mule.el (ctext-non-standard-encodings-alist):
-	Add "koi8-r" and "microsoft-cp1251".
-	(ctext-standard-encodings): New variable.
-	(ctext-non-standard-encodings-table): List only elements for
-	non-standard encodings.
-	(ctext-pre-write-conversion): Adjust for the above change.
-	Check ctext-standard-encodings.
-
-	* international/mule-conf.el (compound-text): Doc fix.
-	(ctext-no-compositions): Doc fix.
-	(compound-text-with-extensions): Doc fix.
-
-2010-08-04  Stefan Monnier  <monnier@iro.umontreal.ca>
-
-	* simple.el (exchange-dot-and-mark): Mark obsolete, finally.
-
-2010-08-03  Juanma Barranquero  <lekktu@gmail.com>
-
-	* progmodes/which-func.el (which-func-format): Split help-echo text
-	into lines, like other mode-line tooltips.
-
-	* server.el (server-start): When using TCP sockets, force IPv4
-	and use a literal 127.0.0.1 for localhost.  (Related to bug#6781.)
-
-2010-08-02  Stefan Monnier  <monnier@iro.umontreal.ca>
-
-	* bindings.el (complete-symbol): Run completion-at-point as a fallback.
-
-2010-08-02  Juanma Barranquero  <lekktu@gmail.com>
-
-	* term.el (term-delimiter-argument-list): Reflow docstring.
-	(term-read-input-ring, term-write-input-ring, term-send-input)
-	(term-bol, term-erase-in-display, serial-supported-or-barf):
-	Fix typos in docstrings.
-
-2010-08-02  Stefan Monnier  <monnier@iro.umontreal.ca>
-
-	* bindings.el (function-key-map): Add a S-tab => backtab fallback.
-
-2010-08-01  Juanma Barranquero  <lekktu@gmail.com>
-
-	* dabbrev.el (dabbrev-completion): Fix typo in docstring.
-
-2010-08-01  MON KEY  <monkey@sandpframing.com>  (tiny change)
-
-	* emacs-lisp/syntax.el (syntax-ppss-toplevel-pos):
-	Fix typo in docstring (bug#6747).
-
-2010-07-30  Leo  <sdl.web@gmail.com>
-
-	* eshell/esh-io.el (eshell-get-target): Better detection of
-	read-only file (Bug#6762).
-
-2010-07-30  Juanma Barranquero  <lekktu@gmail.com>
-
-	* align.el (align-default-spacing): Doc fix.
-	(align-region-heuristic, align-regexp): Fix typos in docstrings.
-
-2010-07-23  Juanma Barranquero  <lekktu@gmail.com>
-
-	* help-fns.el (find-lisp-object-file-name): Doc fix (bug#6494).
-
-2010-07-19  Juanma Barranquero  <lekktu@gmail.com>
-
-	* time.el (display-time-day-and-date): Remove spurious * in docstring.
-	(display-time-world-buffer-name, display-time-world-mode-map):
-	Fix typos in docstrings.
-
-2010-07-17  Shyam Karanatt  <shyam@swathanthran.in>  (tiny change)
-
-	* image-mode.el (image-display-size): New function.
-	(image-forward-hscroll, image-next-line, image-eol, image-eob)
-	(image-mode-fit-frame): Use it (Bug#6639).
-
-2010-07-17  Chong Yidong  <cyd@stupidchicken.com>
-
-	* dired.el (dired-buffers-for-dir): Handle list values of
-	dired-directory (Bug#6636).
-
-2010-07-16  Reiner Steib  <Reiner.Steib@gmx.de>
-
-	* vc.el (vc-coding-system-inherit-eol): New defvar.
-	(vc-coding-system-for-diff): Use it to decide whether to inherit
-	from the file the EOL format for reading the diffs of that file.
-	(Bug#4451)
-
-2010-07-16  Eli Zaretskii  <eliz@gnu.org>
-
-	* mail/rmailmm.el (rmail-mime-save): Make the temp buffer
-	unibyte, so compressed attachments are not compressed again.
-
-2010-07-14  Jan Djärv  <jan.h.d@swipnet.se>
-
-	* xt-mouse.el (xterm-mouse-event-read): Fix for characters > 127
-	now that unicode is used (Bug#6594).
-
-2010-07-14  Chong Yidong  <cyd@stupidchicken.com>
-
-	* simple.el (push-mark-command): Set the selection if
-	select-active-regions is non-nil.
-
-2010-07-10  Glenn Morris  <rgm@gnu.org>
-
-	* calendar/calendar.el (calendar-week-end-day): New function.
-	* calendar/cal-tex.el (cal-tex-cursor-month): Remove unused vars.
-	Respect calendar-week-start-day.  (Bug#6606)
-	(cal-tex-insert-day-names, cal-tex-insert-blank-days)
-	(cal-tex-insert-blank-days-at-end): Respect calendar-week-start-day.
-	(cal-tex-first-blank-p, cal-tex-last-blank-p): Simplify, and
-	respect calendar-week-start-day.
-
-2010-07-10  Chong Yidong  <cyd@stupidchicken.com>
-
-	* simple.el (use-region-p): Doc fix (Bug#6607).
-
-2010-07-07  Christoph Scholtes  <cschol2112@gmail.com>
-
-	* progmodes/python.el (python-font-lock-keywords): Add Python 2.7
-	builtins (BufferError, BytesWarning, WindowsError; callables
-	bin, bytearray, bytes, format, memoryview, next, print; __package__).
-
-2010-07-07  Glenn Morris  <rgm@gnu.org>
-
-	* play/zone.el (zone-fall-through-ws): Fix next-line ->
-	forward-line fallout.
-
-2010-07-06  Chong Yidong  <cyd@stupidchicken.com>
-
-	* mouse.el (mouse-appearance-menu): Add docstring.
-
-	* help.el (describe-key): Print up-event using key-description.
-
-2010-07-03  Michael Albinus  <michael.albinus@gmx.de>
-
-	* net/zeroconf.el (zeroconf-resolve-service)
-	(zeroconf-service-resolver-handler): Use `dbus-byte-array-to-string'.
-	(zeroconf-publish-service): Use `dbus-string-to-byte-array'.
-
-2010-07-03  Jan Moringen  <jan.moringen@uni-bielefeld.de>
-
-	* net/zeroconf.el (zeroconf-service-remove-hook): New defun.
-
-2010-06-30  Dan Nicolaescu  <dann@ics.uci.edu>
-
-	Avoid displaying files with a nil state in vc-dir.
-	* vc-dir.el (vc-dir-update): Obey the noinsert argument in all
-	cases that cause insertion.
-	(vc-dir-resynch-file): Tell vc-dir-update to avoid inserting files
-	with a nil state.
-
-2010-06-30  Chong Yidong  <cyd@stupidchicken.com>
-
-	* xml.el (xml-parse-region): Avoid infloop (Bug#5281).
-
-2010-06-29  Leo  <sdl.web@gmail.com>
-
-	* emacs-lisp/rx.el (rx): Doc fix.  (Bug#6537)
-
-2010-06-27  Oleksandr Gavenko  <gavenkoa@gmail.com>  (tiny change)
-
-	* generic-x.el (bat-generic-mode): Fix regexp for command line
-	switches (Bug#5719).
-
-2010-06-27  Masatake YAMATO  <yamato@redhat.com>
-
-	* htmlfontify.el (hfy-face-attr-for-class): Use append instead
-	of nconc to avoid pure storage error (Bug#6239).
-
-2010-06-27  Christoph  <cschol2112@googlemail.com>  (tiny change)
-
-	* bookmark.el (bookmark-bmenu-2-window, bookmark-bmenu-other-window)
-	(bookmark-bmenu-other-window-with-mouse): Remove unnecessary
-	bindings of bookmark-automatically-show-annotations (Bug#6515).
-
-2010-06-25  Eli Zaretskii  <eliz@gnu.org>
-
-	* arc-mode.el (archive-zip-extract): Don't quote the file name on
-	MS-Windows and MS-DOS.  (Bug#6467, Bug#6144)
-
-2010-06-24  Štěpán Němec  <stepnem@gmail.com>  (tiny change)
-
-	* comint.el (make-comint, make-comint-in-buffer): Mention return
-	value in the docstrings.  (Bug#6498)
-
-2010-06-24  Yoni Rabkin  <yoni@rabkins.net>
-
-	* bs.el (bs-mode-font-lock-keywords): Remove "by" from Dired pattern,
-	since it is not present when using some non-default switches.
-
-2010-06-23  Karl Fogel  <kfogel@red-bean.com>
-
-	* simple.el (compose-mail): Fix doc string to refer to
-	`compose-mail-user-agent-warnings', instead of to the
-	nonexistent `compose-mail-check-user-agent'.
-
-2010-06-22  Dan Nicolaescu  <dann@ics.uci.edu>
-
-	Fix vc-annotate for renamed files when using Git.
-	* vc-git.el (vc-git-find-revision): Deal with empty results from
-	ls-files.  Doe not pass the object as a file name to cat-file, it
-	is not a file name.
-	(vc-git-annotate-command): Pass the file name using -- to avoid
-	ambiguity with the revision.
-	(vc-git-previous-revision): Pass a relative file name.
-
-2010-06-22  Glenn Morris  <rgm@gnu.org>
-
-	* progmodes/js.el (js-mode-map): Use standard capitalization and
-	ellipses for menu entries.
-
-	* wid-edit.el (widget-complete): Doc fix.
-
-2010-06-22  Jürgen Hötzel  <juergen@hoetzel.info>  (tiny change)
-
-	* wid-edit.el (widget-complete): Fix typo in 2009-12-02 change.
-
-2010-06-22  Dan Nicolaescu  <dann@ics.uci.edu>
-
-	Fix annotating other revisions for renamed files in vc-annotate.
-	* vc-annotate.el (vc-annotate): Add an optional argument for the
-	VC backend.  Use it when non-nil.
-	(vc-annotate-warp-revision): Pass the VC backend to vc-annotate
-	(Bug#6487).
-
-	Fix vc-annotate-show-changeset-diff-revision-at-line for git.
-	* vc-annotate.el (vc-annotate-show-diff-revision-at-line-internal):
-	Do not pass the file name to the 'previous-revision call when we
-	don't want a file diff.  (Bug#6489)
-
-2010-06-21  Dan Nicolaescu  <dann@ics.uci.edu>
-
-	Fix finding revisions for renamed files in vc-annotate.
-	* vc.el (vc-find-revision): Add an optional argument for
-	the VC backend.  Use it when non-nil.
-	* vc-annotate.el (vc-annotate-find-revision-at-line): Pass the VC
-	backend to vc-find-revision.  (Bug#6487)
-
-2010-06-21  Dan Nicolaescu  <dann@ics.uci.edu>
-
-	Fix reading file names in Git annotate buffers.
-	* vc-git.el (vc-git-annotate-extract-revision-at-line):
-	Remove trailing whitespace.  Suggested by Eric Hanchrow.  (Bug#6481)
-
-2010-06-20  Alan Mackenzie  <acm@muc.de>
-
-	* progmodes/cc-mode.el (c-before-hack-hook): When the mode is set
-	in file local variables, set it first.
-
-2010-06-19  Glenn Morris  <rgm@gnu.org>
-
-	* descr-text.el (describe-char-unicode-data): Insert separating
-	space when needed.  (Bug#6422)
-
-	* progmodes/idlwave.el (idlwave-action-and-binding):
-	Fix typo in 2009-12-03 change.  (Bug#6450)
-
-2010-06-17  Stefan Monnier  <monnier@iro.umontreal.ca>
-
-	* subr.el (read-quoted-char): Fix up last change (bug#6290).
-
-2010-06-16  Stefan Monnier  <monnier@iro.umontreal.ca>
-
-	* font-lock.el (font-lock-major-mode): Rename from
-	font-lock-mode-major-mode to distinguish it from
-	global-font-lock-mode's own font-lock-mode-major-mode (bug#6135).
-	(font-lock-set-defaults):
-	* font-core.el (font-lock-default-function): Adjust users.
-	(font-lock-mode): Don't set it at all.
-
-2010-06-15  Stefan Monnier  <monnier@iro.umontreal.ca>
-
-	* vc-annotate.el (vc-annotate): Use vc-read-revision.
-
-2010-06-15  Glenn Morris  <rgm@gnu.org>
-
-	* calendar/appt.el (appt-time-msg-list): Doc fix.
-	(appt-check): Let-bind appt-warn-time.
-	(appt-add): Make the 3rd argument optional.
-	Simplify argument names.  Doc fix.  Check for integer WARNTIME.
-	Only add WARNTIME to the output list if non-nil.
-
-2010-06-15  Ivan Kanis  <apple@kanis.eu>
-
-	* calendar/appt.el (appt-check): Let the 3rd element of
-	appt-time-msg-list specify the warning time.
-	(appt-add): Add new argument with the warning time.  (Bug#5176)
-
-2010-06-12  Bob Rogers  <rogers-emacs@rgrjr.dyndns.org>  (tiny change)
-
-	* vc-svn.el (vc-svn-after-dir-status): Fix regexp for Subversions
-	older than version 1.6.  (Bug#6361)
-
-2010-06-12  Helmut Eller  <eller.helmut@gmail.com>
-
-	* emacs-lisp/cl-macs.el (destructuring-bind): Bind `bind-enquote',
-	used by cl-do-arglist.  (Bug#6408)
-
-2010-06-09  Stefan Monnier  <monnier@iro.umontreal.ca>
-
-	* emacs-lisp/advice.el (ad-compile-function):
-	Define warning-suppress-types before we let-bind it (bug#6275).
-
-	* vc-dispatcher.el: Rename mode-line-hook to vc-mode-line-hook;
-	declare it, make it buffer-local and permanent-local (bug#6324).
-	(vc-resynch-window): Adjust name.
-	* vc-hooks.el (vc-find-file-hook): Adjust name.
-
-2010-06-07  Jonathan Rockway  <jon@jrock.us>
-
-	* net/rcirc.el: Add support for password authentication.
-	(rcirc-server-alist): Add :password keyword.
-	(rcirc): Ask for a password, or get it from the server's alist.
-	(rcirc-connect): Add password argument.  Pass it to server.
-
-2010-06-05  Juanma Barranquero  <lekktu@gmail.com>
-
-	* net/dbus.el (dbus-register-method): Declare function.
-	(dbus-handle-event, dbus-property-handler): Fix typos in docstrings.
-	(dbus-introspect): Doc fix.
-	(dbus-event-bus-name, dbus-introspect-get-interface)
-	(dbus-introspect-get-argument): Reflow docstrings.
-
-2010-06-04  Chong Yidong  <cyd@stupidchicken.com>
-
-	* term/common-win.el (x-colors): Add "dark green" and "dark
-	turquoise" (Bug#6332).
-
-2010-06-03  Glenn Morris  <rgm@gnu.org>
-
-	* desktop.el (desktop-clear-preserve-buffers):
-	Add "*Warnings*" buffer.  (Bug#6336)
-
-2010-06-02  Dan Nicolaescu  <dann@ics.uci.edu>
-
-	* vc-dir.el (vc-dir-update): Remove entries with a nil state (bug#5539).
-
-2010-06-01  Stefan Monnier  <monnier@iro.umontreal.ca>
-
-	* vc-bzr.el (vc-bzr-revision-completion-table): Apply
-	`file-directory-p' to the filename part rather than to the whole text.
-
-2010-05-31  Stefan Monnier  <monnier@iro.umontreal.ca>
-
-	* man.el (Man-completion-table): Let the user type "-k " (bug#6319).
-
-2010-05-31  Drew Adams  <drew.adams@oracle.com>
-
-	* files.el (directory-files-no-dot-files-regexp): Doc fix (bug#6298).
-
-2010-05-31  Juanma Barranquero  <lekktu@gmail.com>
-
-	* subr.el (momentary-string-display): Just use read-event to read
-	the exit event (Bug#6238).
-
-2010-05-29  Chong Yidong  <cyd@stupidchicken.com>
-
-	* ansi-color.el: Delete unused escape sequences (Bug#6085).
-	(ansi-color-drop-regexp): New constant.
-	(ansi-color-apply, ansi-color-filter-region)
-	(ansi-color-apply-on-region): Delete unrecognized control sequences.
-	(ansi-color-apply): Build string list before calling concat.
-
-2010-05-27  Chong Yidong  <cyd@stupidchicken.com>
-
-	* progmodes/verilog-mode.el (verilog-type-font-keywords):
-	Use font-lock-constant-face, not obsolete font-lock-reference-face.
-
-2010-05-27  Masatake YAMATO  <yamato@redhat.com>
-
-	* htmlfontify.el (hfy-face-resolve-face): New function.
-	(hfy-face-to-style): Use it (Bug#6279).
-
-2010-05-25  Stefan Monnier  <monnier@iro.umontreal.ca>
-
-	* epa.el (epa--select-keys): Don't explicitly delete the window since
-	that can fail (e.g. sole window in frame).  Use dedication instead.
-
-2010-05-19  Uday S Reddy  <u.s.reddy@cs.bham.ac.uk>  (tiny change)
-
-	* textmodes/fill.el (fill-region): Don't fill past the end (bug#6201).
-
-2010-05-18  Stefan Monnier  <monnier@iro.umontreal.ca>
-
-	* subr.el (read-quoted-char): Resolve modifiers after key
-	remapping (bug#6212).
-
-2010-05-11  Stefan Monnier  <monnier@iro.umontreal.ca>
-
-	* tmm.el (tmm-prompt): Don't try to precompute bindings.
-	(tmm-get-keymap): Compute shortcuts (bug#6171).
-
-2010-05-10  Glenn Morris  <rgm@gnu.org>
-
-	* desktop.el (desktop-save-buffer-p): Don't mistakenly include
-	all dired buffers, even tramp ones.  (Bug#5755)  [Backport from trunk]
-
-2010-05-07  Chong Yidong  <cyd@stupidchicken.com>
-
-	* Version 23.2 released.
-
-2010-05-03  Chong Yidong  <cyd@stupidchicken.com>
-
-	* international/mule.el (auto-coding-alist): Only purecopy
-	car of each item, not the whole list (Bug#6083).
-
-2010-05-02  Chong Yidong  <cyd@stupidchicken.com>
-
-	* progmodes/js.el (js-mode): Make paragraph variables local before
-	calling c-setup-paragraph-variables (Bug#6071).
-
-2010-05-01  Eli Zaretskii  <eliz@gnu.org>
-
-	* composite.el (compose-region, reference-point-alist): Fix typos
-	in the doc strings.
-
-2010-04-28  Alexander Klimov  <alserkli@inbox.ru>  (tiny change)
-
-	* calc/calc-graph.el (calc-graph-plot): Use the proper form for
-	gnuplot's "set" command.
-
-2010-04-26  Juanma Barranquero  <lekktu@gmail.com>
-
-	* abbrev.el (last-abbrev-text): Doc fix.
-	(abbrev-prefix-mark): Don't escape parenthesis.
-
-2010-04-24  Andreas Schwab  <schwab@linux-m68k.org>
-
-	* composite.el (find-composition): Doc fix.
-
-2010-04-24  Juanma Barranquero  <lekktu@gmail.com>
-
-	* progmodes/sql.el (sql-electric-stuff): Fix typo in tag.
-	(sql-oracle-program, sql-sqlite-options)
-	(sql-query-placeholders-and-send): Doc fixes.
-	(sql-set-product, sql-interactive-mode): Reflow docstrings.
-	(sql-imenu-generic-expression, sql-buffer)
-	(sql-mode-ansi-font-lock-keywords, sql-mode-oracle-font-lock-keywords)
-	(sql-mode-postgres-font-lock-keywords, sql-mode-ms-font-lock-keywords)
-	(sql-mode-sybase-font-lock-keywords)
-	(sql-mode-informix-font-lock-keywords)
-	(sql-mode-interbase-font-lock-keywords)
-	(sql-mode-ingres-font-lock-keywords, sql-mode-solid-font-lock-keywords)
-	(sql-mode-mysql-font-lock-keywords, sql-mode-sqlite-font-lock-keywords)
-	(sql-mode-db2-font-lock-keywords, sql-mode-font-lock-keywords)
-	(sql-product-feature, sql-highlight-product)
-	(comint-line-beginning-position, sql-rename-buffer)
-	(sql-toggle-pop-to-buffer-after-send-region)
-	(sql-oracle, sql-sybase, sql-informix, sql-sqlite, sql-mysql, sql-solid)
-	(sql-ingres, sql-ms, sql-postgres, sql-interbase, sql-db2, sql-linter):
-	Fix typos in docstrings.
-
-2010-04-23  Juri Linkov  <juri@jurta.org>
-
-	* info.el (Info-fontify-node): Put Info-breadcrumbs to the `display'
-	property instead of `invisible' and `after-string' (bug#5998).
-
-2010-04-23  Juri Linkov  <juri@jurta.org>
-
-	* image-mode.el (image-mode-as-text): Fix typo in docstring.
-
-2010-04-23  Juanma Barranquero  <lekktu@gmail.com>
-
-	* filecache.el (file-cache-add-directory-list)
-	(file-cache-add-directory-recursively): Fix typos in docstrings.
-
-2010-04-22  Kenichi Handa  <handa@m17n.org>
-
-	* language/indian.el (gurmukhi-composable-pattern): Fix typo.
-	(gujarati-composable-pattern): Fix typo.
-
-2010-04-20  Kenichi Handa  <handa@m17n.org>
-
-	* language/indian.el (oriya-composable-pattern)
-	(tamil-composable-pattern, malayalam-composable-pattern):
-	Add two-part vowels to "v" (vowel sign).
-
-2010-04-20  Chong Yidong  <cyd@stupidchicken.com>
-
-	* files.el (copy-directory): Handle symlinks (Bug#5982).
-
-	* progmodes/compile.el (compilation-next-error-function):
-	Revert 2009-10-12 change (Bug#5983).
-
-2010-04-20  Dan Nicolaescu  <dann@ics.uci.edu>
-
-	* vc-hg.el (vc-hg-state): Use HGRCPATH, not HGRC.
-	(vc-hg-working-revision): Likewise.  Use hg parents, not hg parent
-	(Bug#5846).
-
-2010-04-20  Glenn Morris  <rgm@gnu.org>
-
-	* emacs-lisp/lisp.el (lisp-completion-at-point): Give it a doc string.
-
-	* minibuffer.el (completion-at-point): Doc fix.
-
-2010-04-17  Dan Nicolaescu  <dann@ics.uci.edu>
-
-	Fix the version number for added files.
-	* vc-hg.el (vc-hg-working-revision): Check if the file is
-	registered after hg parent fails (Bug#5961).
-
-2010-04-17  Glenn Morris  <rgm@gnu.org>
-
-	* htmlfontify.el (htmlfontify-buffer)
-	(htmlfontify-copy-and-link-dir): Autoload entry points.
-
-2010-04-17  Magnus Henoch  <magnus.henoch@gmail.com>
-
-	* vc-hg.el (vc-hg-annotate-extract-revision-at-line): Expand file
-	name relative to the project root (Bug#5960).
-
-2010-04-16  Glenn Morris  <rgm@gnu.org>
-
-	* vc-git.el (vc-git-print-log): Doc fix.
-
-2010-04-14  Óscar Fuentes  <ofv@wanadoo.es>
-
-	* ido.el (ido-file-internal): Fix 2009-12-02 change.
-
-2010-04-14  Christoph  <cschol2112@googlemail.com>  (tiny change)
-
-	* progmodes/grep.el (grep-compute-defaults): Fix handling of host
-	default settings (Bug#5928).
-
-2010-04-10  Glenn Morris  <rgm@gnu.org>
-
-	* progmodes/fortran.el (fortran-match-and-skip-declaration):
-	New function.
-	(fortran-font-lock-keywords-3): Use it.  (Bug#1385)
-
-2010-04-07  Kenichi Handa  <handa@m17n.org>
-
-	* language/indian.el (malayalam-composable-pattern): Fix previous
-	change (add U+0D4D "SIGN VIRAMA").
-	(oriya-composable-pattern): Add U+0B30 and fix typo in the regexp.
-	(tamil-composable-pattern): Fix typo in the regexp.
-	(telugu-composable-pattern): Fix U+0C4D and typo in the regexp.
-	(kannada-composable-pattern): Fix U+0CB0 and typo in the regexp.
-	(malayalam-composable-pattern): Fix U+0D4D and typo in the regexp.
-
-2010-04-06  Chong Yidong  <cyd@stupidchicken.com>
-
-	* textmodes/tex-mode.el (latex-mode): Revert 2008-03-03 change to
-	paragraph-separate (Bug#5821).
-
-2010-04-05  Juri Linkov  <juri@jurta.org>
-
-	Put breadcrumbs on overlay instead of inserting to buffer (bug#5809).
-
-	* info.el (Info-find-node-2): Comment out code that skips
-	breadcrumbs line.
-	(Info-mouse-follow-link): New command.
-	(Info-link-keymap): New keymap.
-	(Info-breadcrumbs): Rename from `Info-insert-breadcrumbs'.
-	Return a string with links instead of inserting breadcrumbs
-	to the Info buffer.
-	(Info-fontify-node): Comment out code that inserts breadcrumbs.
-	Instead of putting the `invisible' text property over the Info
-	header, make an overlay over the Info header with the `invisible'
-	property and `after-string' set to the string returned by
-	`Info-breadcrumbs'.
-
-2010-04-03  Chong Yidong  <cyd@stupidchicken.com>
-
-	* help.el (help-window-setup-finish): Doc fix (Bug#5830).
-	Reported by monkey@sandpframing.com.
-
-2010-03-30  Tomas Abrahamsson  <tab@lysator.liu.se>
-
-	* textmodes/artist.el (artist-mode): Fix typo in docstring.
-	Reported by Alex Schröder <kensanata@gmail.com>.  (Bug#5807)
-
-2010-03-30  Kenichi Handa  <handa@m17n.org>
-
-	* language/sinhala.el (composition-function-table): Fix regexp for
-	the new Unicode specification.
-
-	* language/indian.el (devanagari-composable-pattern)
-	(tamil-composable-pattern, kannada-composable-pattern)
-	(malayalam-composable-pattern): Adjust for the new Unicode
-	specification.
-	(bengali-composable-pattern, gurmukhi-composable-pattern)
-	(gujarati-composable-pattern, oriya-composable-pattern)
-	(telugu-composable-pattern): New variables to cope with the new
-	Unicode specification.  Use them in composition-function-table.
-
-2010-03-29  Stefan Monnier  <monnier@iro.umontreal.ca>
-
-	Make tmm-menubar work for the Buffers menu again (bug#5726).
-	* tmm.el (tmm-prompt): Also handle keymap entries in the form of
-	vectors rather than cons cells, as used in menu-bar-update-buffers.
-
-2010-03-28  Chong Yidong  <cyd@stupidchicken.com>
-
-	* progmodes/js.el (js-auto-indent-flag, js-mode-map)
-	(js-insert-and-indent): Revert 2009-08-15 change, restoring
-	electric punctuation for "{}();,:" (Bug#5586).
-
-	* mail/sendmail.el (mail-default-directory): Doc fix.
-
-2010-03-27  Chong Yidong  <cyd@stupidchicken.com>
-
-	* mail/sendmail.el (mail-default-directory): Doc fix.
-
-2010-03-27  Eli Zaretskii  <eliz@gnu.org>
-
-	* subr.el (version-regexp-alist, version-to-list)
-	(version-list-<, version-list-=, version-list-<=)
-	(version-list-not-zero, version<, version<=, version=): Doc fix.
-	(Bug#5744).
-
-2010-03-26  YAMAMOTO Mitsuharu  <mituharu@math.s.chiba-u.ac.jp>
-            Nick Roberts  <nickrob@snap.net.nz>
-
-	* progmodes/gdb-ui.el (gdb-apple-test): New function.
-	(gdb-init-1): Use it.
-
-2010-02-10  Dan Nicolaescu  <dann@ics.uci.edu>
-
-	* vc.el (vc-root-diff): Doc fix.
-
-2010-03-25  Chong Yidong  <cyd@stupidchicken.com>
-
-	* vc.el (vc-print-log, vc-print-root-log): Doc fix.
-
-	* simple.el (append-to-buffer): Fix last change.
-
-2010-03-24  Chong Yidong  <cyd@stupidchicken.com>
-
-	* simple.el (append-to-buffer): Ensure that point is preserved if
-	BUFFER is the current buffer.  Suggested by YAMAMOTO Mitsuharu.
-	(Bug#5749)
-
-2010-03-24  Stefan Monnier  <monnier@iro.umontreal.ca>
-
-	* progmodes/make-mode.el (makefile-rule-action-regex): Backtrack less.
-	(makefile-make-font-lock-keywords): Adjust rule since submatch 1 may
-	not be present any more.
-
-2010-03-24  Juanma Barranquero  <lekktu@gmail.com>
-
-	* faces.el (set-face-attribute): Fix typo in docstring.
-	(face-valid-attribute-values): Reflow docstring.
-
-2010-03-23  Glenn Morris  <rgm@gnu.org>
-
-	* textmodes/flyspell.el (sgml-lexical-context): Autoload it (Bug#5752).
-
-2010-03-21  Chong Yidong  <cyd@stupidchicken.com>
-
-	* indent.el (indent-for-tab-command): Doc fix.
-
-2010-03-22  Juanma Barranquero  <lekktu@gmail.com>
-
-	* image-dired.el (image-dired-display-thumbs): Fix typo in docstring.
-	(image-dired-read-comment): Doc fix.
-
-	* json.el (json-object-type, json-array-type, json-key-type)
-	(json-false, json-null, json-read-number):
-	* minibuffer.el (completion-in-region-functions):
-	* calendar/cal-tex.el (cal-tex-daily-end, cal-tex-number-weeks)
-	(cal-tex-cursor-week):
-	* emacs-lisp/trace.el (trace-function):
-	* eshell/em-basic.el (eshell/printnl):
-	* eshell/em-dirs.el (eshell-last-dir-ring, eshell-parse-drive-letter)
-	(eshell-read-last-dir-ring, eshell-write-last-dir-ring):
-	* obsolete/levents.el (allocate-event, event-key, event-object)
-	(event-point, event-process, event-timestamp, event-to-character)
-	(event-window, event-x, event-x-pixel, event-y, event-y-pixel):
-	* textmodes/reftex-vars.el (reftex-index-macros-builtin)
-	(reftex-section-levels, reftex-auto-recenter-toc, reftex-toc-mode-hook)
-	(reftex-cite-punctuation, reftex-search-unrecursed-path-first)
-	(reftex-highlight-selection): Fix typos in docstrings.
-
-2010-03-19  Juanma Barranquero  <lekktu@gmail.com>
-
-	* minibuffer.el (completion-in-region-functions): Fix docstring typos.
-
-2010-03-18  Glenn Morris  <rgm@gnu.org>
-
-	* mail/rmail.el (rmail-highlight-face): Restore option deleted
-	2008-02-13 without comment; mark it obsolete.
-	(rmail-highlight-headers): Use rmail-highlight-face once more.
-
-2010-03-16  Chong Yidong  <cyd@stupidchicken.com>
-
-	* woman.el (woman2-process-escapes): Only consume the newline if
-	the filler character is on a line by itself (Bug#5729).
-
-2010-03-16  Kenichi Handa  <handa@m17n.org>
-
-	* language/indian.el (devanagari-composable-pattern): Add more
-	consonants.
-
-2010-03-14  Michael Albinus  <michael.albinus@gmx.de>
-
-	* net/trampver.el: Update release number.
-
-2010-03-13  Glenn Morris  <rgm@gnu.org>
-
-	* Makefile.in (ELCFILES): Add cedet/semantic/imenu.el.
-
-2010-03-13  Michael Albinus  <michael.albinus@gmx.de>
-
-	* net/tramp.el (tramp-find-executable):
-	Use `tramp-get-connection-buffer'.  Make the regexp for checking
-	output of "wc -l" more robust.
-	(tramp-find-shell): Use another shell but /bin/sh on OpenSolaris.
-	(tramp-open-connection-setup-interactive-shell): Remove workaround
-	for OpenSolaris bug, it is not needed anymore.
-
-2010-03-12  Glenn Morris  <rgm@gnu.org>
-
-	* emacs-lisp/cl-macs.el (defsubst*): Add autoload cookie.  (Bug#4427)
-
-2010-03-11  Wilson Snyder  <wsnyder@wsnyder.org>
-
-	* files.el (auto-mode-alist): Accept more verilog file patterns.
-
-2010-03-09  Miles Bader  <miles@gnu.org>
-
-	* vc-git.el (vc-git-print-log): Use "tformat:" for shortlog,
-	instead of "format:"; this ensures that the output is
-	newline-terminated.
-
-2010-03-08  Chong Yidong  <cyd@stupidchicken.com>
-
-	* mail/rfc822.el (rfc822-addresses): Use nested catches to ensure
-	that all errors are caught, and that the return value is always a
-	list (Bug#5692).
-
-2010-03-08  Kenichi Handa  <handa@m17n.org>
-
-	* language/misc-lang.el (windows-1256): New coding system.
-	(cp1256): New alias of windows-1256 (bug#5690).
-
-2010-03-07  Andreas Schwab  <schwab@linux-m68k.org>
-
-	* mail/rfc822.el (rfc822-addresses): Move catch clause down around
-	call to rfc822-bad-address.  (Bug#5692)
-
-2010-03-07  Štěpán Němec  <stepnem@gmail.com>  (tiny change)
-
-	* vc-git.el (vc-git-annotate-extract-revision-at-line):
-	Use vc-git-root as default directory for revision path (Bug#5657).
-
-2010-03-06  Chong Yidong  <cyd@stupidchicken.com>
-
-	* calculator.el (calculator): Don't bind split-window-keep-point
-	(Bug#5674).
-
-2010-03-06  Stefan Monnier  <monnier@iro.umontreal.ca>
-
-	* vc-git.el: Re-flow to fit into 80 columns.
-	(vc-git-after-dir-status-stage, vc-git-dir-status-goto-stage):
-	Remove spurious `quote' element in each case alternative.
-	(vc-git-show-log-entry): Use prog1.
-	(vc-git-after-dir-status-stage): Remove unused var `remaining'.
-
-2010-03-05  Stefan Monnier  <monnier@iro.umontreal.ca>
-
-	* man.el (Man-files-regexp): Tighten up the regexp (bug#5686).
-
-2010-03-03  Chong Yidong  <cyd@stupidchicken.com>
-
-	* macros.el (insert-kbd-macro): Look up keyboard macro using the
-	definition, not the name (Bug#5481).
-
-2010-03-03  Štěpán Němec  <stepnem@gmail.com>  (tiny change)
-
-	* subr.el (momentary-string-display): Don't overwrite the MESSAGE
-	argument with a local variable.  (Bug#5670)
-
-2010-03-02  Juri Linkov  <juri@jurta.org>
-
-	* info.el (Info-index-next): Decrement line number by 2.  (Bug#5652)
-
-2010-03-02  Michael Albinus  <michael.albinus@gmx.de>
-
-	* net/tramp.el (tramp-do-copy-or-rename-file-out-of-band): Fix an
-	error when FILENAME and NEWNAME are existing remote directories.
-
-	* net/tramp-compat.el (tramp-compat-make-temp-file): Add optional
-	parameter DIR-FLAG.
-
-2010-03-02  Glenn Morris  <rgm@gnu.org>
-
-	* calendar/cal-hebrew.el (holiday-hebrew-passover): Fix date
-	of Yom HaAtzma'ut when it falls on a Monday (rule changed in 2004).
-
-2010-03-01  Kenichi Handa  <handa@m17n.org>
-
-	* language/burmese.el (burmese-composable-pattern): Rename from
-	myanmar-composable-pattern.
-
-	* international/characters.el (script-list):
-	* international/fontset.el (script-representative-chars):
-	Change myanmar to burmese.
-	(otf-script-alist): Likewise.
-	(setup-default-fontset): Likewise.  Re-fix :otf spec.
-
-2010-02-28  Katsumi Yamaoka  <yamaoka@jpl.org>
-
-	* menu-bar.el (menu-bar-manuals-menu): Fix typo.
-
-2010-02-28  Jan Djärv  <jan.h.d@swipnet.se>
-
-	* scroll-bar.el (scroll-bar-drag-1): Add save-excursion, bug #5654.
-
-2010-02-28  Michael Albinus  <michael.albinus@gmx.de>
-
-	* net/tramp.el (tramp-handle-write-region): START can be a string.
-	Take care in the checks.  Reported by Dan Davison
-	<davison@stats.ox.ac.uk>.
-
-2010-02-28  Michael Albinus  <michael.albinus@gmx.de>
-
-	* net/dbus.el (dbus-introspect, dbus-get-property)
-	(dbus-set-property, dbus-get-all-properties):
-	Use `dbus-call-method' when noninteractive.  (Bug#5645)
-
-2010-02-28  Chong Yidong  <cyd@stupidchicken.com>
-
-	* textmodes/reftex-toc.el (reftex-toc-promote-prepare):
-	* emacs-lisp/elint.el (elint-add-required-env):
-	* calendar/icalendar.el (icalendar--add-diary-entry):
-	* calc/calcalg2.el (math-tracing-integral):
-	* files.el (recover-session-finish): Use with-current-buffer
-	instead of save-excursion.
-
-2010-02-27  Stefan Monnier  <monnier@iro.umontreal.ca>
-
-	Fix in-buffer completion when after-change-functions modify the buffer.
-	* minibuffer.el (completion--replace): New function.
-	(completion--do-completion): Use it and use relative movement.
-
-2010-02-27  Chong Yidong  <cyd@stupidchicken.com>
-
-	* international/fontset.el (setup-default-fontset): Fix :otf spec.
-
-2010-02-27  Jeremy Whitlock  <jcscoobyrs@gmail.com>  (tiny change)
-
-	* progmodes/python.el (python-pdbtrack-stack-entry-regexp):
-	Allow the characters _<> in the stack entry (Bug#5653).
-
-2010-02-26  Kenichi Handa  <handa@m17n.org>
-
-	* language/burmese.el: Fix entries in composition-function-table.
-	(myanmar-composable-pattern): New variable.
-
-	* international/fontset.el (setup-default-fontset): Add an entry
-	for myanmar.
-
-	* international/characters.el (script-list): Add Myanmar
-	Extended-A.
-
-2010-02-26  Glenn Morris  <rgm@gnu.org>
-
-	* custom.el (custom-initialize-delay): Doc fix.
-
-	* mail/sendmail.el (send-mail-function): Autoload the call
-	to custom-initialize-delay, not otherwise preserved in loaddefs.el.
-
-2010-02-24  Chong Yidong  <cyd@stupidchicken.com>
-
-	* files.el (hack-local-variables-filter): For eval forms, also
-	check safe-local-variable-p (Bug#5636).
-
-2010-02-24  Eduard Wiebe  <usenet@pusto.de>
-
-	* javascript.el (wisent-javascript-jv-expand-tag): Avoid c(ad)ddr
-	and use c(ad)r of cddr (Bug#5640).
-
-2010-02-22  Michael Albinus  <michael.albinus@gmx.de>
-
-	* net/tramp.el (tramp-do-copy-or-rename-file-out-of-band): Protect
-	setting the modes by `ignore-errors'.  It might fail, for example
-	if the file is not owned by the user but the group.
-	(tramp-handle-write-region): Ensure, that `tmpfile' is always readable.
-
-2010-02-21  Chong Yidong  <cyd@stupidchicken.com>
-
-	* files.el (directory-listing-before-filename-regexp):
-	Use stricter matching for iso-style dates, to avoid false matches with
-	date-like filenames (Bug#5597).
-
-	* htmlfontify.el (htmlfontify): Doc fix.
-
-	* eshell/eshell.el (eshell): Doc fix.
-
-	* startup.el (fancy-about-screen): In mode-line, apply
-	mode-line-buffer-id face only to the buffer name (Bug#5613).
-
-2010-02-20  Kevin Ryde  <user42@zip.com.au>
-
-	* progmodes/compile.el (compilation-error-regexp-alist-alist):
-	In `watcom' anchor regexp to start of line, to avoid slowness
-	(Bug#5599).
-
-2010-02-20  Eli Zaretskii  <eliz@gnu.org>
-
-	* subr.el (remove-yank-excluded-properties): Explain in a comment
-	why `category' property is removed.
-
-2010-02-19  Chong Yidong  <cyd@stupidchicken.com>
-
-	* isearch.el (isearch-update-post-hook, isearch-update):
-	Revert 2010-02-17 change.
-
-2010-02-19  Ulf Jasper  <ulf.jasper@web.de>
-
-	* calendar/icalendar.el (icalendar--convert-ordinary-to-ical)
-	(icalendar--convert-weekly-to-ical)
-	(icalendar--convert-yearly-to-ical)
-	(icalendar--convert-block-to-ical)
-	(icalendar--convert-cyclic-to-ical)
-	(icalendar--convert-anniversary-to-ical): Take care of time
-	specifications where hour has 1-digit only (Bug#5549).
-
-2010-02-19  Nick Roberts  <nickrob@snap.net.nz>
-
-	* progmodes/gdb-ui.el (gdb-assembler-handler): Accommodate change
-	of disassemble output in GDB 7.1.
-
-2010-02-19  Glenn Morris  <rgm@gnu.org>
-
-	* progmodes/f90.el (f90-electric-insert): Give it a delete-selection
-	property.  (Bug#5593)
-
-2010-02-18  Sam Steingold  <sds@gnu.org>
-
-	* vc-cvs.el (vc-cvs-merge-news): Yet another fix of message parsing.
-
-2010-02-18  Stefan Monnier  <monnier@iro.umontreal.ca>
-
-	Use abbreviated file names in bookmarks (bug#5591).
-	* bookmark.el (bookmark-maybe-load-default-file): Remove redundant
-	calls to expand-file-name.
-	(bookmark-relocate): Use abbreviated file names in bookmarks.
-	(bookmark-load): Use abbreviated file names in messages.
-
-2010-02-18  Michael Albinus  <michael.albinus@gmx.de>
-
-	* net/tramp.el (tramp-handle-directory-files): When FULL, do not
-	expand "." and "..".  Reported by Thierry Volpiatto
-	<thierry.volpiatto@gmail.com>.
-
-2010-02-18  Michael Albinus  <michael.albinus@gmx.de>
-
-	* net/tramp.el (tramp-handle-insert-file-contents): Set always the
-	permissions of the temporary file to "0600".  In case the remote
-	file has no read permissions for the owner, there might be
-	problems otherwise.  Reported by Ole Laursen <olau@iola.dk>.
-
-22010-02-18  Glenn Morris  <rgm@gnu.org>
-
-	* emacs-lisp/authors.el (authors-renamed-files-alist):
-	Add entries for INSTALL.CVS.
-
-2010-02-17  Mark A. Hershberger  <mah@everybody.org>
-
-	* vc-bzr.el: Fix typo in Known Bugs section.
-
-	* isearch.el (isearch-update-post-hook): New hook.
-	(isearch-update): Use the new hook.
-
-2010-02-16  Michael Albinus  <michael.albinus@gmx.de>
-
-	* net/tramp.el (tramp-do-copy-or-rename-file-out-of-band):
-	Fix errors in copying directories.
-	(tramp-handle-add-name-to-file, tramp-handle-copy-directory)
-	(tramp-do-copy-or-rename-file, tramp-handle-delete-directory)
-	(tramp-handle-delete-file)
-	(tramp-handle-dired-recursive-delete-directory)
-	(tramp-handle-write-region): Flush also the cache for the upper
-	directory.
-
-2010-02-16  Chong Yidong  <cyd@stupidchicken.com>
-
-	* simple.el (save-interprogram-paste-before-kill): Doc fix.
-
-	* cus-edit.el (hardware): Doc fix.
-
-	* man.el (man): Add to external custom group.
-
-	* delim-col.el (columns): Move to wp custom group.
-
-	* doc-view.el (doc-view): Add to data custom group.
-
-	* nxml/nxml-mode.el (nxml-faces): Remove from font-lock-faces group.
-
-	* textmodes/flyspell.el (flyspell-word): Obey the offset specified
-	by ispell-parse-output (Bug#5575).
-
-2010-02-16  Kenichi Handa  <handa@m17n.org>
-
-	* international/ja-dic-cnv.el (iso-2022-7bit-short): Delete it.
-	(skkdic-convert-okuri-ari): Ignore lines starting with '>'.
-	(skkdic-convert): Use `euc-japan' coding system for writing.
-
-2010-02-16  Glenn Morris  <rgm@gnu.org>
-
-	* textmodes/tex-mode.el (tex-bibtex-file): Expand the result of
-	tex-main-file before using it.  (Bug#5562)
-
-2010-02-15  Stefan Monnier  <monnier@iro.umontreal.ca>
-
-	* emacs-lisp/advice.el (ad-compile-function): Suppress byte-compiler
-	warnings, since it is annoying for the user to see them each time he
-	runs the code.
-
-2010-02-15  Michael Albinus  <michael.albinus@gmx.de>
-
-	* net/tramp.el (tramp-process-actions, tramp-read-passwd):
-	* net/tramp-gvfs.el (tramp-gvfs-maybe-open-connection): Use VEC
-	instead of PROC for caching "first-password-request".  Otherwise,
-	new processes would not profit from passwords already entered.
-
-	* net/tramp-cache.el (tramp-dump-connection-properties):
-	Don't save "first-password-request" property.
-
-2010-02-14  Juanma Barranquero  <lekktu@gmail.com>
-
-	* outline.el (outline-head-from-level):
-	* simple.el (with-wrapper-hook):
-	* emacs-lisp/elint.el (elint-extra-errors, elint-current-buffer)
-	(elint-defun, elint-buffer-env, elint-top-form-logged)
-	(elint-unbound-variable):
-	* textmodes/reftex-toc.el (reftex-toc-newhead-from-alist):
-	Fix typos in docstrings.
-
-2010-02-14  Michael Albinus  <michael.albinus@gmx.de>
-
-	* files.el (insert-directory): When WILDCARD-REGEXP and
-	FULL-DIRECTORY-P are nil, insert the file entry instead of the
-	whole directory.  (Bug#5551)
-
-	* net/ange-ftp.el (ange-ftp-insert-directory): Insert "  " for
-	dired's alignment sanity.  (Bug#5516)
-
-2010-02-14  Juri Linkov  <juri@jurta.org>
-
-	* man.el (Man-fontify-manpage, Man-cleanup-manpage):
-	Remove remaining ^H with their preceding chars.  (Bug#5566)
-
-2010-02-13  Glenn Morris  <rgm@gnu.org>
-
-	* simple.el (transpose-subr): Give it a doc-string.
-
-	* textmodes/paragraphs.el (transpose-paragraphs, transpose-sentences):
-	Doc fixes.
-
-2010-02-12  Juri Linkov  <juri@jurta.org>
-
-	* arc-mode.el (archive-unique-fname): Make directories for nested
-	archives.  (Bug#5540)
-
-2010-02-12  Juri Linkov  <juri@jurta.org>
-
-	* ffap.el (dired-at-point): Fix docstring.  (Bug#5565)
-
-2010-02-11  Stefan Monnier  <monnier@iro.umontreal.ca>
-
-	* subr.el (copy-overlay): Handle deleted overlays.
-
-	* man.el (Man-completion-table): Don't signal an error if we can't run
-	manual-program (bug#4056).
-
-2010-02-10  Juanma Barranquero  <lekktu@gmail.com>
-
-	* textmodes/artist.el (artist-mt): Fix typos in docstring.
-
-2010-02-10  Thierry Volpiatto  <thierry.volpiatto@gmail.com>
-
-	* info.el (Info-bookmark-jump): Simplify.
-
-	* bookmark.el (bookmark-handle-bookmark): Catch the right error.
-	(bookmark-default-handler): Accept new bookmark field `buffer'.
-
-2010-02-10  Chong Yidong  <cyd@stupidchicken.com>
-
-	* iswitchb.el (iswitchb-completions): Revert last change.
-
-2010-02-10  Michael Albinus  <michael.albinus@gmx.de>
-
-	* ls-lisp.el (ls-lisp-insert-directory): When WILDCARD-REGEXP and
-	FULL-DIRECTORY-P are nil, and FILE is absolute, expand it.
-	This prevents file names like "~/" being listed literally.
-
-2010-02-10  Dan Nicolaescu  <dann@ics.uci.edu>
-
-	* term/xterm.el (xterm-maybe-set-dark-background-mode):
-	Remove dead code.  (Bug#5546)
-
-2010-02-09  Chong Yidong  <cyd@stupidchicken.com>
-
-	* eshell/em-ls.el (eshell-ls-applicable): Frob file attributes
-	correctly (Bug#5548).
-
-2010-02-08  Jose E. Marchesi  <jemarch@gnu.org>
-
-	* progmodes/ada-mode.el (ada-in-numeric-literal-p): New function.
-	(ada-adjust-case): Don't adjust case in hexadecimal number literals.
-
-2010-02-08  Kenichi Handa  <handa@m17n.org>
-
-	* international/mule-util.el (with-coding-priority): Add autoload
-	cookie for putting `lisp-indent-function'.
-
-2010-02-07  Glenn Morris  <rgm@gnu.org>
-
-	* progmodes/f90.el (f90-font-lock-keywords-1, f90-font-lock-keywords-2):
-	Move F2003 named interfaces from keywords-2 to keywords-1, and
-	use function-name-face rather than constant-face.
-	Simplify "abstract interface" regexp.
-
-2010-02-07  Chong Yidong  <cyd@stupidchicken.com>
-
-	* eshell/esh-util.el (eshell-file-attributes): New optional arg
-	ID-FORMAT.  Pass it to `file-attributes'.
-
-	* eshell/em-ls.el (eshell-do-ls): Use it (Bug#5528).
-
-2010-02-07  sj  <prime.wizard+emacs@gmail.com>  (tiny change)
-
-	* faces.el (set-face-attribute): Allow calling
-	internal-set-lisp-face-attribute with 'unspecified family and
-	foundry argument (Bug#5536).
-
-2010-02-07  Glenn Morris  <rgm@gnu.org>
-
-	* progmodes/f90.el (f90-font-lock-keywords-2)
-	(f90-looking-at-type-like, f90-looking-at-program-block-end):
-	Handle F2003 named interfaces.
-
-2010-02-06  Chong Yidong  <cyd@stupidchicken.com>
-
-	* progmodes/cc-mode.el (c-common-init): Bind temporary variables
-	beg and end before calling c-get-state-before-change-functions.
-
-2010-02-06  Dan Nicolaescu  <dann@ics.uci.edu>
-
-	* vc-bzr.el (vc-bzr-dir-extra-headers):
-	Disable the pending merges header.
-
-2010-02-05  Juri Linkov  <juri@jurta.org>
-
-	* doc-view.el (doc-view-mode):
-	* image-mode.el (image-mode): Put property mode-class=special.
-	(Bug#4896)
-
-2010-02-05  Mark A. Hershberger  <mah@everybody.org>
-
-	* vc-svn.el (vc-svn-revision-table): New function.
-
-2010-02-05  Michael Albinus  <michael.albinus@gmx.de>
-
-	* net/ange-ftp.el (ange-ftp-insert-directory):
-	* net/tramp-imap.el (tramp-imap-handle-insert-directory):
-	* net/tramp-smb.el (tramp-smb-handle-insert-directory):
-	Handle also directories.  (Bug#5478)
-
-2010-02-05  Glenn Morris  <rgm@gnu.org>
-
-	* progmodes/f90.el (f90-font-lock-keywords-2): Fix `enum'.
-
-2010-02-05  Chong Yidong  <cyd@stupidchicken.com>
-
-	* startup.el (command-line-1): Convert options beginning with a
-	single dash as well (Bug#5519).
-
-2010-02-05  Stefan Monnier  <monnier@iro.umontreal.ca>
-
-	Make `initials' completion work for /hh -> /home/horn again (bug#5524).
-	* minibuffer.el (completion-initials-expand): Only check the presence
-	of delims *within* the boundaries, since otherwise the / delim is
-	always found for files.
-
-	Fix up various corner case problems.
-	* doc-view.el (doc-view-last-page-number): New function.
-	(doc-view-mode, doc-view-last-page, doc-view-goto-page): Use it.
-	(doc-view-goto-page): Avoid inf-loops when the conversion fails.
-	(doc-view-kill-proc): Avoid inf-loop in freak cases.
-	(doc-view-reconvert-doc): Use the new recursive delete-directory.
-	(doc-view-convert-current-doc): Don't create the resolution.el file
-	here any more.
-	(doc-view-pdf/ps->png): Do it here instead.
-	(doc-view-already-converted-p): Check that resolution.el is present.
-	(doc-view-pdf->png): Don't rely on doc-view-pdf/ps->png for the few
-	windows that are not yet showing images.
-
-2010-02-04  Michael Albinus  <michael.albinus@gmx.de>
-
-	* dired.el (dired-revert): If DIRED-DIRECTORY is a cons cell, call
-	`dired-uncache' for every elemnt which is an absolute file name.
-
-	* net/tramp.el (tramp-handle-dired-uncache): When DIR is not a
-	directory, handle its directory component.
-	(tramp-handle-file-remote-p): Let-bind `tramp-verbose' to 3; this
-	function is called permanently and creates noise, otherwise.
-
-	* net/tramp-imap.el (tramp-imap-handle-insert-directory):
-	* net/tramp-smb.el (tramp-smb-handle-insert-directory):
-	Handle the case, FILENAME is not in `default-directory'.  (Bug#5478)
-
-2010-02-04  David Burger  <dburger@google.com>  (tiny change)
-
-	* macros.el (apply-macro-to-region-lines):
-	Minor simplification.  (Bug#5485)
-
-2010-02-04  Glenn Morris  <rgm@gnu.org>
-
-	* mail/rmail.el (rmail-show-message-1): Handle malformed
-	quoted-printable text.  (Bug#5441)
-
-	* mail/mail-utils.el (mail-unquote-printable-region): Doc fix.
-
-	* simple.el (visual-line-mode): Capitalize lighter.
-
-2010-02-03  John Wiegley  <jwiegley@gmail.com>
-
-	* iswitchb.el (iswitchb-completions): Add bookmark files to the
-	list of files considered for "virtual buffer" completions.
-
-2010-02-03  Michael Albinus  <michael.albinus@gmx.de>
-
-	* net/ange-ftp.el (ange-ftp-insert-directory): Parse directory
-	also in case of (and (not full) (not wildcard)).  This is needed,
-	when dired is called with a list of files, which are not in
-	`default-directory'.  (Bug#5478)
-
-2010-02-03  Stefan Monnier  <monnier@iro.umontreal.ca>
-
-	* vc-hooks.el (vc-path): Make it an obsolete var, rather than function.
-
-2010-02-02  Juri Linkov  <juri@jurta.org>
-
-	* textmodes/ispell.el (ispell-message-text-end): Remove final newline
-	from unidiff to allow function-line after @@.
-
-2010-02-02  Juri Linkov  <juri@jurta.org>
-
-	* ediff-util.el (ediff-file-checked-in-p): Replace '(nil CVS) by
-	'(RCS SCCS) with inverted condition.
-
-2010-02-02  Michael Albinus  <michael.albinus@gmx.de>
-
-	* net/ange-ftp.el (ange-ftp-skip-msgs): Ignore all ""^500 .*AUTH"
-	messages.
-
-2010-02-01  Juri Linkov  <juri@jurta.org>
-
-	* arc-mode.el (archive-zip-extract): Use `member-ignore-case' to
-	compare with "pkunzip" and "pkzip" instead of only "pkzip".
-	In the `archive-extract-by-stdout' branch use `shell-quote-argument'
-	only when (car archive-zip-extract) is "unzip".  (Bug#5475)
-
-2010-02-01  Stefan Monnier  <monnier@iro.umontreal.ca>
-
-	* doc-view.el (doc-view-new-window-function): Be a bit more defensive.
-	(doc-view-revert-buffer): New command.
-	(doc-view-mode-map): Use it.
-
-2010-02-01  Dan Nicolaescu  <dann@ics.uci.edu>
-
-	* vc-bzr.el (vc-bzr-dir-extra-headers): Add a header when a
-	pending merge is detected.
-
-2010-01-31  Juri Linkov  <juri@jurta.org>
-
-	* progmodes/grep.el (zrgrep): Call `grep-compute-defaults' at the
-	beginning of interactive spec like all other grep commands do.
-	Put "all" in front of "gz".  (Bug#5260)
-
-2010-01-29  Dan Nicolaescu  <dann@ics.uci.edu>
-
-	* vc-bzr.el (vc-bzr-after-dir-status): Match another renaming indicator.
-
-2010-01-29  Chong Yidong  <cyd@stupidchicken.com>
-
-	* dirtrack.el (dirtrack): Warn instead of signalling error if the
-	regexp is incorrect (Bug#5476).
-
-2010-01-29  Michael Albinus  <michael.albinus@gmx.de>
-
-	* net/tramp.el (tramp-handle-insert-directory): Handle also
-	symlinks, when FILENAME is not in `default-directory'.
-
-2010-01-28  Michael Albinus  <michael.albinus@gmx.de>
-
-	* net/ange-ftp.el (ange-ftp-insert-directory): Handle the case,
-	FILE is not in `default-directory'.  (Bug#5478)
-
-	* net/tramp.el (tramp-handle-insert-directory): Simplify handling
-	of SWITCHES.  Handle the case, FILENAME is not in
-	`default-directory'.  (Bug#5478)
-	(tramp-register-file-name-handlers): Add safe-magic property.
-
-2010-01-28  Chong Yidong  <cyd@stupidchicken.com>
-
-	* arc-mode.el (archive-zip-extract): Quote the argument passed to
-	unzip (Bug#5475).
-
-2010-01-28  Nil Geisweiller  <ngeiswei@googlemail.com>  (tiny change)
-
-	* progmodes/flymake.el (flymake-allowed-file-name-masks)
-	(flymake-master-make-header-init): Add other C++ filename masks.
-	(flymake-find-possible-master-files)
-	(flymake-check-patch-master-file-buffer): Doc fixes (Bug#5488).
-
-2010-01-28  Michael Albinus  <michael.albinus@gmx.de>
-
-	Fix some busybox annoyances.
-
-	* net/tramp.el (tramp-wrong-passwd-regexp): Add "Timeout, server
-	not responding." string.
-	(tramp-open-connection-setup-interactive-shell): Dump stty
-	settings.  Enable "neveropen" arg for all `tramp-send-command'
-	calls.  Handle "=" in variable values properly.
-	(tramp-find-inline-encoding): Raise an error, when no encoding is
-	found.
-	(tramp-wait-for-output): Check, whether PROC buffer is available.
-	Remove spurious " ^H" sequences, sent by busybox.
-	(tramp-get-ls-command): Suppress coloring, if possible.
-
-2010-01-28  Glenn Morris  <rgm@gnu.org>
-
-	* vc-svn.el (vc-svn-update): Use "svn --non-interactive".  (Bug#4280)
-
-	* log-edit.el (log-edit-strip-single-file-name): Add missing
-	:safe, :group, and :version tags.
-
-2010-01-27  Stephen Berman  <stephen.berman@gmx.net>
-
-	* calendar/diary-lib.el (diary-unhide-everything): Handle narrowed
-	buffers.  (Bug#5477)
-
-2010-01-27  David De La Harpe Golden  <david@harpegolden.net>
-
-	* files.el (delete-directory): Handle moving to trash without
-	first doing recursion (Bug#5436).
-
-2010-01-26  Dan Nicolaescu  <dann@ics.uci.edu>
-
-	* vc-hooks.el (vc-path): Mark as obsolete.
-
-2010-01-25  Dan Nicolaescu  <dann@ics.uci.edu>
-
-	* vc-annotate.el (vc-annotate-revision-at-line): Compare file
-	names too.
-
-	* vc-bzr.el (vc-bzr-print-log): Use the more compact --line option
-	for the short log.
-	(vc-bzr-log-view-mode): Adjust regexp for the above change.
-
-2010-01-25  Mark A. Hershberger  <mah@everybody.org>
-
-	* progmodes/python.el: Replace reference to obsolete c-subword-mode.
-
-	* vc-bzr.el (vc-bzr-revision-table): New function.
-
-2010-01-25  Eric Hanchrow  <eric.hanchrow@gmail.com>  (tiny change)
-
-	* vc-git.el (vc-git-dir-status-goto-stage): Pass --relative to the
-	diff-index command.  This requires at least git-1.5.5.  (Bug#1589).
-
-2010-01-24  Dan Nicolaescu  <dann@ics.uci.edu>
-
-	Remove support for adding --signoff on commit.
-	Future support will use an incompatible generic mechanism.
-	* vc-git.el (vc-git-add-signoff): Remove variable.
-	(vc-git-toggle-signoff): Remove function.
-	(vc-git-extra-menu-map): Do not bind vc-git-toggle-signoff.
-
-	* term/xterm.el (xterm-maybe-set-dark-background-mode):
-	Rename from xterm-set-background-mode.  Return t if the background mode
-	was set.
-	(terminal-init-xterm): Move tty-set-up-initial-frame-faces
-	earlier, call it again in case the background mode has changed.
-
-2010-01-23  Dmitri Paduchikh  <dpaduch@k66.ru>  (tiny change)
-
-	* emacs-lisp/advice.el (ad-set-orig-definition): Fix typo
-	(Bug#3541).
-
-2010-01-23  Chong Yidong  <cyd@stupidchicken.com>
-
-	* emacs-lisp/assoc.el (aelement): Doc fix.
-	(aput, adelete, amake): Use lexical-let (Bug#5450).
-
-2010-01-23  Stephen Leake  <stephen_leake@member.fsf.org>
-
-	* progmodes/ada-mode.el (ada-in-paramlist-p): Pragma syntax
-	is the same as subprogram call, not declaration.  (Bug#5435).
-
-2010-01-23  Michael Albinus  <michael.albinus@gmx.de>
-
-	* net/tramp-smb.el (tramp-smb-conf): New defcustom.
-	(tramp-smb-maybe-open-connection): Use it.
-
-2010-01-22  Michael Albinus  <michael.albinus@gmx.de>
-
-	* net/tramp-imap.el (top): Autoload needed packages.  (Bug#5448)
-
-2010-01-22  Stefan Monnier  <monnier@iro.umontreal.ca>
-
-	* mail/rmailmm.el (rmail-mime-handle): Don't set the buffer to unibyte
-	just because we see "encoding: 8bit".
-	* mail/rmail.el (rmail-show-message-1): Decode the body's QP into bytes.
-
-2010-01-22  Chong Yidong  <cyd@stupidchicken.com>
-
-	* isearch.el (isearch-allow-scroll): Doc fix (Bug#5446).
-
-2010-01-22  Eli Zaretskii  <eliz@gnu.org>
-
-	* jka-compr.el (jka-compr-load): If load-file is not in
-	load-history, try its file-truename version.  (bug#5447)
-
-2010-01-21  Alan Mackenzie  <acm@muc.de>
-
-	Fix a situation where deletion of a cpp construct throws an error.
-	* progmodes/cc-engine.el (c-invalidate-state-cache):
-	Before invoking c-with-all-but-one-cpps-commented-out, check that the
-	special cpp construct is still in the buffer.
-	(c-parse-state): Record the special cpp with markers, not numbers.
-
-2010-01-21  Kenichi Handa  <handa@m17n.org>
-
-	* textmodes/sgml-mode.el (sgml-maybe-name-self): No need to
-	process last-command-event, as it is now decoded first (Bug#5380).
-
-2010-01-20  Chong Yidong  <cyd@stupidchicken.com>
-
-	* term.el (term-send-raw-meta): Revert 2009-12-04 change (Bug#5330).
-
-2010-01-20  Glenn Morris  <rgm@gnu.org>
-
-	* indent.el (tab-always-indent): Fix custom-type.
-
-2010-01-19  Alan Mackenzie  <acm@muc.de>
-
-	* progmodes/cc-defs.el: Fix bug#5395: typing '#' in an empty
-	buffer throws "args out of range".
-	(c-set-cpp-delimiters, c-clear-cpp-delimiters): Check for EOB
-	playing the role of delimiter.
-
-2010-01-18  Stephen Leake  <stephen_leake@member.fsf.org>
-
-	* progmodes/ada-mode.el: Fix bug#5400.
-	(ada-matching-decl-start-re): Move into ada-goto-decl-start.
-	(ada-goto-decl-start): Rename from ada-goto-matching-decl-start; callers
-	changed.  Delete RECURSIVE parameter; never used.  Improve doc string.
-	Improve comments in "is" portion.  Handle null procedure declaration.
-	(ada-move-to-end): Improve doc string.
-
-2010-01-18  Óscar Fuentes  <ofv@wanadoo.es>
-
-	* ido.el (ido-cur-list): Initialize to nil.
-	Remove obsolete information from commentary.
-	(ido-choice-list): Initialize to nil.
-	(ido-get-bufname): Reject minibuffers.
-	(ido-make-buffer-list): If "default" is a nonexistent
-	buffer, ignore it, as per the function's comment.
-	(ido-kill-buffer-internal): New function.
-	(ido-kill-buffer-at-head): Use it.
-	(ido-visit-buffer): Likewise.
-
-2010-01-18  Chong Yidong  <cyd@stupidchicken.com>
-
-	* calendar/time-date.el (date-to-time): Doc fix (Bug#5408).
-
-2010-01-18  Juanma Barranquero  <lekktu@gmail.com>
-
-	* emacs-lisp/chart.el (chart-file-count, chart-rmail-from):
-	Fix typos in chart titles.
-
-	* whitespace.el (whitespace-style, global-whitespace-newline-mode):
-	* emacs-lisp/eieio.el (eieio-error-unsupported-class-tags)
-	(eieio-generic-form, eieio-help-mode-augmentation-maybee, eieio-browse)
-	(describe-class, eieio-describe-generic, describe-generic):
-	* emacs-lisp/eieio-speedbar.el (eieio-speedbar-handle-click)
-	(eieio-speedbar-expand):
-	* emulation/viper-cmd.el (viper-exec-form-in-vi)
-	(viper-exec-form-in-emacs, viper-harness-minor-mode, viper-ESC)
-	(viper-repeat, viper-replace-state-exit-cmd, viper-toggle-search-style)
-	(viper-del-backward-char-in-replace, viper-backward-indent)
-	(viper-brac-function, viper-register-to-point, viper-submit-report):
-	* net/tramp.el (tramp-remote-coding-commands):
-	* term/x-win.el (emacs-session-save, x-menu-bar-open, icon-map-list):
-	Fix typos in docstrings.
-
-2010-01-17  Chong Yidong  <cyd@stupidchicken.com>
-
-	* mail/sendmail.el (mail-yank-original): Set the mark if the
-	specified function for yanking does not do it.
-
-2010-01-17  Dan Nicolaescu  <dann@ics.uci.edu>
-
-	* vc.el (with-vc-properties): Deal with directory arguments.  (Bug#5298)
-
-	* vc-dir.el (vc-dir-resynch-file): Update the vc-dir header when
-	resyncing a directory.
-
-2010-01-17  Stephen Leake  <stephen_leake@member.fsf.org>
-
-	* progmodes/ada-mode.el: Fix bug#1920.
-	(ada-ident-re): Delete ., allow multibyte characters.
-	(ada-goto-label-re): New; matches goto labels.
-	(ada-block-label-re): New; matches block labels.
-	(ada-label-re): New; matches both.
-	(ada-named-block-re): Deleted; callers changed to use
-	`ada-block-label-re' instead.
-	(ada-get-current-indent, ada-get-indent-noindent, ada-get-indent-loop):
-	Use `ada-block-label-re'.
-	(ada-indent-on-previous-lines): Improve handling of goto labels.
-	(ada-get-indent-block-start): Special-case block label.
-	(ada-get-indent-label): Split into `ada-indent-block-label' and
-	`ada-indent-goto-label'.
-	(ada-goto-stmt-start, ada-goto-next-non-ws):
-	Optionally ignore goto labels.
-	(ada-goto-next-word): Simplify.
-	(ada-indent-newline-indent-conditional): Insert newline before
-	trying to fix indentation; doc fix.
-
-2010-01-17  Jay Belanger  <jay.p.belanger@gmail.com>
-
-	* calc/calc.el (calc-command-flags): Give it an initial value.
-
-2010-01-17  Juanma Barranquero  <lekktu@gmail.com>
-
-	* files.el (minibuffer-with-setup-hook):
-	* textmodes/artist.el (artist-mt, artist-key-undraw-continously)
-	(artist-key-draw-continously, artist-key-do-continously-continously)
-	(artist-key-set-point-continously, artist-mouse-draw-continously):
-	Fix typos in docstrings.
-
-2010-01-16  Lennart Borgman  <lennart.borgman@gmail.com>
-
-	* nxml/nxml-mode.el (nxml-extend-after-change-region):
-	Never return t (Bug#3898).
-
-2010-01-16  Frédéric Perrin  <frederic.perrin@resel.fr>  (tiny change)
-
-	* vc-dispatcher.el (vc-do-command): Set LC_MESSAGES, so that we
-	can parse the output of the external commands (Bug#5279).
-
-2010-01-16  Jari Aalto  <jari.aalto@cante.net>
-
-	* pcmpl-unix.el (pcmpl-unix-read-passwd-file): Doc fix.
-
-2010-01-16  Chong Yidong  <cyd@stupidchicken.com>
-
-	* emacs-lisp/advice.el (ad-add-advice): Doc fix (Bug#5274)
-
-	* emacs-lisp/cl-macs.el (defstruct): Doc fix (Bug#5267).
-
-	* startup.el (command-line): Remove unused --icon-type arg.
-	Handle --display arg, passing it to command-line-1 (Bug#5392).
-
-2010-01-16  Mario Lang  <mlang@delysid.org>
-
-	* emacs-lisp/chart.el (chart-translate-namezone):
-	* textmodes/artist.el (artist-compute-popup-menu-table):
-	Remove duplicated words in doc-strings.
-
-2010-01-15   David Abrahams  <dave@boostpro.com>  (tiny change)
-
-	* net/mairix.el (mairix-widget-send-query): Send -1 instead of nil
-	to mairix-search to suppress threading (Bug#5342).
-
-2010-01-15  Kenichi Handa  <handa@m17n.org>
-
-	* international/mule-cmds.el (canonicalize-coding-system-name):
-	Convert "msXXX", "ibmXXX", "windows-XXX" to "cpXXX" (Bug#5387).
-
-2010-01-15  Glenn Morris  <rgm@gnu.org>
-
-	* log-view.el (top-level): Require 'wid-edit.  (Bug#5311)
-
-	* wid-edit.el (widget-keymap): Doc fix.
-
-	* vc-svn.el (vc-svn-print-log): Use --limit rather than -l since the
-	former seems to be more widely accepted by various svn versions.
-
-2010-01-14  Juanma Barranquero  <lekktu@gmail.com>
-
-	* find-cmd.el (find-constituents):
-	* vc-arch.el (vc-arch-root):
-	* window.el (window-body-height, pop-up-frames):
-	* emacs-lisp/eieio-base.el (eieio-singleton, slot-missing):
-	* progmodes/ada-stmt.el (ada-if):
-	* progmodes/gdb-ui.el (gdb-jsonify-buffer):
-	* textmodes/ispell.el (ispell-grep-options, ispell-dictionary-alist)
-	(ispell-encoding8-command, ispell-aspell-supports-utf8)
-	(ispell-last-program-name, ispell-help): Fix typos in docstrings.
-
-	* progmodes/flymake.el (flymake-post-syntax-check):
-	Fix typo in error message.
-
-2010-01-14  Juanma Barranquero  <lekktu@gmail.com>
-
-	* hexl.el (hexl-printable-character): Fix check of `hexl-iso',
-	which is always a string.  (Bug#5313)
-
-2010-01-14  Juanma Barranquero  <lekktu@gmail.com>
-
-	* progmodes/ada-xref.el (ada-default-prj-properties):
-	Simplify previous change.
-
-2010-01-14  Stephen Leake  <stephen_leake@member.fsf.org>
-
-	* progmodes/ada-xref.el (ada-default-prj-properties):
-	Default ada_project_path to $ADA_PROJECT_PATH.
-
-2010-01-14  Stephen Leake  <stephen_leake@member.fsf.org>
-
-	* progmodes/ada-mode.el (ada-create-keymap):
-	Override `narrow-to-defun' with `ada-narrow-to-defun'.
-
-2010-01-14  Stephen Leake  <stephen_leake@member.fsf.org>
-
-	* progmodes/ada-mode.el: Deal with Ada 2005 "overriding" keyword.
-	(ada-subprog-start-re, ada-imenu-subprogram-menu-re): Add keyword.
-	(ada-get-current-indent, ada-imenu-generic-expression)
-	(ada-which-function): Check for it.
-
-2010-01-14  Stephen Leake  <stephen_leake@member.fsf.org>
-
-	* progmodes/ada-mode.el (ada-clean-buffer-before-saving): Make obsolete.
-	(ada-mode): Don't obey `ada-clean-buffer-before-saving' anymore.
-
-2010-01-14  Glenn Morris  <rgm@gnu.org>
-
-	* frame.el (show-trailing-whitespace): Safe if boolean.  (Bug#5312)
-
-2010-01-14  Kenichi Handa  <handa@m17n.org>
-
-	* composite.el (auto-composition-mode): Make it a buffer local
-	variable (permanent-local).
-	(auto-composition-function): Set the default value to
-	auto-compose-chars.
-	(auto-composition-mode): Make it a simple function, not a minor mode.
-	(global-auto-composition-mode): Likewise.
-	(turn-on-auto-composition-if-enabled): Delete it.
-
-2010-01-13  Karl Fogel  <kfogel@red-bean.com>
-
-	* bookmark.el (bookmark-bmenu-execute-deletions): Doc fix (Bug#5276).
-
-2010-01-12  Michael Albinus  <michael.albinus@gmx.de>
-
-	* files.el (copy-directory): Compute target for recursive
-	directories with identical names.  (Bug#5343)
-
-2010-01-12  Glenn Morris  <rgm@gnu.org>
-
-	* mail/emacsbug.el (report-emacs-bug-pretest-address):
-	Set it to bug-gnu-emacs rather than emacs-pretest-bug.
-
-2010-01-11  Sam Steingold  <sds@gnu.org>
-
-	* imenu.el (imenu-default-create-index-function): Detect infinite
-	loops caused by imenu-prev-index-position-function.
-
-2010-01-11  Juanma Barranquero  <lekktu@gmail.com>
-
-	* htmlfontify.el (htmlfontify-load-rgb-file)
-	(htmlfontify-unload-rgb-file, hfy-fallback-colour-values)
-	(htmlfontify-manual, htmlfontify, hfy-page-header, hfy-page-footer)
-	(hfy-src-doc-link-style, hfy-src-doc-link-unstyle, hfy-link-extn)
-	(hfy-link-style-fun, hfy-index-file, hfy-instance-file)
-	(hfy-html-quote-regex, hfy-init-kludge-hook, hfy-post-html-hooks)
-	(hfy-default-face-def, hfy-etag-regex, hfy-html-quote-map)
-	(hfy-etags-cmd-alist-default, hfy-etags-bin, hfy-ignored-properties)
-	(hfy-which-etags, hfy-etags-cmd, hfy-istext-command, hfy-display-class)
-	(hfy-optimisations, hfy-tags-cache, hfy-tags-sortl, hfy-tags-rmap)
-	(hfy-style-assoc, hfy-sheet-assoc, hfy-facemap-assoc, hfy-interq)
-	(hfy-colour-vals, hfy-default-header, hfy-link-style-string)
-	(hfy-triplet, hfy-slant, hfy-weight, hfy-combined-face-spec)
-	(hfy-face-attr-for-class, hfy-face-to-style-i, hfy-size-to-int)
-	(hfy-flatten-style, hfy-face-to-style, hfy-face-or-def-to-name)
-	(hfy-face-to-css, hfy-p-to-face, hfy-p-to-face-lennart, hfy-face-at)
-	(hfy-fontified-p, hfy-merge-adjacent-spans, hfy-buffer)
-	(hfy-html-enkludge-buffer, hfy-html-quote, hfy-html-dekludge-buffer)
-	(hfy-force-fontification, htmlfontify-buffer, hfy-dirname)
-	(hfy-make-directory, hfy-text-p, hfy-mark-tag-names, hfy-relstub)
-	(hfy-href-stub, hfy-href, hfy-mark-tag-hrefs, hfy-prepare-index-i)
-	(hfy-prepare-index, hfy-prepare-tag-map, hfy-subtract-maps)
-	(htmlfontify-run-etags): Fix typos in docstrings and remove superfluous
-	backslash-quoting from parentheses, etc.
-
-2010-01-11  Chong Yidong  <cyd@stupidchicken.com>
-
-	* progmodes/js.el: Autoload javascript-mode alias.
-
-2010-01-11  Juanma Barranquero  <lekktu@gmail.com>
-
-	* ffap.el (ffap-shell-prompt-regexp, ffap-all-subdirs, ffap-url-p)
-	(ffap-alist, ffap-tex-path, ffap-url-at-point, ffap-gopher-regexp)
-	(ffap-gopher-at-point, ffap-file-at-point, ffap-read-file-or-url)
-	(ffap-read-url-internal, ffap-menu, ffap-at-mouse):
-	Fix typos in docstrings.
-	(ffap-url-regexp): Doc fix.
-	(ffap-at-mouse): Fix typo in message.
-
-2010-01-11  Glenn Morris  <rgm@gnu.org>
-
-	* version.el (emacs-copyright): Set copyright year to 2010.
-
-2010-01-10  Stefan Monnier  <monnier@iro.umontreal.ca>
-
-	* format.el (format-annotate-function): Only set
-	write-region-post-annotation-function after running to-fn so as not to
-	affect nested write-region calls (bug#5273).
-
-2010-01-10  Chong Yidong  <cyd@stupidchicken.com>
-
-	* Makefile.in (ELCFILES): Add wisent/python-wy.el and
-	wisent/python.el.
-
-2010-01-09  Chong Yidong  <cyd@stupidchicken.com>
-
-	* man.el (Man-goto-section): Signal error if the section is not
-	found (Bug#5317).
-
-2010-01-09  Juanma Barranquero  <lekktu@gmail.com>
-
-	* vc-bzr.el (vc-bzr-working-revision): On Windows and MS-DOS, accept
-	URLs with a leading triple slash in the file: scheme.  (Bug#5345)
-
-2010-01-09  Chong Yidong  <cyd@stupidchicken.com>
-
-	* progmodes/compile.el: Don't treat compile-command as safe if
-	compilation-read-command might be nil (Bug#4218).
-
-2010-01-09  Jan Djärv  <jan.h.d@swipnet.se>
-
-	* startup.el (command-line-1): Use orig-argi to check for ignored X and
-	NS options.
-
-2010-01-08  Kenichi Handa  <handa@m17n.org>
-
-	* international/fontset.el (build-default-fontset-data):
-	Exclude characters in scripts kana, hangul, han, or cjk-misc.
-
-2010-01-07  Juanma Barranquero  <lekktu@gmail.com>
-
-	* vc-dir.el (vc-dir-prepare-status-buffer): Pass a (fake) filename
-	to `create-file-buffer' as it expects, not just a buffer name.
-	(vc-dir-mode): Include the buffer name in `list-buffers-directory',
-	to help uniquify.  (Bug#3224)
-
-2010-01-06  Jan Djärv  <jan.h.d@swipnet.se>
-
-	* font-setting.el (font-setting-change-default-font): Use user-spec
-	instead of name.
-
-2010-01-06  Dan Nicolaescu  <dann@ics.uci.edu>
-
-	* vc-bzr.el (vc-bzr-after-dir-status): Ignore pending merges.
-
-2010-01-05  Tom Tromey  <tromey@redhat.com>
-
-	* progmodes/python.el (python-font-lock-keywords):
-	Handle qualified decorators (Bug#881).
-
-2010-01-05  Dan Nicolaescu  <dann@ics.uci.edu>
-
-	* vc-bzr.el (vc-bzr-working-revision): Fix looking for a revision
-	in a lightweight checkout.
-
-2010-01-05  Kenichi Handa  <handa@m17n.org>
-
-	* language/indian.el (malayalam-composable-pattern): Fix ZWNJ and ZWJ.
-
-2010-01-05  Dan Nicolaescu  <dann@ics.uci.edu>
-
-	* vc-bzr.el (vc-bzr-diff): Obey vc-disable-async-diff.
-
-2010-01-04  Dan Nicolaescu  <dann@ics.uci.edu>
-
-	* vc-bzr.el (vc-bzr-state-heuristic): Make it work for lightweight
-	checkouts.  (Bug#618)
-	(vc-bzr-log-view-mode): Also highlight the author.
-	(vc-bzr-shelve-map): Change binding for vc-bzr-shelve-apply-at-point.
-	(vc-bzr-shelve-menu-map):
-	(vc-bzr-dir-extra-headers): Improve menu and tooltip text.
-	(vc-bzr-shelve-apply): Make prompt more explicit.
-
-2010-01-02  Chong Yidong  <cyd@stupidchicken.com>
-
-	* net/browse-url.el (browse-url-encode-url): Don't escape commas.
-	They are valid characters in URL paths (rfc3986), and at least
-	Firefox does not understand the encoded version (Bug#3166).
-
-2010-01-02  Daniel Elliott  <danelliottster@gmail.com>  (tiny change)
-
-	* progmodes/octave-mod.el (octave-end-keywords)
-	(octave-block-begin-or-end-regexp, octave-block-match-alist):
-	Add "end" keyword (Bug#3061).
-	(octave-end-as-array-index-p): New function.
-	(calculate-octave-indent): Use it.
-
-2010-01-02  Karl Fogel  <kfogel@red-bean.com>
-
-	* bookmark.el: Consistently put the text property on the bookmark name.
-	(bookmark-bmenu-marks-width): Bump back to 2, to include
-	annotation marks.
-	(bookmark-bmenu-hide-filenames): Adjust for above, and put the text
-	property on the bookmark name, instead of not putting it at all.
-	(bookmark-bmenu-list): Fix where we put the text property.
-
-2010-01-02  Karl Fogel  <kfogel@red-bean.com>
-
-	* bookmark.el (bookmark-bmenu-save): Just depend on the new logic
-	for showing buffer modified state (as added in the previous change).
-
-2010-01-02  Karl Fogel  <kfogel@red-bean.com>
-
-	* bookmark.el: Show modified state of bookmark buffer more accurately.
-	(bookmark-bmenu-list): Initialize buffer-modified-p properly.
-	(bookmark-send-edited-annotation): Mark bookmark-alist as modified.
-	(with-buffer-modified-unmodified): New macro.
-	(bookmark-bmenu-show-filenames, bookmark-bmenu-hide-filenames)
-	(bookmark-bmenu-mark, bookmark-bmenu-unmark, bookmark-bmenu-delete):
-	Use new macro to preserve the buffer modified state.
-
-2010-01-02  Karl Fogel  <kfogel@red-bean.com>
-
-	* bookmark.el (bookmark-bmenu-select, bookmark-bmenu-1-window)
-	(bookmark-bmenu-2-window, bookmark-bmenu-this-window)
-	(bookmark-bmenu-other-window, bookmark-bmenu-switch-other-window)
-	(bookmark-bmenu-show-annotation, bookmark-bmenu-edit-annotation)
-	(bookmark-bmenu-rename, bookmark-bmenu-locate)
-	(bookmark-bmenu-relocate, bookmark-bmenu-goto-bookmark):
-	Remove unnecessary calls to `bookmark-bmenu-ensure-position'.
-
-2010-01-02  Eli Zaretskii  <eliz@gnu.org>
-
-	* emacs-lisp/easy-mmode.el (define-globalized-minor-mode):
-	Make the lines in the generated doc string shorter.  (Bug#4668)
-
-2010-01-02  Ryan Yeske  <rcyeske@gmail.com>
-
-	* net/rcirc.el: Add follow-link binding (Bug#4738).
-
-2010-01-02  Eli Zaretskii  <eliz@gnu.org>
-
-	* Makefile.in (bzr-update): Rename from cvs-update.
-	(cvs-update): New target for backward compatibility.
-
-	* makefile.w32-in (bzr-update): Rename from cvs-update.
-	(cvs-update): New target for backward compatibility.
-
-2010-01-02  Karl Fogel  <kfogel@red-bean.com>
-
-	* bookmark.el: Remove gratuitous gratitude.
-
-2010-01-02  Karl Fogel  <kfogel@red-bean.com>
-
-	* bookmark.el (bookmark-bmenu-any-marks): New function
-	(bookmark-bmenu-save): Clear buffer modification if no marks.
-
-2010-01-02  Karl Fogel  <kfogel@red-bean.com>
-
-	* bookmark.el (bookmark-bmenu-marks-width): Define to 1, not 2.
-	(bookmark-bmenu-list, bookmark-bmenu-bookmark): Calculate property
-	positions by using `bookmark-bmenu-marks-width', instead of hardcoding.
-	This fixes the `bookmark-bmenu-execute-deletions' bug reported here:
-
-	http://lists.gnu.org/archive/html/emacs-devel/2009-12/msg00819.html
-	From: Sun Yijiang <sunyijiang {_AT_} gmail.com>
-	To: emacs-devel {_AT_} gnu.org
-	Subject: bookmark.el bug report
-	Date: Mon, 28 Dec 2009 14:19:16 +0800
-	Message-ID: 5065e2900912272219y3734fc9fsdaee41167ef99ad7@mail.gmail.com
-
-2010-01-02  Karl Fogel  <kfogel@red-bean.com>
-
-	* bookmark.el: Improvements suggested by Drew Adams:
-	(bookmark-bmenu-ensure-position): New name for
-	`bookmark-bmenu-check-position'.  Just ensure the position,
-	don't return any meaningful value.
-	(bookmark-bmenu-header-height, bookmark-bmenu-marks-width):
-	New constants.
-
-2010-01-02  Juanma Barranquero  <lekktu@gmail.com>
-
-	* bookmark.el (bookmarks-already-loaded): Doc fix (don't use `iff').
-	(bookmark-yank-point, bookmark-bmenu-check-position):
-	Fix typos in docstrings.
-	(bookmark-save-flag, bookmark-bmenu-toggle-filenames)
-	(bookmark-name-from-full-record, bookmark-get-position)
-	(bookmark-set-position, bookmark-set, bookmark-handle-bookmark)
-	(bookmark-delete, bookmark-save, bookmark-save, bookmark-bmenu-mode):
-	Remove useless quoting of parenthesis, etc. in docstrings.
-
-	* ediff-mult.el (ediff-prepare-meta-buffer): Fix typo in help message.
-	(ediff-append-custom-diff): Fix typo in error message.
-	(ediff-meta-mark-equal-files): Fix typos in messages.
-
-	* mpc.el (mpc-playlist-delete): Fix typo in error messages.
-
-	* net/imap-hash.el (imap-hash-make): Doc fix.
-	(imap-hash-test): Fix typo in error message; reflow docstring.
-	(imap-hash-p, imap-hash-get, imap-hash-put, imap-hash-make-message)
-	(imap-hash-count, imap-hash-server, imap-hash-port, imap-hash-ssl)
-	(imap-hash-mailbox, imap-hash-user, imap-hash-password):
-	Fix typos in docstrings.
-	(imap-hash-open-connection): Fix typo in error message.
-
-	* play/gomoku.el (gomoku): Fix typos in docstring.
-
-	* progmodes/gdb-ui.el (gdb-location-alist): Reflow docstring.
-	(gdb-jsonify-buffer): Fix typos in docstring.
-	(gdb-goto-breakpoint): Fix typo in error message.
-	("Display Other Windows"): Fix typo in help message.
-	(gdb-speedbar-expand-node): Fix typo in question.
-
-	* progmodes/idlw-help.el (idlwave-help-browse-url-available)
-	(idlwave-html-system-help-location, idlwave-html-help-location)
-	(idlwave-help-browser-function, idlwave-help-browser-generic-program)
-	(idlwave-help-browser-generic-args, idlwave-help-directory)
-	(idlwave-html-help-is-available, idlwave-help-mode-line-indicator)
-	(idlwave-help-mode-map, idlwave-help-mode, idlwave-do-context-help)
-	(idlwave-online-help, idlwave-help-html-link)
-	(idlwave-help-show-help-frame, idlwave-help-assistant-command):
-	Fix typos in docstrings.
-	(idlwave-help-with-source, idlwave-help-find-routine-definition):
-	Reflow docstrings.
-	(idlwave-help-assistant-start): Fix typo in error message.
-
-	* progmodes/octave-mod.el (octave-mode, octave-electric-semi)
-	(octave-electric-space): Fix typos in docstrings.
-
-2010-01-01  Chong Yidong  <cyd@stupidchicken.com>
-
-	* files.el (minibuffer-with-setup-hook): Doc fix (Bug#5149).
-
-2010-01-01  Juri Linkov  <juri@jurta.org>
-
-	* comint.el (comint-input-ring-size): Make it a defcustom and
-	increase the default to 500 (Bug#5148).
-
-2009-12-31  Nick Roberts  <nickrob@snap.net.nz>
-
-	Further changes from EMACS_23_1_RC branch (2009-12-29 contd).
-	* term/x-win.el (x-gtk-stock-map): Map some GUD buttons.
-	* progmodes/gud.el (gud-menu-map): Add reverse-execution commands.
-
-2009-12-30  Nick Roberts  <nickrob@snap.net.nz>
-
-	Show working revision correctly for mercurial.
-	* vc-hg.el (vc-hg-working-revision): Use hg parent instead of
-	hg log as suggested by Alex Harsanyi <alexharsanyi@gmail.com>.
-
-2009-12-29  Juanma Barranquero  <lekktu@gmail.com>
-
-	Declare some functions for the byte-compiler.
-	* progmodes/gdb-ui.el (speedbar-change-initial-expansion-list)
-	(speedbar-timer-fn, speedbar-change-expand-button-char)
-	(speedbar-delete-subblock, speedbar-center-buffer-smartly): Declare.
-
-2009-12-29  Nick Roberts  <nickrob@snap.net.nz>
-
-	This changeset reverts GDB Graphical Interface to use annotations.
-	* progmodes/gdb-ui.el, progmodes/gud.el: Import from EMACS_23_1_RC.
-
-2009-12-29  Dan Nicolaescu  <dann@ics.uci.edu>
-
-	Make vc-dir work on subdirectories of the bzr root.
-	* vc-bzr.el (vc-bzr-after-dir-status): Add new argument.
-	Return file names relative to it.
-	(vc-bzr-dir-status, vc-bzr-dir-status-files): Pass the bzr root
-	relative directory to vc-bzr-after-dir-status.
-
-2009-12-28  Tassilo Horn  <tassilo@member.fsf.org>
-
-	* font-lock.el (font-lock-refresh-defaults): New function, which
-	can be used to let font-lock react to external changes in
-	variables like font-lock-defaults and keywords.
-	See http://thread.gmane.org/gmane.emacs.devel/118777/focus=118802
-
-2009-12-28  Dan Nicolaescu  <dann@ics.uci.edu>
-
-	* vc-rcs.el (vc-rcs-register): Fix registering a specific version.
-
-	* vc-bzr.el (vc-bzr-log-view-mode): Fix short log regexp.
-
-2009-12-28  Juanma Barranquero  <lekktu@gmail.com>
-
-	Supersede color.diff settings in git log (bug#5211).
-
-	* vc-git.el (vc-git-print-log): Pass "--no-color" to log to avoid
-	escape chars in its output when the user has color.diff set to `always'.
-	This fix works on git 1.4.2 and newer (released on 2006-08-13).
-
-2009-12-26  Kevin Ryde  <user42@zip.com.au>
-
-	* info-look.el (sh-mode): Look for coreutils new "Concept Index"
-	node.  Keep previous "Index" name to work with past coreutils too.
-
-	* man.el (man): Revise docstring a bit to show -a and -l as
-	examples.  Add -k description since support for it has otherwise
-	been a secret.  (Further to bug#3717.)
-	(Man-bgproc-sentinel): When "-k foo" produces no output show error
-	"no matches" rather than "Can't find manpage", as the latter reads
-	like -k was interpreted as a page name, which is not so.  (Bug#5431)
-
-2009-12-26  Michael Albinus  <michael.albinus@gmx.de>
-
-	* net/tramp.el (tramp-handle-insert-directory): Quote "'" in the
-	switches.  Check also for //SUBDIRED// line.
-
-2009-12-25  Kenichi Handa  <handa@m17n.org>
-
-	* language/indian.el (devanagari-composable-pattern): Fix to
-	handle ZWNJ and ZWJ.  Use it in composition-function-table for
-	Devanagari.
-	(malayalam-composable-pattern): Fix previous change.
-
-2009-12-23  Vinicius Jose Latorre  <viniciusjl@ig.com.br>
-
-	* ps-print.el (ps-face-attributes): It was not returning the
-	attribute face for faces specified as string.  Reported by harven
-	<harven@free.fr>.  (Bug#5254)
-	(ps-print-version): New version 7.3.5.
-
-2009-12-18  Ulf Jasper  <ulf.jasper@web.de>
-
-	* calendar/icalendar.el (icalendar--convert-tz-offset):
-	Fix timezone names.
-	(icalendar--convert-tz-offset): Fix the "last-day-problem".
-	(icalendar--add-diary-entry): Remove the trailing blank that
-	diary-make-entry inserts.
-
-2009-12-17  Michael Albinus  <michael.albinus@gmx.de>
-
-	Make `file-expand-wildcards' work for remote files.
-
-	* files.el (file-expand-wildcards): In case of remote files, check
-	only local file name part for wildcards.  Provide feature 'files
-	and subfeature 'remote-wildcards.  (Bug#5198)
-
-	* net/tramp.el (tramp-handle-file-remote-p): Expand file name only
-	if there is already an established connection.
-	(tramp-advice-file-expand-wildcards): Remove it.
-
-	* net/tramp-compat.el (top): Autoload `tramp-handle-file-remote-p'.
-	(tramp-advice-file-expand-wildcards): Move from tramp.el.
-	Activate advice for older GNU Emacs versions.  (Bug#5237)
-
-2009-12-17  Juanma Barranquero  <lekktu@gmail.com>
-
-	Some doc fixes (more needed).
-
-	* find-cmd.el (find-constituents): Reflow docstring.
-	(find-cmd, find-prune, find-command): Fix typos in docstrings.
-	(find-generic): Doc fix.
-
-2009-12-17  Juri Linkov  <juri@jurta.org>
-
-	Fix regression from 23.1 to allow multiple modes in Local Variables.
-
-	* files.el (hack-local-variables-filter): While ignoring duplicates,
-	don't take `mode' into account.
-	(hack-local-variables-filter, hack-dir-local-variables):
-	Don't remove duplicate `mode' from local-variables-alist (like `eval').
-
-2009-12-17  Juri Linkov  <juri@jurta.org>
-
-	Make `dired-diff' more safe.  (Bug#5225)
-
-	* dired-aux.el (dired-diff): Signal an error when `file' equals to
-	`current' or when `file' is a directory of the `current' file.
-
-2009-12-17  Andreas Schwab  <schwab@linux-m68k.org>
-
-	* emacs-lisp/autoload.el (batch-update-autoloads): Only exclude
-	unconditionally preloaded files.
-
-2009-12-16  Juri Linkov  <juri@jurta.org>
-
-	Revert to old 23.1 logic of using the file at the mark as default.
-	* dired-aux.el (dired-diff): Use the file at the mark as default
-	if it's not the same as the current file, and the target dir is
-	the current dir or the mark is active.  Add the current file
-	as the arg of `dired-dwim-target-defaults'.  Use the default file
-	in the prompt.  (Bug#5225)
-
-2009-12-15  Michael Albinus  <michael.albinus@gmx.de>
-
-	* net/tramp.el (tramp-echo-mark-marker-length): New defconst.
-	(tramp-echo-mark, tramp-echoed-echo-mark-regexp): Use it.
-	(tramp-check-for-regexp): Check also, when an echoing shell stops
-	to echo sent commands.
-
-2009-12-14  Chong Yidong  <cyd@stupidchicken.com>
-
-	* Makefile.in: Revert last change (Bug#5191).
-
-2009-12-14  Dan Nicolaescu  <dann@ics.uci.edu>
-
-	* vc-hg.el (vc-hg-print-log): Fix argument order.
-	(vc-hg-working-revision): Make sure the command is executed in a
-	known environment so that we can parse the output.  (Bug#4417)
-
-2009-12-14  Chong Yidong  <cyd@stupidchicken.com>
-
-	* progmodes/python.el (python-symbol-completions): Remove text
-	properties from symbol string before calling python-send-receive.
-
-2009-12-14  Nick Roberts  <nickrob@snap.net.nz>
-
-	* progmodes/gdb-mi.el (gdb-frame-handler): Only set gud-lat-frame
-	when there are values for both file and line.  (Bug#5060)
-
-2009-12-14  Juri Linkov  <juri@jurta.org>
-
-	* ediff-ptch.el (ediff-context-diff-label-regexp): Don't match
-	whitespace after the file name of the first line of unified format,
-	because git-diff doesn't output whitespace and file modification time
-	after the file name.
-
-2009-12-14  David Kastrup  <dak@gnu.org>
-
-	* info.el (Info-hide-cookies-node): Before hiding a cookie,
-	check if it already has the `display' property added by
-	`Info-display-images-node', and not put the `invisible' property
-	in this case.
-
-2009-12-13  Glenn Morris  <rgm@gnu.org>
-
-	* mail/emacsbug.el (message-sort-headers): Define for compiler.
-	(report-emacs-bug): In message-mode, sort manually before storing
-	original report text.  (Bug#5178)
-	Remove superfluous save-excursion.
-
-2009-12-12  Michael Albinus  <michael.albinus@gmx.de>
-
-	* net/dbus.el (dbus-property-handler): Filter lambda forms out
-	when responding to "GetAll" properties.
-
-2009-12-12  Chong Yidong  <cyd@stupidchicken.com>
-
-	* simple.el (compose-mail): Remove mail-setup-with-from from
-	customization checks.
-
-2009-12-12  Eli Zaretskii  <eliz@gnu.org>
-
-	* arc-mode.el (archive-rar-summarize): Support Attribute fields in
-	RAR archives created on Unix systems.
-
-2009-12-12  Stefan Monnier  <monnier@iro.umontreal.ca>
-
-	* minibuffer.el (minibuffer-local-must-match-filename-map): Re-instate
-	the varalias that was accidentally removed by the 2009-11-19 change
-	(bug#5186).
-
-2009-12-12  Kenichi Handa  <handa@m17n.org>
-
-	* language/indian.el (indian-compose-regexp): New function.
-	(malayalam-composable-pattern): Fix the pattern.
-	(composition-function-table): Set malayalam-composable-pattern for
-	Malayalam characters.
-
-2009-12-11  Chong Yidong  <cyd@stupidchicken.com>
-
-	* progmodes/bug-reference.el (bug-reference-map): Bind mouse-2
-	rather than down-mouse-1, based on follow-link conventions.
-
-	* makefile.w32-in: Ensure that Lisp files in CEDET subdirectories
-	are compiled.
-
-2009-12-11  Michael McNamara  <mac@mail.brushroad.com>
-
-	* progmodes/verilog-mode.el (verilog-vmm-begin-re, verilog-vmm-end-re)
-	(verilog-vmm-statement-re, verilog-ovm-statement-re)
-	(verilog-defun-level-not-generate-re, verilog-calculate-indent)
-	(verilog-leap-to-head, verilog-backward-token):
-	Fix indenting VMM macros.  Reported by Jonathan Ashbrook.
-
-2009-12-11  Wilson Snyder  <wsnyder@wsnyder.org>
-
-	* progmodes/verilog-mode.el (verilog-auto-lineup)
-	(verilog-nameable-item-re): Cleanup user-visible spelling and
-	documentation errors.  One reported by Gary Delp.
-	(verilog-submit-bug-report): Mention bug tracking and CC co-author.
-	(verilog-read-decls): Fix AUTOWIRE with types declared in a
-	package, bug195.  Reported by Pierre-David Pfister.
-
-2009-12-11  Glenn Morris  <rgm@gnu.org>
-
-	* progmodes/cc-engine.el (safe-pos-list): Define for compiler.
-
-	* mail/emacsbug.el: No longer require sendmail.
-	Replace sendmail's `mail-text' by `rfc822-goto-eoh'.  (Bug#5174)
-	(report-emacs-bug-orig-text): Doc fix.
-	(report-emacs-bug-send-command, report-emacs-bug-send-hook):
-	New local variables, to adapt to different mail-user-agents.
-	(report-emacs-bug): Fix test for a gnu.org address.
-	Use overlays for emphasis, since font-lock defeats 'face property.
-	Pretest bugs also end up at the newsgroup these days.
-	Stop message-mode stripping text properties.
-	Set and use the new buffer-local variables.
-	(report-emacs-bug-hook): Add doc-string.
-	Remove some unnecessary save-excursions and simplify.
-	Use the appropriate hook and send-command.
-
-	* emacs-lisp/lisp-mode.el (emacs-lisp-mode-map): Standardize the
-	capitalization of some menu entries.
-
-2009-12-10  Vinicius Jose Latorre  <viniciusjl@ig.com.br>
-
-	* whitespace.el (whitespace-display-char-on):
-	Ensure `buffer-display-table' is unique when two or more windows are
-	visible.  Reported by Martin Pohlack <mp26@os.inf.tu-dresden.de>.
-	New version 12.1.
-
-2009-12-10  Eli Zaretskii  <eliz@gnu.org>
-
-	* arc-mode.el (archive-rar-summarize): Allow between 6 and 7
-	characters in the Attribute field.
-
-2009-12-10  Dan Nicolaescu  <dann@ics.uci.edu>
-
-	* vc-svn.el (vc-svn-after-dir-status): Fix regexp.  (Bug#4741)
-
-2009-12-10  Stefan Monnier  <monnier@iro.umontreal.ca>
-
-	Let loaddefs.el adjust to changes in autoload-excludes (bug#5162).
-	* emacs-lisp/autoload.el (autoload-generate-file-autoloads):
-	Disregard autoload-excludes.
-	(update-directory-autoloads): Obey autoload-excludes here instead.
-	But don't store its contents in no-autoloads and remove entries that
-	refer to excludes files.
-
-2009-12-10  Glenn Morris  <rgm@gnu.org>
-
-	* mail/feedmail.el (top-level): Move require 'mail-utils to start.
-	(expand-mail-aliases): Define for compiler.
-
-	* vc-annotate.el (log-view-vc-backend, log-view-vc-fileset):
-	Define for compiler.
-
-	* mail/emacsbug.el (report-emacs-bug): Use whichever send command is
-	appropriate for the mail-user-agent in use.
-
-2009-12-09  Michael Albinus  <michael.albinus@gmx.de>
-
-	* net/tramp.el (tramp-handle-insert-directory): Suppress error messages.
-
-2009-12-09  Dan Nicolaescu  <dann@ics.uci.edu>
-
-	Fix short log parsing and fontification.
-	* vc-bzr.el (vc-bzr-log-view-mode): Match dot in revision number.
-	Fix fontification for the [merge] label.
-
-2009-12-09  Vivek Dasmohapatra  <vivek@etla.org>
-
-	Drop some properties to avoid surprises.
-	* htmlfontify.el (hfy-ignored-properties): New defcustom.
-	(hfy-fontify-buffer): Use it.
-
-2009-12-09  Stefan Monnier  <monnier@iro.umontreal.ca>
-
-	Minor cleanup.
-	* ffap.el (ffap-symbol-value): Replace ffap-soft-value.
-	Adjust all callers.
-	(ffap-locate-file): Remove unused arg `dir-ok' and make other
-	args compulsory.  Adjust callers.
-	(ffap-gopher-at-point): Remove unused var `name'.
-
-	Get rid of the ELCFILES abomination.
-	* Makefile.in (update-elclist, ELCFILES, compile-last): Remove.
-	(compile-elcfiles): New phony target.
-	(compile-main): Compute ELCFILES dynamically.
-	(compile-clean): New target to remove left-over elc files.
-	(compile, all): Use it.
-
-2009-12-09  Kenichi Handa  <handa@etlken>
-
-	* international/mule-diag.el: Require help-mode instead of help-fns.
-
-2009-12-09  Kenichi Handa  <handa@m17n.org>
-
-	* international/mule-cmds.el (ucs-names): Supply sufficiently
-	fine ranges instead of pre-calculating accurate ranges.
-	Iterate with bigger gc-cons-threshold.
-
-2009-12-08  Dan Nicolaescu  <dann@ics.uci.edu>
-
-	Add support for stashing a snapshot of the current tree.
-	* vc-git.el (vc-git-stash-snapshot): New function.
-	(vc-git-stash-map, vc-git-extra-menu-map): Add a mapping for it.
-
-2009-12-08  Jose E. Marchesi  <jemarch@gnu.org>
-
-	* play/gomoku.el (gomoku-mode-map): Remap `move-(beginning|end)-of-line'
-	instead of `(beginning|end)-of-line'.
-
-2009-12-08  Glenn Morris  <rgm@gnu.org>
-
-	* vc-mtn.el (vc-mtn-print-log): Fix typo in previous.
-
-	* Makefile.in (ELCFILES): Regenerate.
-
-2009-12-07  Juri Linkov  <juri@jurta.org>
-
-	Don't lazy-highlight the comint output in history Isearch mode.
-
-	* comint.el (comint-history-isearch-search): Instead of
-	`comint-line-beginning-position', use `comint-after-pmark-p'
-	to check if point if before the process mark, and go to
-	`process-mark' in this case.
-
-2009-12-07  Stefan Monnier  <monnier@iro.umontreal.ca>
-
-	* textmodes/tex-mode.el (latex-complete)
-	(latex-indent-or-complete): Remove.
-	(latex-mode): Set completion-at-point-functions instead.
-
-	Provide a standard completion command and hook it into TAB.
-	* minibuffer.el (completion-at-point-functions): New var.
-	(completion-at-point): New command.
-	* indent.el (indent-for-tab-command): Handle the `complete' behavior.
-	* progmodes/python.el (python-mode-map): Use completion-at-point.
-	(python-completion-at-point): Rename from python-partial-symbol and
-	adjust for use in completion-at-point-functions.
-	(python-mode): Setup completion-at-point for Python completion.
-	* emacs-lisp/lisp.el (lisp-completion-at-point): New function
-	extracted from lisp-complete-symbol.
-	(lisp-complete-symbol): Use it.
-	* emacs-lisp/lisp-mode.el (emacs-lisp-mode): Use define-derived-mode,
-	setup completion-at-point for Elisp completion.
-	(emacs-lisp-mode-map, lisp-interaction-mode-map):
-	Use completion-at-point.
-	* ielm.el (ielm-map): Use completion-at-point.
-	(inferior-emacs-lisp-mode): Setup completion-at-point-functions.
-	* progmodes/sym-comp.el: Move to...
-	* obsolete/sym-comp.el: Move from progmodes.
-
-2009-12-07  Eli Zaretskii  <eliz@gnu.org>
-
-	Prevent save-buffer in Rmail buffers from using the coding-system
-	of the current message, and from clobbering the encoding mnemonics
-	in the mode line (Bug#4623).
-
-	* mail/rmail.el (rmail-swap-buffers): Swap encoding and modified
-	flag, too.
-	(rmail-message-encoding): New variable.
-	(rmail-write-region-annotate): Record the encoding of the current
-	message in rmail-message-encoding.
-	(rmail-after-save-hook): New function, restores the encoding of
-	the current message after the message collection is saved.
-
-2009-12-07  Juri Linkov  <juri@jurta.org>
-
-	* progmodes/grep.el (grep-read-files): Use `completing-read'
-	instead of `read-string'.  Set its `collection' arg to
-	`read-file-name-internal'.  (Bug#4301)
-
-2009-12-07  Juri Linkov  <juri@jurta.org>
-
-	Correctly restore original Isearch point.  (Bug#4994)
-
-	* isearch.el (isearch-mode): Move `isearch-push-state' after
-	`(run-hooks 'isearch-mode-hook)'.
-	(isearch-cancel): When `isearch-push-state-function' is defined,
-	let-bind `isearch-cmds' to the first state (the last element of
-	`isearch-cmds') and call `isearch-top-state' (it calls pop-state
-	function and restores the original point).  Otherwise, move point
-	to `isearch-opoint'.
-
-2009-12-07  Stefan Monnier  <monnier@iro.umontreal.ca>
-
-	* international/mule-cmds.el (ucs-names): Weed out at compile-time the
-	chars that don't have names, so the table can be built much faster at
-	run-time.
-
-2009-12-07  Chong Yidong  <cyd@stupidchicken.com>
-
-	* vc-bzr.el (vc-bzr-annotate-command): More elegant form for last
-	change.  Suggested by David Kastrup.
-
-	* simple.el (compose-mail): Check for incompatibilities and warn.
-	(compose-mail-user-agent-warnings): New option.
-
-2009-12-07  Dan Nicolaescu  <dann@ics.uci.edu>
-
-	Support showing a single log entry from vc-annotate.
-	* vc.el (print-log): Add a new argument: START-REVISION.
-	(vc-print-log-internal): Add a new optional argument and
-	pass it to the backend.
-	(vc-print-log, vc-print-root-log): Adjust callers.
-	* vc-annotate.el (vc-annotate-show-log-revision-at-line): If a
-	buffer already displays the requested log entry, use it.
-	Otherwise display only the log entry in question.
-	* vc-svn.el (vc-svn-print-log):
-	* vc-mtn.el (vc-mtn-print-log):
-	* vc-hg.el (vc-hg-state):
-	* vc-git.el (vc-git-print-log): Add support for new argument START-REVISION.
-	(vc-git-show-log-entry): Return t on success.
-	* vc-bzr.el (vc-bzr-print-log): Add support new argument START-REVISION.
-	(vc-bzr-show-log-entry): Return t on success.
-	* vc-rcs.el (vc-rcs-print-log):
-	* vc-sccs.el (vc-sccs-print-log):
-	* vc-cvs.el (vc-cvs-print-log): Add new argument, ignore it.
-
-2009-12-07  Dan Nicolaescu  <dann@ics.uci.edu>
-
-	* ediff-mult.el (ediff-setup-meta-map, ediff-prepare-meta-buffer):
-	Add menus to the meta mode.  (Bug#5043)
-
-2009-12-07  Michael Kifer  <kifer@cs.stonybrook.edu>
-
-	* ediff-init.el (ediff-event-key): Use event-to-character instead of
-	event-key.
-
-	* ediff.el (ediff-buffers-internal): Add unwind-protect.
-
-2009-12-07  Michael Albinus  <michael.albinus@gmx.de>
-
-	Handle prompt rules of ksh in OpenBSD 4.5.  Reported by Raphaël
-	Berbain <raphael.berbain@gmail.com>.
-
-	* net/tramp.el (tramp-end-of-output): Move up.  Use `#' and `$'
-	characters.
-	(tramp-initial-end-of-output): New defconst.
-	(tramp-methods, tramp-find-shell)
-	(tramp-open-connection-setup-interactive-shell)
-	(tramp-maybe-open-connection): Use it.
-	(tramp-shell-prompt-pattern, tramp-wait-for-output):
-	Handle existence of `#' and `$'.
-
-	* net/tramp-fish.el (tramp-fish-maybe-open-connection):
-	Use `tramp-initial-end-of-output'.
-
-2009-12-07  Dan Nicolaescu  <dann@ics.uci.edu>
-
-	Get the background mode from the terminal for xterm, and set
-	faces accordingly.
-	* term/xterm.el (xterm-set-background-mode): New function.
-	(terminal-init-xterm): Use it in case xterm supports background
-	color queries.  Recompute faces after getting the background
-	color.
-
-2009-12-07  Ulrich Mueller  <ulm@gentoo.org>
-
-	* emacs-lisp/bytecomp.el (byte-compile-insert-header): Put the version
-	number comment back on its own line, for easier parsing.
-
-2009-12-07  Stefan Monnier  <monnier@iro.umontreal.ca>
-
-	Make it work for non-file buffers (bug#5102).
-	* doc-view.el (doc-view-current-cache-dir):
-	Use doc-view-buffer-file-name rather than buffer-file-name.
-	(doc-view-mode): Use buffer-name when buffer-file-name is nil.
-
-2009-12-06  Óscar Fuentes  <ofv@wanadoo.es>
-
-	* vc-bzr.el (vc-bzr-annotate-command): Handle the case where the
-	author field is too short.
-
-2009-12-06  Dan Nicolaescu  <dann@ics.uci.edu>
-
-	* vc-git.el (vc-git-print-log): Handle a limit argument.
-	Display the short log in graph form and with labels.
-	(vc-git-log-view-mode): Handle labels.
-
-	Make vc-revert change VC state from 'added to 'unregistered.
-	* vc-git.el (vc-git-revert): Call git reset first.
-
-2009-12-06  Ulf Jasper  <ulf.jasper@web.de>
-
-	* net/newst-backend.el, net/newst-plainview.el:
-	* net/newst-reader.el, net/newst-ticker.el:
-	* net/newst-treeview.el, net/newsticker.el:
-	Require/provide newst-... (instead of newsticker-...).  (Bug#5096)
-
-2009-12-06  Chong Yidong  <cyd@stupidchicken.com>
-
-	* log-view.el (log-view-mode-map): Bind "=" to log-view-diff too.
-
-	* vc-bzr.el (vc-bzr-annotate-command): Show author in annotation.
-	Handle empty author field (Bug#4144).  Suggested by Óscar Fuentes.
-	(vc-bzr-annotate-time, vc-bzr-annotate-extract-revision-at-line):
-	Update annotation regexp.
-
-	* simple.el (beginning-of-visual-line): Constrain to field
-	boundaries (Bug#5106).
-
-2009-12-06  Ulf Jasper  <ulf.jasper@web.de>
-
-	* xml.el (xml-substitute-numeric-entities):
-	Move newsticker--decode-numeric-entities in newst-backend.el to
-	xml-substitute-numeric-entities in xml.el.  (Bug#5008)
-	* net/newst-backend.el (newsticker--parse-generic-feed)
-	(newsticker--parse-generic-items)
-	(newsticker--decode-numeric-entities):
-	Move newsticker--decode-numeric-entities in newst-backend.el to
-	xml-substitute-numeric-entities in xml.el.  (Bug#5008)
-
-2009-12-06  Daniel Colascione  <dan.colascione@gmail.com>
-
-	* progmodes/js.el (js--js-not): Add null to the list of values.
-
-2009-12-06  Chong Yidong  <cyd@stupidchicken.com>
-
-	* ansi-color.el (ansi-color-for-comint-mode): Add :version keyword.
-
-2009-12-06  Roland Winkler  <Roland.Winkler@physik.uni-erlangen.de>
-
-	* textmodes/bibtex.el (bibtex-enclosing-field): Exclude entry
-	delimiter if it is at the end of the current line.
-	(bibtex-generate-url-list): Fix docstring.
-
-2009-12-06  Stefan Monnier  <monnier@iro.umontreal.ca>
-
-	* minibuffer.el (minibuffer-complete-and-exit): Don't replace the
-	minibuffer's content with itself.
-	Fold the confirm-after-completion case into the `confirm' case.
-	(completion-pcm-word-delimiters): Add : and / to the delimiters.
-
-2009-12-06  Kevin Ryde  <user42@zip.com.au>
-
-	* ffap.el (ffap-rfc-path): Make this a defcustom since
-	`ffap-rfc-directories' is also a defcustom.  (Bug#4514.)
-
-	* info-look.el: Add setup for apropos-mode to use emacs-lisp-mode
-	manuals, similar to existing setup for help-mode.  (Bug#3913.)
-
-2009-12-05  Juri Linkov  <juri@jurta.org>
-
-	Save and restore dired buffer's point positions too.  (Bug#4880)
-
-	* dired.el (dired-save-positions): Return in the first element
-	buffer's position in format (BUFFER DIRED-FILENAME BUFFER-POINT).
-	Doc fix.
-	(dired-restore-positions): First restore buffer's position.
-	While restoring window's positions, check if window still displays
-	the original buffer.
-
-2009-12-05  Chong Yidong  <cyd@stupidchicken.com>
-
-	* bindings.el (complete-symbol): Call semantic-ia-complete-symbol
-	if possible.
-
-	* shell.el (shell): Require ansi-color (Bug#5113).
-
-	* ansi-color.el (ansi-color-for-comint-mode): Default to t.
-
-	* hl-line.el (global-hl-line-highlight): Minor doc fix (Bug#4925).
-
-2009-12-05  Alan Mackenzie  <acm@muc.de>
-
-	* progmodes/cc-mode.el (c-before-hack-hook)
-	(c-postprocess-file-styles): Revert change 2009-07-18T21:03:43Z!acm@muc.de to permit
-	`c-file-style' to work again.  This reversion restores the current
-	software to its state in Emacs 23.1.  (Bug#4146)
-
-2009-12-05  Kevin Ryde  <user42@zip.com.au>
-
-	* textmodes/sgml-mode.el (sgml-lexical-context):
-	Recognise comment-start-skip to comment-end-skip as comment (Bug#4781).
-
-2009-12-05  Juri Linkov  <juri@jurta.org>
-
-	* info.el (Info-find-node-2): Set `Info-current-subfile' to nil
-	for virtual nodes.  (Bug#4147)
-	(Info-find-node-2): Set `Info-current-node-virtual' to nil
-	when moving from a virtual node.
-	(Info-mode-menu): Add `Info-virtual-index' to the menu.
-	(Info-mode): Add `Info-virtual-index' to the docstring.
-
-2009-12-05  Roland Winkler  <Roland.Winkler@physik.uni-erlangen.de>
-
-	* textmodes/bibtex.el (bibtex-map-entries): Use marker to keep
-	track of the buffer position of the end of a BibTeX entry as this
-	position may change during reformatting.
-	(bibtex-format-entry): Remove whitespace before processing
-	numerical fields so that we recognize the latter properly.
-	(bibtex-reformat): Do not use push which changes the global value
-	of bibtex-entry-format.
-	(bibtex-field-braces-alist, bibtex-field-strings-alist)
-	(bibtex-field-re-init): Replace only space characters by regexp
-	for whitespace.
-	(bibtex-generate-url-list, bibtex-cite-matcher-alist): Fix docstring.
-	(bibtex-initialize): Also update bibtex-strings.
-	(bibtex-kill-field): Preserve white space at end of entry.
-	(bibtex-kill-entry, bibtex-yank-pop, bibtex-insert-kill):
-	Update bibtex-reference-keys.
-
-2009-12-05  Stefan Monnier  <monnier@iro.umontreal.ca>
-
-	* minibuffer.el (completion-pcm--merge-try): Also consider placing
-	point after a star, if that's the only place where modifications can
-	make progress.
-
-2009-12-05  Dan Nicolaescu  <dann@ics.uci.edu>
-
-	* vc-dir.el (vc-dir): Use the correct markup for showing keymaps
-	in docstrings.
-
-2009-12-04  Juri Linkov  <juri@jurta.org>
-
-	* proced.el (proced): Call `(proced-update t)' to update process
-	information instead of only running proced-post-display-hook.
-	(proced-send-signal): Add a leading space to the buffer name
-	" *Marked Processes*" to make this buffer ephemeral.
-
-2009-12-04  Juri Linkov  <juri@jurta.org>
-
-	* dired.el (dired-auto-revert-buffer): New defcustom.
-	(dired-internal-noselect): Use it.
-
-2009-12-04  Juri Linkov  <juri@jurta.org>
-
-	Change roles of modes and functions in image-mode.el (Bug#5062).
-
-	* image-mode.el: Replace `image-mode-maybe' with `image-mode'
-	in `auto-mode-alist'.
-	(image-mode-previous-major-mode): New variable.
-	(image-minor-mode-map): Rename from `image-mode-text-map'.
-	(image-mode): Move graceful error-handling code from
-	`image-minor-mode' to here.  On errors call `image-mode-as-text'.
-	(image-minor-mode): Remove all image-handling code.
-	Replace `image-mode-text-map' with `image-minor-mode-map'.
-	Check for `image-type' in mode-line format string.
-	(image-mode-maybe): Make obsolete with an alias to `image-mode'.
-	(image-mode-as-text): New function with most code from
-	`image-mode-maybe'.
-	(image-toggle-display-text): Move code that removes image
-	properties from `image-toggle-display' to here.
-	(image-toggle-display-image): New function with code that adds
-	image properties copied from `image-toggle-display'.
-	(image-toggle-display): Remove most code with leaving only code
-	that toggles between `image-mode-as-text' and `image-mode'.
-
-2009-12-04  Ulf Jasper  <ulf.jasper@web.de>
-
-	* net/newst-treeview.el
-	(newsticker--treeview-list-highlight-start): Restored call to
-	save-excursion: Selected item was stuck.
-	(newsticker--treeview-list-select): New.
-	(newsticker--treeview-item-show-text)
-	(newsticker--treeview-item-show)
-	(newsticker--treeview-item-update): Use new
-	newsticker-treeview-item-mode.
-	(newsticker-treeview-update): Keep current item.
-	(newsticker-treeview-next-new-or-immortal-item): Doc change.
-	(newsticker--treeview-first-feed): Doc change.
-	(newsticker-treeview-list-menu)
-	(newsticker-treeview-item-menu): Add menu entries.
-	(newsticker-treeview-item-mode): New.
-
-	* net/newst-backend.el (newsticker-customize): Delete other
-	windows.
-
-2009-12-04  Sam Steingold  <sds@gnu.org>
-
-	* log-view.el (log-view-mode-map): "q" calls quit-window,
-	like in all the other non-self-insert buffers.
-
-2009-12-04  Stefan Monnier  <monnier@iro.umontreal.ca>
-
-	Minor cleanup.
-	* term.el (term-send-raw, term-send-raw-meta): Use read-key-sequence's
-	key decoding rather than do it manually via last-input-event +
-	ascii-character.
-	(term-exec): Use delete-and-extract-region.
-	(term-handle-ansi-terminal-messages): Remove unused var `end'.
-	(term-process-pager): Remove unused var `i'.
-	(term-dynamic-simple-complete): Make obsolete.
-	(serial-update-config-menu): Remove unused vars `y' and `str'.
-	(term-update-mode-line): Remove unused var `temp'.
-
-2009-12-03  Dan Nicolaescu  <dann@ics.uci.edu>
-
-	Limit the number of log entries displayed by default.
-	* vc.el (vc-print-log-internal): Fix check for limit-unsupported.
-	(vc-print-log, vc-print-root-log): Use vc-log-show-limit when not
-	using a prefix argument.
-
-2009-12-03  Glenn Morris  <rgm@gnu.org>
-
-	* progmodes/idlwave.el (class): Restore still useful declaration.
-
-2009-12-03  Alan Mackenzie  <acm@muc.de>
-
-	Enhance `c-parse-state' to run efficiently in "brace deserts".
-
-	* progmodes/cc-mode.el (c-basic-common-init):
-	Call c-state-cache-init.
-	(c-neutralize-syntax-in-and-mark-CPP): Rename from
-	c-extend-and-neutralize-syntax-in-CPP.  Mark each CPP construct by
-	placing `category' properties value 'c-cpp-delimiter at its boundaries.
-
-	* progmodes/cc-langs.el (c-before-font-lock-function):
-	c-extend-and-neutralize-syntax-in-CPP has been renamed
-	c-neutralize-syntax-in-and-mark-CPP.
-
-	* progmodes/cc-fonts.el (c-cpp-matchers): Mark template brackets
-	with `category' properties now, not `syntax-table' ones.
-
-	* progmodes/cc-engine.el (c-syntactic-end-of-macro): A new
-	enhanced (but slower) version of c-end-of-macro that won't land
-	inside a literal or on another awkward character.
-	(c-state-cache-too-far, c-state-cache-start)
-	(c-state-nonlit-pos-interval, c-state-nonlit-pos-cache)
-	(c-state-nonlit-pos-cache-limit, c-state-point-min)
-	(c-state-point-min-lit-type, c-state-point-min-lit-start)
-	(c-state-min-scan-pos, c-state-brace-pair-desert)
-	(c-state-old-cpp-beg, c-state-old-cpp-end): New constants and
-	buffer local variables.
-	(c-state-literal-at, c-state-lit-beg)
-	(c-state-cache-non-literal-place, c-state-get-min-scan-pos)
-	(c-state-mark-point-min-literal, c-state-cache-top-lparen)
-	(c-state-cache-top-paren, c-state-cache-after-top-paren)
-	(c-get-cache-scan-pos, c-get-fallback-scan-pos)
-	(c-state-balance-parens-backwards, c-parse-state-get-strategy)
-	(c-renarrow-state-cache)
-	(c-append-lower-brace-pair-to-state-cache)
-	(c-state-push-any-brace-pair, c-append-to-state-cache)
-	(c-remove-stale-state-cache)
-	(c-remove-stale-state-cache-backwards, c-state-cache-init)
-	(c-invalidate-state-cache-1, c-parse-state-1)
-	(c-invalidate-state-cache): New defuns/defmacros/defsubsts.
-	(c-parse-state): Enhance and refactor.
-	(c-debug-parse-state): Amend to deal with all the new variables.
-
-	* progmodes/cc-defs.el (c-<-as-paren-syntax, c-mark-<-as-paren)
-	(c->-as-paren-syntax, c-mark->-as-paren, c-unmark-<->-as-paren):
-	modify to use category text properties rather than syntax-table ones.
-	(c-suppress-<->-as-parens, c-restore-<->-as-parens): New defsubsts
-	to switch off/on the syntactic paren property of C++ template
-	delimiters using the category property.
-	(c-with-<->-as-parens-suppressed): Macro to invoke code with
-	template delims suppressed.
-	(c-cpp-delimiter, c-set-cpp-delimiters, c-clear-cpp-delimiters):
-	New constant/macros which apply category properties to the start
-	and end of preprocessor constructs.
-	(c-comment-out-cpps, c-uncomment-out-cpps): Defsubsts which
-	"comment out" the syntactic value of characters in preprocessor
-	constructs.
-	(c-with-cpps-commented-out)
-	(c-with-all-but-one-cpps-commented-out): Macros to invoke code
-	with characters in all or all but one preprocessor constructs
-	"commented out".
-
-2009-12-03  Roland Winkler  <Roland.Winkler@physik.uni-erlangen.de>
-
-	* proced.el (proced-filter-alist): Use regexp-quote.
-
-2009-12-03  Michael Albinus  <michael.albinus@gmx.de>
-
-	Cleanup.
-	* eshell/em-unix.el (top): Require 'esh-opt and 'pcomplete.
-	(eshell/su, eshell/sudo): Require 'tramp.  Fix problems reading
-	arguments.  Expand `default-directory'.
-
-	* net/tramp.el (tramp-handle-file-remote-p): Expand FILENAME for
-	the benefit of returning an expanded localname.
-	(tramp-tramp-file-p): Handle the case NAME is not a string.
-
-2009-12-03  Dan Nicolaescu  <dann@ics.uci.edu>
-
-	Add support for bzr shelve/unshelve.
-	* vc-bzr.el (vc-bzr-shelve-map, vc-bzr-shelve-menu-map)
-	(vc-bzr-extra-menu-map): New variables.
-	(vc-bzr-extra-menu, vc-bzr-extra-status-menu, vc-bzr-shelve)
-	(vc-bzr-shelve-apply, vc-bzr-shelve-list)
-	(vc-bzr-shelve-get-at-point, vc-bzr-shelve-delete-at-point)
-	(vc-bzr-shelve-apply-at-point, vc-bzr-shelve-menu): New functions.
-	(vc-bzr-dir-extra-headers): Display shelves.
-
-	* vc-bzr.el (vc-bzr-print-log): Deal with nil arguments better.
-
-2009-12-03  Stefan Monnier  <monnier@iro.umontreal.ca>
-
-	* textmodes/bibtex.el (bibtex-complete-internal):
-	Use completion-in-region.
-	(bibtex-text-in-field-bounds): Remove unused var `opoint'.
-
-2009-12-03  Dan Nicolaescu  <dann@ics.uci.edu>
-
-	Support applying stashes.  Improve UI.
-	* vc-git.el (vc-git-dir-extra-headers): Add tooltips.
-	(vc-git-stash-apply, vc-git-stash-pop)
-	(vc-git-stash-apply-at-point, vc-git-stash-pop-at-point)
-	(vc-git-stash-menu): New functions.
-	(vc-git-stash-menu-map): New variable.
-	(vc-git-stash-map): Add bindings to popup a menu and to apply stashes.
-
-2009-12-03  Glenn Morris  <rgm@gnu.org>
-
-	* vc.el (log-view-vc-backend, log-view-vc-fileset): Declare.
-	(vc-print-log-internal): Fix previous change.
-	(vc-revert): Correct pluralization.
-
-2009-12-03  Stefan Monnier  <monnier@iro.umontreal.ca>
-
-	* progmodes/make-mode.el (makefile-special-targets-list): No need for
-	it to be an alist any more.
-	(makefile-complete): Use completion-in-region.
-
-	* progmodes/octave-mod.el (octave-complete-symbol):
-	Use completion-in-region.
-
-	Misc cleanup.
-	* progmodes/idlwave.el (idlwave-comment-hook): Simplify with `or'.
-	(idlwave-code-abbrev, idlwave-display-user-catalog-widget)
-	(idlwave-complete-class): Don't quote lambda.
-	(idlwave-find-symbol-syntax-table, idlwave-mode-syntax-table)
-	(idlwave-mode-map): Move initialization into declaration.
-	(idlwave-action-and-binding): Use backquotes.
-	(idlwave-in-quote, idlwave-reset-sintern, idlwave-complete-in-buffer):
-	Simplify.
-	(idlwave-is-pointer-dereference): Remove unused var `pos'.
-	(idlwave-xml-create-rinfo-list): Remove unused var `entry'.
-	(idlwave-convert-xml-clean-sysvar-aliases): Remove unused vars `new',
-	`parts', and `all-parts'.
-	(idlwave-xml-create-sysvar-alist): Remove unused var `fields'.
-	(idlwave-convert-xml-system-routine-info): Remove unused string
-	`version-string'.
-	(idlwave-display-user-catalog-widget): Use dolist.
-	(idlwave-scanning-lib): Declare dynamically-scoped var.
-	(idlwave-scan-library-catalogs): Remove unused var `flags'.
-	(completion-highlight-first-word-only): Declare to silence bytecomp.
-	(idlwave-popup-select): Tighten scope of `resp'.
-	(idlwave-find-struct-tag): Remove unused var `beg'.
-	(idlwave-after-load-rinfo-hook): Declare.
-	(idlwave-sintern-class-info): Remove unused var `taglist'.
-	(idlwave-find-class-definition): Remove unused var `list'.
-	(idlwave-complete-sysvar-tag-help): Remove unused var `main-base'.
-	(idlwave-what-module-find-class): Remove unused var `classes'.
-
-2009-12-03  Juanma Barranquero  <lekktu@gmail.com>
-
-	* progmodes/pascal.el: Require CL when compiling (for lexical-let).
-
-2009-12-03  Stefan Monnier  <monnier@iro.umontreal.ca>
-
-	* hippie-exp.el (try-expand-dabbrev-visible): Preserve point in the
-	buffers visited.  Remove redundant current-buffer-saving.
-
-2009-12-02  Stefan Monnier  <monnier@iro.umontreal.ca>
-
-	Use completion-in-buffer and remove uses of dynamic scoping.
-	* progmodes/pascal.el (pascal-str, pascal-all, pascal-pred)
-	(pascal-buffer-to-use, pascal-flag): Don't declare.
-	(pascal-func-completion, pascal-type-completion, pascal-var-completion)
-	(pascal-get-completion-decl, pascal-keyword-completion):
-	Add `pascal-str' argument, save-excursion,
-	return the found completions, and don't filter with pascal-pred.
-	(pascal-completion-cache): New var.
-	(pascal-completion): Don't switch buffer any more (it was never
-	necessary).  Don't save-excursion any more (it's done by the called
-	subroutines).  Use a cache to avoid redundant computations.
-	Use complete-with-action rather than pascal-completion-response and
-	let it apply the predicate as well.
-	(pascal-complete-word): Use completion-in-buffer when
-	pascal-toggle-completions is nil.
-	(pascal-show-completions): Don't bind pascal-buffer-to-use since it's
-	not used any more.
-	(pascal-comp-defun): Don't change buffer any more.
-	Use complete-with-action rather than pascal-completion-response and
-	let it apply the predicate as well.
-	(pascal-goto-defun): Change buffer before calling pascal-comp-defun
-	when neded.
-
-2009-12-02  Kenichi Handa  <handa@m17n.org>
-
-	* language/indian.el: Include ZWJ and ZWNJ in the patterns to
-	shape for all Indic scripts.
-
-2009-12-02  Stefan Monnier  <monnier@iro.umontreal.ca>
-
-	Use completion-in-buffer.
-	* wid-edit.el (widget-field-text-end): New function.
-	(widget-field-value-get): Use it.
-	(widget-string-complete, widget-file-complete)
-	(widget-color-complete): Use it and completion-in-region.
-	(widget-complete): Don't narrow the buffer.
-
-2009-12-02  Glenn Morris  <rgm@gnu.org>
-
-	* mail/rmail.el (rmail-pop-to-buffer): New function.  (Bug#2282)
-	(rmail-select-summary): Use rmail-pop-to-buffer.
-	* mail/rmailsum.el: Replace all pop-to-buffer calls with
-	rmail-pop-to-buffer, to prevent horizontal splits.
-
-	* calendar/diary-lib.el (diary-list-entries): Replace superfluous
-	save-excursion with save-current-buffer.
-	Widen before searching.  (Bug#5093)
-	(diary-list-sexp-entries): Remove superfluous save-excursion.
-
-2009-12-02  Michael Welsh Duggan  <mwd@cert.org>
-
-	* woman.el (woman-make-bufname): Handle man-pages with "." in the
-	name.  (Bug#5038)
-
-2009-12-02  Andreas Politz  <politza@fh-trier.de>  (tiny change)
-
-	* ido.el (ido-file-internal): Handle filenames at point that do
-	not have a directory part.  (Bug#5049)
-
-2009-12-02  Juanma Barranquero  <lekktu@gmail.com>
-
-	* mpc.el (mpc-intersection, mpc-host, mpc-songs-playlist)
-	(mpc-songs-jump-to, mpc-resume): Doc fixes.
-
-2009-12-01  Rob Riepel  <riepel@networking.Stanford.EDU>
-
-	* emulation/tpu-extras.el (tpu-cursor-free-mode): Emit message.
-	(tpu-set-cursor-free, tpu-set-cursor-bound): Don't emit a message
-	any more.
-
-2009-12-01  Stefan Monnier  <monnier@iro.umontreal.ca>
-
-	* comint.el (comint-insert-input): Ignore clicks to the right of
-	the field.  Reported by Bob Nnamtrop <bobnnamtrop@gmail.com>.
-
-	* vc.el (vc-print-log-internal): Don't wait for the process to
-	terminate before setting up the major mode.
-
-	* pcmpl-unix.el (pcomplete/cd): Complete more than one argument, just
-	in case.
-
-	* pcomplete.el (pcomplete-std-complete): Don't try to complete past
-	the last element.
-
-	* simple.el (normal-erase-is-backspace-mode): Fix thinko in message.
-
-2009-12-01  Glenn Morris  <rgm@gnu.org>
-
-	* window.el (window--display-buffer-2): Fix previous changes.
-
-2009-12-01  Chong Yidong  <cyd@stupidchicken.com>
-
-	* mail/sendmail.el (mail-setup-hook, mail-send-hook): Doc fixes.
-
-2009-12-01  Glenn Morris  <rgm@gnu.org>
-
-	* Makefile.in (ELCFILES): Add mpc.elc.
-
-2009-12-01  Stefan Monnier  <monnier@iro.umontreal.ca>
-
-	* mpc.el: New file.
-
-2009-12-01  Glenn Morris  <rgm@gnu.org>
-
-	* window.el (window-to-use): Define for compiler.
-
-	* emacs-lisp/bytecomp.el (byte-compile-save-excursion): Make message
-	consistent with others (no final period).
-
-	* mail/rmailmm.el (rmail-mime-handle): Doc fix.
-	(rmail-mime-show): Downcase the encoding.  (Bug#5070)
-
-2009-12-01  Dan Nicolaescu  <dann@ics.uci.edu>
-
-	Make vc-print-log buttons work.
-	* log-view.el (log-view-mode-map): Inherit from widget-keymap.
-
-2009-11-30  Ryan C. Thompson  <rct@thompsonclan.org>  (tiny change)
-
-	* savehist.el (savehist-autosave-interval): Allow setting to nil
-	through customize.  (Bug#5056)
-
-2009-11-30  Juanma Barranquero  <lekktu@gmail.com>
-
-	Fix references to jit-lock properties.
-	* progmodes/perl-mode.el (perl-font-lock-syntactic-keywords):
-	Refer to jit-lock-defer-multiline, not jit-lock-multiline.
-	(perl-font-lock-special-syntactic-constructs):
-	Quote jit-lock-defer-multiline property.
-
-2009-11-30  Dan Nicolaescu  <dann@ics.uci.edu>
-
-	* vc-git.el (vc-git-registered): Call vc-git-root only once.
-
-2009-11-30  Juri Linkov  <juri@jurta.org>
-
-	* misearch.el (multi-isearch-search-fun): Always provide a non-nil
-	value `buffer' of `multi-isearch-next-buffer-current-function'.
-	Use `(current-buffer)' when `buffer' is nil.
-	(multi-isearch-next-buffer-from-list): Don't fallback to
-	`(current-buffer)' when `buffer' is nil.  (Bug#4947)
-
-2009-11-30  Juri Linkov  <juri@jurta.org>
-
-	* misearch.el (multi-isearch-read-buffers): Move canonicalization
-	of buffers with `get-buffer' to `multi-isearch-buffers'.
-	(multi-isearch-buffers, multi-isearch-buffers-regexp):
-	Canonicalize BUFFERS with `get-buffer'.  Doc fix.
-	(multi-isearch-files, multi-isearch-files-regexp): Canonicalize
-	FILES with `expand-file-name' converting relative file names
-	to absolute.  Doc fix.  (Bug#4727)
-
-2009-11-30  Juri Linkov  <juri@jurta.org>
-
-	* misearch.el (multi-isearch-read-buffers)
-	(multi-isearch-read-matching-buffers): New functions.
-	(multi-isearch-buffers, multi-isearch-buffers-regexp):
-	Use them in the `interactive' spec.  Doc fix.
-	(multi-isearch-read-files, multi-isearch-read-matching-files):
-	New functions.
-	(multi-isearch-files, multi-isearch-files-regexp):
-	Use them in the `interactive' spec.  Doc fix.  (Bug#4725)
-
-2009-11-30  Juri Linkov  <juri@jurta.org>
-
-	* doc-view.el (doc-view-continuous):
-	Rename from `doc-view-continuous-mode'.
-	(doc-view-menu): Move "Toggle display" to the top.
-	Add submenu "Continuous" with radio buttons "Off"/"On"
-	and "Save as Default".
-	(doc-view-scroll-up-or-next-page)
-	(doc-view-scroll-down-or-previous-page)
-	(doc-view-next-line-or-next-page)
-	(doc-view-previous-line-or-previous-page):
-	Rename `doc-view-continuous-mode' to `doc-view-continuous'.  (Bug#4896)
-
-2009-11-30  Juri Linkov  <juri@jurta.org>
-
-	* comint.el (comint-mode-map): Rebind `M-r' from
-	`comint-previous-matching-input' to
-	`comint-history-isearch-backward-regexp'.
-	Unbind `M-s' to allow global key binding `M-s'.
-	Add menu items for `comint-history-isearch-backward' and
-	`comint-history-isearch-backward-regexp'.  (Bug#3746)
-
-2009-11-30  Juri Linkov  <juri@jurta.org>
-
-	* replace.el (perform-replace): Let-bind recenter-last-op to nil.
-	For def=recenter, replace `recenter' with `recenter-top-bottom'
-	that is called with `this-command' and `last-command' let-bound
-	to `recenter-top-bottom'.  When the last `def' was not `recenter',
-	set `recenter-last-op' to nil.  (Bug#4981)
-
-2009-11-30  Stefan Monnier  <monnier@iro.umontreal.ca>
-
-	Minor cleanup and simplification.
-	* filecache.el (file-cache-add-directory)
-	(file-cache-add-directory-recursively)
-	(file-cache-add-from-file-cache-buffer)
-	(file-cache-delete-file-regexp, file-cache-delete-directory)
-	(file-cache-files-matching-internal, file-cache-display): Use dolist.
-	(file-cache-temp-minibuffer-message): Delete function.
-	(file-cache-minibuffer-complete): Use minibuffer-message instead.
-
-	* progmodes/perl-mode.el (perl-font-lock-special-syntactic-constructs):
-	Don't signal an error when bumping into EOB in tr, s, or y.
-
-2009-11-29  Juri Linkov  <juri@jurta.org>
-
-	* startup.el (fancy-about-text): Fix wording of Guided Tour.
-	(Bug#4960)
-
-	* descr-text.el (describe-char-unidata-list): Use lowercase name
-	for "Unicode name" like in other tags.
-
-2009-11-29  Juri Linkov  <juri@jurta.org>
-
-	* ediff-util.el (ediff-minibuffer-with-setup-hook):
-	New compatibility macro.
-	(ediff-read-file-name): Use it instead of `minibuffer-with-setup-hook'.
-
-2009-11-29  Juri Linkov  <juri@jurta.org>
-
-	Add defcustom to define the cycling order of `recenter-top-bottom'.
-	(Bug#4981)
-
-	* window.el (recenter-last-op): Doc fix.
-	(recenter-positions): New defcustom.
-	(recenter-top-bottom): Rewrite to use `recenter-positions'.
-	(move-to-window-line-top-bottom): Rewrite to use `recenter-positions'.
-
-2009-11-29  Michael Albinus  <michael.albinus@gmx.de>
-
-	Improve integration of Tramp and ange-ftp in eshell.
-
-	* eshell/em-unix.el (eshell/whoami): Make it a defun but a defalias.
-	(eshell/su): Flatten args.  Apply better args parsing.  Use "cd".
-	(eshell/sudo): Flatten args.  Let-bind `default-directory'.
-
-	* eshell/esh-util.el (top): Require also Tramp when compiling.
-	(eshell-directory-files-and-attributes): Check for FTP remote
-	connection.
-	(eshell-parse-ange-ls): Let-bind `ange-ftp-name-format',
-	`ange-ftp-ftp-name-arg', `ange-ftp-ftp-name-res'.
-	(eshell-file-attributes): Handle ".".  Return `entry'.
-
-	* net/ange-ftp.el (ange-ftp-parse-filename): Use `save-match-data'.
-	(ange-ftp-directory-files-and-attributes)
-	(ange-ftp-real-directory-files-and-attributes): New defuns.
-
-	* net/tramp.el (tramp-maybe-open-connection): Open the remote
-	shell with "exec" when possible.  This prevents trailing prompts
-	in `start-file-process'.
-
-2009-11-28  Stefan Monnier  <monnier@iro.umontreal.ca>
-
-	Try and remove assumptions about point-min==1.
-	* nxml/rng-valid.el (rng-validate-mode): Don't hardcode point-min==1.
-	(rng-compute-mode-line-string): Show the validation percentage in
-	terms of the narrowed text, not the widened text.
-	(rng-do-some-validation): Don't catch internal errors when debugging.
-	(rng-first-error): Simplify.
-	(rng-after-change-function): Remove work around.  AFAIK the bug has
-	been fixed a while ago.
-
-	* image-mode.el (image-minor-mode): Exit more gracefully when the image
-	cannot be displayed (e.g. when doing C-x C-f some-new-file.svg RET).
-
-	* man.el (Man-completion-table): Make it easier to enter "<sec> <name>".
-
-	* eshell/em-prompt.el (eshell-prompt-function): Abbreviate pwd, since
-	`cd' doesn't always do it for us (bug#5067).
-
-	* pcomplete.el (pcomplete-entries): Revert change installed mistakenly
-	on 2009-10-25 as part of some other change (bug#5067).
-
-2009-11-27  Stefan Monnier  <monnier@iro.umontreal.ca>
-
-	* emacs-lisp/bytecomp.el (byte-compile-warning-types): New type
-	`suspicious'.
-	(byte-compile-warnings): Use byte-compile-warning-types.
-	(byte-compile-save-excursion): Warn about use of set-buffer right
-	after save-excursion.
-
-	* progmodes/gud.el (gud-basic-call): Don't only save the buffer but
-	the excursion as well.
-
-2009-11-27  Michael Albinus  <michael.albinus@gmx.de>
-
-	* eshell/em-unix.el (eshell/su, eshell/sudo): New defuns,
-	providing a Tramp related implementation of "su" and "sudo".
-	(eshell-unix-initialize): Add "su" and "sudo".
-
-2009-11-27  Daiki Ueno  <ueno@unixuser.org>
-
-	* net/socks.el (socks-send-command): Convert binary request to
-	unibyte before sending.  This fixes mishandling of some port
-	numbers such as 129.
-
-2009-11-27  Stefan Monnier  <monnier@iro.umontreal.ca>
-
-	* help.el (describe-bindings-internal): Remove `interactive'.
-
-	* man.el (Man-completion-table): Trim a terminating "(".
-	Remove the space between name page a section.
-	Add the command's description on the `help-echo' property.
-	Remove `process-connection-type' binding since it's unused by
-	call-process.
-	Provide completion for the "<section> <name>" format as well.
-	(Man-default-man-entry): Remove spurious var shadowing the argument.
-
-2009-11-26  Kevin Ryde  <user42@zip.com.au>
-
-	* log-view.el: Add "Keywords: tools", since its other keywords
-	aren't in finder-known-keywords, and following vc.el.
-
-	* sha1.el (sha1-string-external): default-directory "/" in case
-	otherwise non-existent.  process-connection-type pipe for touch of
-	efficiency recommended by elisp manual.  (An aside in Bug#3911.)
-
-2009-11-26  Stefan Monnier  <monnier@iro.umontreal.ca>
-
-	Misc coding convention cleanups.
-	* htmlfontify.el (hfy-init-kludge-hook): Rename from
-	hfy-init-kludge-hooks.
-	(hfy-etags-cmd, hfy-flatten-style, hfy-invisible-name, hfy-face-at)
-	(hfy-fontify-buffer, hfy-prepare-index-i, hfy-subtract-maps)
-	(hfy-save-kill-buffers, htmlfontify-copy-and-link-dir): Use dolist
-	and push.
-	(hfy-slant, hfy-weight): Use tables rather than code.
-	(hfy-box-to-border-assoc, hfy-box-to-style, hfy-decor)
-	(hfy-face-to-style-i, hfy-fontify-buffer): Use `case'.
-	(hfy-face-attr-for-class): Initialize `face-spec' directly.
-	(hfy-face-to-css): Remove `nconc' with single arg.
-	(hfy-p-to-face-lennart): Use `or'.
-	(hfy-face-at): Hoist common code.  Remove spurious quotes in `case'.
-	(hfy-overlay-props-at, hfy-mark-tag-hrefs): Eta-reduce.
-	(hfy-compile-stylesheet, hfy-merge-adjacent-spans)
-	(hfy-compile-face-map, hfy-parse-tags-buffer): Use push.
-	(hfy-force-fontification): Use run-hooks.
-
-2009-11-26  Vivek Dasmohapatra  <vivek@etla.org>
-
-	Various minor fixes.
-	* htmlfontify.el (hfy-default-header): Add toggle_invis since
-	Javascript belongs in the header, not the body.
-	(hfy-javascript): Remove.
-	(hfy-fontify-buffer): Don't insert it any more.
-	(hfy-face-at): Handle (face0 face1 face2) style face properties.
-	Fix bug in invis handling when there were no invis props in a chunk.
-
-2009-11-26  Stefan Monnier  <monnier@iro.umontreal.ca>
-
-	* vc-bzr.el (vc-bzr-annotate-command): Make operation asynchronous.
-
-2009-11-26  Dan Nicolaescu  <dann@ics.uci.edu>
-
-	* finder.el (finder-mode-map): Add a menu.
-
-2009-11-26  Michael McNamara  <mac@mail.brushroad.com>
-
-	* progmodes/verilog-mode.el (verilog-at-struct-p): Support "signed" and
-	"unsigned" structs.
-
-	(verilog-leap-to-head, verilog-backward-token): Handle "disable
-	fork" statement better.
-
-2009-11-26  Wilson Snyder  <wsnyder@wsnyder.org>
-
-	* progmodes/verilog-mode.el (verilog-auto-insert-lisp)
-	(verilog-delete-auto, verilog-delete-empty-auto-pair)
-	(verilog-library-filenames): Fix AUTOINSERTLISP to support insert-file.
-	Reported by Clay Douglass.
-
-	(verilog-auto-inst, verilog-auto-star-safe)
-	(verilog-delete-auto-star-implicit, verilog-read-sub-decls):
-	Fix removing "// Interfaces" when saving .* expansions.
-	Reported by Pierre-David Pfister.
-
-2009-11-26  Glenn Morris  <rgm@gnu.org>
-
-	* eshell/em-dirs.el (eshell/cd): Don't throw to a tag outside
-	the scope.
-
-2009-11-25  Johan Bockgård  <bojohan@gnu.org>
-
-	* vc-annotate.el (vc-annotate-revision-previous-to-line):
-	Really use previous revision.
-
-2009-11-25  Kevin Ryde  <user42@zip.com.au>
-
-	* man.el (Man-completion-table): default-directory "/" in case
-	doesn't otherwise exist.  process-environment COLUMNS=999 so as
-	not to truncate long names.  process-connection-type pipe to avoid
-	any chance of hitting the pseudo-tty TIOCGWINSZ.
-	(man): completion-ignore-case t for friendliness and since man
-	itself is case-insensitive on the command line.
-	Further to Bug#3717.
-
-	* arc-mode.el: Add "Keywords: files", so the details in its
-	commentary can be reached from finder-by-keyword.
-	* textmodes/dns-mode.el: Add "Keywords: comm".  It's only an
-	editing mode, but it's comms related and sgml-mode.el has "comm"
-	on that basis too.
-	* textmodes/bibtex-style.el: Add "Keywords: tex".
-	* international/isearch-x.el, international/ja-dic-cnv.el:
-	* international/ja-dic-utl.el, international/kkc.el:
-	Add "Keywords: i18n", so they can be reached from finder-by-keyword.
-
-2009-11-25  Juri Linkov  <juri@jurta.org>
-
-	* man.el (Man-completion-table): Modify regexp to include
-	section names to completion strings.  (Bug#3717)
-
-2009-11-25  Juri Linkov  <juri@jurta.org>
-
-	Search recursively in gzipped files.  (Bug#4982)
-
-	* progmodes/grep.el (grep-highlight-matches): Add new options
-	`always' and `auto'.  Doc fix.
-	(grep-process-setup): Check `grep-highlight-matches' for
-	`auto-detect' to determine the need to compute grep defaults.
-	Move Windows/DOS specific --colors settings handling
-	to `grep-compute-defaults'.  Check `grep-highlight-matches'
-	to get the value of "--color=".
-	(grep-compute-defaults): Compute `grep-highlight-matches' when it
-	has the value `auto-detect'.  Move Windows/DOS specific settings
-	from `grep-process-setup'.
-	(zrgrep): New command with alias `rzgrep'.
-
-2009-11-25  Juri Linkov  <juri@jurta.org>
-
-	* doc-view.el (doc-view-mode): Set buffer-local `view-read-only'
-	to nil instead of switching off view-mode.  (Bug#4896)
-
-2009-11-25  Juri Linkov  <juri@jurta.org>
-
-	Mouse-wheel scrolling for DocView Continuous mode.  (Bug#4896)
-
-	* mwheel.el (mwheel-scroll-up-function)
-	(mwheel-scroll-down-function): New defvars.
-	(mwheel-scroll): Funcall `mwheel-scroll-up-function' instead of
-	`scroll-up', and `mwheel-scroll-down-function' instead of
-	`scroll-down'.
-
-	* doc-view.el (doc-view-scroll-up-or-next-page)
-	(doc-view-scroll-down-or-previous-page): Add optional ARG.
-	Use this ARG in the call to image-scroll-up/image-scroll-down.
-	Change `interactive' spec to "P".  Goto next/previous page only
-	when `doc-view-continuous-mode' is non-nil or ARG is nil (for the
-	SPC/DEL case).  Doc fix.
-	(doc-view-next-line-or-next-page)
-	(doc-view-previous-line-or-previous-page): Rename arg to ARG
-	for consistency.
-	(doc-view-mode): Set buffer-local `mwheel-scroll-up-function' to
-	`doc-view-scroll-up-or-next-page', and buffer-local
-	`mwheel-scroll-down-function' to
-	`doc-view-scroll-down-or-previous-page'.
-
-2009-11-25  Juri Linkov  <juri@jurta.org>
-
-	Provide additional default values (directories at other Dired
-	windows) via M-n in the minibuffer of some Dired commands.
-
-	* dired-aux.el (dired-diff, dired-compare-directories)
-	(dired-do-create-files): Use `dired-dwim-target-defaults' to set
-	`minibuffer-default' in `minibuffer-with-setup-hook'.
-	(dired-dwim-target-directory): Find a window that displays Dired
-	buffer instead of failing when the next window is not Dired.
-	Use `get-window-with-predicate' to find for the next Dired window.
-	(dired-dwim-target-defaults): New function.
-
-	* ediff-util.el (ediff-read-file-name):
-	Use `dired-dwim-target-defaults' to set `minibuffer-default'
-	in `minibuffer-with-setup-hook'.
-
-2009-11-25  Juri Linkov  <juri@jurta.org>
-
-	Provide additional default values (file name at point or at the
-	current Dired line) via M-n for file reading minibuffers.  (Bug#5010)
-
-	* minibuffer.el (read-file-name-defaults): New function.
-	(read-file-name): Reset `minibuffer-default' to nil when
-	it duplicates initial input `insdef'.
-	Bind `minibuffer-default-add-function' to lambda that
-	calls `read-file-name-defaults' in `minibuffer-selected-window'.
-	(minibuffer-insert-file-name-at-point): New command.
-
-	* files.el (file-name-at-point-functions): New defcustom.
-	(find-file-default): Remove defvar.
-	(find-file-read-args): Don't use `find-file-default'.
-	Move `minibuffer-with-setup-hook' that sets `minibuffer-default'
-	to `read-file-name'.
-	(find-file-literally): Use `read-file-name' with
-	`confirm-nonexistent-file-or-buffer'.
-
-	* ffap.el (ffap-guess-file-name-at-point): New autoloaded function.
-
-	* dired.el (dired-read-dir-and-switches):
-	Move `minibuffer-with-setup-hook' that sets `minibuffer-default'
-	to `read-file-name'.
-	(dired-file-name-at-point): New function.
-	(dired-mode): Add hook `dired-file-name-at-point' to
-	`file-name-at-point-functions'.
-
-2009-11-25  Stefan Monnier  <monnier@iro.umontreal.ca>
-
-	Really make the *Completions* window soft-dedicated (bug#5030).
-	* window.el (window--display-buffer-2): Add `dedicated' argument.
-	(display-buffer): Pass it when needed so the dedicated flag is set
-	after calling set-window-buffer, which would otherwise reset it.
-
-2009-11-25  Stefan Monnier  <monnier@iro.umontreal.ca>
-
-	* progmodes/meta-mode.el (meta-complete-symbol):
-	* progmodes/etags.el (complete-tag):
-	* mail/mailabbrev.el (mail-abbrev-complete-alias):
-	Use completion-in-region.
-
-	* dabbrev.el (dabbrev--minibuffer-origin): Use minibuffer-selected-window.
-	(dabbrev-completion): Use completion-in-region.
-	(dabbrev--abbrev-at-point): Simplify regexp.
-
-	* abbrev.el (abbrev--before-point): Use word-motion functions
-	if :regexp is not specified (bug#5031).
-
-	* subr.el (string-prefix-p): New function.
-
-	* man.el (Man-completion-cache): New var.
-	(Man-completion-table): Use it.
-
-	* vc.el (vc-print-log-internal): Make `limit' optional for better
-	compatibility (e.g. with vc-annotate.el).
-
-2009-11-24  Kevin Ryde  <user42@zip.com.au>
-
-	* emacs-lisp/checkdoc.el (checkdoc-proper-noun-regexp):
-	Build value with regexp-opt instead of explicit joining loop.  (Bug#4927)
-
-	* emacs-lisp/elint.el (elint-add-required-env): Better error message
-	when .el source file not found or other error.
-
-2009-11-24  Markus Triska  <markus.triska@gmx.at>
-
-	* linum.el (linum-update-window): Ignore intangible (bug#4996).
-
-2009-11-24  Stefan Monnier  <monnier@iro.umontreal.ca>
-
-	Handle the [back] button properly (bug#4979).
-	* descr-text.el (describe-text-properties): Add a `buffer' argument.
-	Use help-setup-xref, help-buffer, and with-help-window.
-	(describe-char): Add `buffer' argument.
-	Pass proper command to help-setup-xref.  Don't meddle with
-	help-xref-stack-item directly.
-	(describe-text-category): Use with-help-window and help-buffer.
-
-	* emacs-lisp/shadow.el (list-load-path-shadows): Setup a major mode
-	for the displayed buffer (bug#4887).
-
-	* man.el (Man-completion-table): New function.
-	(man): Use it.
-
-2009-11-24  David Reitter  <david.reitter@gmail.com>
-
-	* vc-git.el (vc-git-registered): Use checkout directory (where
-	.git is) rather than the file's directory and a relative path spec
-	to work around a bug in git.
-
-2009-11-24  Michael Albinus  <michael.albinus@gmx.de>
-
-	Improve handling of processes on remote hosts.
-
-	* eshell/esh-util.el (eshell-path-env): New defvar.
-	(eshell-parse-colon-path): New defun.
-	(eshell-file-attributes): Use `eshell-parse-colon-path'.
-
-	* eshell/esh-ext.el (eshell-search-path):
-	Use `eshell-parse-colon-path'.
-	(eshell-remote-command): Remove argument HANDLER.
-	(eshell-external-command): Check for FTP remote connection.
-
-	* eshell/esh-proc.el (eshell-gather-process-output):
-	Use `file-truename', in order to start also symlinked files.
-	Apply `start-file-process' instead of `start-process'.
-	Shorten `command' to the local file name part.
-
-	* eshell/em-cmpl.el (eshell-complete-commands-list):
-	Use `eshell-parse-colon-path'.
-
-	* eshell/em-unix.el (eshell/du): Check for FTP remote connection.
-
-	* net/tramp.el (tramp-eshell-directory-change): New defun.  Add it
-	to `eshell-directory-change-hook'.
-
-2009-11-24  Tassilo Horn  <tassilo@member.fsf.org>
-
-	* doc-view.el (doc-view-mode): Switch off view-mode explicitly,
-	because it could be enabled automatically if view-read-only is non-nil.
-
-2009-11-24  Michael Kifer  <kifer@cs.stonybrook.edu>
-
-	* ediff-vers.el (ediff-rcs-get-output-buffer): Revert the change
-	made on 2009-11-22.
-
-2009-11-24  Glenn Morris  <rgm@gnu.org>
-
-	* bookmark.el (bookmark-bmenu-hide-filenames): Remove assignment to
-	deleted variable bookmark-bmenu-bookmark-column.
-
-2009-11-24  Stefan Monnier  <monnier@iro.umontreal.ca>
-
-	* bookmark.el (bookmark-bmenu-search): Clear echo area when exiting.
-
-2009-11-23  Ken Brown  <kbrown@cornell.edu>  (tiny change)
-
-	* net/browse-url.el (browse-url-filename-alist): On Windows, add
-	two slashes to the "file:" prefix.
-	(browse-url-file-url): De-munge Cygwin filenames before passing
-	them to Windows browser.
-	(browse-url-default-windows-browser): Use call-process.
-
-2009-11-23  Juri Linkov  <juri@jurta.org>
-
-	Implement DocView Continuous mode.  (Bug#4896)
-	* doc-view.el (doc-view-continuous-mode): New defcustom.
-	(doc-view-mode-map): Bind C-n/<down> to
-	`doc-view-next-line-or-next-page', C-p/<up> to
-	`doc-view-previous-line-or-previous-page'.
-	(doc-view-next-line-or-next-page)
-	(doc-view-previous-line-or-previous-page): New commands.
-
-2009-11-23  Juri Linkov  <juri@jurta.org>
-
-	Implement Isearch in comint input history.  (Bug#3746)
-	* comint.el (comint-mode): Add `comint-history-isearch-setup' to
-	`isearch-mode-hook'.
-	(comint-history-isearch): New defcustom.
-	(comint-history-isearch-backward)
-	(comint-history-isearch-backward-regexp): New commands.
-	(comint-history-isearch-message-overlay): New buffer-local variable.
-	(comint-history-isearch-setup, comint-history-isearch-end)
-	(comint-goto-input, comint-history-isearch-search)
-	(comint-history-isearch-message, comint-history-isearch-wrap)
-	(comint-history-isearch-push-state)
-	(comint-history-isearch-pop-state): New functions.
-
-2009-11-23  Michael Albinus  <michael.albinus@gmx.de>
-
-	* net/tramp.el (tramp-shell-prompt-pattern): Use \r for carriage
-	return.
-	(tramp-handle-make-symbolic-link)
-	(tramp-handle-dired-compress-file, tramp-handle-expand-file-name):
-	Quote file names.
-	(tramp-send-command-and-check): New argument DONT-SUPPRESS-ERR.
-	(tramp-handle-process-file): Use it.
-
-2009-11-23  Stefan Monnier  <monnier@iro.umontreal.ca>
-
-	* window.el (move-to-window-line-last-op): Remove.
-	(move-to-window-line-top-bottom): Reuse recenter-last-op instead.
-
-2009-11-23  Deniz Dogan  <deniz.a.m.dogan@gmail.com>  (tiny change)
-
-	Make M-r mirror the new cycling behavior of C-l.
-	* window.el (move-to-window-line-last-op): New var.
-	(move-to-window-line-top-bottom): New command.
-	(global-map): Bind M-r move-to-window-line-top-bottom.
-
-2009-11-23  Sven Joachim  <svenjoac@gmx.de>
-
-	* dired-x.el (dired-guess-shell-alist-default):
-	Support xz format.  (Bug#4953)
-
-2009-11-22  Michael Kifer  <kifer@cs.stonybrook.edu>
-
-	* emulation/viper-cmd.el: Use viper-last-command-char instead of
-	last-command-char/last-command-event.
-	(viper-prefix-arg-value): Do correct conversion of event-char for
-	XEmacs.
-
-	* emulation/viper-util.el, emulation/viper.el:
-	Use viper-last-command-char instead of
-	last-command-char/last-command-event.
-
-	* ediff-init.el, ediff-mult.el, ediff-util.el:
-	Replace last-command-char and last-command-event
-	with (ediff-last-command-char) everywhere.
-
-	* ediff-vers.el (ediff-rcs-get-output-buffer): Make sure the buffer is
-	created in fundamental mode.
-
-	* ediff.el (ediff-version): Revert the change of interactive-p to
-	called-interactively-p.
-
-2009-11-22  Tassilo Horn  <tassilo@member.fsf.org>
-
-	* progmodes/subword.el (subword-mode-map): Fix subword-mode-map
-	generation from word-movement command names.
-
-2009-11-21  Jan Djärv  <jan.h.d@swipnet.se>
-
-	* cus-start.el (all): Add native condition for font-use-system-font.
-
-2009-11-21  Nathaniel Flath  <flat0103@gmail.com>
-
-	* progmodes/cc-menus.el (cc-imenu-java-generic-expression):
-	Correct the patch from 2009-11-18.  (Bug#3910)
-
-2009-11-21  Tassilo Horn  <tassilo@member.fsf.org>
-
-	* progmodes/subword.el: Rename from lisp/subword.el.
-
-	* subword.el: Rename to progmodes/subword.el.
-
-	* Makefile.in (ELCFILES): Adapt to subword.el move.
-
-2009-11-21  Thierry Volpiatto  <thierry.volpiatto@gmail.com>
-	    Stefan Monnier  <monnier@iro.umontreal.ca>
-
-	* bookmark.el (bookmark-bmenu-bookmark-column): Remove var.
-	(bookmark-bmenu-list): Save name on `bookmark-name-prop' text-prop.
-	(bookmark-bmenu-show-filenames): Use push.
-	(bookmark-bmenu-hide-filenames): Use local var instead of
-	bookmark-bmenu-bookmark-column.  Use pop.  Don't save window-excursion.
-	(bookmark-bmenu-bookmark): Use the new `bookmark-name-prop' text-prop.
-	(bookmark-bmenu-execute-deletions): Don't bother adding/removing the
-	filenames now that the bookmark names are always available.
-
-2009-11-21  Stefan Monnier  <monnier@iro.umontreal.ca>
-
-	* bookmark.el (bookmark-search-prompt, bookmark-search-timer): Remove.
-	(bookmark-search-pattern): Move and leave unbound.
-	(bookmark-bmenu-mode-map): Change binding.
-	(bookmark-read-search-input): Simplify.
-	Don't use text-char-description.  Don't error on non-char events.
-	(bookmark-filtered-alist-by-regexp-only): Remove by folding into the
-	only caller (i.e. bookmark-bmenu-filter-alist-by-regexp).
-	(bookmark-bmenu-search): Don't check we're in a bookmark-list buffer.
-	Use a local var for the timer.
-	(bookmark-bmenu-cancel-search): Remove by folding into the only caller
-	(i.e. bookmark-bmenu-search).
-
-2009-11-21  Glenn Morris  <rgm@gnu.org>
-
-	* mail/rmailmm.el (rmail-mime): Decode in fundamental-mode.  (Bug#4993)
-
-2009-11-20  Ken Brown  <kbrown@cornell.edu>  (tiny change)
-
-	* net/browse-url.el (browse-url-default-windows-browser):
-	Use cygstart for cygwin.
-
-2009-11-20  Karl Fogel  <karl.fogel@red-bean.com>
-
-	* bookmark.el: Formatting and doc fixes only:
-	(bookmark-search-delay): Shorten doc string to fit in 80 columns.
-	(bookmark-bmenu-search): Wrap to fit within 80 columns.
-	Minor grammar and punctuation fixes in doc string.
-	(bookmark-read-search-input): Adjust to fit within 80 columns.
-
-2009-11-20  Tassilo Horn  <tassilo@member.fsf.org>
-
-	* progmodes/cc-cmds.el (c-forward-into-nomenclature)
-	(c-backward-into-nomenclature): Adapt to subword renaming.
-
-	* subword.el (subword-forward, subword-backward, subword-mark)
-	(subword-kill, subword-backward-kill, subword-transpose)
-	(subword-downcase, subword-upcase, subword-capitalize)
-	(subword-forward-internal, subword-backward-internal):
-	Rename from forward-subword, backward-subword, mark-subword,
-	kill-subword, backward-kill-subword, transpose-subwords,
-	downcase-subword, upcase-subword, capitalize-subword,
-	forward-subword-internal, backward-subword-internal.
-
-2009-11-20  Thierry Volpiatto  <thierry.volpiatto@gmail.com>
-
-	* bookmark.el (bookmark-search-delay, bookmark-search-prompt):
-	New options.
-	(bookmark-search-pattern, bookmark-search-timer, bookmark-quit-flag):
-	New vars.
-	(bookmark-read-search-input, bookmark-filtered-alist-by-regexp-only)
-	(bookmark-bmenu-filter-alist-by-regexp)
-	(bookmark-bmenu-goto-bookmark, bookmark-bmenu-cancel-search): New funs.
-	(bookmark-bmenu-search): New command.
-	(bookmark-bmenu-mode-map): Bind it.
-
-2009-11-20  Tassilo Horn  <tassilo@member.fsf.org>
-
-	* progmodes/cc-cmds.el: declare-functioned forward-subword and
-	backward-subword to quit the byte-compiler.
-
-	* makefile.w32-in: Don't refer cc-subword.elc but subword.elc.
-
-	* Makefile.in: Don't refer cc-subword.elc but subword.elc.
-
-	* progmodes/cc-cmds.el (c-update-modeline)
-	(c-forward-into-nomenclature, c-backward-into-nomenclature):
-	Refer to subword.el functions instead of cc-subword.el.
-
-	* progmodes/cc-mode.el (subword-mode, c-mode-base-map): Refer to
-	subword.el functions instead of cc-subword.el.
-
-	* progmodes/cc-subword.el: Rename to subword.el.
-	* subword.el: Rename from progmodes/cc-subword.el.
-	(subword-mode-map): Rename from c-subword-mode-map.
-	(subword-mode): Rename from c-subword-mode.
-	(global-subword-mode): New global minor mode.
-	(forward-subword): Rename from c-forward-subword.
-	(backward-subword): Rename from c-backward-subword.
-	(mark-subword): Rename from c-mark-subword.
-	(kill-subword): Rename from c-kill-subword.
-	(backward-kill-subword): Rename from c-backward-kill-subword.
-	(transpose-subwords): Rename from c-tranpose-subword.
-	(downcase-subword): Rename from c-downcase-subword.
-	(capitalize-subword): Rename from c-capitalize-subword.
-	(forward-subword-internal): Rename from c-forward-subword-internal.
-	(backward-subword-internal): Rename from c-backward-subword-internal.
-
-2009-11-20  Dan Nicolaescu  <dann@ics.uci.edu>
-
-	* vc.el (vc-deduce-fileset): Allow non-state changing operations
-	from a dired buffer.
-	(vc-dired-deduce-fileset): New function.
-	(vc-root-diff, vc-print-root-log): Use it.
-
-	* vc-annotate.el (vc-annotate-show-log-revision-at-line): Pass a
-	nil LIMIT argument to vc-print-log-internal.
-
-2009-11-20  Glenn Morris  <rgm@gnu.org>
-
-	* Makefile.in (ELCFILES): Regenerate.
-
-2009-11-20  Jay Belanger  <jay.p.belanger@gmail.com>
-
-	* calc/calc.el (calc-set-mode-line):
-	Rename `calc-complement-signed-mode' to `calc-twos-complement-mode'.
-	(math-format-number): Rename `math-format-complement-signed' to
-	`math-format-twos-complement'.
-
-	* calc/calc-bin.el (math-format-twos-complement): Rename from
-	math-format-complement-signed.
-	(calc-radix): Rename `calc-complement-signed-mode' to
-	`calc-twos-complement-mode'.
-	(calc-octal-radix, calc-hex-radix): Add an argument for
-	two's complement.
-
-	* calc/calc-embed.el (calc-embedded-mode-vars):
-	Rename `calc-complement-signed-mode' to `calc-twos-complement-mode'.
-
-	* calc/calc-ext.el (calc-init-extensions):
-	Rename `calc-complement-signed-mode' to `calc-twos-complement-mode'.
-	(math-format-number-fancy): Let `calc-twos-complement-mode' be nil.
-
-	* calc/calc-units.el (math-build-units-table-buffer):
-	Let `calc-twos-complement-mode' be nil.
-
-	* calc/calc-menu.el (calc-modes-menu): Clean up two's complement
-	entries.
-
-	* calc/calc-vec.el (calcFunc-vunpack):
-	* calc/calc-aent.el (calc-do-calc-eval):
-	* calc/calc-forms.el (math-format-date):
-	* calc/calc-graph.el (calc-graph-plot):
-	* calc/calc-math.el (math-use-emacs-fn):
-	* calc/calccomp.el (math-compose-expr):
-	Let `calc-twos-complement-mode' be nil.
-
-2009-11-19  Stefan Monnier  <monnier@iro.umontreal.ca>
-
-	* abbrev.el (abbrev-with-wrapper-hook): (re)move...
-	* simple.el (with-wrapper-hook): ...to here.  Add argument `args'.
-	* minibuffer.el (completion-in-region-functions): New hook.
-	(completion-in-region): New function.
-	* emacs-lisp/lisp.el (lisp-complete-symbol):
-	* pcomplete.el (pcomplete-std-complete): Use it.
-
-2009-11-19  Stefan Monnier  <monnier@iro.umontreal.ca>
-
-	* textmodes/tex-mode.el (latex-complete-bibtex-cache)
-	(latex-complete-alist): New vars.
-	(latex-string-prefix-p, latex-complete-bibtex-keys)
-	(latex-complete-envnames, latex-complete-refkeys)
-	(latex-complete-data): New functions.
-	(latex-complete, latex-indent-or-complete): New commands.
-
-	* window.el (display-buffer-mark-dedicated): New var.
-	(display-buffer): Obey it.
-	* minibuffer.el (minibuffer-completion-help): Use it.
-
-	* progmodes/sym-comp.el (symbol-complete): Use completion-in-region.
-
-	* filecache.el (file-cache-add-file): Use push and cons.
-	(file-cache-delete-file-regexp): Use push.
-	(file-cache-complete): Use completion-in-region.
-
-	* simple.el (with-wrapper-hook): Fix thinko.
-
-	* hfy-cmap.el (hfy-rgb-file): Use locate-file.
-	(htmlfontify-load-rgb-file): Remove unnused var `ff'.
-	Use with-current-buffer and string-to-number.
-	(hfy-fallback-colour-values): Use assoc-string.
-	* htmlfontify.el (hfy-face-to-css): Remove unused var `style'.
-	(hfy-face-at): Remove unused var `found-face'.
-	(hfy-compile-stylesheet): Remove unused var `css'.
-	(hfy-fontify-buffer): Remove unused vars `in-style', `invis-button',
-	and `orig-buffer'.
-	(hfy-buffer, hfy-copy-and-fontify-file, hfy-parse-tags-buffer):
-	Use with-current-buffer.
-	(hfy-text-p): Use expand-file-name and fewer setq.
-
-2009-11-19  Vivek Dasmohapatra  <vivek@etla.org>
-
-	* htmlfontify.el, hfy-cmap.el: New files.
-
-2009-11-19  Juri Linkov  <juri@jurta.org>
-
-	* minibuffer.el (completions-format): New defcustom.
-	(completion--insert-strings): Implement vertical format.
-
-	* simple.el (switch-to-completions): Move point to the first
-	completion when point was at the beginning of the buffer.
-
-2009-11-19  Juri Linkov  <juri@jurta.org>
-
-	* find-dired.el (find-name-arg): Remove autoload.  (Bug#4387)
-
-	* progmodes/grep.el (rgrep): Require `find-dired' for `find-name-arg'.
-
-2009-11-19  Chong Yidong  <cyd@stupidchicken.com>
-
-	* mail/sendmail.el (mail-yank-prefix): Change default to "> ".
-	(mail-signature): Change default to t.
-	(mail-from-style): Deprecate `system-default' value.
-	(mail-insert-from-field): For default value of mail-from-style,
-	default to `angles' unless `angles' needs quoting and `parens'
-	does not.
-	(mail-citation-prefix-regexp): Use citation regexp from
-	message-mode.
-
-2009-11-19  Michael Albinus  <michael.albinus@gmx.de>
-
-	* net/tramp.el (tramp-do-copy-or-rename-file-out-of-band):
-	Set variables for computing the prompt for reading password.
-
-2009-11-19  Glenn Morris  <rgm@gnu.org>
-
-	* dired-aux.el (dired-compress-file-suffixes): Add ".xz".  (Bug#4953)
-
-	* textmodes/flyspell.el (sgml-lexical-context): Declare.
-
-	* net/newst-treeview.el (newsticker-treeview-treewindow-width)
-	(newsticker-treeview-listwindow-height): Fix custom type.
-
-2009-11-19  Kenichi Handa  <handa@m17n.org>
-
-	* descr-text.el (describe-char-padded-string): Compose with TAB
-	only if there's a font for CH.
-	(describe-char): Fix the condition for detecting a trivial composition.
-
-2009-11-18  Nathaniel Flath  <flat0103@gmail.com>
-
-	* progmodes/cc-menus.el (cc-imenu-java-generic-expression): A new,
-	more accurate version of the regexp.  (Bug#3910)
-
-2009-11-18  Bernhard Herzog  <bernhard.herzog@intevation.de>  (tiny change)
-
-	* vc-hg.el (vc-hg-diff): Fix last patch: do not change directory.
-
-2009-11-18  Juanma Barranquero  <lekktu@gmail.com>
-
-	* font-setting.el (font-use-system-font): Declare for byte-compiler.
-	(font-setting-change-default-font): Fix typo in docstring.
-
-2009-11-18  Alan Mackenzie  <acm@muc.de>
-
-	* progmodes/cc-defs.el (c-version): Bump to 5.31.8.
-
-2009-11-17  Jan Djärv  <jan.h.d@swipnet.se>
-
-	* font-setting.el (font-use-system-font): Move ...
-
-	* cus-start.el (all): ... to here.
-
-2009-11-17  Michael Albinus  <michael.albinus@gmx.de>
-
-	* net/tramp.el (tramp-advice-file-expand-wildcards): Simplify.
-	Don't set `ad-return-value' if `ad-do-it' doesn't.
-
-	* net/tramp-gvfs.el (tramp-gvfs-handle-write-region): Set file
-	modification time.
-
-2009-11-17  Jan Djärv  <jan.h.d@swipnet.se>
-
-	* menu-bar.el: Put "Use system font" in Option-menu.
-	(menu-bar-options-save): Add font-use-system-font.
-
-	* loadup.el: If feature system-font-setting or font-render-setting is
-	there, load font-setting.
-
-	* Makefile.in (ELCFILES): Add font-settings.el.
-	* font-setting.el: New file.
-
-2009-11-17  Glenn Morris  <rgm@gnu.org>
-
-	* vc-svn.el (vc-svn-print-log): Fix typo in previous.
-
-	* net/newst-treeview.el (newsticker--treeview-list-update-faces):
-	Preserve point in the list buffer.  (Bug#4939)
-	Use point-at-eol.
-	(newsticker--treeview-list-update-highlight)
-	(newsticker--treeview-tree-update-highlight): Use point-at-bol/eol.
-
-2009-11-16  Jay Belanger  <jay.p.belanger@gmail.com>
-
-	* calc/calc-bin.el (math-symclip, calcFunc-symclip, calc-symclip):
-	Remove.
-
-	* calc/calc-ext.el (calc-init-extensions): Remove references to
-	symclip.
-
-	* calc/calc-menu.el (calc-arithmetic-menu): Remove `calc-symclip'.
-
-	* calc/calc-map.el (calc-get-operator, calc-b-oper-keys):
-	* calc/calc-help.el (calc-b-prefix-help): Remove references to
-	`calc-symclip'.
-
-2009-11-16  Kevin Ryde  <user42@zip.com.au>
-
-	* textmodes/flyspell.el (sgml-mode-flyspell-verify):
-	Use `sgml-lexical-context' instead of own parse for tag (Bug#4511).
-
-	* emacs-lisp/lisp-mnt.el (lm-keywords): Allow multi-line keywords.
-	(lm-keywords-list): Allow comma-only separator like "foo,bar".
-	Ignore trailing spaces by omit-nulls to split-string (fixing
-	regression from Emacs 21 due to the incompatible split-string
-	change).  (Bug #4928.)
-
-2009-11-16  Dan Nicolaescu  <dann@ics.uci.edu>
-
-	* vc.el (vc-log-show-limit): Default to 2000.
-	(vc-print-log-internal): Insert buttons to request more entries
-	when limiting the output.
-
-	* vc-sccs.el (vc-sccs-print-log):
-	* vc-rcs.el (vc-rcs-print-log):
-	* vc-cvs.el (vc-cvs-print-log):
-	* vc-git.el (vc-git-print-log): Return 'limit-unsupported when
-	LIMIT is non-nil.
-
-2009-11-16  Michael Albinus  <michael.albinus@gmx.de>
-
-	* net/tramp-gvfs.el (tramp-gvfs-dbus-event-error): Raise only an
-	error when `tramp-gvfs-dbus-event-vector' is set.
-	(tramp-gvfs-maybe-open-connection): Loop over `read-event'.
-
-2009-11-16  Stefan Monnier  <monnier@iro.umontreal.ca>
-
-	* vc-rcs.el (vc-rcs-consult-headers): Add missing save-excursion.
-
-2009-11-16  Michael Albinus  <michael.albinus@gmx.de>
-
-	* net/dbus.el (dbus-unregister-service): New defun.
-	(dbus-register-property): Register the handlers of
-	"org.freedesktop.DBus.Properties" for SERVICE.
-	(dbus-property-handler): Fix docstring.
-
-2009-11-16  YAMAMOTO Mitsuharu  <mituharu@math.s.chiba-u.ac.jp>
-
-	* emacs-lisp/bytecomp.el (byte-compile-output-file-form):
-	Quote doc string reference in defvaralias as it is not in special form.
-	(byte-compile-output-docform): Doc fix.
-
-2009-11-16  Jay Belanger  <jay.p.belanger@gmail.com>
-
-	* calc/calc.el (math-2-word-size, math-half-2-word-size)
-	(calc-complement-signed-mode): New variables.
-	(calc-set-mode-line): Add indicator for twos-complements.
-	(math-format-number): Format twos-complement notation.
-
-	* calc/calc-bin.el (calc-word-size): Reset the variables
-	`math-2-word-size' and `math-half-2-word-size'.
-	(math-format-complement-signed, math-symclip, calcFunc-symclip)
-	(calc-symclip): New functions.
-
-	* calc/calc-aent.el (math-read-token): Read complement signed numbers.
-
-	* calc/calc-embed.el (calc-embedded-mode-vars):
-	Add `calc-complement-signed-mode' to the list of modes.
-
-	* calc/calc-map.el (calc-get-operator): Add `calc-symclip'.
-	(calc-b-oper-keys): Add `calc-symclip' to list.
-
-	* calc/calc-ext.el (math-read-number-fancy): Read complement
-	signed numbers.
-	(calc-init-extensions): Add binding for `calc-symclip'.
-	Add autoload for `calcFunc-symclip' and `calc-symclip'.
-
-	* calc/calc-menu.el (calc-arithmetic-menu): Add item for
-	`calc-symclip'.
-	(calc-modes-menu): Add item for twos complement mode.
-
-	* calc/calc-help.el (calc-b-prefix-help): Add help for `calc-symclip'.
-
-2009-11-15  Chong Yidong  <cyd@stupidchicken.com>
-
-	* register.el (jump-to-register, insert-register): Handle Semantic
-	tags.  From commented-out advice in semantic/senator.el.
-
-2009-11-15  Dan Nicolaescu  <dann@ics.uci.edu>
-
-	* vc.el (vc-log-show-limit): New variable.
-	(vc-print-log, vc-print-root-log): Add new argument LIMIT.  Set it
-	when using a prefix argument.
-	(vc-print-log-internal): Add new argument LIMIT.
-
-	* vc-svn.el (vc-svn-print-log):
-	* vc-mtn.el (vc-mtn-print-log):
-	* vc-hg.el (vc-hg-print-log):
-	* vc-bzr.el (vc-bzr-print-log): Add new optional argument LIMIT,
-	pass it to the log command when set.  Make the BUFFER argument
-	non-optional.
-
-	* vc-sccs.el (vc-sccs-print-log):
-	* vc-rcs.el (vc-rcs-print-log):
-	* vc-git.el (vc-git-print-log):
-	* vc-cvs.el (vc-cvs-print-log): Add new optional argument LIMIT,
-	ignore it.  Make the BUFFER argument non-optional
-
-	* bindings.el (mode-line-buffer-identification): Do not purecopy.
-
-2009-11-15  Chong Yidong  <cyd@stupidchicken.com>
-
-	* dired.el (dired-mode-map): Move encryption items to "Operate"
-	menu (Bug#4703).
-
-	* strokes.el (strokes-update-window-configuration): Make strokes
-	buffer current before erasing (Bug#4906).
-
-2009-11-15  Juri Linkov  <juri@jurta.org>
-
-	* simple.el (set-mark-default-inactive): Add :type, :group
-	and :version.  (Bug#4876)
-
-2009-11-15  Michael Albinus  <michael.albinus@gmx.de>
-
-	* arc-mode.el (archive-maybe-copy): Move creation of directory ...
-	(archive-unique-fname): ... here.  (Bug#4929)
-
-2009-11-15  Stefan Monnier  <monnier@iro.umontreal.ca>
-
-	* help-mode.el (help-make-xrefs): Undo the last revert, and replace it
-	with a real fix.
-
-	* novice.el (disabled-command-function): Add useful args.
-	Setup the help buffer so that [back] works.
-	Remove redundant call to help-mode.
-	(disabled-command-function): Use `case'.
-	(en/disable-command): New function extracted from enable-command.
-	(enable-command, disable-command): Use it.
-
-2009-11-14  Glenn Morris  <rgm@gnu.org>
-
-	* menu-bar.el (menu-bar-tools-menu): Read and send mail entries are not
-	constants.  (Bug#4913)
-
-	* emacs-lisp/elint.el (elint-standard-variables): Doc fix.
-
-2009-11-14  Shigeru Fukaya  <shigeru.fukaya@gmail.com>
-
-	* emacs-lisp/elint.el (elint-standard-variables): Add some variables
-	defined in C that have no doc-strings.  (Bug#1063)
-
-2009-11-14  Francis Wright  <F.J.Wright@qmul.ac.uk>
-
-	* cus-edit.el (data, files):
-	* ps-print.el (postscript): Doc fixes for custom groups.  (Bug#3327)
-
-2009-11-14  Chong Yidong  <cyd@stupidchicken.com>
-
-	* simple.el (shell-command): Doc fix (Bug#4891).
-
-	* help-mode.el (help-make-xrefs): Revert 2009-11-13 change.
-
-2009-11-14  Glenn Morris  <rgm@gnu.org>
-
-	* emulation/viper.el (viper-set-hooks): Remove duplicate advice
-	statements for vc-diff, emerge-quit, and rmail-cease-edit.
-	If they are already loaded, eval-after-load will do the right thing.
-
-	* speedbar.el (top-level): Remove unnecessary load of ange-ftp when
-	compiling.
-
-	* emacs-lisp/bytecomp.el (byte-compile-single-version): Remove, unused.
-
-	* simple.el (x-selection-owner-p): Declare.
-	(read-mail-command): Use custom radio type rather than choice.
-	(completion-no-auto-exit): Doc fix.
-
-	* custom.el (defgroup):
-	* epg-config.el (epg): Doc fixes.
-
-2009-11-14  Dan Nicolaescu  <dann@ics.uci.edu>
-
-	* bindings.el (mode-line-buffer-identification): Purecopy only the string.
-	* international/ccl.el (define-ccl-program): Do not purecopy the
-	docstring, defconst does it anyway.
-
-2009-11-13  Stefan Monnier  <monnier@iro.umontreal.ca>
-
-	* add-log.el (add-change-log-entry): Avoid displaying the changelog
-	a second time.
-
-	* x-dnd.el (x-dnd-maybe-call-test-function):
-	* window.el (split-window-vertically):
-	* whitespace.el (whitespace-help-on):
-	* vc-rcs.el (vc-rcs-consult-headers):
-	* userlock.el (ask-user-about-lock-help)
-	(ask-user-about-supersession-help):
-	* type-break.el (type-break-force-mode-line-update):
-	* time-stamp.el (time-stamp-conv-warn):
-	* terminal.el (te-set-output-log, te-more-break, te-filter)
-	(te-sentinel, terminal-emulator):
-	* term.el (make-term, term-exec, term-sentinel, term-read-input-ring)
-	(term-write-input-ring, term-check-source, term-start-output-log):
-	(term-display-buffer-line, term-dynamic-list-completions):
-	(term-ansi-make-term, serial-term):
-	* subr.el (selective-display):
-	* strokes.el (strokes-xpm-to-compressed-string, strokes-decode-buffer)
-	(strokes-encode-buffer, strokes-xpm-for-compressed-string):
-	* speedbar.el (speedbar-buffers-tail-notes, speedbar-buffers-item-info)
-	(speedbar-reconfigure-keymaps, speedbar-add-localized-speedbar-support)
-	(speedbar-remove-localized-speedbar-support)
-	(speedbar-set-mode-line-format, speedbar-create-tag-hierarchy)
-	(speedbar-update-special-contents, speedbar-buffer-buttons-engine)
-	(speedbar-buffers-line-directory):
-	* simple.el (shell-command-on-region, append-to-buffer)
-	(prepend-to-buffer):
-	* shadowfile.el (shadow-save-todo-file):
-	* scroll-bar.el (scroll-bar-set-window-start, scroll-bar-drag-1)
-	(scroll-bar-maybe-set-window-start):
-	* sb-image.el (speedbar-image-dump):
-	* saveplace.el (save-place-alist-to-file, save-places-to-alist)
-	(load-save-place-alist-from-file):
-	* ps-samp.el (ps-print-message-from-summary):
-	* ps-print.el (ps-flush-output, ps-insert-file, ps-get-boundingbox)
-	(ps-background-image, ps-begin-job, ps-do-despool):
-	* ps-bdf.el (bdf-find-file, bdf-read-font-info):
-	* printing.el (pr-interface, pr-ps-file-print, pr-find-buffer-visiting)
-	(pr-ps-message-from-summary, pr-lpr-message-from-summary):
-	(pr-call-process, pr-file-list, pr-interface-save):
-	* novice.el (disabled-command-function)
-	(enable-command, disable-command):
-	* mouse.el (mouse-buffer-menu-alist):
-	* mouse-copy.el (mouse-kill-preserving-secondary):
-	* macros.el (kbd-macro-query):
-	* ledit.el (ledit-go-to-lisp, ledit-go-to-liszt):
-	* informat.el (batch-info-validate):
-	* ido.el (ido-copy-current-word, ido-initiate-auto-merge):
-	* hippie-exp.el (try-expand-dabbrev-visible):
-	* help-mode.el (help-make-xrefs):
-	* help-fns.el (describe-variable):
-	* generic-x.el (bat-generic-mode-run-as-comint):
-	* finder.el (finder-mouse-select):
-	* find-dired.el (find-dired-sentinel):
-	* filesets.el (filesets-file-close):
-	* files.el (list-directory):
-	* faces.el (list-faces-display, describe-face):
-	* facemenu.el (list-colors-display):
-	* ezimage.el (ezimage-image-association-dump, ezimage-image-dump):
-	* epg.el (epg--process-filter, epg-cancel):
-	* epa.el (epa--marked-keys, epa--select-keys, epa-display-info)
-	(epa--read-signature-type):
-	* emerge.el (emerge-copy-as-kill-A, emerge-copy-as-kill-B)
-	(emerge-file-names):
-	* ehelp.el (electric-helpify):
-	* ediff.el (ediff-regions-wordwise, ediff-regions-linewise):
-	* ediff-vers.el (rcs-ediff-view-revision):
-	* ediff-util.el (ediff-setup):
-	* ediff-mult.el (ediff-append-custom-diff):
-	* ediff-diff.el (ediff-exec-process, ediff-process-sentinel)
-	(ediff-wordify):
-	* echistory.el (Electric-command-history-redo-expression):
-	* dos-w32.el (find-file-not-found-set-buffer-file-coding-system):
-	* disp-table.el (describe-display-table):
-	* dired.el (dired-find-buffer-nocreate):
-	* dired-aux.el (dired-rename-subdir, dired-dwim-target-directory):
-	* dabbrev.el (dabbrev--same-major-mode-p):
-	* chistory.el (list-command-history):
-	* apropos.el (apropos-documentation):
-	* allout.el (allout-obtain-passphrase):
-	(allout-copy-exposed-to-buffer):
-	(allout-verify-passphrase): Use with-current-buffer.
-
-2009-11-13  Glenn Morris  <rgm@gnu.org>
-
-	* Makefile.in (ELCFILES): Regenerate.
-
-2009-11-13  Michael Albinus  <michael.albinus@gmx.de>
-
-	* net/dbus.el (dbus-registered-objects-table): Rename from
-	`dbus-registered-functions-table', because it contains also properties.
-	(dbus-unregister-object): Unregister also properties.
-	(dbus-get-property, dbus-set-property, dbus-get-all-properties):
-	Use a timeout of 500 msec, in order to not block.
-	(dbus-register-property, dbus-property-handler): New defuns.
-
-2009-11-13  Stefan Monnier  <monnier@iro.umontreal.ca>
-
-	* simple.el (minibuffer-default-add-completions): Drop deprecated
-	4th arg.
-
-2009-11-13  Tomas Abrahamsson  <tab@lysator.liu.se>
-
-	* textmodes/artist.el (artist-mouse-choose-operation):
-	Call `tmm-prompt' instead of `x-popup-menu' if we cannot popup
-	menus.  Bug noticed by Eli Zaretskii <eliz@gnu.org>.
-	(artist-compute-up-event-key): New function.
-	(artist-mouse-choose-operation, artist-down-mouse-1): Call it.
-
-2009-11-13  Kenichi Handa  <handa@m17n.org>
-
-	* language/japan-util.el: Make sure that the value of jisx0208
-	property is jisx0208 character.
-
-2009-11-13  Dan Nicolaescu  <dann@ics.uci.edu>
-
-	* international/mule.el (auto-coding-regexp-alist): Only purecopy
-	car or each item, not the whole list.
-
-2009-11-12  Stefan Monnier  <monnier@iro.umontreal.ca>
-
-	* minibuffer.el (minibuffer-completion-help):
-	Use minibuffer-hide-completions.
-
-2009-11-12  Per Starbäck  <per@starback.se>  (tiny change)
-
-	* dired.el (dired-save-positions, dired-restore-positions): New funs.
-	(dired-revert): Use them (bug#4880).
-
-2009-11-12  Dan Nicolaescu  <dann@ics.uci.edu>
-
-	* tooltip.el (tooltip-frame-parameters): Undo previous change.
-
-2009-11-12  Juri Linkov  <juri@jurta.org>
-
-	* ffap.el (ffap-alternate-file-other-window, ffap-literally):
-	New functions.
-	(find-file-literally-at-point): Alias of `ffap-literally'.
-
-2009-11-12  Dan Nicolaescu  <dann@ics.uci.edu>
-
-	* textmodes/ispell.el (ispell-skip-region-alist):
-	* textmodes/css-mode.el (auto-mode-alist):
-	* progmodes/compile.el (auto-mode-alist):
-	* international/mule.el (ctext-non-standard-encodings-alist)
-	(ctext-non-standard-encodings-regexp):
-	* simple.el (shell-command-switch, text-read-only):
-	* replace.el (occur-mode-map):
-	* paths.el (rmail-file-name):
-	* jka-cmpr-hook.el (jka-compr-build-file-regexp):
-	* find-file.el (ff-special-constructs):
-	* files.el (file-name-handler-alist):
-	* composite.el: Purecopy strings.
-
-	* emacs-lisp/cl-macs.el (define-compiler-macro): Purecopy the file name.
-
-2009-11-11  Dan Nicolaescu  <dann@ics.uci.edu>
-
-	* widget.el (define-widget): Purecopy the docstring.
-	* international/mule-cmds.el (charset): Do not purecopy the
-	docstring here, define-widget does it.
-
-	* textmodes/texinfo.el (texinfo-open-quote, texinfo-close-quote):
-	* textmodes/bibtex-style.el (auto-mode-alist):
-	* progmodes/inf-lisp.el (inferior-lisp-prompt):
-	* progmodes/compile.el (compile-command):
-	* language/korea-util.el (default-korean-keyboard):
-	* international/mule-conf.el (file-coding-system-alist):
-	* emacs-lisp/eldoc.el (eldoc-minor-mode-string):
-	* tooltip.el (tooltip-frame-parameters):
-	* newcomment.el (comment-end, comment-padding):
-	* dired.el (dired-trivial-filenames):
-	* comint.el (comint-file-name-prefix): Purecopy initial values.
-
-2009-11-11  Michael Albinus  <michael.albinus@gmx.de>
-
-	* net/tramp.el (tramp-advice-minibuffer-electric-separator)
-	(tramp-advice-minibuffer-electric-tilde): Unload advices via
-	`tramp-unload'.
-	(tramp-advice-make-auto-save-file-name)
-	(tramp-advice-file-expand-wildcards): Apply also `ad-activate'
-	after removing the advice.
-
-2009-11-11  Dan Nicolaescu  <dann@ics.uci.edu>
-
-	* progmodes/grep.el (grep-regexp-alist):
-	* international/mule-cmds.el (iso-2022-control-alist):
-	* emacs-lisp/timer.el (timer-duration-words):
-	* subr.el (version-separator, version-regexp-alist):
-	* minibuffer.el (completion-styles-alist):
-	* faces.el (face-attribute-name-alist, list-faces-sample-text):
-	Change defvars to defconsts.
-
-	* Makefile.in (ELCFILES): Add international/mule-conf.elc.
-	* loadup.el ("international/mule-conf"): Load the byte compiled version.
-	* international/mule-conf.el: Allow to be byte compiled.
-
-	* international/mule.el (define-charset): Purecopy props.
-	(load-with-code-conversion): Purecopy doc string and file name.
-	(put-charset-property): Purecopy strings.
-	(auto-coding-alist, auto-coding-regexp-alist): Purecopy initial value.
-
-	* international/mule-cmds.el (register-input-method): Purecopy arguments.
-	(define-char-code-property): Correctly purecopy the table.
-
-	* international/ccl.el (define-ccl-program): Purecopy the docstring.
-
-	* emacs-lisp/easy-mmode.el (define-minor-mode): Purecopy :lighter.
-
-	* subr.el (add-hook): Purecopy strings.
-	(eval-after-load): Purecopy load-history-regexp and the form.
-
-	* custom.el (custom-declare-group): Purecopy load-file-name.
-
-	* subr.el (menu-bar-separator): New defconst.
-	* net/eudc.el (eudc-tools-menu):
-	* international/mule-cmds.el (set-coding-system-map)
-	(mule-menu-keymap):
-	* emacs-lisp/lisp-mode.el (emacs-lisp-mode-map):
-	* vc-hooks.el (vc-menu-map):
-	* replace.el (occur-mode-map):
-	* menu-bar.el (menu-bar-file-menu, menu-bar-search-menu)
-	(menu-bar-edit-menu, menu-bar-goto-menu)
-	(menu-bar-custom-menu, menu-bar-showhide-menu)
-	(menu-bar-options-menu, menu-bar-tools-menu)
-	(menu-bar-encryption-decryption-menu, menu-bar-describe-menu)
-	(menu-bar-search-documentation-menu, menu-bar-manuals-menu)
-	(menu-bar-help-menu):
-	* ediff-hook.el (menu-bar-ediff-menu, menu-bar-ediff-merge-menu):
-	* buff-menu.el (Buffer-menu-mode-map): Use menu-bar-separator.
-
-	* term/x-win.el (x-gtk-stock-map):
-	* progmodes/vera-mode.el (auto-mode-alist):
-	* progmodes/inf-lisp.el (inferior-lisp-filter-regexp)
-	(inferior-lisp-program, inferior-lisp-load-command):
-	* progmodes/hideshow.el (hs-special-modes-alist):
-	* progmodes/gud.el (same-window-regexps):
-	* progmodes/grep.el (grep-program, find-program, xargs-program):
-	* net/telnet.el (same-window-regexps):
-	* net/rlogin.el (same-window-regexps):
-	* language/ethiopic.el (font-ccl-encoder-alist):
-	* vc-sccs.el (vc-sccs-master-templates):
-	* vc-rcs.el (vc-rcs-master-templates):
-	* subr.el (cl-assertion-failed):
-	* simple.el (next-error-overlay-arrow-position):
-	* lpr.el (lpr-command):
-	* locate.el (locate-ls-subdir-switches):
-	* info.el (same-window-regexps, info)
-	(Info-goto-emacs-command-node, Info-goto-emacs-key-command-node):
-	* image-mode.el (image-mode, auto-mode-alist):
-	* hippie-exp.el (hippie-expand-ignore-buffers):
-	* format.el (format-alist):
-	* find-dired.el (find-ls-subdir-switches, find-grep-options)
-	(find-name-arg):
-	* facemenu.el (facemenu-keybindings):
-	* dired.el (dired-listing-switches, dired-chown-program):
-	* diff.el (diff-switches, diff-command):
-	* cus-edit.el (same-window-regexps):
-	* bindings.el (mode-line-mule-info)
-	(mode-line-buffer-identification): Purecopy strings.
-
-2009-11-11  Juri Linkov  <juri@jurta.org>
-
-	* simple.el (dired-get-filename) <declare-function>:
-	Tell the byte-compiler about dired-get-filename.
-	(shell-command): In Dired mode, get filename from the current line
-	as the default value.
-
-2009-11-10  Glenn Morris  <rgm@gnu.org>
-
-	* dired.el, hi-lock.el, calendar/cal-menu.el, calendar/calendar.el:
-	* calendar/holidays.el, progmodes/cperl-mode.el:
-	Update x-popup-menu declarations.
-
-	* emacs-lisp/shadow.el (find-emacs-lisp-shadows)
-	(list-load-path-shadows): Use dolist.
-	(list-load-path-shadows): Use with-current-buffer.
-
-2009-11-10  Juri Linkov  <juri@jurta.org>
-
-	* minibuffer.el (read-file-name): Support a list of default values
-	in `default-filename'.  Use the first file name where only one
-	element is required.  Doc fix.
-
-2009-11-09  Michael Albinus  <michael.albinus@gmx.de>
-
-	* net/dbus.el (dbus-unregister-object): Release service, if no
-	other method is registered for it.
-
-2009-11-08  Markus Rost  <rost@math.uni-bielefeld.de>
-
-	* bookmark.el (bookmark-completing-read): Sort bookmark names if
-	bookmark-sort-flag is non-nil (Bug#4653).
-
-2009-11-08  Chong Yidong  <cyd@stupidchicken.com>
-
-	* emulation/cua-base.el: Add CUA property to some CC mode commands
-	(Bug#4100).
-
-2009-11-08  Kevin Ryde  <user42@zip.com.au>
-
-	* emacs-lisp/checkdoc.el (checkdoc-proper-noun-regexp): Match noun
-	at end of sentence (Bug#4818).
-
-2009-11-08  Jared Finder  <jfinder@crypticstudios.com>
-
-	* progmodes/compile.el (compilation-error-regexp-alist-alist):
-	Handle "see declaration of" MSFT statements (Bug#4100).
-
-2009-11-08  Michael Albinus  <michael.albinus@gmx.de>
-
-	* net/tramp.el (tramp-advice-make-auto-save-file-name)
-	(tramp-advice-file-expand-wildcards): Unload via
-	`ad-remove-advice'.
-
-	* net/trampver.el: Update release number.
-
-2009-11-08  Kevin Ryde  <user42@zip.com.au>
-
-	* net/tramp.el (tramp-advice-file-expand-wildcards): Don't rely on
-	`ad-do-it'.
-
-2009-11-08  Andr  <m00naticus@gmail.com>  (tiny change)
-
-	* net/tramp.el (tramp-handle-write-region): Copy but rename temp file,
-	in order to keep context in SELinux.
-
-2009-11-08  Chong Yidong  <cyd@stupidchicken.com>
-
-	* dired-aux.el (dired-query): Place cursor in echo area and allow
-	C-g.
-
-	* dired.el (dired-mode-map): Disable dired-maybe-insert-subdir
-	menu item if not on a directory (Bug#4701).
-
-2009-11-07  Michael Albinus  <michael.albinus@gmx.de>
-
-	Sync with Tramp 2.1.17.
-
-	* net/tramp.el (tramp-handle-copy-directory): Don't use
-	`file-remote-p' (due to compatibility).
-
-	* net/tramp-compat.el (tramp-compat-copy-directory)
-	(tramp-compat-delete-directory): New defuns.
-
-	* net/tramp-fish.el (tramp-fish-handle-delete-directory):
-	* net/tramp-gvfs.el (tramp-gvfs-handle-delete-directory):
-	Use `tramp-compat-delete-directory'.
-
-	* net/tramp-smb.el (tramp-smb-handle-copy-directory)
-	(tramp-smb-handle-delete-directory):
-	Use `tramp-compat-copy-directory' and `tramp-compat-delete-directory'.
-
-	* net/trampver.el: Update release number.
-
-2009-11-07  Chong Yidong  <cyd@stupidchicken.com>
-
-	* tar-mode.el (tar-copy): Call write-region on the right buffer
-	(Bug#4857).
-
-	* mail/rmailsum.el (rmail-summary-rmail-update): Call linum-update
-	by hand, if necessary (Bug#4878).
-
-2009-11-06  Chong Yidong  <cyd@stupidchicken.com>
-
-	* buff-menu.el (Buffer-menu-buffer+size): Use display property to
-	align size column (Bug#4839).
-
-	* emacs-lisp/autoload.el (autoload-rubric): Always issue a provide
-	statement.
-
-2009-11-05  Dan Nicolaescu  <dann@ics.uci.edu>
-
-	* progmodes/ld-script.el (auto-mode-alist):
-	* vc-hooks.el (vc-directory-exclusion-list): Purecopy strings.
-
-	* cus-face.el (custom-declare-face): Purecopy face spec.
-
-2009-11-06  Kenichi Handa  <handa@m17n.org>
-
-	* international/uni-bidi.el: Re-generated.
-	* international/uni-category.el: Re-generated.
-	* international/uni-combining.el: Re-generated.
-	* international/uni-mirrored.el: Re-generated.
-
-2009-11-05  Dan Nicolaescu  <dann@ics.uci.edu>
-
-	* textmodes/tex-mode.el (tex-alt-dvi-print-command)
-	(tex-dvi-print-command, tex-bibtex-command, tex-start-commands)
-	(tex-start-options, slitex-run-command, latex-run-command)
-	(tex-run-command, tex-directory):
-	* textmodes/ispell.el (ispell-html-skip-alists)
-	(ispell-tex-skip-alists, ispell-tex-skip-alists):
-	* textmodes/fill.el (adaptive-fill-first-line-regexp):
-	(adaptive-fill-regexp):
-	* textmodes/dns-mode.el (auto-mode-alist):
-	* progmodes/python.el (interpreter-mode-alist):
-	* progmodes/etags.el (tags-compression-info-list):
-	* progmodes/etags.el (tags-file-name):
-	* net/browse-url.el (browse-url-galeon-program)
-	(browse-url-firefox-program):
-	* mail/sendmail.el (mail-signature-file)
-	(mail-citation-prefix-regexp):
-	* international/mule-conf.el (eight-bit):
-	* international/latexenc.el (latex-inputenc-coding-alist):
-	* international/fontset.el (x-pixel-size-width-font-regexp):
-	* emacs-lisp/warnings.el (warning-type-format):
-	* emacs-lisp/trace.el (trace-buffer):
-	* emacs-lisp/lisp-mode.el (lisp-interaction-mode-map)
-	(emacs-lisp-mode-map):
-	* calendar/holidays.el (holiday-solar-holidays)
-	(holiday-bahai-holidays, holiday-islamic-holidays)
-	(holiday-christian-holidays, holiday-hebrew-holidays)
-	(hebrew-holidays-4, hebrew-holidays-3, hebrew-holidays-2)
-	(hebrew-holidays-1, holiday-oriental-holidays)
-	(holiday-general-holidays):
-	* x-dnd.el (x-dnd-known-types):
-	* tool-bar.el (tool-bar):
-	* startup.el (site-run-file):
-	* shell.el (shell-dumb-shell-regexp):
-	* rfn-eshadow.el (file-name-shadow-tty-properties)
-	(file-name-shadow-properties):
-	* paths.el (remote-shell-program, news-directory):
-	* mouse.el ([C-down-mouse-3]):
-	* menu-bar.el (menu-bar-tools-menu):
-	* jka-cmpr-hook.el (jka-compr-load-suffixes)
-	(jka-compr-mode-alist-additions, jka-compr-compression-info-list)
-	(jka-compr-compression-info-list):
-	* isearch.el (search-whitespace-regexp):
-	* image-file.el (image-file-name-extensions):
-	* find-dired.el (find-ls-option):
-	* files.el (directory-listing-before-filename-regexp)
-	(directory-free-space-args, insert-directory-program)
-	(list-directory-brief-switches, magic-fallback-mode-alist)
-	(magic-fallback-mode-alist, auto-mode-interpreter-regexp)
-	(automount-dir-prefix):
-	* faces.el (face-x-resources, x-font-regexp, x-font-regexp-head)
-	(x-font-regexp-slant, x-font-regexp-weight, face-x-resources)
-	(face-font-registry-alternatives, face-font-registry-alternatives)
-	(face-font-family-alternatives):
-	* facemenu.el (facemenu-add-new-face, facemenu-background-menu)
-	(facemenu-foreground-menu, facemenu-face-menu):
-	* epa-hook.el (epa-file-name-regexp):
-	* dnd.el (dnd-protocol-alist):
-	* textmodes/rst.el (auto-mode-alist):
-	* button.el (default-button): Purecopy strings.
-
-2009-11-06  Glenn Morris  <rgm@gnu.org>
-
-	* Makefile.in (ELCFILES): Update.
-
-2009-11-05  Stefan Monnier  <monnier@iro.umontreal.ca>
-
-	* emacs-lisp/lucid.el: Move to obsolete/lucid.el.
-	* emacs-lisp/levents.el: Move to obsolete/levents.el.
-
-	* nxml/xsd-regexp.el (xsdre-gen-categories):
-	* nxml/xmltok.el (xmltok-parse-entity):
-	* nxml/rng-parse.el (rng-parse-validate-file):
-	* nxml/rng-maint.el (rng-format-manual)
-	(rng-manual-output-force-new-line):
-	* nxml/rng-loc.el (rng-save-schema-location-1):
-	* nxml/rng-cmpct.el (rng-c-parse-file):
-	* nxml/nxml-maint.el (nxml-insert-target-repertoire-glyph-set):
-	* nxml/nxml-parse.el (nxml-parse-file): Use with-current-buffer.
-
-2009-11-05  Wilson Snyder  <wsnyder@wsnyder.org>
-
-	* progmodes/verilog-mode.el (verilog-getopt-file, verilog-set-define):
-	Remove extra save-excursions and make-variable-buffer-local's.
-	Suggested by Stefan Monnier.
-
-	(verilog-getopt-file, verilog-module-inside-filename-p)
-	(verilog-set-define): Merge GNU 1.35 and repair changes from
-	switching to using with-current-buffer.
-
-	(verilog-read-always-signals-recurse): Fix "a == 2'b00 ? b : c"
-	being treated as a number and confusing AUTORESET.
-	Reported by Dan Dever.
-
-	(verilog-auto-ignore-concat, verilog-read-sub-decls-expr):
-	Add verilog-auto-ignore-concat to fix backward compatibility with
-	older verilog-modes.  Reported by Dan Katz.
-
-	(verilog-read-auto-template): Fix AUTO_TEMPLATEs with regexps
-	containing closing anchors "...$".
-
-	(verilog-read-decls): Fix AUTOREG not detecting "assign {a,b}".
-	Reported by Wade Smith.
-
-	(verilog-batch-execute-func): Comment on function usage.
-
-2009-11-05  Michael McNamara  <mac@mail.brushroad.com>
-
-	* progmodes/verilog-mode.el (verilog-label-re): Fix regular expression
-	for labels.
-
-	(verilog-label-re, verilog-calc-1): Support proper indent of named
-	asserts.
-
-	(verilog-backward-token, verilog-basic-complete-re)
-	(verilog-beg-of-statement, verilog-indent-re): Support proper
-	indent of the assert statement at the beginning of a block of text.
-
-	(verilog-beg-block-re, verilog-ovm-begin-re): Support the
-	`ovm_object_param_utils_begin and `ovm_component_param_utils_begin
-	tokens as begins.
-
-2009-11-05  Glenn Morris  <rgm@gnu.org>
-
-	* emacs-lisp/bytecomp.el (byte-compile-insert-header): Drop test for
-	Emacs 19.  (Bug#1531)
-	(byte-compile-fix-header): Update for the above change.
-	Drop test for epoch::version.
-
-	* emacs-lisp/autoload.el (autoload-rubric): Add optional feature arg.
-	* cus-dep.el (custom-make-dependencies):
-	* finder.el (finder-compile-keywords):
-	Use autoload-rubric's feature argument.
-
-	* calendar/diary-lib.el (top-level): Make load behave more like require.
-
-	* vc-git.el (vc-git-stash-map): Move definition before use.
-
-2009-11-04  Dan Nicolaescu  <dann@ics.uci.edu>
-
-	* custom.el (custom-declare-group): Purecopy standard-value.
-	(custom-declare-group): Purecopy custom-prefix.
-
-	* international/mule.el (load-with-code-conversion):
-	Call do-after-load-evaluation unconditionally.
-
-	* emacs-lisp/bytecomp.el (byte-compile-output-file-form): Handle defvaralias.
-
-2009-11-04  Stefan Monnier  <monnier@iro.umontreal.ca>
-
-	* descr-text.el: Require help-mode rather than help-fns (bug#4861).
-
-2009-11-04  Glenn Morris  <rgm@gnu.org>
-
-	* emacs-lisp/bytecomp.el (byte-compile-version-cond): Remove macro.
-	(byte-compile-compatibility): Remove option.
-	(byte-compile-close-variables, byte-compile-fix-header)
-	(byte-compile-insert-header, byte-compile-output-docform)
-	(byte-compile-file-form-defmumble, byte-compile-byte-code-maker)
-	(byte-compile-lambda, byte-compile-form, byte-defop-compiler19)
-	(byte-compile-list, byte-compile-concat, byte-compile-function-form)
-	(byte-compile-insert, byte-compile-defun):
-	Remove support for byte-compile-compatibility and Emacs 18.  (Bug#4571)
-	(byte-defop-compiler19): Remove.
-	Without byte-compile-compatibility, the 'emacs19-opcode property is not
-	used by anything.  Replace all calls with byte-defop-compiler.
-
-2009-11-04  Juri Linkov  <juri@jurta.org>
-
-	* menu-bar.el (menu-bar-make-mm-toggle): Quote each element of `props'.
-	(menu-bar-options-menu): Don't quote the `prop' arg of
-	`menu-bar-make-mm-toggle'.
-
-2009-11-04  Juanma Barranquero  <lekktu@gmail.com>
-
-	* calendar/calendar.el (cal-loaddefs):
-	* calendar/diary-lib.el (diary-loaddefs):
-	* calendar/holidays.el (hol-loaddefs):
-	* eshell/esh-module.el (esh-groups): Load rather than require.
-
-2009-11-03  Stefan Monnier  <monnier@iro.umontreal.ca>
-
-	* calendar/todo-mode.el (todo-add-category): Don't hardcode
-	point-min==1.
-	(todo-top-priorities): Only display-buffer when called interactively.
-	(todo-item-start): Don't save excursion point.
-	(todo-item-end): Be slightly more careful.  Add `include-sep' arg.
-	(todo-insert-item-here, todo-file-item, todo-remove-item):
-	Adjust uses of todo-item-start and todo-item-end.
-
-	* emacs-lisp/autoload.el (generated-autoload-feature): Remove.
-	(autoload-rubric): Don't use any more.
-
-	* emacs-lisp/byte-run.el (define-obsolete-variable-alias): Use dolist,
-	and only put a prop if it is non-nil.
-
-2009-11-03  Juri Linkov  <juri@jurta.org>
-
-	* menu-bar.el (menu-bar-make-mm-toggle, menu-bar-make-toggle)
-	(menu-bar-options-menu): Fix list quoting (Bug#4429).
-
-	* buff-menu.el (Buffer-menu-mode-map): Add hyphen between "Buffer"
-	and "Menu" to make top-level menu item visually one unit (like
-	it's done for "Lisp-Interaction", "Emacs-Lisp" and other
-	multi-word menu items).  Fix :help string for quit-window.
-
-2009-11-03  Glenn Morris  <rgm@gnu.org>
-
-	* emacs-lisp/bytecomp.el (byte-compile-file-form-defvar)
-	(byte-compile-file-form-define-abbrev-table)
-	(byte-compile-file-form-custom-declare-variable)
-	(byte-compile-variable-ref, byte-compile-defvar):
-	Whether or not a warning is enabled should only affect whether we issue
-	the warning, not whether or not we collect the relevant data.
-	Eg warnings can be turned on and off throughout the course of a file.
-
-	* eshell/esh-mode.el (ansi-color-apply-on-region): Autoload it...
-	(eshell-handle-ansi-color): ... Rather than requiring ansi-color.
-
-2009-11-03  Stefan Monnier  <monnier@iro.umontreal.ca>
-
-	* term/ns-win.el (ns-scroll-bar-move, ns-face-at-pos):
-	* play/mpuz.el (mpuz-create-buffer):
-	* play/landmark.el (lm-prompt-for-move, lm-print-wts, lm-print-smell)
-	(lm-print-y,s,noise, lm-print-w0, lm-init):
-	* play/gomoku.el (gomoku-prompt-for-move):
-	* play/fortune.el (fortune-in-buffer):
-	* play/dissociate.el (dissociated-press):
-	* play/decipher.el (decipher-adjacency-list, decipher-display-regexp)
-	(decipher-analyze-buffer, decipher-stats-buffer, decipher-stats-buffer):
-	* mail/supercite.el (sc-eref-show):
-	* mail/smtpmail.el (smtpmail-send-it):
-	* mail/rmailsum.el (rmail-summary-next-labeled-message)
-	(rmail-summary-previous-labeled-message, rmail-summary-wipe)
-	(rmail-summary-undelete-many, rmail-summary-rmail-update)
-	(rmail-summary-goto-msg, rmail-summary-expunge)
-	(rmail-summary-get-new-mail, rmail-summary-search-backward)
-	(rmail-summary-add-label, rmail-summary-output-menu)
-	(rmail-summary-output-body):
-	* mail/rfc822.el (rfc822-addresses):
-	* mail/reporter.el (reporter-dump-variable, reporter-dump-state):
-	* mail/mailpost.el (post-mail-send-it):
-	* mail/hashcash.el (hashcash-generate-payment):
-	* mail/feedmail.el (feedmail-run-the-queue)
-	(feedmail-queue-send-edit-prompt-help-first)
-	(feedmail-send-it-immediately, feedmail-give-it-to-buffer-eater)
-	(feedmail-deduce-address-list):
-	* eshell/esh-ext.el (eshell-remote-command):
-	* eshell/em-unix.el (eshell-occur-mode-mouse-goto):
-	* emulation/viper-util.el (viper-glob-unix-files, viper-save-setting)
-	(viper-wildcard-to-regexp, viper-glob-mswindows-files)
-	(viper-save-string-in-file, viper-valid-marker):
-	* emulation/viper-keym.el (viper-toggle-key):
-	* emulation/viper-ex.el (ex-expand-filsyms, viper-get-ex-file)
-	(ex-edit, ex-global, ex-mark, ex-next-related-buffer, ex-quit)
-	(ex-get-inline-cmd-args, ex-tag, ex-command, ex-compile):
-	* emulation/viper-cmd.el (viper-exec-form-in-vi)
-	(viper-exec-form-in-emacs, viper-brac-function):
-	* emulation/viper.el (viper-delocalize-var):
-	* emulation/vip.el (vip-mode, vip-get-ex-token, vip-ex, vip-get-ex-pat)
-	(vip-get-ex-command, vip-get-ex-opt-gc, vip-get-ex-buffer)
-	(vip-get-ex-count, vip-get-ex-file, ex-edit, ex-global, ex-mark)
-	(ex-map, ex-unmap, ex-quit, ex-read, ex-tag, ex-command):
-	* emulation/vi.el (vi-switch-mode, vi-ex-cmd):
-	* emulation/edt.el (edt-electric-helpify):
-	* emulation/cua-rect.el (cua--rectangle-aux-replace):
-	* emulation/cua-gmrk.el (cua--insert-at-global-mark)
-	(cua--delete-at-global-mark, cua--copy-rectangle-to-global-mark)
-	(cua-indent-to-global-mark-column):
-	* calendar/diary-lib.el (calendar-mark-1):
-	* calendar/cal-hebrew.el (calendar-hebrew-mark-date-pattern):
-	Use with-current-buffer.
-	* emulation/viper.el (viper-delocalize-var): Use dolist.
-
-2009-11-03  Chong Yidong  <cyd@stupidchicken.com>
-
-	* comint.el (comint-replace-by-expanded-history-before-point):
-	Replace !! with the previous input string literally (Bug#1795).
-
-2009-11-02  Jay Belanger  <jay.p.belanger@gmail.com>
-
-	* calc/calc-forms.el (calc-date-notation): Allow a "blank string"
-	to be made up of whitespace.
-
-2009-11-02  Chong Yidong  <cyd@stupidchicken.com>
-
-	* minibuffer.el (read-file-name): Don't use file dialogs for
-	remote directories (Bug#99).
-
-2009-11-01  Chong Yidong  <cyd@stupidchicken.com>
-
-	* progmodes/sh-script.el (sh-font-lock-paren): Fix last change.
-
-2009-11-01  Andreas Schwab  <schwab@linux-m68k.org>
-
-	* view.el (view-mode-exit): If OLD-BUF is dead bury the buffer
-	instead of deleting the window or frame.
-
-2009-10-31  Chong Yidong  <cyd@stupidchicken.com>
-
-	* textmodes/sgml-mode.el (sgml-mode-facemenu-add-face-function):
-	Support face colors.
-
-	* textmodes/tex-mode.el (tex-facemenu-add-face-function):
-	New function.  Support face colors (Bug#1168).
-	(tex-common-initialization): Use it.
-
-	* facemenu.el (facemenu-enable-faces-p): Enable facemenu if the
-	mode allows it (Bug#1168).
-
-2009-10-31  Juri Linkov  <juri@jurta.org>
-
-	* facemenu.el (list-colors-display): Don't mark buffer as
-	modified (Bug#3948).
-
-2009-10-31  Chong Yidong  <cyd@stupidchicken.com>
-
-	* international/mule-diag.el (list-character-sets-1):
-	Minor message fix (Bug#3526).
-
-	* progmodes/etags.el (etags-list-tags, etags-tags-apropos):
-	Fix face property (Bug#4834).
-	(etags-list-tags, etags-tags-apropos-additional)
-	(etags-tags-apropos, tags-select-tags-table): Add follow-link
-	property.
-
-	* menu-bar.el (menu-bar-tools-menu): Add Semantic and EDE menu
-	items.
-
-2009-10-31  Stefan Monnier  <monnier@iro.umontreal.ca>
-
-	* textmodes/two-column.el (2C-split):
-	* textmodes/texnfo-upd.el (texinfo-multi-file-included-list):
-	* textmodes/tex-mode.el (tex-set-buffer-directory):
-	* textmodes/spell.el (spell-region, spell-string):
-	* textmodes/reftex.el (reftex-erase-buffer):
-	(reftex-get-file-buffer-force, reftex-kill-temporary-buffers):
-	* textmodes/reftex-toc.el (reftex-toc-promote-action):
-	* textmodes/reftex-sel.el (reftex-get-offset, reftex-insert-docstruct)
-	(reftex-select-item):
-	* textmodes/reftex-ref.el (reftex-label-info-update)
-	(reftex-offer-label-menu):
-	* textmodes/reftex-index.el (reftex-index-change-entry)
-	(reftex-index-phrases-info):
-	* textmodes/reftex-global.el (reftex-create-tags-file)
-	(reftex-save-all-document-buffers, reftex-ensure-write-access):
-	* textmodes/reftex-dcr.el (reftex-echo-ref, reftex-echo-cite)
-	(reftex-view-crossref-from-bibtex):
-	* textmodes/reftex-cite.el (reftex-bibtex-selection-callback)
-	(reftex-extract-bib-entries-from-thebibliography)
-	(reftex-all-used-citation-keys, reftex-create-bibtex-file):
-	* textmodes/refbib.el (r2b-capitalize-title):
-	(r2b-convert-buffer, r2b-help):
-	* textmodes/page-ext.el (pages-directory)
-	(pages-directory-goto-with-mouse):
-	* textmodes/bibtex.el (bibtex-validate-globally):
-	* textmodes/bib-mode.el (bib-capitalize-title):
-	* textmodes/artist.el (artist-clear-buffer, artist-system):
-	* progmodes/xscheme.el (global-set-scheme-interaction-buffer):
-	(local-set-scheme-interaction-buffer, xscheme-process-filter)
-	(verify-xscheme-buffer, xscheme-enter-interaction-mode)
-	(xscheme-enter-debugger-mode, xscheme-debugger-mode-p)
-	(xscheme-send-control-g-interrupt, xscheme-start-process)
-	(xscheme-process-sentinel, xscheme-cd):
-	* progmodes/verilog-mode.el (verilog-read-always-signals)
-	(verilog-set-define, verilog-getopt-file)
-	(verilog-module-inside-filename-p):
-	* progmodes/sh-script.el:
-	* progmodes/python.el (python-pdbtrack-get-source-buffer)
-	(python-pdbtrack-grub-for-buffer, python-execute-file):
-	* progmodes/octave-inf.el (inferior-octave):
-	* progmodes/idlwave.el (idlwave-scan-user-lib-files)
-	(idlwave-shell-compile-helper-routines, idlwave-set-local)
-	(idlwave-display-completion-list-xemacs, idlwave-list-abbrevs)
-	(idlwave-display-completion-list-emacs, idlwave-list-load-path-shadows)
-	(idlwave-completion-fontify-classes, idlwave-display-calling-sequence):
-	* progmodes/idlw-shell.el (idlwave-shell-examine-display-clear)
-	(idlwave-shell-filter, idlwave-shell-examine-highlight)
-	(idlwave-shell-sentinel, idlwave-shell-filter-directory)
-	(idlwave-shell-display-line, idlwave-shell-set-bp-in-module)
-	(idlwave-shell-examine-display, idlwave-shell-run-region)
-	(idlwave-shell-filter-bp, idlwave-shell-save-and-action)
-	(idlwave-shell-sources-filter, idlwave-shell-goto-next-error):
-	* progmodes/idlw-help.el (idlwave-help-get-special-help)
-	(idlwave-help-get-help-buffer):
-	* progmodes/gud.el (gud-basic-call, gud-find-class)
-	(gud-tooltip-activate-mouse-motions-if-enabled):
-	* progmodes/gdb-mi.el (gdb-mouse-toggle-breakpoint-fringe):
-	* progmodes/ebrowse.el (ebrowse-member-table, ebrowse-save-tree-as)
-	(ebrowse-view-exit-fn, ebrowse-tags-list-members-in-file)
-	(ebrowse-tags-next-file):
-	* progmodes/ebnf2ps.el (ebnf-generate-eps, ebnf-generate-eps)
-	(ebnf-eps-production-list, ebnf-begin-file, ebnf-log)
-	(ebnf-eps-finish-and-write):
-	* progmodes/cpp.el (cpp-edit-save):
-	* progmodes/cperl-mode.el (cperl-pod-to-manpage):
-	* progmodes/cc-defs.el (c-emacs-features):
-	* progmodes/antlr-mode.el (antlr-invalidate-context-cache)
-	(antlr-directory-dependencies):
-	* progmodes/ada-xref.el (ada-gnat-parse-gpr, ada-get-ali-file-name)
-	(ada-run-application, ada-find-in-src-path, ada-goto-parent)
-	(ada-find-any-references, ada-make-filename-from-adaname)
-	(ada-make-body-gnatstub):
-	* obsolete/rnews.el (news-list-news-groups):
-	* obsolete/resume.el (resume-suspend-hook, resume-write-buffer-to-file):
-	* obsolete/iso-acc.el (iso-acc-minibuf-setup):
-	* net/rcirc.el (rcirc-debug):
-	* net/newst-treeview.el (newsticker--treeview-list-add-item)
-	(newsticker--treeview-list-clear, newsticker-treeview-browse-url)
-	(newsticker--treeview-list-update-faces, newsticker-treeview-save)
-	(newsticker--treeview-item-show-text, newsticker--treeview-item-show)
-	(newsticker--treeview-tree-update-tag, newsticker--treeview-buffer-init)
-	(newsticker-treeview-show-item, newsticker--treeview-unfold-node)
-	(newsticker--treeview-list-clear-highlight)
-	(newsticker--treeview-list-update-highlight)
-	(newsticker--treeview-list-highlight-start)
-	(newsticker--treeview-tree-update-highlight)
-	(newsticker--treeview-get-selected-item)
-	(newsticker-treeview-mark-list-items-old)
-	(newsticker--treeview-set-current-node):
-	* net/newst-plainview.el (newsticker--buffer-set-uptodate):
-	* net/newst-backend.el (newsticker--get-news-by-funcall)
-	(newsticker--get-news-by-wget, newsticker--image-get)
-	(newsticker--image-sentinel):
-	* net/mairix.el (mairix-rmail-fetch-field, mairix-gnus-fetch-field):
-	* net/eudcb-ph.el (eudc-ph-do-request, eudc-ph-open-session):
-	(eudc-ph-close-session):
-	* net/eudc.el (eudc-save-options):
-	* language/thai-word.el (thai-update-word-table):
-	* language/japan-util.el (japanese-string-conversion):
-	* international/titdic-cnv.el (tsang-quick-converter)
-	(ziranma-converter, ctlau-converter):
-	* international/mule-cmds.el (describe-language-environment):
-	* international/ja-dic-cnv.el (skkdic-convert-okuri-ari)
-	(skkdic-convert-postfix, skkdic-convert-prefix):
-	(skkdic-convert-okuri-nasi, skkdic-convert):
-	* emacs-lisp/re-builder.el (reb-update-overlays):
-	* emacs-lisp/pp.el (pp-to-string, pp-display-expression):
-	* emacs-lisp/gulp.el (gulp-send-requests):
-	* emacs-lisp/find-gc.el (trace-call-tree):
-	* emacs-lisp/eieio-opt.el (eieio-browse, eieio-describe-class)
-	(eieio-describe-generic):
-	* emacs-lisp/eieio-base.el (eieio-persistent-read):
-	* emacs-lisp/edebug.el (edebug-outside-excursion):
-	* emacs-lisp/debug.el (debugger-make-xrefs):
-	* emacs-lisp/cust-print.el (custom-prin1-to-string):
-	* emacs-lisp/chart.el (chart-new-buffer):
-	* emacs-lisp/authors.el (authors-scan-el, authors-scan-change-log):
-	Use with-current-buffer.
-	* textmodes/artist.el (artist-system): Don't call
-	copy-sequence on a fresh string.
-	* progmodes/idlw-shell.el (easymenu setup): Use dolist.
-
-2009-10-31  Stephen Berman  <stephen.berman@gmx.net>
-
-	* calendar/todo-mode.el (todo-edit-item): Signal an error if there
-	is no item to edit.  (Bug#4820)
-	(todo-top-priorities): Restore point and restore narrowing in Todo
-	buffer.  (Bug#4820)
-
-2009-10-31  Glenn Morris  <rgm@gnu.org>
-
-	* net/ange-ftp.el (top-level): Don't require dired when compiling.
-	(comint-last-output-start, comint-last-input-start)
-	(comint-last-input-end): Don't defvar when compiling.
-	(ange-ftp-process-file): Use bound-and-true-p.
-
-	* pcmpl-rpm.el (top-level): Move provide statement to end.
-	(pcmpl-rpm): Remove unused custom group.
-
-	* pcmpl-gnu.el (tar-parse-info, tar-header-name): Declare for compiler.
-
-	* mail/emacsbug.el (report-emacs-bug): Request `emacs -Q' recipes.
-
-	* emacs-lisp/bytecomp.el (byte-compile-warning-types)
-	(byte-compile-warnings): Add `constants' as an option.
-	(byte-compile-callargs-warn, byte-compile-arglist-warn)
-	(display-call-tree): Update for byte-compile-fdefinition possibly
-	returning `(macro lambda ...)'.  (Bug#4778)
-	(byte-compile-variable-ref, byte-compile-setq-default):
-	Respect `constants' member of byte-compile-warnings.
-
-2009-10-30  Stefan Monnier  <monnier@iro.umontreal.ca>
-
-	* vc-bzr.el (vc-bzr-revision-keywords): New var.
-	(vc-bzr-revision-completion-table): Use it to fix completion of "s:"
-	to "submit:".
-
-2009-10-30  Dan Nicolaescu  <dann@ics.uci.edu>
-
-	* textmodes/ispell.el (ispell-skip-region-alist):
-	* international/mule-conf.el (eight-bit):
-	* international/fontset.el (font-encoding-alist):
-	* startup.el (pure-space-overflow-message):
-	* simple.el (overwrite-mode-textual, overwrite-mode-binary):
-	* paths.el (gnus-nntp-service, rmail-spool-directory)
-	(term-file-prefix):
-	* files.el (save-some-buffers-action-alist):
-	* cmuscheme.el (same-window-buffer-names):
-	* ielm.el (same-window-buffer-names):
-	* shell.el (same-window-buffer-names):
-	* mail/sendmail.el (same-window-buffer-names):
-	* progmodes/inf-lisp.el (same-window-buffer-names):
-	* bindings.el (mode-line-client)
-	(mode-line-column-line-number-mode-map):
-	* language/tibetan.el (tibetan-precomposition-rule-regexp)
-	(tibetan-precomposed-regexp): Purecopy string arguments.
-
-2009-10-28  Stefan Monnier  <monnier@iro.umontreal.ca>
-
-	* calc/calc.el (calc, calc-refresh, calc-trail-buffer, calc-record)
-	(calcDigit-nondigit):
-	* calc/calc-yank.el (calc-copy-to-buffer):
-	* calc/calc-units.el (calc-invalidate-units-table):
-	* calc/calc-trail.el (calc-trail-yank):
-	* calc/calc-store.el (calc-insert-variables):
-	* calc/calc-rewr.el (math-rewrite, math-rewrite-phase):
-	* calc/calc-prog.el (calc-read-parse-table):
-	* calc/calc-keypd.el (calc-do-keypad, calc-keypad-right-click):
-	* calc/calc-help.el (calc-describe-bindings, calc-describe-key):
-	* calc/calc-graph.el (calc-graph-delete, calc-graph-add-curve)
-	(calc-graph-juggle, calc-graph-count-curves, calc-graph-plot)
-	(calc-graph-plot, calc-graph-format-data, calc-graph-set-styles)
-	(calc-graph-name, calc-graph-find-command, calc-graph-view)
-	(calc-graph-view, calc-gnuplot-command, calc-graph-init):
-	* calc/calc-ext.el (calc-realign):
-	* calc/calc-embed.el (calc-do-embedded, calc-do-embedded)
-	(calc-embedded-finish-edit, calc-embedded-make-info)
-	(calc-embedded-finish-command, calc-embedded-stack-change):
-	* calc/calc-aent.el (calcAlg-enter): Use with-current-buffer.
-
-	* pcomplete.el (pcomplete-comint-setup): If there's a choice, replace
-	shell-dynamic-complete-filename in preference to
-	comint-dynamic-complete-filename.
-
-	* bookmark.el (bookmark-insert-location, bookmark-bmenu-list)
-	(bookmark-bmenu-show-filenames, bookmark-bmenu-hide-filenames):
-	Don't consider whether the display supports colors.
-	(bookmark-import-new-list): Use dolist.
-	(bookmark-bmenu-mode-map): Move initialization into declaration.
-	(bookmark-bmenu-list): Use dolist, simplify.
-	(bookmark-show-all-annotations): Use save-selected-window and dolist.
-	(menu-bar-final-items): Use push.
-
-2009-10-28  Bernhard Herzog  <bernhard.herzog@intevation.de>  (tiny change)
-
-	* vc-hg.el (vc-hg-state, vc-hg-working-revision): Use process-file so
-	it works on remote files.
-	(vc-hg-diff): Don't pass any `--cwd' argument.
-
-2009-10-27  Kevin Ryde  <user42@zip.com.au>
-
-	* emacs-lisp/checkdoc.el (checkdoc-proper-noun-region-engine):
-	Use help-xref-info-regexp and help-xref-url-regexp to identify links.
-	(Further to Bug#3921).
-
-2009-10-27  Michael Albinus  <michael.albinus@gmx.de>
-
-	* net/tramp-imap.el (top): Add `X-Size' to `imap-hash-headers'.
-	(tramp-imap-do-copy-or-rename-file): Don't use the inode, when
-	calling `tramp-imap-put-file'.  Add file size to the call.
-	(tramp-imap-get-file-entries): Compute also user name, file size,
-	and date.
-	(tramp-imap-handle-insert-directory): Insert uid and gid.
-	(tramp-imap-handle-file-attributes): Transform uid and gid
-	according to `id-format'.
-	(tramp-imap-put-file): New optional parameter SIZE.  Encode file
-	size in header X-Size.
-
-2009-10-26  Juanma Barranquero  <lekktu@gmail.com>
-
-	* simple.el (transpose-subr): Give clearer error when the mark
-	is not set.  (Bug#4807)
-
-2009-10-26  Michael Albinus  <michael.albinus@gmx.de>
-
-	* net/tramp.el (tramp-perl-file-truename): New defconst.
-	Perl code contributed by yary <not.com@gmail.com> (tiny change).
-	(tramp-handle-file-truename, tramp-get-remote-perl): Use it.
-	Check also for "perl-file-spec" and "perl-cwd-realpath" properties.
-	(tramp-handle-write-region): In case of APPEND, reuse the tmpfile name.
-
-	* net/tramp-imap.el (tramp-imap-file-name-handler-alist):
-	Ignore `dired-call-process'.
-	(tramp-imap-make-iht): Use `user' and `ssl' with `imap-hash-make'.
-
-2009-10-26  Julian Scheid  <julians37@gmail.com>
-
-	* net/tramp.el (tramp-perl-file-name-all-completions): New defconst.
-	(tramp-get-remote-readlink): New defun.
-	(tramp-handle-file-truename): Use it.
-	(tramp-handle-file-exists-p): Check file-attributes cache, assume
-	file exists if cache value present.
-	(tramp-check-cached-permissions): New defun.
-	(tramp-handle-file-readable-p): Use it.
-	(tramp-handle-file-writable-p): Likewise.
-	(tramp-handle-file-executable-p): Likewise.
-	(tramp-handle-file-name-all-completions): Try using Perl to get
-	partial completions.  When perl not available, combine `cd' and
-	`ls' into single remote operation and use shell expansion to get
-	partial remote directory contents.  Set `file-exists-p' cache for
-	directory and any files returned by ls.  Change cache handling to
-	support partial directory contents.  Use error message emitted by
-	remote `cd' or Perl code for local tramp-error.
-	(tramp-do-copy-or-rename-file-directly): Avoid separate
-	tramp-send-command-and-check call.
-	(tramp-handle-process-file): Merge three remote ops into one.
-	Do not flush all caches when `process-file-side-effects' is set.
-	(tramp-handle-write-region): Avoid tramp-set-file-uid-gid if
-	file-attributes shows uid/gid to be set already.
-
-2009-10-26  Dan Nicolaescu  <dann@ics.uci.edu>
-
-	* textmodes/tex-mode.el (tex-dvi-view-command)
-	(tex-show-queue-command, tex-open-quote):
-	* progmodes/ruby-mode.el (auto-mode-alist)
-	(interpreter-mode-alist): Purecopy strings.
-
-	* emacs-lisp/lisp-mode.el (emacs-lisp-mode-map): Purecopy item names.
-
-	* emacs-lisp/derived.el (define-derived-mode): Purecopy the doc
-	string for the hook, keymap and abbrev table.
-
-	* emacs-lisp/byte-run.el (make-obsolete): Purecopy the current name.
-
-	* x-dnd.el (x-dnd-xdnd-to-action):
-	* startup.el (fancy-startup-text, fancy-about-text): Change to
-	defconst from defvar.
-
-	* ps-print.el (ps-page-dimensions-database): Purecopy initial value.
-
-	* mouse.el (mouse-buffer-menu-mode-groups, x-fixed-font-alist):
-	Purecopy initialization strings.
-
-	* mail/sendmail.el (mail-header-separator)
-	(mail-personal-alias-file):
-	* mail/rmail.el (rmail-default-dont-reply-to-names)
-	(rmail-ignored-headers, rmail-retry-ignored-headers)
-	(rmail-highlighted-headers, rmail-secondary-file-directory)
-	(rmail-secondary-file-regexp):
-	* files.el (null-device, file-name-invalid-regexp)
-	(locate-dominating-stop-dir-regexp)
-	(inhibit-first-line-modes-regexps): Purecopy initialization strings.
-	(interpreter-mode-alist): Use mapcar instead of mapc.
-
-	* buff-menu.el (Buffer-menu-mode-map): Purecopy name.
-
-	* bindings.el (mode-line-major-mode-keymap): Purecopy name.
-	(completion-ignored-extensions):
-	(debug-ignored-errors): Purecopy strings.
-
-2009-10-26  Stefan Monnier  <monnier@iro.umontreal.ca>
-
-	* pcomplete.el (pcomplete-std-complete): Obey pcomplete-use-paring.
-	(pcomplete, pcomplete-parse-buffer-arguments, pcomplete-opt)
-	(pcomplete--here): Use push.
-
-	* subr.el (all-completions): Declare the 4th arg obsolete.
-
-2009-10-25  Stefan Monnier  <monnier@iro.umontreal.ca>
-
-	* pcomplete.el (pcomplete-unquote-argument-function): New var.
-	(pcomplete-unquote-argument): New function.
-	(pcomplete--common-suffix): Always pay attention to case.
-	(pcomplete--table-subvert): Quote and unquote the text.
-	(pcomplete--common-quoted-suffix): New function.
-	(pcomplete-std-complete): Use it and pcomplete-begin.
-
-	* bookmark.el (bookmark-bmenu-list): Don't use switch-to-buffer if
-	we're inside a dedicated or minibuffer window.
-
-2009-10-24  Karl Fogel  <kfogel@red-bean.com>
-
-	* bookmark.el: Update documentation, especially documentation
-	of `bookmark-alist' and of the bookmark file format.
-	Patch by Drew Adams, with minor tweaks from me.  (Bug#4195)
-
-2009-10-24  Chong Yidong  <cyd@stupidchicken.com>
-
-	* mail/emacsbug.el (report-emacs-bug): Clarify that the
-	keybindings apply to the mail buffer (Bug#4003).  Shrink help
-	window to buffer.
-
-	* whitespace.el (whitespace-mode, whitespace-newline-mode)
-	(global-whitespace-mode, global-whitespace-newline-mode)
-	(whitespace-toggle-options, global-whitespace-toggle-options):
-	Doc fix (Bug#3660).
-
-	* nxml/nxml-mode.el (nxml-balanced-close-start-tag): Use the value
-	of xmltok-start before the end tag was inserted (Bug#2840).
-
-	* progmodes/sh-script.el (sh-font-lock-paren): Handle case
-	patterns that are preceded by an open-paren (Bug#1320).
-
-2009-10-24  Sven Joachim  <svenjoac@gmx.de>
-
-	* files.el (delete-directory): Delete symlinks to directories with
-	delete-file (Bug#4739).
-
-2009-10-24  Dan Nicolaescu  <dann@ics.uci.edu>
-
-	* vc.el (vc-backend-for-registration): Rename from
-	vc-get-backend-for-registration.  Update callers.
-
-	* international/mule-cmds.el (set-language-info-alist):
-	Purecopy lang-env.
-	(leim-list-header, leim-list-entry-regexp): Change defvars to defconst.
-	(charset): Purecopy the name.
-	(define-char-code-property): Purecopy string arguments.
-
-	* emacs-lisp/byte-run.el (make-obsolete, make-obsolete-variable):
-	Purecopy string arguments.
-
-	* emacs-lisp/lisp-mode.el (emacs-lisp-mode-map):
-	* ediff-hook.el (menu-bar-ediff-menu):
-	* buff-menu.el (Buffer-menu-mode-map): Purecopy names and tooltips.
-	* bookmark.el (menu-bar-bookmark-map): Add :help and purecopy the name.
-
-2009-10-24  Glenn Morris  <rgm@gnu.org>
-
-	* comint.el (comint-dynamic-list-completions):
-	* term.el (term-dynamic-list-completions): Use choose-completion rather
-	than obsolete alias mouse-choose-completion.
-
-	* filecache.el (file-cache-completions-keymap): Bind mouse-2 to
-	file-cache-choose-completion.
-	(file-cache-choose-completion): Handle an optional event argument.
-	(file-cache-mouse-choose-completion): Make it an obsolete alias.
-
-	* progmodes/octave-mod.el (octave-complete-symbol):
-	Use choose-completion if mouse-choose-completion is ever removed.
-
-	* textmodes/sgml-mode.el (sgml-looking-back-at): Move definition before
-	use.
-
-	* emacs-lisp/checkdoc.el (generate-autoload-cookie): Define for
-	compiler.
-
-	* vc-hooks.el (vc-responsible-backend): Fix declaration.
-
-2009-10-24  Stefan Monnier  <monnier@iro.umontreal.ca>
-
-	* minibuffer.el (completion--embedded-envvar-table): Fix last change.
-	Ignore `pred' now that we receive one.
-	Handle test-completion specially.
-
-2009-10-23  Dan Nicolaescu  <dann@ics.uci.edu>
-
-	* vc.el (vc-responsible-backend): Throw an error if not backend is
-	found.  Remove the REGISTER argument.  Move the code dealing with
-	REGISTER ...
-	(vc-get-backend-for-registration): ... here.  New function.
-	(vc-deduce-fileset): Call vc-get-backend-for-registration instead
-	of vc-responsible-backend, pass the file name instead of the
-	directory name.
-
-2009-10-23  Stefan Monnier  <monnier@iro.umontreal.ca>
-
-	* pcomplete.el (pcomplete-common-suffix, pcomplete-table-subvert):
-	New funs.
-	(pcomplete-std-complete): Use them.  Obey pcomplete-termination-string.
-	(pcomplete-comint-setup): Don't modify a global var via
-	accidental side-effects.
-	(pcomplete-shell-setup): Adjust call accordingly.
-	(pcomplete-parse-comint-arguments): Use push.
-
-2009-10-23  Chong Yidong  <cyd@stupidchicken.com>
-
-	* emacs-lisp/checkdoc.el (checkdoc-proper-noun-region-engine):
-	Allow uncapitalized info node names (Bug#3921).
-
-	* mail/emacsbug.el (report-emacs-bug): Tweak the sentence pointing
-	to the DEBUG file (Bug#3781).
-
-2009-10-23  Jari Aalto  <jari.aalto@cante.net>
-
-	* textmodes/ispell.el (ispell-dictionary-base-alist): Add finnish
-	dictionary entry (Bug#4579).
-
-2009-10-23  Michael Albinus  <michael.albinus@gmx.de>
-
-	* net/tramp.el (top): Remove `tramp-rfn-eshadow-update-overlay'
-	from `rfn-eshadow-update-overlay-hook' when unloading.
-	(tramp-methods): Add `tramp-copy-keep-tmpfile' for "rsync" and
-	"rsyncc".  Adjust doc string.
-	(tramp-temp-buffer-file-name): New buffer-local defvar.
-	(tramp-handle-insert-file-contents, tramp-handle-write-region):
-	Keep temporary file when indicated by method ("rsync" and
-	"rsyncc").
-	(tramp-handle-write-region): Handle APPEND.
-	(tramp-delete-temp-file-function): New defun.  Added to
-	`kill-buffer-hook'.
-
-2009-10-23  Juanma Barranquero  <lekktu@gmail.com>
-
-	* menu-bar.el (cua-enable-cua-keys): Declare for the byte-compiler.
-
-2009-10-23  Dan Nicolaescu  <dann@ics.uci.edu>
-
-	* term/tty-colors.el (msdos-color-values): Remove declaration, unused.
-	(color-name-rgb-alist, tty-standard-colors)
-	(tty-color-mode-alist): Change to defconst.
-
-	* simple.el (mark-inactive): Purecopy message.
-
-	* menu-bar.el (menu-bar-make-mm-toggle, menu-bar-make-toggle): Fix macro.
-	(global-map, yank-menu):
-	* textmodes/ispell.el (ispell-menu-map):
-	* net/eudc.el (eudc-tools-menu):
-	* international/mule-cmds.el (describe-language-environment-map)
-	(setup-language-environment-map, set-coding-system-map)
-	(mule-menu-keymap):
-	* vc-hooks.el (vc-menu-entry, vc-menu-map):
-	* replace.el (occur-mode-map):
-	* pcvs-defs.el (cvs-global-menu): Purecopy names and tooltips.
-
-2009-10-23  Jay Belanger  <jay.p.belanger@gmail.com>
-
-	* calc/calc.el (math-read-number, math-read-number-simple):
-	Use `save-match-data'.
-
-2009-10-22  Stefan Monnier  <monnier@iro.umontreal.ca>
-
-	* simple.el (normal-erase-is-backspace-mode): Use input-decode-map
-	rather than fiddling with global-map bindings, since it should only
-	affect per-terminal settings.
-	See http://bugs.gentoo.org/show_bug.cgi?id=289709.
-
-	* minibuffer.el (completion-table-with-terminator): Allow to specify
-	the terminator-regexp.
-
-	* simple.el (switch-to-completions): Look for *Completions* in other
-	frames as well.
-
-	* pcomplete.el: Allow the use of completion-tables.
-	(pcomplete-std-complete): New command.
-	(pcomplete-dirs-or-entries): Use a single call to pcomplete-entries.
-	(pcomplete--here): Use a function for `form' rather than an expression,
-	so it can be byte-compiled.
-	(pcomplete-here, pcomplete-here*): Adjust accordingly.
-	Add edebug declaration.
-	(pcomplete-show-completions): Remove unused var `curbuf'.
-	(pcomplete-do-complete, pcomplete-stub):
-	Don't assume `completions' is a list of strings any more.
-
-2009-10-22  Juanma Barranquero  <lekktu@gmail.com>
-
-	* find-dired.el (find-name-arg): Fix typo in docstring.
-
-2009-10-22  Stefan Monnier  <monnier@iro.umontreal.ca>
-
-	* pcmpl-linux.el (pcomplete/kill): Don't abuse pcomplete-entries.
-	(pcmpl-linux-fs-types): Same, and update to new modules layout.
-
-	* pcmpl-gnu.el (pcmpl-gnu-makefile-names): Use a single call to
-	pcomplete-entries.
-
-	* comint.el (comint-read-input-ring, comint-write-input-ring)
-	(comint-substitute-in-file-name)
-	(comint-dynamic-complete-as-filename)
-	(comint-dynamic-simple-complete)
-	(comint-dynamic-list-filename-completions)
-	(comint-dynamic-list-completions)
-	(comint-redirect-results-list-from-process): Minor simplifications.
-
-2009-10-21  Kevin Ryde  <user42@zip.com.au>
-
-	* emacs-lisp/checkdoc.el (checkdoc-file-comments-engine):
-	When inserting ";;; Code" put it before any ";;;###autoload" cookie on
-	the first form.  And insert a blank line after ";;; Code" since
-	that's usual style.  (Bug#4612)
-
-	* net/dns.el: Add "Keywords: comm", as per net/net-utils.el.
-
-2009-10-21  Stefan Monnier  <monnier@iro.umontreal.ca>
-
-	* minibuffer.el (completion-table-with-terminator): Properly implement
-	boundaries, in case `terminator' appears in the suffix.
-	(completion--embedded-envvar-table): Don't return boundaries if
-	there's no valid completion.  Simplify.
-	(completion-file-name-table): New completion table extracted from
-	completion--file-name-table.
-	(completion--file-name-table): Use it.
-	(read-file-name-predicate): Declare obsolete.
-	(read-file-name): Use the pred arg i.s.o read-file-name-predicate.
-	* vc-bzr.el (vc-bzr-revision-completion-table): Use the new
-	completion-file-name-table, and use the `pred' argument.
-	* files.el (locate-file-completion-table): Use the `pred' arg rather
-	than read-file-name-predicate.
-	(abbreviate-file-name): Use \` rather than ^ for BOS.
-
-2009-10-21  Dan Nicolaescu  <dann@ics.uci.edu>
-
-	* vc.el (vc-deduce-fileset): Undo previous change, do not tell
-	vc-responsible-backend to register, it causes problems.
-
-2009-10-21  Stefan Monnier  <monnier@iro.umontreal.ca>
-
-	* help-fns.el: Don't require help-mode (to avoid bootstrap issues).
-
-2009-10-21  Michael Albinus  <michael.albinus@gmx.de>
-
-	* net/tramp-smb.el (tramp-smb-get-stat-capability): New defun.
-	(tramp-smb-handle-file-attributes): Use it.
-	(tramp-smb-do-file-attributes-with-stat): Don't raise an error.
-	(tramp-smb-handle-insert-directory): Use `mapc' rather than
-	`mapcar'.  Use `tramp-smb-get-stat-capability'.
-	Add `dired-filename' text properties.
-	(tramp-smb-get-cifs-capabilities): Apply `save-match-data'.
-	(tramp-smb-maybe-open-connection): Simplify check for smbclient
-	version.
-
-2009-10-20  Stefan Monnier  <monnier@iro.umontreal.ca>
-
-	* subr.el (read-key-delay): Reduce to 0.01.
-	(read-key): Use read-key-sequence-vector to avoid turning M-t into 244
-	(bug#4751).
-
-2009-10-19  Stefan Monnier  <monnier@iro.umontreal.ca>
-
-	* bindings.el (function-key-map): Map C-@ to C-SPC if C-@ is unbound.
-
-	* info.el (Info-complete-menu-item): Handle `boundaries' explicitly.
-	(Info-menu): Remove unused vars `last' and `completions'.
-	(Info-index-nodes): Remove unused var `node'.
-
-	* info.el (Info-complete-menu-item): Use complete-with-action.
-
-2009-10-19  Dan Nicolaescu  <dann@ics.uci.edu>
-
-	Make vc-annotate work through copies and renames.
-	* vc-annotate.el (vc-annotate-extract-revision-at-line):
-	Return the file name too.
-	(vc-annotate-revision-at-line)
-	(vc-annotate-find-revision-at-line)
-	(vc-annotate-revision-previous-to-line)
-	(vc-annotate-show-log-revision-at-line): Update to get the file
-	name from vc-annotate-extract-revision-at-line.
-	(vc-annotate-show-diff-revision-at-line-internal): Change the
-	argument to mean whether to show a file diff or not.  Get the file
-	name from vc-annotate-extract-revision-at-line.
-	(vc-annotate-show-diff-revision-at-line):
-	Update vc-annotate-show-diff-revision-at-line call.
-	(vc-annotate-warp-revision): Add an optional file argument.
-
-	* vc-git.el (vc-git-annotate-command): Pass -C -C to the blame command.
-	(vc-git-annotate-extract-revision-at-line): Also return the file
-	name if found.
-
-	* vc-hg.el (vc-hg-annotate-command): Pass --follow to the annotate
-	command.  Remove unused code.
-	(vc-hg-annotate-re): Update to match --follow output.
-	(vc-hg-annotate-extract-revision-at-line): Also return the file
-	name if found.
-
-	* vc.el: Update annotate-extract-revision-at-line documentation.
-
-2009-10-18  Kevin Ryde  <user42@zip.com.au>
-
-	* ibuffer.el (ibuffer-confirm-operation-on): Correction to error
-	re-throw, `err' is a pair not a list so can't use apply (Bug#4740).
-
-	* net/browse-url.el (browse-url): Identify alist with "consp and
-	not functionp" and let all other things go down the `apply' leg,
-	as suggested by Stefan.  (Further to bug#4531.)
-
-2009-10-18  Chong Yidong  <cyd@stupidchicken.com>
-
-	* minibuffer.el (read-file-name): Check for repeat before putting
-	a default argument in file-name-history (Bug#4657).
-
-	* emacs-lisp/lisp-mode.el (preceding-sexp): Recognize hash table
-	read syntax (Bug#4737).
-
-	* textmodes/sgml-mode.el (sgml-delete-tag): Use sgml-looking-back-at.
-
-2009-10-18  Aaron S. Hawley  <aaron.s.hawley@gmail.com>
-
-	* textmodes/sgml-mode.el (sgml-tag-help): Prompt user for tag.
-	(html-tag-alist, html-tag-help): Add descriptions for undocumented
-	entries and make note of obsolete tags.
-
-2009-10-18  Stefan Monnier  <monnier@iro.umontreal.ca>
-
-	* net/ange-ftp.el (ange-ftp-file-size): Use unwind-protect.
-
-2009-10-18  Glenn Morris  <rgm@gnu.org>
-
-	* Makefile.in (compile-last): Ensure GREP_OPTIONS is null before calling
-	grep, so that binary files (eg international/uni-bidi.el) can match.
-	Remove test for "UnicodeData" files, since it is hopefully unnecessary
-	now, and in any case the file header format has changed.
-
-2009-10-17  Glenn Morris  <rgm@gnu.org>
-
-	* textmodes/flyspell.el (flyspell-large-region, flyspell-word)
-	(flyspell-get-word, flyspell-large-region)
-	(flyspell-auto-correct-previous-word): Doc/error message fixes.
-
-2009-10-17  Chong Yidong  <cyd@stupidchicken.com>
-
-	* Makefile.in (ELCFILES): Add ede/shell.
-
-2009-10-17  Dan Nicolaescu  <dann@ics.uci.edu>
-
-	* term/common-win.el (x-colors): Purecopy it.
-
-2009-10-17  Stefan Monnier  <monnier@iro.umontreal.ca>
-
-	* tar-mode.el (tar-data-swapped-p): Make the assertion a bit more
-	permissive for when the buffer is empty.
-	(tar-header-block-tokenize): Decode the username and groupname.
-	(tar-chown-entry, tar-chgrp-entry): Encode the names (bug#4730).
-
-2009-10-17  Stefan Monnier  <monnier@iro.umontreal.ca>
-
-	* international/mule-cmds.el (select-safe-coding-system): If the file
-	has a coding cookie, use it regardless of any other setting (bug#4712).
-
-2009-10-17  Glenn Morris  <rgm@gnu.org>
-
-	* foldout.el (foldout-mouse-swallow-events):
-	* gs.el (gs-load-image): Replace obsolete forms of sit-for, sleep-for.
-
-	* dired.el (dired-ls-F-marks-symlinks, dired-keep-marker-rename)
-	(dired-keep-marker-copy, dired-keep-marker-hardlink)
-	(dired-keep-marker-symlink, dired-dwim-target)
-	(dired-copy-preserve-time): Do not autoload these defcustoms.
-
-	* mail/rmail.el (rmail-write-region-annotate): Prevent viewing different
-	messages from messing up the file coding.  (Bug#4623)
-
-2009-10-17  Jari Aalto  <jari.aalto@cante.net>
-
-	* textmodes/ispell.el (ispell-get-decoded-string): Give an error
-	if no match is found for the current dictionary.  (Bug#4578)
-
-	* textmodes/flyspell.el (flyspell-get-word): Make `following' argument
-	optional, since that is how it is documented, and this is often called
-	with a nil argument.  (Bug#4577)
-	(flyspell-external-point-words, flyspell-auto-correct-word)
-	(flyspell-correct-word-before-point, flyspell-word-search-forward)
-	(flyspell-word-search-backward): Remove nil argument in calls to
-	flyspell-get-word, since it is not needed now.
-
-2009-10-17  Ulrich Mueller  <ulm@gentoo.org>
-
-	* play/doctor.el (doctor-adverbp): Exclude some nouns.  (Bug#4565)
-
-2009-10-16  Glenn Morris  <rgm@gnu.org>
-
-	* net/rcirc.el (rcirc-authenticate): Simplify previous change.
-
-2009-10-16  Toru TSUNEYOSHI  <t_tuneyosi@hotmail.com>
-
-	* net/ange-ftp.el (ange-ftp-send-cmd): Handle `size' like `mdtm'.
-	(ange-ftp-file-size): New function.
-	(ange-ftp-file-attributes): Use it.
-
-2009-10-16  Michael Albinus  <michael.albinus@gmx.de>
-
-	* net/tramp-smb.el (tramp-smb-version): New defvar.
-	(tramp-smb-maybe-open-connection): Use it, in order to avoid
-	repeated checks.
-
-2009-10-16  Glenn Morris  <rgm@gnu.org>
-
-	* emacs-lisp/byte-run.el (define-obsolete-variable-alias): Doc fix.
-	Maybe copy some custom properties from old to new name.  (Bug#4706)
-
-2009-10-16  Juanma Barranquero  <lekktu@gmail.com>
-
-	* subr.el (error, sit-for, start-process-shell-command)
-	(start-file-process-shell-command): Set the calling convention
-	after the function definition.
-
-2009-10-16  Stefan Monnier  <monnier@iro.umontreal.ca>
-
-	* subr.el (error, sit-for, start-process-shell-command)
-	(start-file-process-shell-command): Use the new
-	set-advertised-calling-convention feature.
-
-2009-10-16  Taichi Kawabata  <kawabata.taichi@gmail.com>
-
-	* international/ucs-normalize.el (ucs-normalize-version):
-	Change to 1.2.
-	(check-range): Adjust for Unicode 5.2.
-
-2009-10-15  Juri Linkov  <juri@jurta.org>
-
-	* menu-bar.el (menu-bar-file-menu): Convert `separator-exit'
-	to the `menu-item' format.
-
-2009-10-15  Michael Albinus  <michael.albinus@gmx.de>
-
-	* net/tramp.el (tramp-replace-environment-variables): Do not fail
-	if the environment variable does not exist.
-
-	* net/tramp-smb.el (tramp-smb-errors): Add error messages.
-	(tramp-smb-get-share, tramp-smb-get-localname): Use only VEC as
-	parameter.
-	(tramp-smb-handle-add-name-to-file)
-	(tramp-smb-handle-copy-directory, tramp-smb-handle-copy-file)
-	(tramp-smb-handle-delete-directory, tramp-smb-handle-delete-file)
-	(tramp-smb-handle-file-attributes)
-	(tramp-smb-do-file-attributes-with-stat)
-	(tramp-smb-handle-file-local-copy)
-	(tramp-smb-handle-insert-directory)
-	(tramp-smb-handle-make-directory)
-	(tramp-smb-handle-make-directory-internal)
-	(tramp-smb-handle-make-symbolic-link)
-	(tramp-smb-handle-rename-file, tramp-smb-handle-set-file-modes)
-	(tramp-smb-handle-write-region, tramp-smb-get-file-entries)
-	(tramp-smb-maybe-open-connection): Apply the changed parameters.
-	(tramp-smb-read-file-entry): Read Disk names in compressed format.
-	Handle long file names.
-	(tramp-smb-get-cifs-capabilities): Check, whether the connection
-	process is running.
-	(tramp-smb-maybe-open-connection): Trace "smbclient -V" command.
-	Read share names with "-g" option.
-
-2009-10-15  Ryan Yeske  <rcyeske@gmail.com>
-
-	* net/rcirc.el (rcirc-view-log-file): New command.
-	(rcirc-track-minor-mode-map): Remove C-c ` binding.
-	(rcirc-authenticate, rcirc-authinfo): Allow nickserv-nick to be
-	specified.
-
-2009-10-15  Glenn Morris  <rgm@gnu.org>
-
-	* w32-fns.el (w32-batch-update-autoloads): Take autoload-make-program
-	from the second command-line argument.
-	* makefile.w32-in (autoloads, $(lisp)/calendar/cal-loaddefs.el)
-	($(lisp)/calendar/diary-loaddefs.el, $(lisp)/calendar/hol-loaddefs.el)
-	($(lisp)/mh-e/mh-loaddefs.el): Pass $(MAKE) as second argument to
-	w32-batch-update-autoloads.
-	* emacs-lisp/autoload.el (autoload-make-program): New variable.
-	(batch-update-autoloads): Handle autoload-excludes on windows-nt.
-
-	* mail/rmailedit.el (rmail-cease-edit): Give an error if the end of
-	the headers cannot be located.  Simplify, subtracting superflous
-	save-excursions.
-
-2009-10-15  Stefan Monnier  <monnier@iro.umontreal.ca>
-
-	Replace completion-base-size by completion-base-position to fix bugs
-	such as (bug#4699).
-	* simple.el (completion-base-position): New var.
-	(completion-base-size): Mark as obsolete.
-	(choose-completion): Make it work for mouse events as well.
-	Pass the new base-position to choose-completion-string.
-	(choose-completion-guess-base-position): New function, extracted from
-	choose-completion-delete-max-match.
-	(choose-completion-delete-max-match): Use it.  Make obsolete.
-	(choose-completion-string): Use the new base-position info.
-	(completion-root-regexp): Delete.
-	(completion-setup-function): Preserve completion-base-position.
-	Eliminate obsolete base-size manipulation.
-	* minibuffer.el (display-completion-list): Don't mess with base-size.
-	(minibuffer-completion-help): Set completion-base-position instead.
-	* mouse.el (mouse-choose-completion): Redefine as a mere alias to
-	choose-completion.
-	* textmodes/bibtex.el (bibtex-complete):
-	* emacs-lisp/crm.el (crm--choose-completion-string):
-	Adjust to new calling convention.
-	* complete.el (partial-completion-mode): Use minibufferp to avoid
-	bumping into incompatible change to choose-completion-string-functions.
-	* ido.el (ido-choose-completion-string): Make its calling convention
-	more permissive.
-	* comint.el (comint-dynamic-list-input-ring-select): Remove obsolete
-	base-size manipulation.
-	(comint-dynamic-list-input-ring): Use dotimes and push.
-	* iswitchb.el (iswitchb-completion-help): Remove dead-code call to
-	fundamental-mode.  Use `or'.
-
-2009-10-14  Juri Linkov  <juri@jurta.org>
-
-	* misearch.el (multi-isearch-next-buffer-from-list)
-	(multi-isearch-next-file-buffer-from-list): Doc fix.  (Bug#4723)
-
-2009-10-14  Stefan Monnier  <monnier@iro.umontreal.ca>
-
-	* Makefile.in (compile-onefile): Load `bytecomp' rather than
-	`bytecomp.el'.
-
-	* minibuffer.el (completion-pcm--merge-completions): Make sure the
-	string we return is all made up of text from the completions rather
-	than part from the completions and part from the input (bug#4219).
-
-	* ido.el (ido-everywhere): Use define-minor-mode.
-
-	* buff-menu.el (list-buffers, ctl-x-map):
-	Mark the entry points with ;;;###autoload cookies.
-
-2009-10-14  Dan Nicolaescu  <dann@ics.uci.edu>
-
-	* vc-git.el (vc-git-dir-extra-headers): Set the branch name
-	correctly in the detached head case.
-	(vc-git-print-log): Remove unused binding.
-
-	* vc.el (vc-responsible-backend): When a directory is passed for
-	for registration create a VC repository if no backend is
-	responsible for the directory argument.
-	(vc-deduce-fileset): Tell vc-responsible-backend to register.
-
-	* vc.el: Move comments about RCS and SCCS ...
-	* vc-rcs.el:
-	* vc-sccs.el: ... here, respectively.
-
-2009-10-14  Stefan Monnier  <monnier@iro.umontreal.ca>
-
-	* minibuffer.el (completion--file-name-table): Return nil if there's
-	no file completion, even if substitute-in-file-name changed
-	the string (bug#4708).
-
-2009-10-13  Juri Linkov  <juri@jurta.org>
-
-	* files-x.el (read-file-local-variable-value): Don't filter out
-	minor modes from mode name completion (bug#4664).
-
-2009-10-13  Juanma Barranquero  <lekktu@gmail.com>
-
-	* international/mule-cmds.el (ucs-names): Remove exclusion of
-	"Enclosed Ideographic Supplement" range (U+1F200..U+1F2FF).
-
-2009-10-13  Kenichi Handa  <handa@m17n.org>
-
-	* international/uni-name.el: Regenerated.
-
-2009-10-13  Juanma Barranquero  <lekktu@gmail.com>
-
-	* bs.el (bs-mode): Fix last change.  (`revert-buffer-function'
-	should be automatically buffer-local, but isn't.)
-
-2009-10-12  Sam Steingold  <sds@gnu.org>
-
-	* progmodes/compile.el (compilation-next-error-function): Fix the
-	timestamps if the buffer has been visited before.
-	(compilation-mode-font-lock-keywords): Do not prepend "^ *" to
-	non-anchored patterns, like the perl one (bug#3928).
-
-2009-10-12  Glenn Morris  <rgm@gnu.org>
-
-	* net/tramp-smb.el (tramp-smb-do-file-attributes-with-stat):
-	Let-bind `size'.
-
-2009-10-12  Juanma Barranquero  <lekktu@gmail.com>
-
-	* proced.el (proced-unload-function): New function.
-
-	* bs.el (bs-mode): Set `revert-buffer-function' to `bs-refresh'.
-	(bs-refresh): Add IGNORED arg for `revert-buffer' compatibility.
-	Doc fix.
-
-	* menu-bar.el (menu-bar-file-menu): Fix format of `separator-exit' item.
-
-2009-10-11  Juri Linkov  <juri@jurta.org>
-
-	* files-x.el (read-file-local-variable-value):
-	Provide default value only for bound variables (bug#4664).
-
-2009-10-11  Michael Albinus  <michael.albinus@gmx.de>
-
-	* net/tramp.el (tramp-local-host-p): Function shall return nil for
-	connection methods like smb.
-
-	* net/tramp-cache.el (tramp-flush-connection-property): The hash
-	can be empty.
-
-	* net/tramp-smb.el (tramp-smb-errors): Add error messages.
-	(tramp-smb-file-name-handler-alist): Add handlers for
-	`add-name-to-file', `make-symbolic-link'.
-	(tramp-smb-handle-add-name-to-file)
-	(tramp-smb-do-file-attributes-with-stat)
-	(tramp-smb-handle-make-symbolic-link)
-	(tramp-smb-get-cifs-capabilities): New defuns.
-	(tramp-smb-handle-copy-directory, tramp-smb-handle-copy-file)
-	(tramp-smb-handle-delete-directory, tramp-smb-handle-delete-file)
-	(tramp-smb-handle-file-local-copy)
-	(tramp-smb-handle-make-directory-internal)
-	(tramp-smb-handle-rename-file, tramp-smb-handle-write-region):
-	The file name syntax depends on cifs capabilities.
-	(tramp-smb-handle-file-attributes):
-	Call `tramp-smb-do-file-attributes-with-stat' if possible.
-	(tramp-smb-handle-insert-directory): Use posix attributes if possible.
-	(tramp-smb-handle-set-file-modes): It is applicable for posix only.
-
-2009-10-11  Chong Yidong  <cyd@stupidchicken.com>
-
-	* emacs-lisp/eieio.el: Avoid requiring cl at runtime.
-	(eieio-defclass): Apply deftype handler and setf-method properties
-	directly.
-	(eieio-add-new-slot): Avoid union function from cl library.
-	(eieio--typep): New function.
-	(eieio-perform-slot-validation): Use it.
-
-2009-10-10  Karl Fogel  <kfogel@red-bean.com>
-
-	* bookmark.el (bookmark-yank-word, bookmark-insert-current-bookmark):
-	Update documentation to refer to the variables documented in r1.135.
-	(Bug#4188)
-
-2009-10-10  Karl Fogel  <kfogel@red-bean.com>
-
-	* bookmark.el (Info-suffix-list): Remove this unused variable.
-	(bookmark-current-point): Remove this obsolete variable.
-	(bookmark-set, bookmark-rename, bookmark-send-edited-annotation):
-	Adjust for removal of bookmark-current-point.
-
-	(bookmarks-already-loaded, bookmark-current-buffer)
-	(bookmark-yank-point): Document.  (Bug#4188)
-
-2009-10-10  Glenn Morris  <rgm@gnu.org>
-
-	* frame.el (frame-height): Doc fix.
-
-	* calendar/calendar.el (calendar-split-width-threshold): New option.
-	(calendar-basic-setup): Use calendar-split-width-threshold.
-
-2009-10-09  Juanma Barranquero  <lekktu@gmail.com>
-
-	* international/mule-cmds.el (ucs-names): Exclude new "Enclosed
-	Ideographic Supplement" range (U+1F200..U+1F2FF).
-
-2009-10-09  Karl Fogel  <kfogel@red-bean.com>
-
-	* bookmark.el (bookmark-bmenu-rename): Don't call bookmark-bmenu-list,
-	since the list will have been rebuilt anyway.  (Bug#4349)
-
-2009-10-09  Karl Fogel  <kfogel@red-bean.com>
-
-	* bookmark.el (bookmark-delete): Don't let batch arg prevent saving.
-	(bookmark-bmenu-execute-deletions): Don't save here, as
-	bookmark-delete will now do so if necessary.
-	Suggested by Thierry Volpiatto <thierry.volpiatto {_AT_} gmail.com>.
-	(Bug#4348)
-
-2009-10-09  Glenn Morris  <rgm@gnu.org>
-
-	* mail/emacsbug.el (report-emacs-bug): Also print `features'.
-
-2009-10-09  Karl Fogel  <kfogel@red-bean.com>
-
-	* bookmark.el (bookmark-jump): Add new `display-func' parameter.
-	(bookmark-jump-other-window): Just invoke bookmark-jump with new
-	argument now, so the two function's behaviors will match.  (Bug#3645)
-
-2009-10-08  Michael Albinus  <michael.albinus@gmx.de>
-
-	* net/tramp.el (tramp-file-name-real-user, tramp-file-name-domain)
-	(tramp-file-name-real-host, tramp-file-name-port):
-	Apply `save-match-data'.
-
-	* net/tramp-smb.el (tramp-smb-handle-copy-directory): Handle the
-	case both directories are remote.
-	(tramp-smb-handle-expand-file-name): Implement "~" expansion.
-	(tramp-smb-maybe-open-connection): Flush the cache only if necessary.
-
-2009-10-07  Juanma Barranquero  <lekktu@gmail.com>
-
-	* makefile.w32-in (WINS_UPDATES): Fix typo in previous change.
-
-2009-10-07  Glenn Morris  <rgm@gnu.org>
-
-	* emacs-lisp/autoload.el (batch-update-autoloads): Remove useless use
-	of concat.
-
-2009-10-07  Stefan Monnier  <monnier@iro.umontreal.ca>
-
-	* files-x.el (read-file-local-variable): Include some
-	non-user-variables in the completion table (bug#4664).
-
-2009-10-07  Michael Albinus  <michael.albinus@gmx.de>
-
-	* net/tramp-cache.el (tramp-flush-connection-property): Add trace
-	message.
-
-	* net/tramp-smb.el (tramp-smb-errors): Add error messages.
-	(tramp-smb-file-name-handler-alist): Add handler for
-	`copy-directory', `expand-file-name', `set-file-modes'.
-	(tramp-smb-handle-copy-directory)
-	(tramp-smb-handle-expand-file-name)
-	(tramp-smb-handle-set-file-modes): New defuns.
-	(tramp-smb-handle-copy-file): Handle KEEP-DATE.
-	(tramp-smb-handle-file-attributes): Simplify check for retrieving
-	entry.
-	(tramp-smb-handle-insert-directory): Don't flush the cache.
-	(tramp-smb-maybe-open-connection): Check for samba client and
-	server versions.
-
-2009-10-07  Eli Zaretskii  <eliz@gnu.org>
-
-	* emacs-lisp/autoload.el (batch-update-autoloads): Fix last change
-	to not error out of search for "^lisp=" fails.
-
-2009-10-07  Juanma Barranquero  <lekktu@gmail.com>
-
-	* makefile.w32-in (WINS_UPDATES): New macro.
-	(custom-deps, finder-data, autoloads): Use it.
-
-2009-10-07  Glenn Morris  <rgm@gnu.org>
-
-	* Makefile.in (autoloads): Revert previous change.
-	* emacs-lisp/autoload.el (batch-update-autoloads): Rather than having
-	the list of preloaded files passed on the command-line, get
-	it from src/Makefile.
-
-	* calendar/calendar.el (calendar-basic-setup): In the wide frame case,
-	show the original buffer rather than a random one.
-
-2009-10-07  Markus Rost  <rost@math.uni-bielefeld.de>
-
-	* help.el (describe-no-warranty): Place point in a slightly better
-	position in the GPLv3 text.
-
-2009-10-06  Sam Steingold  <sds@gnu.org>
-
-	* net/tramp-compat.el (tramp-compat-process-running-p): Check that
-	the comm attribute is present before calling regexp-quote.
-
-2009-10-06  Juanma Barranquero  <lekktu@gmail.com>
-
-	* play/animate.el (animate-string): For good effect, make sure
-	`indent-tabs-mode' and `show-trailing-whitespace' are nil.
-
-	* play/animate.el (animate-sequence, animate-birthday-present):
-	* misc.el (butterfly): Don't set `indent-tabs-mode'.
-
-2009-10-06  Glenn Morris  <rgm@gnu.org>
-
-	* emacs-lisp/byte-run.el (define-obsolete-face-alias): Doc fix.
-
-	* emacs-lisp/autoload.el (autoload-excludes): New variable.
-	(autoload-generate-file-autoloads): Skip files in autoload-excludes.
-	(batch-update-autoloads): Process a string value of autoload-excludes,
-	set during the build process.
-	* Makefile.in (autoloads): Skip preloaded files.  (Bug#4446)
-
-	* net/tramp.el (tramp-handle-start-file-process): Move tramp-error call
-	inside with-parsed...  macro so that `v' is defined.
-
-	* progmodes/f90.el (f90-end-of-block, f90-beginning-of-block):
-	* progmodes/fortran.el (fortran-end-of-block)
-	(fortran-beginning-of-block):
-	Also push mark in the macro case.
-
-	* emerge.el (emerge-show-file-name):
-	* calc/calc.el (calc-quit):
-	* calc/calc-misc.el (calc-big-or-small):
-	* calc/calc-graph.el (calc-graph-view):
-	* calc/calc-ext.el (calc-reset):
-	* calendar/calendar.el (calendar-basic-setup):
-	Use window-full-height-p.
-
-	* mail/rmailedit.el (rmail-cease-edit): If there is a Content-Type
-	header we don't understand, don't insert another.  (Bug#4624)
-	If changing mime charset, insert the new one in the right place.
-
-2009-10-06  Matthew Junker  <matthew.junker@sbcglobal.net>  (tiny change)
-
-	* calendar/cal-tex.el (cal-tex-cursor-month-landscape)
-	(cal-tex-cursor-month): Correctly increment the end date for diary and
-	holiday listing.  (Bug#4626)
-
-2009-10-05  Stefan Monnier  <monnier@iro.umontreal.ca>
-
-	* help-fns.el (describe-function-1): Don't burp if the function is not
-	a symbol.
-
-2009-10-05  Juanma Barranquero  <lekktu@gmail.com>
-
-	* emacs-lisp/chart.el (chart-face-pixmap-list, chart-new-buffer, chart)
-	(chart-axis-range, chart-axis-names, chart-sequece, chart-bar)
-	(chart-draw, chart-axis-draw, chart-sort, chart-sort-matchlist)
-	(chart-draw-line, chart-bar-quickie): Fix typos in docstrings.
-
-	* emacs-lisp/eieio.el (generic-p, eieiomt-next, eieio-generic-form)
-	(eieio-default-superclass): Reflow docstrings.
-	(this, class-option-assoc, defclass, eieio-class-un-autoload)
-	(eieio-unbind-method-implementations, defmethod)
-	(eieio-validate-slot-value, eieio-validate-class-slot-value)
-	(oref-default, eieio-oref-default, eieio-oset, eieio-oset-default)
-	(with-slots, eieio-add-new-slot, object-assoc, object-remove-from-list)
-	(eieio-slot-originating-class-p, eieio-slot-name-index)
-	(eieio-pre-method-execution-hooks, eieio-initarg-to-attribute)
-	(constructor, initialize-instance, no-next-method, object-print)
-	(object-write, eieio-override-prin1, eieio-edebug-prin1-to-string):
-	Fix typos in docstrings.
-	(eieio-defclass, eieio-perform-slot-validation-for-default, defgeneric)
-	(child-of-class-p, object-slots, slot-boundp, slot-exists-p)
-	(next-method-p): Doc fixes.
-	(eieio-add-new-slot, call-next-method, eieiomt-add, change-class):
-	Fix typos in error messages.
-	(eieio-defmethod): Fix typo in description of generic method.
-
-	* emacs-lisp/eieio-base.el (eieio-instance-inheritor, slot-unbound)
-	(eieio-persistent-save-interactive, slot-missing):
-	Fix typos in docstrings.
-	(eieio-instance-inheritor-slot-boundp): Doc fix.
-
-	* emacs-lisp/eieio-comp.el (byte-compile-file-form-defmethod)
-	(byte-compile-defmethod-param-convert): Fix typos in docstrings.
-
-	* emacs-lisp/eieio-custom.el (eieio-done-customizing)
-	(eieio-custom-object-apply-reset):
-	Fix typos in docstrings and error messages.
-
-	* emacs-lisp/eieio-datadebug.el (data-debug-show):
-	Fix typo in docstring.
-
-	* emacs-lisp/eieio-opt.el (top): Fix typo in error message.
-	(eieio-browse-tree): Doc fix.
-	(eieio-all-generic-functions, eieio-class-speedbar): Reflow docstrings.
-	(eieio-help-mode-augmentation-maybee, eieio-class-speedbar-make-map):
-	Fix typos in docstrings.
-
-	* emacs-lisp/eieio-speedbar.el (eieio-speedbar-file-button): Doc fix.
-	(eieio-speedbar-key-map, eieio-speedbar-create-engine)
-	(eieio-speedbar-buttons, eieio-speedbar, eieio-speedbar-object-children)
-	(eieio-speedbar-make-tag-line, eieio-speedbar-object-expand):
-	Reflow docstrings.
-
-2009-10-05  Dan Nicolaescu  <dann@ics.uci.edu>
-
-	* vc-hg.el (log-view-vc-backend): Declare for compiler.
-	(vc-hg-outgoing-mode, vc-hg-incoming-mode):
-	Set log-view-vc-backend so that diff can work.
-
-	* log-view.el (log-view-diff): Use vc-diff-internal instead of
-	vc-version-diff.
-	(vc-diff-internal): Autoload this instead of vc-version-diff.
-
-2009-10-05  Eli Zaretskii  <eliz@gnu.org>
-
-	* simple.el (eval-expression): Doc fix.
-
-	* progmodes/cwarn.el (cwarn-mode): Doc fix.
-
-2009-10-05  Michael Albinus  <michael.albinus@gmx.de>
-
-	* files.el (directory-files-no-dot-files-regexp): New defconst.
-	(delete-directory): Use it.
-	(copy-directory): Use it.  Remove parameter PRESERVE-UID-GID.
-
-	* net/tramp.el (tramp-verbose): Fix docstring.
-	(tramp-methods): Add recursive option to `tramp-copy-args'.
-	Add `tramp-copy-recursive'.  Valid for "rcp", "scp", "scp1", "scp2",
-	"scp1_old", "scp2_old", "rsync", "rsyncc".
-	(tramp-default-method): Check also for `auth-source-user-or-password'.
-	(tramp-file-name-handler-alist, tramp-file-name-for-operation):
-	Add handler for `copy-directory'.
-	(tramp-handle-copy-directory): New defun.
-	(tramp-do-copy-or-rename-file-out-of-band): Handle directory case.
-	(tramp-handle-start-file-process): Raise an error when PROGRAM is nil.
-	Optimize sent command.
-
-2009-10-05  Stefan Monnier  <monnier@iro.umontreal.ca>
-
-	* calendar/diary-lib.el (diary-show-all-entries): Re-fit the calendar
-	window if necessary.
-
-	* calendar/calendar.el (calendar-basic-setup): Don't call
-	switch-to-buffer in a dedicated window.
-
-2009-10-05  Karl Fogel  <kfogel@red-bean.com>
-
-	* bookmark.el (bookmark-handle-bookmark): If bookmark has no file,
-	don't do anything related to relocating, just return nil.
-	(bookmark-error-no-filename): New error.
-	(bookmark-default-handler): Signal `bookmark-error-no-filename' if
-	bookmark has no file.  Don't even attempt to handle things that
-	are not files; the whole point of custom handlers is to keep that
-	knowledge elsewhere anyway.  Tighten some comments.
-	(bookmark-file-or-variation-thereof): Remove now-unused function.
-	(bookmark-location): Doc string fix.
-	(Bug#4250)
-
-2009-10-04  Karl Fogel  <kfogel@red-bean.com>
-
-	* bookmark.el (bookmark-handle-bookmark): When relocating a bookmark,
-	don't use a file dialog, because they usually don't know how to read
-	a directory target from the user.  (Bug#4230)
-	Also, make sure the prompt can display directories as well as files.
-
-2009-10-04  Karl Fogel  <kfogel@red-bean.com>
-
-	* bookmark.el (bookmark-set, bookmark-buffer-name):
-	Improve doc strings.  (Bug#1193)
-
-2009-10-04  Karl Fogel  <kfogel@red-bean.com>
-
-	* bookmark.el (bookmark-get-bookmark, bookmark-get-bookmark-record)
-	(bookmark-set-name, bookmark-prop-get, bookmark-prop-set)
-	(bookmark-get-annotation, bookmark-set-annotation)
-	(bookmark-get-filename, bookmark-set-filename, bookmark-get-position)
-	(bookmark-set-position, bookmark-get-front-context-string)
-	(bookmark-set-front-context-string, bookmark-get-rear-context-string)
-	(bookmark-set-rear-context-string, bookmark-location, bookmark-jump)
-	(bookmark-jump-other-window, bookmark-handle-bookmark)
-	(bookmark-relocate, bookmark-insert-location, bookmark-rename)
-	(bookmark-insert, bookmark-delete, bookmark-time-to-save-p)
-	(bookmark-edit-annotation-mode, bookmark-edit-annotation):
-	Improve doc strings to say whether bookmark can be a string or
-	a record or both, and make other consistency and clarity fixes.
-	(bookmark-get-handler, bookmark--jump-via, bookmark-write-file)
-	(bookmark-default-annotation-text, bookmark-yank-word)
-	(bookmark-maybe-load-default-file, bookmark-maybe-sort-alist)
-	(bookmark-import-new-list, bookmark-maybe-rename)
-	(bookmark-bmenu-show-filenames, bookmark-bmenu-hide-filenames)
-	(bookmark-bmenu-bookmark): Give these doc strings.
-	(bookmark-bmenu-check-position): Give this a doc string, but also
-	add a FIXME comment about how the function may be pointless.
-	(bookmark-default-handler): Rework doc string and change a
-	parameter name, to clarify that this takes a bookmark record
-	not a bookmark name.
-	(bookmark-set): Change a parameter name to indicate its meaning,
-	and improve the doc string a bit.
-	(Bug#4188)
-
-2009-10-04  Karl Fogel  <kfogel@red-bean.com>
-
-	* bookmark.el (bookmark-alist): Document the new `handler' element
-	in the param alist.
-	(bookmark-make-record-function): Adjust documentation for above.
-	(Bug#4193)
-
-2009-10-04  Karl Fogel  <kfogel@red-bean.com>
-
-	* info.el (Info-bookmark-make-record): Document this function.
-	(Info-bookmark-jump): Document with a doc string, not just a comment.
-	(Bug#4203)
-
-2009-10-04  Michael Albinus  <michael.albinus@gmx.de>
-
-	* files.el (copy-directory): New defun.
-
-	* dired-aux.el (dired-copy-file-recursive): Use it.
-
-2009-10-04  Juanma Barranquero  <lekktu@gmail.com>
-
-	* files-x.el (modify-dir-local-variable)
-	(copy-dir-locals-to-file-locals-prop-line): Fix typos in
-	docstrings.
-
-	* recentf.el (recentf-unload-function): New function.
-
-2009-10-04  Glenn Morris  <rgm@gnu.org>
-
-	* window.el (window-full-height-p): Add doc string.
-
-2009-10-04  Martin Rudalics  <rudalics@gmx.at>
-
-	* window.el (window-full-height-p): New function.  (Bug#4543)
-
-2009-10-03  Dan Nicolaescu  <dann@ics.uci.edu>
-
-	* vc.el: Remove commented out code.
-	(vc-derived-from-dir-mode): Remove, unused.
-	(vc-version-diff, vc-diff): Consistently pass t to vc-deduce-fileset.
-
-2009-10-03  Michael Albinus  <michael.albinus@gmx.de>
-
-	* net/tramp-ftp.el (tramp-ftp-file-name-handler):
-	Disable `file-name-handler-alist' when loading 'ange-ftp.  Otherwise,
-	there could be recursive loading when `default-directory' is a
-	remote file name.  (Bug#4614)
-
-2009-10-03  Glenn Morris  <rgm@gnu.org>
-
-	* calendar/calendar.el (calendar-basic-setup): Handle the case where
-	the frame is wide.
-	(calendar-generate-window): Test for shrinkability rather than width.
-
-	* mail/rmail.el (rmail-generate-viewer-buffer): Be more careful about
-	reusing existing buffers, in case we happen to visit two files with the
-	same basename.  (Bug#4593)
-
-2009-10-02  Eli Zaretskii  <eliz@gnu.org>
-
-	* makefile.w32-in (update-subdirs-CMD): Add cedet to $(WINS_SUBDIR).
-	(WINS_CEDET_SUBDIRS): List of subdirectories of cedet.
-	(bootstrap-clean-CMD, bootstrap-clean-SH): Remove *.elc files in
-	subdirs of cedet as well.
-	(AUTOGENEL): Add loaddefs.el files in cedet subdirectories.
-
-2009-10-02  Stefan Monnier  <monnier@iro.umontreal.ca>
-
-	* emacs-lisp/eldoc.el (eldoc-get-fnsym-args-string):
-	Obey advertised-signature-table.
-
-	* help-fns.el (help-function-arglist): Don't check
-	advertised-signature-table.
-	(describe-function-1): Do it here instead so it also applies to subrs.
-
-2009-10-02  Michael Albinus  <michael.albinus@gmx.de>
-
-	* simple.el (start-file-process): Say in the doc-string, that file
-	handlers might not support pty association, if PROGRAM is nil.
-
-	* net/ange-ftp.el (ange-ftp-generate-passwd-key): Check, whether
-	HOST and USER are strings.  They are nil, when there are
-	incomplete entries in ~/.netrc, for example.
-	(ange-ftp-delete-directory): Implement RECURSIVE case.  Change to
-	root directory ("device busy" error otherwise).
-
-	* net/tramp-smb.el (tramp-smb-handle-make-directory-internal):
-	Flush file properties of created directory.
-
-2009-10-02  Eli Zaretskii  <eliz@gnu.org>
-
-	* makefile.w32-in (WINS_BASIC): Remove cedet.
-	(WINS_CEDET): Add cedet.
-	(update-subdirs-SH): Use $(WINS_SUBDIR), not $(WINS).
-
-2009-10-02  Kevin Ryde  <user42@zip.com.au>
-
-	* net/browse-url.el (browse-url): Pass any symbol in
-	browse-url-browser-function to `apply', since if you've mistakenly put
-	an unbound symbol then the error is clearer.  (Bug#4531)
-
-2009-10-02  Juanma Barranquero  <lekktu@gmail.com>
-
-	* allout.el (allout-init, allout-back-to-current-heading)
-	(allout-beginning-of-current-entry, allout-ascend-to-depth)
-	(allout-ascend, allout-up-current-level, allout-end-of-level)
-	(allout-previous-visible-heading, allout-forward-current-level)
-	(allout-backward-current-level, allout-show-children):
-	* apropos.el (apropos-describe-plist):
-	* bookmark.el (bookmark-maybe-historicize-string, bookmark-bmenu-list):
-	* comint.el (comint-strip-ctrl-m, comint-goto-process-mark):
-	* completion.el (add-completion, add-permanent-completion):
-	* descr-text.el (describe-text-category, describe-char):
-	* desktop.el (desktop-lazy-abort):
-	* dired-x.el (dired-omit-expunge, dired-x-bind-find-file):
-	* dired.el (dired-build-subdir-alist):
-	* ediff.el (ediff-version):
-	* elide-head.el (elide-head, elide-head-show):
-	* emerge.el (emerge-version):
-	* env.el (getenv):
-	* face-remap.el (variable-pitch-mode):
-	* faces.el (describe-face):
-	* ffap.el (ffap-next-url, find-file-at-point, ffap-at-mouse)
-	(dired-at-point):
-	* files.el (find-file-existing, auto-save-mode):
-	* font-lock.el (font-lock-fontify-buffer):
-	* help-fns.el (describe-function, describe-variable)
-	(describe-syntax, describe-categories):
-	* help.el (view-lossage, describe-bindings, describe-key)
-	(describe-mode):
-	* hexl.el (hexl-current-address):
-	* hi-lock.el (hi-lock-mode, hi-lock-find-patterns):
-	* info.el (Info-goto-emacs-key-command-node):
-	* log-edit.el (log-edit-insert-cvs-template)
-	(log-edit-insert-cvs-rcstemplate):
-	* menu-bar.el (menu-bar-mode):
-	* mouse.el (mouse-appearance-menu):
-	* newcomment.el (comment-indent-new-line):
-	* pgg.el (pgg-save-coding-system, pgg-encrypt-region)
-	(pgg-encrypt-symmetric-region, pgg-encrypt-symmetric)
-	(pgg-encrypt, pgg-decrypt-region, pgg-decrypt)
-	(pgg-sign-region, pgg-sign, pgg-verify-region, pgg-verify):
-	* recentf.el (recentf-mode):
-	* savehist.el (savehist-mode, savehist-save):
-	* shadowfile.el (shadow-copy-files):
-	* simple.el (kill-ring-save, next-line, previous-line)
-	(normal-erase-is-backspace-mode):
-	* strokes.el (strokes-update-window-configuration)
-	(strokes-load-user-strokes, strokes-prompt-user-save-strokes)
-	(strokes-xpm-for-stroke):
-	* time.el (emacs-uptime, emacs-init-time):
-	* tutorial.el (tutorial--describe-nonstandard-key)
-	(tutorial--detailed-help):
-	* type-break.el (type-break-mode)
-	(type-break-mode-line-message-mode, type-break-query-mode)
-	(type-break-guesstimate-keystroke-threshold):
-	* vc.el (vc-version-diff, vc-diff, vc-root-diff):
-	* version.el (emacs-version):
-	* vt-control.el (vt-keypad-on, vt-keypad-off, vt-numlock):
-	* winner.el (winner-mode):
-	* calendar/timeclock.el (timeclock-in, timeclock-out)
-	(timeclock-status-string, timeclock-change)
-	(timeclock-workday-remaining-string)
-	(timeclock-workday-elapsed-string)
-	(timeclock-when-to-leave-string):
-	* calendar/todo-mode.el (todo-add-category):
-	* emacs-lisp/advice.el (ad-enable-regexp, ad-disable-regexp):
-	* emacs-lisp/autoload.el (update-file-autoloads):
-	* emacs-lisp/checkdoc.el (checkdoc-current-buffer)
-	(checkdoc-start, checkdoc-continue, checkdoc-rogue-spaces)
-	(checkdoc-message-text, checkdoc-defun):
-	* emacs-lisp/debug.el (debugger-list-functions):
-	* emacs-lisp/easy-mmode.el (easy-mmode-define-navigation):
-	* emacs-lisp/eieio-opt.el (eieio-describe-class)
-	(eieio-describe-generic):
-	* emacs-lisp/lisp-mnt.el (lm-synopsis):
-	* emacs-lisp/shadow.el (list-load-path-shadows):
-	* emulation/cua-base.el (cua-mode):
-	* emulation/edt.el (edt-set-scroll-margins):
-	* emulation/tpu-edt.el (tpu-toggle-newline-and-indent)
-	(tpu-toggle-regexp, tpu-toggle-search-direction)
-	(tpu-toggle-rectangle, tpu-toggle-control-keys):
-	* emulation/tpu-extras.el (tpu-set-scroll-margins):
-	* emulation/viper-cmd.el (viper-set-searchstyle-toggling-macros)
-	(viper-set-parsing-style-toggling-macro)
-	(viper-set-emacs-state-searchstyle-macros):
-	* emulation/viper.el (viper-set-hooks):
-	* eshell/esh-mode.el (eshell-truncate-buffer):
-	* international/mule-cmds.el (prefer-coding-system)
-	(describe-input-method, describe-language-environment):
-	* international/mule-diag.el (list-character-sets)
-	(describe-character-set, describe-coding-system)
-	(describe-fontset, list-fontsets, list-input-methods):
-	* mail/sendmail.el (mail-signature):
-	* net/ange-ftp.el (ange-ftp-copy-file):
-	* net/browse-url.el (browse-url):
-	* net/eudc.el (eudc-set-server, eudc-get-attribute-list):
-	* net/quickurl.el (quickurl-add-url):
-	* net/rcirc.el (names, topic):
-	* net/xesam.el (xesam-mode):
-	* play/5x5.el (5x5-new-game):
-	* play/yow.el (apropos-zippy):
-	* progmodes/ada-mode.el (ada-mode-version):
-	* progmodes/f90.el (f90-beginning-of-subprogram, f90-end-of-subprogram)
-	(f90-end-of-block)
-	(f90-beginning-of-block):
-	* progmodes/fortran.el (fortran-end-of-block)
-	(fortran-beginning-of-block):
-	* progmodes/js.el (js-syntactic-context, js-gc, js-eval):
-	* progmodes/python.el (python-describe-symbol, python-shell):
-	* term/ns-win.el (ns-print-buffer):
-	* textmodes/bibtex.el (bibtex-end-of-entry, bibtex-url):
-	* textmodes/flyspell.el (flyspell-mode-on):
-	* textmodes/page-ext.el (set-page-delimiter, pages-directory)
-	(pages-directory-for-addresses):
-	* textmodes/table.el (table-recognize-cell)
-	(table-query-dimension, table-generate-source)
-	(table-insert-sequence, table--warn-incompatibility):
-	* textmodes/tex-mode.el (tex-validate-buffer):
-	* textmodes/texinfmt.el (texinfmt-version)
-	(texinfo-format-buffer):
-	Use `called-interactively-p' instead of `interactive-p'.
-
-2009-10-02  Juanma Barranquero  <lekktu@gmail.com>
-
-	* image-mode.el (image-toggle-display):
-	* emacs-lisp/elp.el (elp-instrument-function):
-	* emacs-lisp/advice.el (ad-make-advised-definition):
-	* emacs-lisp/easy-mmode.el (define-minor-mode):
-	* net/browse-url.el (browse-url-maybe-new-window):
-	* progmodes/sh-script.el (sh-learn-buffer-indent):
-	Pass new argument 'any to `called-interactively-p'.
-
-2009-10-01  Juanma Barranquero  <lekktu@gmail.com>
-
-	* international/uni-bidi.el:
-	* international/uni-category.el:
-	* international/uni-combining.el:
-	* international/uni-comment.el:
-	* international/uni-decimal.el:
-	* international/uni-decomposition.el:
-	* international/uni-digit.el:
-	* international/uni-lowercase.el:
-	* international/uni-mirrored.el:
-	* international/uni-name.el:
-	* international/uni-numeric.el:
-	* international/uni-old-name.el:
-	* international/uni-titlecase.el:
-	* international/uni-uppercase.el:
-	Regenerate from Unicode 5.2.0 data.
-
-2009-10-01  Glenn Morris  <rgm@gnu.org>
-
-	* Makefile.in (ELCFILES): Regenerate.
-
-2009-10-01  Stefan Monnier  <monnier@iro.umontreal.ca>
-
-	* subr.el (interactive-p): Mark obsolete.
-	(called-interactively-p): Make the optional-ness of `kind' obsolete.
-	* emacs-lisp/bytecomp.el (byte-compile-fdefinition): Make it obey
-	advertised-signature-table for subroutines as well.
-
-	* emacs-lisp/byte-run.el (advertised-signature-table): New var.
-	(set-advertised-calling-convention): New function.
-	(make-obsolete, define-obsolete-function-alias)
-	(make-obsolete-variable, define-obsolete-variable-alias):
-	Make the optional-ness of `when' obsolete.
-	(define-obsolete-face-alias): Make `when' non-optional.
-	* help-fns.el (help-function-arglist):
-	* emacs-lisp/bytecomp.el (byte-compile-fdefinition):
-	Use advertised-signature-table.
-
-2009-10-01  Michael Albinus  <michael.albinus@gmx.de>
-
-	* files.el (delete-directory): New defun.  The original function
-	in fileio.c has been renamed to `delete-directory-internal'.
-
-	* dired.el (dired-delete-file): Call `delete-directory' with
-	RECURSIVE parameter.
-
-	* net/ange-ftp.el (ange-ftp-delete-directory): Add optional
-	parameter RECURSIVE.  Implementation is missing.
-
-	* net/tramp.el (tramp-handle-make-directory): Flush upper
-	directory's file properties.
-	(tramp-handle-delete-directory): Handle optional parameter RECURSIVE.
-	(tramp-handle-dired-recursive-delete-directory): Flush directory
-	properties after the remove command only.
-
-	* net/tramp-fish.el (tramp-fish-handle-delete-directory):
-	Handle optional parameter RECURSIVE.
-
-	* net/tramp-gvfs.el (tramp-gvfs-handle-delete-directory):
-	Handle optional parameter RECURSIVE.
-
-	* net/tramp-smb.el (tramp-smb-errors): Add error message for
-	connection timeout.
-	(tramp-smb-handle-delete-directory): Handle optional parameter
-	RECURSIVE.
-
-2009-10-01  Stefan Monnier  <monnier@iro.umontreal.ca>
-
-	* emacs-lisp/bytecomp.el (byte-compile-defmacro-declaration): New fun.
-	(byte-compile-file-form-defmumble, byte-compile-defmacro): Use it.
-	(byte-compile-defmacro): Use backquotes.
-
-	* files.el (cd-absolute): Don't abbreviate-file-name (bug#4599).
-
-	* vc-dispatcher.el (vc-resynch-window): Don't revert a buffer which
-	has no associated file.
-	(vc-resynch-buffer): Use vc-dir-buffers.
-
-2009-10-01  Glenn Morris  <rgm@gnu.org>
-
-	* emacs-lisp/chart.el (chart-zap-chars, chart-bar-quickie)
-	(chart-file-count):
-	* emacs-lisp/eieio-comp.el (byte-compile-defmethod-param-convert):
-	* emacs-lisp/eieio-datadebug.el (data-debug-insert-object-button):
-	* emacs-lisp/eieio-opt.el (eieio-describe-class):
-	* emacs-lisp/eieio-speedbar.el (eieio-speedbar-create):
-	* emacs-lisp/eieio.el (defclass, eieio-defclass-autoload)
-	(eieio-copy-parents-into-subclass, make-instance, class-children)
-	(eieio-generic-form):
-
-	* vc-cvs.el (vc-cvs-parse-entry): Be more careful with the
-	match-data.  (Bug#4555).
-
-	* emacs-lisp/check-declare.el (check-declare-scan): Read the declaration
-	rather than parsing it as a regexp.  This relaxes the layout
-	requirements and makes errors easier to detect.
-	(check-declare-verify): Check file is regular.
-	(check-declare-directory): Doc fix.
-	* subr.el (declare-function): Doc fix.
-
-	* ibuffer.el (ibuffer-format-qualifier):
-	* isearch.el (hi-lock-regexp-okay):
-	* calc/calc.el (math-zerop):
-	* mail/uce.el (rmail-msgbeg, rmail-msgend):
-	* term/w32-win.el (setup-default-fontset, set-fontset-font):
-	Remove unused declarations.
-
-2009-09-30  Glenn Morris  <rgm@gnu.org>
-
-	* emacs-lisp/authors.el (authors-ignored-files): Add "js2-mode.el".
-
-	* emacs-lisp/elint.el (elint-init-form): Report declarations where the
-	filename is not a string.
-
-2009-09-29  Chong Yidong  <cyd@stupidchicken.com>
-
-	* files.el (safe-local-eval-forms): Fix typo.
-
-2009-09-29  Stefan Monnier  <monnier@iro.umontreal.ca>
-
-	* vc-hooks.el (vc-dir-buffers): New var.
-	(vc-state-refresh): New function.
-	(vc-state): Use it.
-	(vc-after-save): Always ask the backend to recompute the new state.
-	Always call vc-dir if necessary, using vc-dir-buffers.
-	* vc-dir.el (vc-dir-prepare-status-buffer, vc-dir-resynch-file):
-	Use vc-dir-buffers.
-	(vc-dir-mode): Use vc-dir-buffers rather than after-save-hook.
-	(vc-dir-prepare-status-buffer, vc-dir-update)
-	(vc-dir-resync-directory-files, vc-dir-resynch-file, vc-dir-mode):
-	Don't call expand-file-name on default-directory.
-
-2009-09-29  Juanma Barranquero  <lekktu@gmail.com>
-
-	* speedbar.el (speedbar-item-delete):
-	* calc/calc-prog.el (calc-kbd-if):
-	* language/hanja-util.el (hanja-init-load): Fix typos in messages.
-
-	* epa.el (epa-key-list-mode-map):
-	* hi-lock.el (hi-lock-menu): Fix typos in menus.
-
-	* progmodes/hideshow.el (hs-allow-nesting): Reflow docstring.
-	(hs-show-hook): Fix typo in docstring.
-
-2009-09-29  Glenn Morris  <rgm@gnu.org>
-
-	* emacs-lisp/check-declare.el (check-declare-locate): Remove pointless
-	file-name-nondirectory call preventing location of cedet files.
-	(check-declare-verify): Use literal search rather than re-search.
-	Add basic defmethod and defclass, and define-overloadable-function.
-
-	* net/tramp-smb.el (tramp-smb-handle-directory-files-and-attributes):
-	Use tramp-compat-file-attributes rather than nonexistent
-	tramp-compat-handle-file-attributes.
-
-	* Makefile.in (lisptagsfiles4): New.
-	(AUTOGENEL): Add cedet loaddefs files.
-	(TAGS, TAGS-LISP): Use $lisptagsfiles4.
-	(update-elclist, compile-always, backup-compiled-files)
-	(bootstrap-clean): Add yet another directory level.
-	(update-elclist): Use LC_COLLATE rather than COLLATE.
-	(ELCFILES): Update, via `make update-elclist'.
-
-2009-09-29  Juanma Barranquero  <lekktu@gmail.com>
-
-	* makefile.w32-in (WINS_CEDET, WINS_BASIC, WINS_SUBDIR): New macros.
-	(WINS_ALMOST): Set from WINS_BASIC and WINS_CEDET.
-	(update-subdirs-CMD): Use WINS_SUBDIR, not WINS_ALMOST.
-
-2009-09-28  Andreas Schwab  <schwab@linux-m68k.org>
-
-	* Makefile.in (lisptagsfiles3): Define.
-	(TAGS, TAGS-LISP): Use it.
-	(update-elclist): Add third directory level to look for elc files.
-	(compile-always): Likewise.
-	(backup-compiled-files): Likewise.
-	(bootstrap-clean): Likewise.
-	(ELCFILES): Update.
-
-2009-09-28  Chong Yidong  <cyd@stupidchicken.com>
-
-	* Makefile.in (ELCFILES): Add CEDET files.
-
-2009-09-28  Michael Albinus  <michael.albinus@gmx.de>
-
-	* Makefile.in (ELCFILES): Add net/tramp-imap.elc.
-
-	* net/tramp.el (top): Require tramp-imap.
-
-	* net/tramp-smb.el (tramp-smb-handle-directory-files-and-attributes):
-	Use `tramp-compat-handle-file-attributes'.
-
-2009-09-28  Teodor Zlatanov  <tzz@lifelogs.com>
-
-	* net/tramp-imap.el: New package.
-
-2009-09-27  Vinicius Jose Latorre  <viniciusjl@ig.com.br>
-
-	* whitespace.el (whitespace-trailing-regexp)
-	(whitespace-empty-at-bob-regexp, whitespace-empty-at-eob-regexp):
-	Fix doc string.
-
-2009-09-27  Chong Yidong  <cyd@stupidchicken.com>
-
-	* menu-bar.el: Remove menu-bar-ediff-misc-menu from the Tools
-	menu.
-
-	* ediff-hook.el: Move menu-bar-ediff-misc-menu into
-	menu-bar-ediff-menu.
-
-	* emacs-lisp/lisp-mode.el: Add doc-string-elt property to
-	define-overloadable-function.
-
-	* progmodes/autoconf.el: Provide autoconf as well, so that this
-	file can be `require'd.
-
-	* emacs-lisp/cl-macs.el (deftype): Add to cl-loaddefs.
-
-	* emacs-lisp/autoload.el (generated-autoload-feature)
-	(generated-autoload-load-name): New vars.
-	(autoload-rubric, autoload-generate-file-autoloads): Use them.
-	(make-autoload): Recognize define-overloadable-function and
-	defclass forms (for EIEIO).
-
-	* Makefile.in (update-subdirs): Exclude cedet directory.
-
-2009-09-27  Adrian Robert  <Adrian.B.Robert@gmail.com>
-
-	* term/ns-win.el: Don't set the region face background.  (Bug#4381)
-
-	* faces.el: Default light-background background for region face to
-	ns_selection_color under NS.
-
-2009-09-27  Teodor Zlatanov  <tzz@lifelogs.com>
-
-	* net/imap-hash.el: New library, see NEWS.
-
-	* Makefile.in (ELCFILES): Add imap-hash.el.
-
-2009-09-27  Stefan Monnier  <monnier@iro.umontreal.ca>
-
-	* help.el (help-for-help-internal): Don't purecopy the text (bug#4560).
-	* isearch.el (isearch-help-for-help-internal): Purecopy the second arg.
-	* help-macro.el (make-help-screen): Avoid using an ambiguous function
-	definition where the docstring could be taken for the return value.
-
-2009-09-26  Glenn Morris  <rgm@gnu.org>
-
-	* mail/rmailmm.el (rmail-mime-show-images, rmail-mime-bulk-handler):
-	Add option to only show images below a certain size.
-	(rmail-mime-multipart-handler): Remove unnecessary save-match-data and
-	save-excursion calls.
-
-2009-09-26  Eli Zaretskii  <eliz@gnu.org>
-
-	* makefile.w32-in (WINS_ALMOST): Add cedet (with its
-	subdirectories) and eieio.
-
-2009-09-26  Alan Mackenzie  <acm@muc.de>
-
-	* progmodes/cc-engine.el (c-beginning-of-statement-1):
-	Correct buggy bracketing.  (Bug#4289)
-
-	* progmodes/cc-langs.el (c-nonlabel-token-key): Allow quoted
-	character constants (as case labels).  (Bug#4289)
-
-2009-09-25  Juri Linkov  <juri@jurta.org>
-
-	* files.el (safe-local-eval-forms): Allow time-stamp in
-	before-save-hook (Bug#4554).
-
-2009-09-25  Drew Adams  <drew.adams@oracle.com>
-
-	* menu-bar.el (list-buffers-directory): Doc fix.
-
-2009-09-25  Stefan Monnier  <monnier@iro.umontreal.ca>
-
-	* log-edit.el (log-edit-changelog-entries): Avoid inf-loops.
-	Try and avoid copying twice the same paragraph.
-	(log-edit-changelog-paragraph, log-edit-changelog-subparagraph):
-	Remove save-excursion.
-	(log-edit-changelog-entry): Do it here instead.
-
-2009-09-25  Juanma Barranquero  <lekktu@gmail.com>
-
-	* bs.el (bs--get-file-name): Use `list-buffers-directory'
-	when available, instead of hardcoding mode names.  Doc fix.
-
-	* menu-bar.el (list-buffers-directory): Add docstring.
-	Make automatically buffer-local.
-
-	* dired.el (dired-mode):
-	* files.el (cd-absolute):
-	* pcvs.el (cvs-temp-buffer):
-	* pcvs-util.el (cvs-get-buffer-create):
-	* shell.el (shell-mode):
-	* vc-dir.el (vc-dir-mode):
-	Don't make `list-buffers-directory' buffer local.
-
-2009-09-25  Devon Sean McCullough  <emacs-hacker@Jovi.Net>
-
-	* comint.el (comint-exec, comint-run, make-comint):
-	Doc fixes (Bug#4542).
-
-2009-09-25  Glenn Morris  <rgm@gnu.org>
-
-	* mail/rmailmm.el (rmail-mime): New custom group.
-	Move all defcustoms in this file into this group.
-	(rmail-mime-media-type-handlers-alist): Revert previous change.
-	(rmail-mime-show-images): New option.
-	(rmail-mime-total-number-of-bulk-attachments): Remove variable and all
-	references to it, since it wasn't actually used for anything.
-	(rmail-mime-insert-image): New function.
-	(rmail-mime-image): Use rmail-mime-insert-image.
-	(rmail-mime-bulk-handler): Remove optional `image' argument, instead
-	obey the value of `rmail-mime-show-images' option.  Print the size of
-	attachments.
-
-2009-09-25  David Engster  <deng@randomsample.de>
-
-	* progmodes/hideshow.el (hs-show-block): Run `hs-show-hook'.  (Bug#4548)
-
-2009-09-24  Vinicius Jose Latorre  <viniciusjl@ig.com.br>
-
-	* whitespace.el: Does not highlight trailing spaces While point is
-	at end of line.  Does not highligt spaces at beginning of buffer
-	while point is at beginning of buffer.  Does not highlight spaces
-	at end of buffer while point is at end of buffer.  (Bug#4177)
-	New version 12.0.
-	(whitespace-display-mappings): Adjust initialization.
-	(whitespace-point, whitespace-font-lock-refontify): New vars.
-	(whitespace-color-on, whitespace-color-off): Adjust code.
-	(whitespace-trailing-regexp, whitespace-empty-at-bob-regexp)
-	(whitespace-empty-at-eob-regexp, whitespace-space-regexp)
-	(whitespace-tab-regexp, whitespace-post-command-hook): New funs.
-
-2009-09-24  Chong Yidong  <cyd@stupidchicken.com>
-
-	* nxml/nxml-mode.el: Alias xml-mode to nxml-mode.
-
-	* textmodes/sgml-mode.el: Remove xml-mode alias.
-
-	* files.el (auto-mode-alist, conf-mode-maybe)
-	(magic-fallback-mode-alist): Revert 2009-09-18 and 2009-09-21 changes.
-
-2009-09-24  Alan Mackenzie  <acm@muc.de>
-
-	* progmodes/cc-cmds.el (c-scan-conditionals): A new function like
-	c-forward-conditionals, but it doesn't move point and doesn't set
-	the mark.
-	(c-up-conditional, c-up-conditional-with-else, c-down-conditional)
-	(c-down-conditional-with-else, c-backward-conditional)
-	(c-forward-conditional): Refactor to use c-scan-conditionals.
-
-2009-09-24  Juanma Barranquero  <lekktu@gmail.com>
-
-	* help-fns.el (help-downcase-arguments): New option, defaulting to nil.
-	(help-default-arg-highlight): Remove.
-	(help-highlight-arg): New function.
-	(help-do-arg-highlight): Use it.
-	Suggested by Drew Adams <drew.adams@oracle.com>.  (Bug#4510, bug#4520)
-
-2009-09-24  Stefan Monnier  <monnier@iro.umontreal.ca>
-
-	* term.el (term-set-scroll-region, term-handle-ansi-escape):
-	Undo last change, which didn't fix the problem and introduced others.
-
-2009-09-24  Nick Roberts  <nickrob@snap.net.nz>
-
-	* progmodes/gdb-mi.el: Don't require speedbar.
-	(gdb-jsonify-buffer): Handle case where "=" is part of value string.
-
-2009-09-24  Glenn Morris  <rgm@gnu.org>
-
-	* calendar/diary-lib.el (diary-fancy-display): Always run the hook.
-
-	* term/ns-win.el (ns-reg-to-script): Define for compiler.
-
-	* mail/rmailmm.el (rmail-mime-multipart-handler): Accept the case where
-	there is no newline after the final mime boundary.  (Bug#4539)
-	Move markers on insertion so that any buttons inserted don't end up in
-	the next part of a multipart message.
-	(rmail-mime-media-type-handlers-alist): Doc fix.  Add image handler.
-	(rmail-mime-bulk-handler): Optionally handle images.
-	(rmail-mime-image): New button action.
-	(rmail-mime-image-handler): New function.
-	(rmail-mime-mode): New mode.
-	(rmail-mime): Doc fix.  Use rmail-mime-mode (for font-lock).
-
-2009-09-24  Stefan Monnier  <monnier@iro.umontreal.ca>
-
-	* minibuffer.el (minibuffer-force-complete): Cycle the list, rather
-	than just dropping elements from it (bug#4504).
-
-	* term.el (term-set-scroll-region): Don't move cursor any more.
-	(term-handle-ansi-escape): Call term-goto here instead.
-	Suggested by Ivan Kanis <apple@kanis.eu>.
-
-	* term.el: Require CL.
-	(term-ansi-reset): New function.
-	(term-mode, term-emulate-terminal, term-handle-colors-array): Use it.
-	(term-handle-colors-array): Simplify.
-
-2009-09-24  Juanma Barranquero  <lekktu@gmail.com>
-
-	* allout.el (allout-overlay-interior-modification-handler)
-	(allout-obtain-passphrase):
-	* epa-file.el (epa-file-write-region):
-	* ps-print.el (ps-begin-job):
-	* vc-hooks.el (vc-toggle-read-only):
-	* vc-rcs.el (vc-rcs-rollback):
-	* vc-sccs.el (vc-sccs-rollback):
-	* vc.el (vc-deduce-fileset, vc-next-action, vc-register-with)
-	(vc-version-diff, vc-revert, vc-rollback):
-	* wdired.el (wdired-check-kill-buffer):
-	* emacs-lisp/authors.el (authors):
-	* net/socks.el (socks-open-connection):
-	* net/zeroconf.el (zeroconf-service-add-hook):
-	* obsolete/vc-mcvs.el (vc-mcvs-register):
-	* progmodes/gdb-mi.el (def-gdb-thread-buffer-gud-command)
-	(gdb-select-frame):
-	* progmodes/grep.el (lgrep, rgrep):
-	* progmodes/idlw-help.el (idlwave-help-check-locations)
-	(idlwave-help-html-link, idlwave-help-assistant-open-link):
-	* textmodes/ispell.el (ispell-find-aspell-dictionaries):
-	* textmodes/reftex-toc.el (reftex-toc-promote-prepare)
-	(reftex-toc-rename-label): Fix typos in error messages.
-
-	* dired-aux.el (dired-do-shell-command): Reflow docstring.
-	(dired-copy-how-to-fn): Doc fix.
-	(dired-files-attributes, dired-read-shell-command):
-	Fix typos in docstrings.
-
-	* dired-x.el (dired-enable-local-variables, dired-filename-at-point)
-	(dired-x-find-file-other-window): Reflow docstrings.
-	(dired-omit-marker-char, dired-read-shell-command)
-	(dired-x-submit-report): Fix typos in docstrings.
-
-	* shell.el (shell-mode-hook):
-	* view.el (View-scroll-line-forward):
-	* progmodes/inf-lisp.el (inferior-lisp-mode-hook):
-	Fix typos in docstrings.
-
-	* net/dig.el (dig-invoke): Fix typo in docstring.
-	(query-dig): Reflow docstring.
-
-	* progmodes/idlwave.el (idlwave-create-user-catalog-file)
-	(idlwave-quoted, idlwave-rinfo-max-source-lines): Doc fixes.
-	(idlwave-abbrev-move, idlwave-auto-routine-info-updates)
-	(idlwave-begin-block-reg, idlwave-begin-unit-reg)
-	(idlwave-beginning-of-subprogram, idlwave-block-jump-out)
-	(idlwave-block-match-regexp, idlwave-calculate-paren-indent)
-	(idlwave-check-abbrev, idlwave-class-file-or-buffer)
-	(idlwave-class-found-in, idlwave-complete, idlwave-complete-in-buffer)
-	(idlwave-completion-map, idlwave-current-indent)
-	(idlwave-custom-ampersand-surround, idlwave-customize)
-	(idlwave-default-font-lock-items, idlwave-default-insert-timestamp)
-	(idlwave-define-abbrev, idlwave-determine-class-special)
-	(idlwave-do-action, idlwave-doc-header, idlwave-doc-modification)
-	(idlwave-end-block-reg, idlwave-end-of-statement)
-	(idlwave-end-of-statement0, idlwave-end-of-subprogram)
-	(idlwave-end-unit-reg, idlwave-entry-find-keyword)
-	(idlwave-explicit-class-listed, idlwave-file-header)
-	(idlwave-fill-paragraph, idlwave-find-class-definition)
-	(idlwave-fix-keywords, idlwave-hang-indent-regexp, idlwave-hard-tab)
-	(idlwave-idlwave_routine_info-compiled, idlwave-in-comment)
-	(idlwave-in-quote, idlwave-indent-action-table)
-	(idlwave-indent-expand-table, idlwave-indent-line)
-	(idlwave-indent-subprogram, idlwave-indent-to-open-paren)
-	(idlwave-is-comment-line, idlwave-is-comment-or-empty-line)
-	(idlwave-is-continuation-line, idlwave-is-pointer-dereference)
-	(idlwave-kill-autoloaded-buffers, idlwave-lib-p, idlwave-look-at)
-	(idlwave-make-tags, idlwave-mode, idlwave-mode-abbrev-table)
-	(idlwave-mouse-active-rinfo, idlwave-newline, idlwave-no-change-comment)
-	(idlwave-outlawed-buffers, idlwave-popup-select)
-	(idlwave-previous-statement, idlwave-rescan-catalog-directories)
-	(idlwave-routine-entry-compare, idlwave-routine-info.pro)
-	(idlwave-scan-all-buffers-for-routine-info, idlwave-scan-class-info)
-	(idlwave-shell-automatic-start, idlwave-shell-explicit-file-name)
-	(idlwave-show-begin, idlwave-split-line, idlwave-split-link-target)
-	(idlwave-statement-type, idlwave-struct-skip)
-	(idlwave-substitute-link-target, idlwave-toggle-comment-region)
-	(idlwave-update-current-buffer-info, idlwave-use-library-catalogs)
-	(idlwave-what-module-find-class): Fix typos in docstrings.
-	(idlwave-all-method-classes, idlwave-calc-hanging-indent)
-	(idlwave-calculate-cont-indent, idlwave-expand-equal)
-	(idlwave-find-module, idlwave-find-structure-definition)
-	(idlwave-init-rinfo-when-idle-after, idlwave-insert-source-location)
-	(idlwave-list-load-path-shadows, idlwave-next-statement)
-	(idlwave-routine-entry-compare-twins, idlwave-routine-info)
-	(idlwave-routines, idlwave-sintern-rinfo-list, idlwave-statement-match)
-	(idlwave-template): Reflow docstrings.
-
-	* progmodes/idlw-shell.el (idlwave-shell-syntax-error): Doc fix.
-	(idlwave-shell-batch-command, idlwave-shell-bp-alist)
-	(idlwave-shell-bp-get, idlwave-shell-bp-overlays)
-	(idlwave-shell-bp-query, idlwave-shell-break-here, idlwave-shell-buffer)
-	(idlwave-shell-display-line, idlwave-shell-display-wframe)
-	(idlwave-shell-electric-debug-mode, idlwave-shell-examine-select)
-	(idlwave-shell-file-name-chars, idlwave-shell-filter-bp)
-	(idlwave-shell-goto-frame, idlwave-shell-halt-messages-re)
-	(idlwave-shell-highlighting-and-faces, idlwave-shell-idl-wframe)
-	(idlwave-shell-mode-hook, idlwave-shell-mode-line-info)
-	(idlwave-shell-mode-map, idlwave-shell-module-source-filter)
-	(idlwave-shell-mouse-help, idlwave-shell-mouse-print)
-	(idlwave-shell-pc-frame, idlwave-shell-pending-commands)
-	(idlwave-shell-print, idlwave-shell-quit, idlwave-shell-redisplay)
-	(idlwave-shell-scan-for-state, idlwave-shell-send-command)
-	(idlwave-shell-sentinel-hook, idlwave-shell-separate-examine-output)
-	(idlwave-shell-shell-command, idlwave-shell-sources-alist)
-	(idlwave-shell-sources-bp, idlwave-shell-sources-filter)
-	(idlwave-shell-step, idlwave-shell-use-breakpoint-glyph)
-	(idlwave-toolbar-add-everywhere, idlwave-toolbar-toggle):
-	Fix typos in docstrings.
-	(idlwave-shell-bp, idlwave-shell-clear-current-bp)
-	(idlwave-shell-hide-output, idlwave-shell-mode)
-	(idlwave-shell-run-region, idlwave-shell-set-bp-in-module):
-	Reflow docstrings.
-
-	* textmodes/bibtex.el (bibtex-sort-entry-class): Fix group name.
-
-2009-09-24  Ivan Kanis  <apple@kanis.eu>
-
-	* term.el (term-bold-attribute): New var.
-	(term-handle-colors-array): Use it.
-
-2009-09-23  Nick Roberts  <nickrob@snap.net.nz>
-
-	* progmodes/gdb-mi.el (gdb-version): New variable.
-	(gdb-non-stop-handler): Set gdb-version.
-	(gdb-gud-context-command, gdb-current-context-command, gdb-stopped):
-	Condition "--thread" option on gdb-version.
-	(gdb-invalidate-threads): Remove unused argument.
-
-2009-09-23  Stefan Monnier  <monnier@iro.umontreal.ca>
-
-	* textmodes/flyspell.el (sgml-mode-flyspell-verify): Pass limit args
-	to looking-back to avoid ridiculous slow down in large files (bug#4511).
-
-2009-09-23  Glenn Morris  <rgm@gnu.org>
-
-	* mail/rmail.el (rmail-reply): Don't try to add a References header when
-	replying to mail without References or Message-Id.  (Bug#4525)
-
-2009-09-23  Adrian Robert  <Adrian.B.Robert@gmail.com>
-
-	* term/ns-win.el (ns-reg-to-script): New variable.
-
-2009-09-23  Daiki Ueno  <ueno@unixuser.org>
-
-	* epg.el (epg-wait-for-status): Preserve existing 'error results.
-
-2009-09-22  Sam Steingold  <sds@gnu.org>
-
-	* vc-hg.el (vc-hg-print-log): Fix shortlog arg passing.
-	(vc-hg-outgoing, vc-hg-incoming): Bump okstatus in `vc-hg-command'
-	to 1 because hg returns status 1 when nothing is found.
-	Bind `vc-short-log' for the sake of `vc-hg-log-view-mode'.
-
-2009-09-22  Stefan Monnier  <monnier@iro.umontreal.ca>
-
-	* textmodes/fill.el: Convert to utf-8 encoding.
-	(fill-french-nobreak-p): Remove redundant » and « inherited from our
-	pre-unicode days.
-
-	* add-log.el (change-log-fill-forward-paragraph): New function.
-	(change-log-mode): Use it so fill-region DTRT.
-	Set fill-indent-according-to-mode here rather than in
-	change-log-fill-paragraph.
-	(change-log-fill-paragraph): Remove.
-
-2009-09-22  Juanma Barranquero  <lekktu@gmail.com>
-
-	* info.el (Info-try-follow-nearest-node): Use the URL extracted by
-	`Info-get-token', instead of `browse-url-url-at-point'.  (Bug#4508)
-
-2009-09-22  Glenn Morris  <rgm@gnu.org>
-
-	* calendar/calendar.el (calendar-mode-map): Make mouse-1 and 3 clicks on
-	the scroll-bar scroll the calendar window rather than the buffer.
-
-	* calendar/cal-menu.el (cal-menu-scroll-menu): Add a sub-section with
-	commands that move point (as opposed to scrolling).
-
-	* emulation/tpu-edt.el (tpu-copy-keyfile): Fix condition-case handler.
-
-	* emacs-lisp/elint.el (elint): New custom group.
-	(elint-log-buffer): Make it a defcustom.
-	(elint-scan-preloaded, elint-ignored-warnings)
-	(elint-directory-skip-re): New options.
-	(elint-builtin-variables): Doc fix.
-	(elint-preloaded-env): New variable.
-	(elint-unknown-builtin-args): Add an entry for encode-time.
-	(elint-extra-errors): Make it a variable rather than a constant.
-	(elint-preloaded-skip-re): New constant.
-	(elint-directory): Skip files matching elint-directory-skip-re.
-	(elint-features): New variable, local to linted buffers.
-	(elint-update-env): Initialize elint-features.  Possibly add
-	elint-preloaded-env to the buffer's environment.
-	(elint-get-top-forms): Bind elint-current-pos, for log messages.
-	Skip quoted forms.
-	(elint-init-form): New function, extracted from elint-init-env.
-	Make non-list forms a warning rather than an error.
-	Add the mode-map for define-derived-mode.  Handle define-minor-mode,
-	easy-menu-define, put that adds an error-condition, and provide.
-	When requiring cl, also require cl-macs.  Really require cl, to handle
-	some cl macros.  Store required libraries in the list elint-features,
-	so as not to re-load them.  Treat cc-require like require.
-	(elint-init-env): Call elint-init-form to do the work.
-	Handle eval-and-compile and such like.
-	(elint-add-required-env): Do not clear messages.
-	(elint-special-forms): Add handlers for function, defalias, if, when,
-	unless, and, or.
-	(elint-form): Add optional argument to ignore elint-special-forms,
-	useful to prevent recursive calls from handlers.  Doc fix.
-	Respect elint-ignored-warnings.
-	(elint-form): Respect elint-ignored-warnings.
-	(elint-bound-variable, elint-bound-function): New variables.
-	(elint-unbound-variable): Respect elint-bound-variable.
-	(elint-get-args): Respect elint-bound-function.
-	(elint-check-cond-form): Add some simple handling for (f)boundp and
-	featurep tests.
-	(elint-check-defalias-form): New handler.
-	(elint-check-let-form): Make an empty let a warning rather than an
-	error.
-	(elint-check-setq-form): Make an empty setq a warning rather than an
-	error.  Respect elint-ignored-warnings.
-	(elint-check-defvar-form): Accept null doc-strings.
-	(elint-check-conditional-form): New handler.  Does some simple-minded
-	checking of featurep and (f)boundp tests.
-	(elint-put-function-args): New function.
-	(elint-initialize): Use elint-scan-doc-file rather than
-	elint-find-builtin-variables.  Use elint-put-function-args.
-	Possibly scan preloaded-file-list.
-	(elint-scan-doc-file): Rename from elint-find-builtin-variables and
-	extend to handle functions as well.
-
-2009-09-22  Lennart Borgman  <lennart.borgman@gmail.com>
-
-	* linum.el (linum-delete-overlays, linum-update-window):
-	Do not modify the right margin.  (Bug#3971)
-
-2009-09-21  Chong Yidong  <cyd@stupidchicken.com>
-
-	* files.el (conf-mode-maybe, magic-fallback-mode-alist):
-	Use nxml-mode instead of xml-mode.
-
-2009-09-21  Kevin Ryde  <user42@zip.com.au>
-
-	* net/dig.el: Add "Keywords: comm", as per net-utils.el.  (Bug#4501)
-
-2009-09-21  Stefan Monnier  <monnier@iro.umontreal.ca>
-
-	* net/dig.el (dig-mode): Use define-derived-mode.
-
-2009-09-20  Dan Nicolaescu  <dann@ics.uci.edu>
-
-	* vc-dispatcher.el (vc-do-command): Return the process object in
-	the asynchronous case.  Use when instead of if.  Do not run
-	vc-exec-after to display a message if not enabled.  (Bug#4463)
-
-	* vc-git.el (vc-git-dir-extra-headers): Add keymap and mouse-face
-	properties to the stash strings.
-	(vc-git-stash-list): Return a list of strings.
-	(vc-git-stash-get-at-point, vc-git-stash-delete-at-point)
-	(vc-git-stash-show-at-point): New functions.
-	(vc-git-stash-map): New keymap.
-
-	* register.el (ctl-x-r-map): Define the keys here instead of
-	using autoload.
-
-2009-09-20  Thierry Volpiatto  <thierry.volpiatto@gmail.com>  (tiny change)
-
-	* bookmark.el (bookmark-write-file): Avoid calling `pp' with large
-	list, to workaround performance problem (bug#4485).
-
-2009-09-20  Nick Roberts  <nickrob@snap.net.nz>
-
-	* progmodes/gud.el (gud-sentinel): Revert indavertant change.
-
-2009-09-20  Daiki Ueno  <ueno@unixuser.org>
-
-	* epa-file.el (epa-file-cache-passphrase-for-symmetric-encryption):
-	Document that this option is not recommended to use.
-
-2009-09-19  Glenn Morris  <rgm@gnu.org>
-
-	* calc/calc-graph.el (calc-graph-lookup): Avoid assignment to free
-	variable `var'.
-
-	* calc/calc-alg.el (var):
-	* calc/calcalg2.el (var): Define for compiler.
-
-2009-09-19  Chong Yidong  <cyd@stupidchicken.com>
-
-	* emacs-lisp/advice.el (ad-get-argument, ad-set-argument):
-	Doc fix (Bug#3932).
-
-	* subr.el (baud-rate): Remove long-obsolete function (Bug#4372).
-
-	* time-stamp.el (time-stamp-month-dd-yyyy)
-	(time-stamp-dd/mm/yyyy, time-stamp-mon-dd-yyyy)
-	(time-stamp-dd-mon-yy, time-stamp-yy/mm/dd)
-	(time-stamp-yyyy/mm/dd, time-stamp-yyyy-mm-dd)
-	(time-stamp-yymmdd, time-stamp-hh:mm:ss, time-stamp-hhmm):
-	Remove functions that have been obsolete since 1995 (Bug#4436).
-
-	* progmodes/sh-script.el (sh-learn-buffer-indent): Pop to the
-	indent buffer only if called interactively (Bug#4452).
-
-2009-09-19  Juanma Barranquero  <lekktu@gmail.com>
-	    Eli Zaretskii  <eliz@gnu.org>
-
-	This fixes bug#4197 (merged to bug#865, though not identical).
-	* server.el (server-auth-dir): Add docstring note about FAT32.
-	(server-ensure-safe-dir): Accept FAT32 directories as "safe",
-	but warn against using them.
-
-2009-09-19  Nick Roberts  <nickrob@snap.net.nz>
-
-	* progmodes/gdb-mi.el (gdb-var-update-handler-1): Include case of
-	older GDB where there is no has_more field.
-
-2009-09-19  Glenn Morris  <rgm@gnu.org>
-
-	* pgg-pgp.el (pgg-pgp-encrypt-region): Add missing mapconcat separator.
-
-2009-09-18  Chong Yidong  <cyd@stupidchicken.com>
-
-	* files.el (auto-mode-alist): Change default for XML files to nXML
-	mode (Bug#4169).
-
-2009-09-18  Juanma Barranquero  <lekktu@gmail.com>
-
-	* server.el (server-ensure-safe-dir): Pass 'integer
-	to `file-attributes', as suggested.
-
-2009-09-18  Stefan Monnier  <monnier@iro.umontreal.ca>
-
-	* dired-aux.el (dired-query-alist): Remove spurious backslash.
-	(dired-query): Use read-key.
-
-2009-09-18  Adrian Robert  <Adrian.B.Robert@gmail.com>
-
-	* cus-start.el (ns-use-qd-smoothing): Remove.
-
-2009-09-18  Glenn Morris  <rgm@gnu.org>
-
-	* allout.el (top-level): Remove unnecessary progn.
-
-	* progmodes/js.el (js-end-of-defun): Remove malformed and unneeded let.
-
-	* emacs-lisp/derived.el (define-derived-mode): Fix paren typo in
-	definition of abbrev table.
-
-	* speedbar.el (speedbar-track-mouse):
-	* net/eudc-bob.el (eudc-bob-pipe-object-to-external-program):
-	* net/eudc.el (eudc-expand-inline):
-	* net/newst-backend.el (newsticker--cache-read-feed):
-	* nxml/nxml-outln.el (nxml-end-of-heading): Fix typos in
-	condition-case handlers.
-
-2009-09-18  Nick Roberts  <nickrob@snap.net.nz>
-
-	* progmodes/gdb-mi.el (gdb-frame-address): New variable.
-	(gdb-var-list): Add an element for has_more field.
-	(gdb-non-stop-handler): Enable pretty printing for STL containers.
-	(gdb-var-create-handler, gdb-var-list-children-handler-1)
-	(gdb-var-update-handler-1): Parse output of dynamic variable
-	objects (STL containers).
-	(gdb-var-delete-1): Pass var1 as an explicit second argument.
-	(gdb-get-field): Delete alias.  Use bindat-get-field directly.
-
-	* progmodes/gud.el (gud-speedbar-item-info): Adjust for change to
-	gdb-var-list.
-	(gud-speedbar-buttons): Make node expandable if expression "has more"
-	children.
-
-2009-09-17  Juanma Barranquero  <lekktu@gmail.com>
-
-	* startup.el (emacs-quick-startup): Remove variable and all uses.
-	(command-line): Set `inhibit-x-resources' instead.
-	(command-line-1): Use `inhibit-x-resources' instead.
-
-2009-09-17  Chong Yidong  <cyd@stupidchicken.com>
-
-	* subr.el: Fix last change to avoid using the `unless' macro,
-	which breaks bootstrapping.
-
-2009-09-17  Stefan Monnier  <monnier@iro.umontreal.ca>
-
-	* subr.el (push, pop, dolist, dotimes, declare): Don't overwrite CL's
-	extended definitions, in case we reload subr.el after having
-	loaded CL.
-	(eval-next-after-load): Mark as obsolete.
-
-2009-09-17  Juri Linkov  <juri@jurta.org>
-
-	* menu-bar.el (menu-bar-search-menu, menu-bar-edit-menu)
-	(menu-bar-options-menu, menu-bar-showhide-fringe-menu)
-	(menu-bar-showhide-menu, menu-bar-tools-menu)
-	(menu-bar-describe-menu, menu-bar-help-menu)
-	(minibuffer-local-completion-map, minibuffer-local-map):
-	Fix list quoting.
-
-2009-09-17  Glenn Morris  <rgm@gnu.org>
-
-	* emacs-lisp/bytecomp.el (byte-compile-form): Always check the function
-	arguments, whether or not it has a handler.
-
-	* ansi-color.el (ansi-color-get-face-1): Fix typo in handler.
-
-	* simple.el (hard-newline): Give it a doc-string.
-
-	* emacs-lisp/lisp-mode.el (emacs-lisp-mode-syntax-table):
-	(lisp-mode-syntax-table): Give them doc-strings.
-
-2009-09-17  Dan Nicolaescu  <dann@ics.uci.edu>
-
-	* menu-bar.el (menu-bar-file-menu, menu-bar-file-menu)
-	(menu-bar-i-search-menu, menu-bar-edit-menu, menu-bar-custom-menu)
-	(menu-bar-options-menu, menu-bar-showhide-menu)
-	(menu-bar-showhide-fringe-ind-menu, menu-bar-showhide-fringe-menu)
-	(menu-bar-showhide-scroll-bar-menu, menu-bar-showhide-menu)
-	(menu-bar-options-menu, menu-bar-line-wrapping-menu)
-	(menu-bar-options-menu, menu-bar-tools-menu)
-	(menu-bar-describe-menu, menu-bar-search-documentation-menu)
-	(menu-bar-help-menu):
-	(menu-bar-make-mm-toggle, menu-bar-make-toggle): Purecopy the
-	string arguments.
-
-	* ediff-hook.el (menu-bar-ediff-menu, menu-bar-ediff-merge-menu)
-	(menu-bar-epatch-menu, menu-bar-ediff-misc-menu): Add purecopy
-	calls for the menu names and :help.
-
-2009-09-17  Stefan Monnier  <monnier@iro.umontreal.ca>
-
-	* mouse.el (minor-mode-menu-from-indicator): Pay attention
-	to :minor-mode-function (bug#4455).
-
-2009-09-16  Stefan Monnier  <monnier@iro.umontreal.ca>
-
-	* startup.el (command-line): Initialize the window-system after
-	processing the command-line.
-
-	* textmodes/page.el (what-page): Make sure we don't inf-loop if
-	page-delimiter matches the empty string.
-
-2009-09-16  Glenn Morris  <rgm@gnu.org>
-
-	* emacs-lisp/bytecomp.el (byte-compile-not-obsolete-vars): Rename from
-	byte-compile-not-obsolete-var.  It's a list now.
-	(byte-compile-not-obsolete-funcs): New variable.
-	(byte-compile-warn-obsolete): Don't warn about functions if they are in
-	byte-compile-not-obsolete-funcs.
-	(byte-compile-variable-ref, byte-compile-defvar): Update for
-	byte-compile-not-obsolete-vars name-change and list nature.
-	(byte-compile-maybe-guarded): Suppress warnings about obsolete functions
-	and variables behind (f)boundp tests.
-	* net/tramp-compat.el (byte-compile-not-obsolete-vars): Set if bound.
-
-2009-09-15  Dan Nicolaescu  <dann@ics.uci.edu>
-
-	* vc-git.el (vc-git-log-view-mode): Undo inadvertent change.
-
-2009-09-15  Stefan Monnier  <monnier@iro.umontreal.ca>
-
-	* Makefile.in (compile-onefile): Use byte-compile-refresh-preloaded.
-	* emacs-lisp/bytecomp.el (byte-compile-refresh-preloaded):
-	Don't autoload.
-
-2009-09-15  Stephen Eglen  <stephen@gnu.org>
-
-	* iswitchb.el (iswitchb-read-buffer): When selecting a match from
-	the virtual-buffers, use the name of the buffer specified by
-	find-file-noselect, as the match may be a symlink.  (This was a
-	problem if the target and the symlink had different names.)
-
-2009-09-15  Stefan Monnier  <monnier@iro.umontreal.ca>
-
-	* custom.el (custom-initialize-default, custom-initialize-set): CSE.
-
-	* desktop.el (desktop-path): Check user-emacs-directory.
-
-	* emacs-lisp/bytecomp.el (byte-compile-refresh-preloaded): New function.
-
-	* loadup.el: Use after-load-functions to GC after loading each file.
-	Remove the explicit GC calls that used to be sprinkled around.
-
-	* subr.el (after-load-functions): New hook.
-	(do-after-load-evaluation): Run it.  Use string-match-p to detect
-	`obsolete' packages, rather than painfully extracting the relevant
-	directory name.
-
-2009-09-15  Glenn Morris  <rgm@gnu.org>
-
-	* apropos.el (apropos-documentation-check-doc-file): Avoid assignment to
-	free variable `doc'.
-
-	* dired.el (dired-mode-map): Add menu entry for async shell command.
-
-	* help-fns.el (find-lisp-object-file-name): When looking for autoloaded
-	variables, also consider the .elc files, since the .el files are
-	normally gzipped (subsequent code locates the .el.gz from the .elc).
-
-	* calc/calc-prog.el (arglist): Define for compiler.
-
-	* calendar/diary-lib.el (diary-display-function): Change the default to
-	fancy display.
-	(body): Define for compiler.
-
-	* emacs-lisp/bytecomp.el (byte-compile-keep-pending)
-	(byte-compile-file-form, byte-compile-lambda)
-	(byte-compile-top-level-body, byte-compile-form)
-	(byte-compile-variable-ref, byte-compile-setq)
-	(byte-compile-setq-default, byte-compile-body)
-	(byte-compile-body-do-effect, byte-compile-and, byte-compile-or)
-	(batch-byte-compile): Give some more local variables with common names
-	a "bytecomp-" prefix to avoid masking warnings about free variables.
-
-	* startup.el (command-line-1): Give local variables with common names a
-	distinguishing prefix, so as not to hide free variable warnings during
-	bootstrap.
-
-	* mail/rmailmm.el (rmail-mime-save): If file exists, don't try to be
-	clever and add a suffix to make a unique name, just let the user decide
-	whether or not to overwrite it.  If the input is a directory, write the
-	default filename to that directory.  (Bug#4388)
-	(rmail-mime-bulk-handler): Ensure the save button's 'directory property
-	is a filename-as-a-directory.
-
-2009-09-15  Stefan Monnier  <monnier@iro.umontreal.ca>
-
-	* textmodes/page.el (what-page): Don't move to beginning of line.
-	See <87tyz5ajte.fsf@x2.delysid.org> in emacs-devel.
-
-2009-09-15  Dan Nicolaescu  <dann@ics.uci.edu>
-
-	* vc-git.el (vc-git-dir-extra-headers): Show the remote location.
-
-2009-09-14  Dan Nicolaescu  <dann@ics.uci.edu>
-
-	* bindings.el (mode-line-mode-menu): Add purecopy calls for :help.
-	* help.el (help-for-help-internal): Add purecopy calls for text.
-
-	* vc.el (top): print-log method now takes an optional SHORTLOG
-	argument.  Add a new method: root.
-	(vc-root-diff, vc-print-root-log): New functions.
-	(vc-log-short-style): New variable.
-	(vc-print-log-internal): Add support for showing short logs.
-
-	* vc-hooks.el (vc-prefix-map, vc-menu-map): Add bindings for
-	vc-print-root-log and vc-print-root-diff.
-
-	* vc-bzr.el (vc-bzr-log-view-mode, vc-bzr-print-log):
-	* vc-git.el (vc-git-print-log, vc-git-log-view-mode):
-	* vc-hg.el (vc-hg-print-log, vc-hg-log-view-mode): Add support for
-	short logs.
-
-	* vc-cvs.el (vc-cvs-print-log):
-	* vc-mtn.el (vc-mtn-print-log):
-	* vc-rcs.el (vc-rcs-print-log):
-	* vc-sccs.el (vc-sccs-print-log):
-	* vc-svn.el (vc-svn-print-log): Add an optional argument shortlog
-	that is ignored for now.
-
-	* vc-mtn.el (vc-mtn-annotate-command):
-	* vc-svn.el (vc-svn-annotate-command): Run asynchronously.
-
-2009-09-14  Stefan Monnier  <monnier@iro.umontreal.ca>
-
-	* simple.el: Add mapping for backspace/delete/clear/tab/escape/return
-	to function-key-map, and give them ascii-character property.
-	* term/x-win.el (x-alternatives-map):
-	* term/ns-win.el (ns-alternatives-map):
-	* term/internal.el (msdos-key-remapping-map):
-	* w32-fns.el (x-alternatives-map): Remove redundant mappings.
-
-2009-09-14  Glenn Morris  <rgm@gnu.org>
-
-	* emacs-lisp/elint.el (elint-add-required-env): Revert to not using
-	temp-buffers (2009-09-12).
-
-2009-09-13  Stefan Monnier  <monnier@iro.umontreal.ca>
-
-	* textmodes/ispell.el (ispell-command-loop): Improve last fix, using
-	the new read-key function.
-
-2009-09-13  Chong Yidong  <cyd@stupidchicken.com>
-
-	* term/x-win.el (x-menu-bar-open): Only call accelerate-menu if it
-	is defined (Bug#4405).
-
-2009-09-13  Vincent Belaïche  <vincent.belaiche@gmail.com>
-
-	* recentf.el (recentf-cleanup): Use a hash table to find
-	duplicates (Bug#4407).
-
-2009-09-13  Per Starbäck  <per@starback.se>  (tiny change)
-
-	* textmodes/ispell.el (ispell-command-loop): Convert keys such as
-	kp-0 to ascii equivalents (Bug#4325).
-
-2009-09-13  Chong Yidong  <cyd@stupidchicken.com>
-
-	* progmodes/cperl-mode.el (cperl-init-faces): Revert last change.
-
-	* eshell/em-hist.el:
-	* eshell/em-dirs.el (eshell-complete-user-reference):
-	Declare pcomplete functions and variables to avoid compiler warnings.
-
-2009-09-13  Leo  <sdl.web@gmail.com>  (tiny change)
-
-	* eshell/em-script.el (eshell-login-script, eshell-rc-script):
-	* eshell/em-dirs.el (eshell-last-dir-ring-file-name):
-	* eshell/em-alias.el (eshell-aliases-file):
-	* eshell/em-hist.el (eshell-history-file-name):
-	Use expand-file-name instead of concat to make file names (Bug#4308).
-
-2009-09-13  Glenn Morris  <rgm@gnu.org>
-
-	* ediff-merg.el (ediff-do-merge):
-	* filesets.el (filesets-run-cmd):
-	* emulation/ws-mode.el (ws-show-markers, ws-move-block, ws-delete-block)
-	(ws-find-marker-0, ws-find-marker-1, ws-find-marker-2, ws-find-marker-3)
-	(ws-find-marker-4, ws-find-marker-5, ws-find-marker-6, ws-find-marker-7)
-	(ws-find-marker-8, ws-find-marker-9, ws-goto-block-begin)
-	(ws-goto-block-end, ws-goto-last-cursorposition, ws-copy-block):
-	Replace empty `let's with `progn'.
-
-2009-09-13  Stefan Monnier  <monnier@iro.umontreal.ca>
-
-	* mail/sendmail.el (send-mail-function):
-	* tooltip.el (tooltip-mode):
-	* simple.el (transient-mark-mode):
-	* rfn-eshadow.el (file-name-shadow-mode):
-	* frame.el (blink-cursor-mode):
-	* font-core.el (global-font-lock-mode):
-	* files.el (temporary-file-directory)
-	(small-temporary-file-directory, auto-save-file-name-transforms):
-	* epa-hook.el (auto-encryption-mode):
-	* composite.el (global-auto-composition-mode):
-	Use custom-initialize-delay.
-	* startup.el (command-line): Don't explicitly call
-	custom-reevaluate-setting for all the above vars.
-	* custom.el (custom-initialize-safe-set)
-	(custom-initialize-safe-default): Delete.
-
-2009-09-12  Stefan Monnier  <monnier@iro.umontreal.ca>
-
-	* term/x-win.el (x-initialize-window-system):
-	* term/w32-win.el (w32-initialize-window-system):
-	* term/ns-win.el (ns-initialize-window-system): Don't call
-	mouse-wheel-mode since it's enabled globally by default already.
-
-	* mwheel.el (mouse-wheel-mode): Make sure the new defvar doesn't
-	actually define the variable, but only silences the byte-compiler.
-	(mouse-wheel-change-button): Check whether mouse-wheel-mode is bound
-	before looking it up.
-	(mouse-wheel-scroll-amount): Also reset the bindings if this value
-	is changed.
-
-2009-09-12  Glenn Morris  <rgm@gnu.org>
-
-	* emacs-lisp/elint.el (elint-file): Make max-lisp-eval-depth at least
-	1000.
-	(elint-add-required-env): Don't beep on error.
-	(elint-forms): In case of error, return ENV unchanged.
-	(elint-init-env): Skip non-list forms.
-	(elint-log): Handle unknown file positions.
-
-2009-09-12  Daiki Ueno  <ueno@unixuser.org>
-
-	* epg.el (epg-make-context): Add autoload cookie.
-	(epg-list-keys, epg-cancel, epg-start-decrypt, epg-decrypt-file)
-	(epg-decrypt-string, epg-start-verify, epg-verify-file)
-	(epg-verify-string, epg-start-sign, epg-sign-file)
-	(epg-sign-string, epg-start-encrypt, epg-encrypt-file)
-	(epg-encrypt-string, epg-start-export-keys)
-	(epg-export-keys-to-file, epg-export-keys-to-string)
-	(epg-start-import-keys, epg-import-keys-from-file)
-	(epg-import-keys-from-string, epg-start-receive-keys)
-	(epg-receive-keys, epg-import-keys-from-server)
-	(epg-start-delete-keys, epg-delete-keys, epg-start-sign-keys)
-	(epg-sign-keys, epg-start-generate-key)
-	(epg-generate-key-from-file, epg-generate-key-from-string):
-	Remove autoload cookie.
-
-2009-09-12  Eli Zaretskii  <eliz@gnu.org>
-
-	* dos-fns.el (dos-reevaluate-defcustoms): Comment out the
-	reevaluation of trash-directory.
-
-	* mwheel.el: Fix last change.
-	(mouse-wheel-mode): New defvar.
-	(mouse-wheel-mode): Remove autoload cookie.
-
-2009-09-12  Stefan Monnier  <monnier@iro.umontreal.ca>
-
-	* mwheel.el (mwheel-installed-bindings): New var.
-	(mouse-wheel-mode): Use it, so as to make sure we really remove all
-	the bindings we set last time.  Use custom-initialize-delay.
-	* loadup.el: Load mwheel after term/*-win.el.
-	* startup.el (command-line): Don't reevaluate mouse-wheel-down-event
-	and mouse-wheel-up-event now that their first evaluation is done
-	sufficiently late to be correct.
-
-	* startup.el (tutorial-directory): Make it a defcustom.
-	Use custom-initialize-delay rather than eval-at-startup to set it.
-	* image.el (image-load-path): Make it a defcustom.
-	Use custom-initialize-delay rather than eval-at-startup to set it.
-	* subr.el (eval-at-startup): Remove.
-	* font-lock.el (lisp-font-lock-keywords-2): Remove eval-at-startup.
-
-	* subr.el (do-after-load-evaluation): Warn the user after loading an
-	obsolete package.
-
-2009-09-12  Glenn Morris  <rgm@gnu.org>
-
-	* proced.el (proced-mark-alt): Remove alias.
-	(proced-mode-map): Remove proced-mark-alt.
-
-	* emacs-lisp/lisp-mode.el (emacs-lisp-mode-map): Add menu entries to
-	Elint file and directory.  Remove initialization entry.
-
-	* emacs-lisp/elint.el (elint-file, elint-directory): New autoloaded
-	commands.
-	(elint-current-buffer): Set mode-line-process.
-	(elint-init-env): Handle define-derived-mode.
-	Fix declare-function with unspecified arglist.  Guard against odd
-	defalias statements (eg iso-insert's 8859-1-map).
-	(elint-add-required-env): Use a temp buffer.
-	(elint-form): Just print the function/macro name, not the whole form.
-	Return env unchanged if we fail to parse a macro.
-	(elint-forms): Guard against parse errors.
-	(elint-output): New function, to handle batch mode.
-	(elint-log-message): Add optional argument.  Use elint-output.
-	(elint-set-mode-line): New function.
-
-2009-09-12  Andreas Politz  <politza@fh-trier.de>  (tiny change)
-
-	* emacs-lisp/elp.el (elp-not-profilable): Add more
-	functions (Bug#4233).
-
-2009-09-12  Chong Yidong  <cyd@stupidchicken.com>
-
-	* emulation/pc-select.el (scroll-down-mark, scroll-down-nomark)
-	(scroll-up-mark, scroll-up-nomark): Doc fix (Bug#4190).
-
-2009-09-11  Nick Roberts  <nickrob@snap.net.nz>
-
-	* progmodes/gdb-mi.el (gdb-var-list-children-regexp): Delete.
-	(gdb-var-list-children): Use json parsing.
-
-2009-09-11  Daniel Colascione  <dan.colascione@gmail.com>
-
-	* progmodes/js.el (js--proper-indentation): Handle the case where
-	char-before is null.  Reported by Deniz Dogan.
-
-2009-09-11  Juanma Barranquero  <lekktu@gmail.com>
-
-	* emacs-lisp/cl-macs.el (help-add-fundoc-usage): Declare.
-
-2009-09-11  Daiki Ueno  <ueno@unixuser.org>
-
-	* epg.el (epg-cipher-algorithm-alist): Add CAMELLIA.
-	(epg-digest-algorithm-alist): Add SHA224.
-	(epg-context-set-passphrase-callback)
-	(epg-context-set-progress-callback): Add description about
-	callback function.
-
-2009-09-11  Stefan Monnier  <monnier@iro.umontreal.ca>
-
-	* custom.el (custom-delayed-init-variables): New var.
-	(custom-initialize-delay): New function.
-	* startup.el (command-line): "Re"evaluate all vars in
-	custom-delayed-init-variables.  Don't reevaluate abbrev-file-name
-	explicitly any more.
-	* abbrev.el (abbrev-file-name): Use custom-initialize-delay
-	to avoid creating a ~/.emacs.d at build-time (bug#4347).
-
-	* proced.el (proced-mode-map): Prefer "m" for proced-mark (bug#4362).
-
-2009-09-11  Nick Roberts  <nickrob@snap.net.nz>
-
-	* progmodes/gdb-mi.el (gdb-var-update-regexp): Delete.
-	(gdb-var-update-handler): Use json parsing.
-
-2009-09-11  Juanma Barranquero  <lekktu@gmail.com>
-
-	* vc-annotate.el (vc-annotate): Use the main file's coding-system to
-	decode annotated text, regardless of language environment.  (Bug#2741)
-
-2009-09-11  Stefan Monnier  <monnier@iro.umontreal.ca>
-
-	* Makefile.in (autoloads): Make rmail.el writable as well.
-
-2009-09-11  Glenn Morris  <rgm@gnu.org>
-
-	* dired-aux.el, dired-x.el: Put autoloads in dired.el rather than
-	loaddefs.el.
-	* dired.el: Regenerate with extracted autoloads.
-	* Makefile.in (autoloads): Make dired.el writable.
-
-	* ibuf-ext.el: Put autoloads in ibuffer.el rather than loaddefs.el.
-	* ibuffer.el: Regenerate with extracted autoloads.
-	* Makefile.in (autoloads): Make ibuffer.el writable.
-
-	* paths.el (prune-directory-list, gnus-nntp-service, rmail-file-name):
-	* version.el (emacs-copyright, emacs-major-version)
-	(emacs-minor-version): Reformat doc-strings for make-docfile.
-
-	* apropos.el (apropos-documentation-check-doc-file): Exclude unbound
-	functions and variables, since they must be stuff specific to some other
-	platform.
-	(apropos-print): Make mouse-click message less specific about button.
-
-	* emacs-lisp/cl-macs.el (define-compiler-macro): Add a property
-	that records where a macro was defined.
-	* help-fns.el (describe-function-1): Mention if a function has a
-	compiler-macro.
-	* help-mode.el (help-function-cmacro): New button.
-
-	* locate.el (top-level): Always require dired.
-	(locate-mode-map): Initialize inside the defvar.
-
-	* net/ange-ftp.el (dired-compress-file): Declare.
-	(ange-ftp-dired-compress-file): Add doc string.
-
-	* term/ns-win.el (x-display-name, x-setup-function-keys):
-	Unify doc-strings with X versions.
-
-2009-09-11  Stefan Monnier  <monnier@iro.umontreal.ca>
-
-	* emulation/crisp.el (crisp-mode-map): Move initialization
-	into declaration.
-	(crisp-mode): Use define-minor-mode.
-
-	* progmodes/xscheme.el (xscheme-evaluation-commands):
-	Put a :advertised-binding property rather than using
-	advertised-xscheme-send-previous-expression.
-	(advertised-xscheme-send-previous-expression): Declare obsolete.
-	* emulation/crisp.el (crisp-mode-map): Use `undo' rather than
-	`advertised-undo'.
-	(crisp-mode): Add corresponding bindings to
-	undo's :advertised-binding instead.
-	* dired.el (dired-mode-map): Put a :advertised-binding property rather
-	than using dired-advertised-find-file.
-	(dired-advertised-find-file):
-	* simple.el (advertised-undo):
-	* wid-edit.el (advertised-widget-backward): Declare obsolete.
-	(widget-keymap): Put a :advertised-binding property rather
-	than using advertised-widget-backward.
-	* bindings.el (ctl-x-map): Put a :advertised-binding property rather
-	than using advertised-undo.
-	* tutorial.el (tutorial--default-keys): Adjust accordingly.
-
-2009-09-10  Simon South  <ssouth@slowcomputing.org>
-
-	* progmodes/delphi.el (delphi-tab): Indent region when Transient
-	Mark mode is enabled and region is active; otherwise indent or
-	insert TAB as usual.
-	(delphi-mode): Update description of TAB-key binding.
-
-2009-09-10  Stefan Monnier  <monnier@iro.umontreal.ca>
-
-	* subr.el (define-key-rebound-commands): Mark obsolete.
-	* startup.el (precompute-menubar-bindings): Remove.
-	(normal-top-level): Remove obsolete code that tried to precompute
-	menubar bindings.
-	* loadup.el (define-key-rebound-commands): Don't bother fiddling with
-	define-key-rebound-commands and precompute-menubar-bindings.
-
-2009-09-10  Teodor Zlatanov  <tzz@lifelogs.com>
-
-	* net/imap.el (imap-interactive-login): Better messages.
-	(imap-open): Fix bug with renamed buffer on reconnect.
-	(imap-authenticate): Add buffer-local imap-last-authenticator variable
-	for easier debugging and cleaner code.  On successful (guessed based on
-	server capabilities) secondary authentication, set imap-state
-	correctly.
-	(imap-last-authenticator): Define imap-last-authenticator as a variable
-	to avoid warnings.
-
-2009-09-10  Glenn Morris  <rgm@gnu.org>
-
-	* pcvs.el (cvs-mode-find-file): Use forward-line rather than goto-line.
-
-	* emacs-lisp/bytecomp.el (byte-compile-function-environment): Doc fix.
-	(byte-compile-file-form-autoload): Don't warn about unknown functions
-	where the autoload statement comes after the use.
-	(with-no-warnings): Give it a byte-hunk-handler like than of progn, so
-	that any handlers inside the body (eg require) are in turn respected.
-
-	* emacs-lisp/byte-opt.el (degrees-to-radians): Mark as free from side
-	effects.
-
-	* emacs-lisp/derived.el (define-derived-mode): Give the mode's map,
-	and syntax and abbrev tables basic docs, if they don't have any.
-
-	* emacs-lisp/easy-mmode.el (easy-mmode-defmap): Add doc-string.
-
-	* international/mule-cmds.el (top-level): Require cl when compiling.
-	(view-hello-file): Use default-value rather than
-	default-enable-multibyte-characters.
-
-	* progmodes/fortran.el: Move all safe and risky properties into the
-	defcustoms.
-
-	* mail/rmailedit.el, mail/rmailkwd.el, mail/rmailmm.el:
-	* mail/rmailmsc.el, mail/rmailsort.el, mail/rmailsum.el:
-	* mail/undigest.el:
-	Put autoloads in rmail.el rather than loaddefs.el.
-	* mail/rmail.el: Regenerate with extracted autoloads.
-
-	* mail/rmailsum.el (rmail-user-mail-address-regexp): Move to rmail.el.
-	* mail/rmail.el (rmail-user-mail-address-regexp): Move from rmailsum.el.
-
-2009-09-10  Nick Roberts  <nickrob@snap.net.nz>
-
-	Reported in thread for Bug#4375.
-	* progmodes/gud.el (gud-tooltip-print-command): Use MI command
-	"-data-evaluate-expression" instead of print.
-	* progmodes/gdb-mi.el (gdb-tooltip-print-1): Ditto.
-	(gdb-tooltip-print): Parse output from above MI command.
-	(gdb): Revert 2009-08-11 change.  User should detach inferior
-	manually.
-
-	Remove the word "separate" from IO functions as inferior
-	output is now never displayed in the GUD buffer.
-
-2009-09-10  Juanma Barranquero  <lekktu@gmail.com>
-
-	* startup.el (command-line-normalize-file-name): On Windows and
-	MS-DOS, also convert C:\/ and C:\\ (two backslashes) into C:/.
-
-2009-09-10  Juri Linkov  <juri@jurta.org>
-
-	* isearch.el (isearch-text-char-description): Propertize escape
-	character sequences with the `escape-glyph' face.  (Bug#4344)
-
-	* simple.el (shell-command): Set asynchronous process filter to
-	`comint-output-filter'.  (Bug#4343)
-
-	* progmodes/grep.el (grep-template): Add "<X>" to docstring.
-	(grep-files-aliases): Add "all".  Move "el" and "ch" to the top of
-	the list.  Move "asm" to the bottom.
-	(grep-find-ignored-directories): Add `choice' with nil value
-	to empty the list easily.
-	(grep-find-ignored-files): New option.
-	(grep-files-history): Set to nil by default instead of '("ch" "el").
-	(grep-compute-defaults): Add "<X>" to `grep-template'.
-	(grep-read-files): Bind new local variables `default-alias' and
-	`default-extension'.  Use a list of default values for the file prompt.
-	(lgrep): Add `--exclude=' command line options composed from
-	`grep-find-ignored-files'.
-	(rgrep): Add `-name' command line options composed from
-	`grep-find-ignored-files'.  (Bug#4301)
-
-2009-09-09  Stefan Monnier  <monnier@iro.umontreal.ca>
-
-	* diff-mode.el (diff-hunk-kill): Fix the search of the next hunk
-	(bug#4368).
-
-2009-09-09  Katsumi Yamaoka  <yamaoka@jpl.org>
-
-	* calendar/time-date.el (autoload):
-	Expand define-obsolete-function-alias into defalias and make-obsolete
-	for old Emacsen that Gnus supports.
-	(with-no-warnings): Define it for old Emacsen.
-	(time-to-seconds): Don't use (featurep 'xemacs) to check if float-time
-	is available.
-	(time-to-number-of-days): Don't use (featurep 'xemacs) to check if
-	float-time is available; suppress compile warning for time-to-seconds.
-
-2009-09-09  Teodor Zlatanov  <tzz@lifelogs.com>
-
-	* net/imap.el (imap-message-map): Docstring fix.
-
-2009-09-09  Glenn Morris  <rgm@gnu.org>
-
-	* ffap.el (ffap-file-at-point): Handle absolute (non-remote) files with
-	line numbers too.  (Bug#4374)
-
-2009-09-08  Stefan Monnier  <monnier@iro.umontreal.ca>
-
-	* smerge-mode.el (smerge-remove-props, smerge-refine):
-	Use with-silent-modifications (bug#4342).
-
-	* subr.el (with-silent-modifications): New macro.
-
-2009-09-07  Juanma Barranquero  <lekktu@gmail.com>
-
-	* files.el (top-level): Require `cl' when compiling.
-
-2009-09-07  Glenn Morris  <rgm@gnu.org>
-
-	* files.el (auto-mode-alist): Use delphi-mode for .dpr files.
-
-	* proced.el (proced-mode-map): Bind "d" to proced-mark-alt.
-	(proced-mark-alt): New alias, to control the advertised key.  (Bug#4362)
-
-2009-09-06  Nick Roberts  <nickrob@snap.net.nz>
-
-	* vc-git.el (vc-git-annotate-command): Use separator to parse
-	arguments correctly.
-
-2009-09-06  Eli Zaretskii  <eliz@gnu.org>
-
-	* proced.el (proced-mode): Doc fix.
-
-2009-09-06  Julian Scheid  <julians37@gmail.com>  (tiny change)
-
-	* net/tramp.el (tramp-perl-file-attributes): Print "nil" when
-	lstat fails.
-	(tramp-do-file-attributes-with-ls): Check for file existence at
-	remote end.
-	(tramp-do-file-attributes-with-stat): Likewise.
-	(tramp-convert-file-attributes): Return nil when attr is nil.
-
-2009-09-05  Glenn Morris  <rgm@gnu.org>
-
-	* calendar/diary-lib.el (diary-entry): Add help-echo and follow-link
-	properties to this button.
-	(diary-fancy-display): Don't extend the button to the final newline.
-	(diary-fancy-display-mode): Continue to define "q" as a local key.
-
-	* calendar/cal-china.el (holiday-chinese): Make it slightly more
-	efficient.
-
-	* font-lock.el (lisp-font-lock-keywords-2): Add letf.
-
-	* emacs-lisp/bytecomp.el (emacs-lisp-file-regexp): Doc fix.
-	(byte-compile-dest-file-function): New option.
-	(byte-compile-dest-file): Doc fix.
-	Obey byte-compile-dest-file-function.
-	(byte-compile-cl-file-p): New function.
-	(byte-compile-eval): Only suppress noruntime warnings about cl functions
-	if the cl-functions warning is enabled.  Use byte-compile-cl-file-p.
-	(byte-compile-eval): Check for non-nil byte-compile-cl-functions rather
-	than for file being previously loaded.
-	(byte-compile-find-cl-functions): Use byte-compile-cl-file-p.
-	(byte-compile-file-form-require): Handle the case where requiring a file
-	indirectly causes CL to be loaded.
->>>>>>> 0080dc6b
+2011-04-08  Eli Zaretskii  <eliz@gnu.org>
 
 	* simple.el (list-processes): If async subprocesses are not
 	available, error out with a clear error message.
