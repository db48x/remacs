--- conflicted
+++ resolved
@@ -1,4 +1,3 @@
-<<<<<<< HEAD
 2013-09-04  Xue Fuqiao  <xfq.free@gmail.com>
 
 	* vc/vc.el (vc-ignore): Rewrite.
@@ -9,7 +8,7 @@
 	* vc/vc-git.el (vc-git-ignore, vc-git-ignore-completion-table):
 	* vc/vc-hg.el (vc-hg-ignore, vc-hg-ignore-completion-table):
 	Remove.  Most code moved to vc.el.
-=======
+
 2013-09-03  Stefan Monnier  <monnier@iro.umontreal.ca>
 
 	* net/tramp-gvfs.el (tramp-gvfs-mount-spec, tramp-synce-list-devices): 
@@ -1268,7 +1267,6 @@
 	* desktop.el (desktop-clear): Only delete frames when called
 	interactively and desktop-restore-frames is non-nil.  Doc fix.
 	(desktop-read): Set desktop-saved-frameset to nil.
->>>>>>> 38726039
 
 2013-08-04  Xue Fuqiao  <xfq.free@gmail.com>
 
