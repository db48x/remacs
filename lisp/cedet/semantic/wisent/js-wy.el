--- conflicted
+++ resolved
@@ -1,12 +1,7 @@
 ;;; semantic/wisent/js-wy.el --- Generated parser support file
 
-<<<<<<< HEAD
 ;; Copyright (C) 2005, 2009-2012  Free Software Foundation, Inc.
-;; Copyright (C) 1998-2011 Ecma International
-=======
-;; Copyright (C) 2005, 2009, 2010, 2011, 2012  Free Software Foundation, Inc.
 ;; Copyright (C) 1998-2011 Ecma International.
->>>>>>> 685305eb
 
 ;; This file is part of GNU Emacs.
 
