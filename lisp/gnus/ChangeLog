--- conflicted
+++ resolved
@@ -1,9 +1,8 @@
-<<<<<<< HEAD
 2007-07-14  David Kastrup  <dak@gnu.org>
 
 	* gnus-art.el (gnus-mime-delete-part): Don't go through article-edit
 	finishing actions if we did not edit the article.
-=======
+
 2007-07-13  Katsumi Yamaoka  <yamaoka@jpl.org>
 
 	* gnus-srvr.el (gnus-server-agent-face, gnus-server-opened-face)
@@ -22,7 +21,6 @@
 	rfc2045-encode-string.
 	(rfc2047-encode-parameter): Use rfc2045-encode-string to quote or not
 	to quote the parameter value.
->>>>>>> 82fe1aed
 
 2007-07-04  Katsumi Yamaoka  <yamaoka@jpl.org>
 
