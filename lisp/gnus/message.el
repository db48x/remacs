;;; message.el --- composing mail and news messages -*- lexical-binding: t -*-

;; Copyright (C) 1996-2018 Free Software Foundation, Inc.

;; Author: Lars Magne Ingebrigtsen <larsi@gnus.org>
;; Keywords: mail, news

;; This file is part of GNU Emacs.

;; GNU Emacs is free software: you can redistribute it and/or modify
;; it under the terms of the GNU General Public License as published by
;; the Free Software Foundation, either version 3 of the License, or
;; (at your option) any later version.

;; GNU Emacs is distributed in the hope that it will be useful,
;; but WITHOUT ANY WARRANTY; without even the implied warranty of
;; MERCHANTABILITY or FITNESS FOR A PARTICULAR PURPOSE.  See the
;; GNU General Public License for more details.

;; You should have received a copy of the GNU General Public License
;; along with GNU Emacs.  If not, see <https://www.gnu.org/licenses/>.

;;; Commentary:

;; This mode provides mail-sending facilities from within Emacs.  It
;; consists mainly of large chunks of code from the sendmail.el,
;; gnus-msg.el and rnewspost.el files.

;;; Code:

(eval-when-compile (require 'cl-lib))

(require 'mailheader)
(require 'gmm-utils)
(require 'mail-utils)
;; Only for the trivial macros mail-header-from, mail-header-date
;; mail-header-references, mail-header-subject, mail-header-id
(eval-when-compile (require 'nnheader))
;; This is apparently necessary even though things are autoloaded.
;; Because we dynamically bind mail-abbrev-mode-regexp, we'd better
;; require mailabbrev here.
(require 'mailabbrev)
(require 'mail-parse)
(require 'mml)
(require 'rfc822)
(require 'format-spec)
(require 'dired)
(require 'mm-util)
(require 'rfc2047)
(require 'puny)
(require 'rmc)			; read-multiple-choice
(eval-when-compile (require 'subr-x))	; when-let*

(autoload 'mailclient-send-it "mailclient")

(defvar gnus-message-group-art)
(defvar gnus-list-identifiers) ; gnus-sum is required where necessary
(defvar rmail-enable-mime-composing)

(defgroup message '((user-mail-address custom-variable)
		    (user-full-name custom-variable))
  "Mail and news message composing."
  :link '(custom-manual "(message)Top")
  :group 'mail
  :group 'news)

(defgroup message-various nil
  "Various Message Variables."
  :link '(custom-manual "(message)Various Message Variables")
  :group 'message)

(defgroup message-buffers nil
  "Message Buffers."
  :link '(custom-manual "(message)Message Buffers")
  :group 'message)

(defgroup message-sending nil
  "Message Sending."
  :link '(custom-manual "(message)Sending Variables")
  :group 'message)

(defgroup message-interface nil
  "Message Interface."
  :link '(custom-manual "(message)Interface")
  :group 'message)

(defgroup message-forwarding nil
  "Message Forwarding."
  :link '(custom-manual "(message)Forwarding")
  :group 'message-interface)

(defgroup message-insertion nil
  "Message Insertion."
  :link '(custom-manual "(message)Insertion")
  :group 'message)

(defgroup message-headers nil
  "Message Headers."
  :link '(custom-manual "(message)Message Headers")
  :group 'message)

(defgroup message-news nil
  "Composing News Messages."
  :group 'message)

(defgroup message-mail nil
  "Composing Mail Messages."
  :group 'message)

(defgroup message-faces nil
  "Faces used for message composing."
  :group 'message
  :group 'faces)

(defcustom message-directory "~/Mail/"
  "Directory from which all other mail file variables are derived."
  :group 'message-various
  :type 'directory)

(defcustom message-max-buffers 10
  "How many buffers to keep before starting to kill them off."
  :group 'message-buffers
  :type 'integer)

(defcustom message-send-rename-function nil
  "Function called to rename the buffer after sending it."
  :group 'message-buffers
  :type '(choice function (const nil)))

(defcustom message-fcc-handler-function 'message-output
  "A function called to save outgoing articles.
This function will be called with the name of the file to store the
article in.  The default function is `message-output' which saves in Unix
mailbox format."
  :type '(radio (function-item message-output)
		(function :tag "Other"))
  :group 'message-sending)

(defcustom message-fcc-externalize-attachments nil
  "If non-nil, attachments are included as external parts in Fcc copies."
  :version "22.1"
  :type 'boolean
  :group 'message-sending)

(defcustom message-courtesy-message
  "The following message is a courtesy copy of an article\nthat has been posted to %s as well.\n\n"
  "This is inserted at the start of a mailed copy of a posted message.
If the string contains the format spec \"%s\", the Newsgroups
the article has been posted to will be inserted there.
If this variable is nil, no such courtesy message will be added."
  :group 'message-sending
  :type '(radio string (const nil)))

(defcustom message-ignored-bounced-headers
  "^\\(Received\\|Return-Path\\|Delivered-To\\):"
  "Regexp that matches headers to be removed in resent bounced mail."
  :group 'message-interface
  :type 'regexp)

(defcustom message-from-style mail-from-style
  "Specifies how \"From\" headers look.

If nil, they contain just the return address like:
	king@grassland.com
If `parens', they look like:
	king@grassland.com (Elvis Parsley)
If `angles', they look like:
	Elvis Parsley <king@grassland.com>

Otherwise, most addresses look like `angles', but they look like
`parens' if `angles' would need quoting and `parens' would not."
  :version "23.2"
  :type '(choice (const :tag "simple" nil)
		 (const parens)
		 (const angles)
		 (const default))
  :group 'message-headers)

(defcustom message-insert-canlock t
  "Whether to insert a Cancel-Lock header in news postings."
  :version "22.1"
  :group 'message-headers
  :type 'boolean)

(defcustom message-syntax-checks
  (if message-insert-canlock '((sender . disabled)) nil)
  ;; Guess this one shouldn't be easy to customize...
  "Controls what syntax checks should not be performed on outgoing posts.
To disable checking of long signatures, for instance, add
 `(signature . disabled)' to this list.

Don't touch this variable unless you really know what you're doing.

Checks include `approved', `bogus-recipient', `continuation-headers',
`control-chars', `empty', `existing-newsgroups', `from', `illegible-text',
`invisible-text', `long-header-lines', `long-lines', `message-id',
`multiple-headers', `new-text', `newsgroups', `quoting-style',
`repeated-newsgroups', `reply-to', `sender', `sendsys', `shoot',
`shorten-followup-to', `signature', `size', `subject', `subject-cmsg'
and `valid-newsgroups'."
  :group 'message-news
  :type '(repeat sexp))			; Fixme: improve this

(defcustom message-required-headers '((optional . References)
				      From)
  "Headers to be generated or prompted for when sending a message.
Also see `message-required-news-headers' and
`message-required-mail-headers'."
  :version "22.1"
  :group 'message-news
  :group 'message-headers
  :link '(custom-manual "(message)Message Headers")
  :type '(repeat sexp))

(defcustom message-draft-headers '(References From Date)
  "Headers to be generated when saving a draft message."
  :version "22.1"
  :group 'message-news
  :group 'message-headers
  :link '(custom-manual "(message)Message Headers")
  :type '(repeat sexp))

(defcustom message-required-news-headers
  '(From Newsgroups Subject Date Message-ID
	 (optional . Organization)
	 (optional . User-Agent))
  "Headers to be generated or prompted for when posting an article.
RFC977 and RFC1036 require From, Date, Newsgroups, Subject,
Message-ID.  Organization, Lines, In-Reply-To, Expires, and
User-Agent are optional.  If you don't want message to insert some
header, remove it from this list."
  :group 'message-news
  :group 'message-headers
  :link '(custom-manual "(message)Message Headers")
  :type '(repeat sexp))

(defcustom message-required-mail-headers
  '(From Subject Date (optional . In-Reply-To) Message-ID
	 (optional . User-Agent))
  "Headers to be generated or prompted for when mailing a message.
It is recommended that From, Date, To, Subject and Message-ID be
included.  Organization and User-Agent are optional."
  :group 'message-mail
  :group 'message-headers
  :link '(custom-manual "(message)Message Headers")
  :type '(repeat sexp))

(defcustom message-prune-recipient-rules nil
  "Rules for how to prune the list of recipients when doing wide replies.
This is a list of regexps and regexp matches."
  :version "24.1"
  :group 'message-mail
  :group 'message-headers
  :link '(custom-manual "(message)Wide Reply")
  :type '(repeat regexp))

(defcustom message-deletable-headers '(Message-ID Date Lines)
  "Headers to delete if present and previously generated by message."
  :group 'message-headers
  :link '(custom-manual "(message)Message Headers")
  :type '(repeat (symbol :tag "Header")))

(defcustom message-ignored-news-headers
  "^NNTP-Posting-Host:\\|^Xref:\\|^[BGF]cc:\\|^Resent-Fcc:\\|^X-Draft-From:\\|^X-Gnus-Agent-Meta-Information:\\|^X-Message-SMTP-Method:\\|^X-Gnus-Delayed:"
  "Regexp of headers to be removed unconditionally before posting."
  :group 'message-news
  :group 'message-headers
  :link '(custom-manual "(message)Message Headers")
  :type '(repeat :value-to-internal (lambda (widget value)
				      (custom-split-regexp-maybe value))
		 :match (lambda (widget value)
			  (or (stringp value)
			      (widget-editable-list-match widget value)))
		 regexp))

(defcustom message-ignored-mail-headers
  "^\\([GF]cc\\|Resent-Fcc\\|Xref\\|X-Draft-From\\|X-Gnus-Agent-Meta-Information\\):"
  "Regexp of headers to be removed unconditionally before mailing."
  :group 'message-mail
  :group 'message-headers
  :link '(custom-manual "(message)Mail Headers")
  :type 'regexp)

(defcustom message-ignored-supersedes-headers "^Path:\\|^Date\\|^NNTP-Posting-Host:\\|^Xref:\\|^Lines:\\|^Received:\\|^X-From-Line:\\|^X-Trace:\\|^X-ID:\\|^X-Complaints-To:\\|Return-Path:\\|^Supersedes:\\|^NNTP-Posting-Date:\\|^X-Trace:\\|^X-Complaints-To:\\|^Cancel-Lock:\\|^Cancel-Key:\\|^X-Hashcash:\\|^X-Payment:\\|^Approved:\\|^Injection-Date:\\|^Injection-Info:"
  "Header lines matching this regexp will be deleted before posting.
It's best to delete old Path and Date headers before posting to avoid
any confusion."
  :group 'message-interface
  :link '(custom-manual "(message)Superseding")
  :type '(repeat :value-to-internal (lambda (widget value)
				      (custom-split-regexp-maybe value))
		 :match (lambda (widget value)
			  (or (stringp value)
			      (widget-editable-list-match widget value)))
		 regexp))

(defcustom message-subject-re-regexp
  "^[ \t]*\\([Rr][Ee]\\(\\[[0-9]*\\]\\)* ?:[ \t]*\\)*[ \t]*"
  "Regexp matching \"Re: \" in the subject line."
  :group 'message-various
  :link '(custom-manual "(message)Message Headers")
  :type 'regexp)

;;; Start of variables adopted from `message-utils.el'.

(defcustom message-subject-trailing-was-query t
  "What to do with trailing \"(was: <old subject>)\" in subject lines.
If nil, leave the subject unchanged.  If it is the symbol `ask', query
the user what to do.  In this case, the subject is matched against
`message-subject-trailing-was-ask-regexp'.  If
`message-subject-trailing-was-query' is t, always strip the trailing
old subject.  In this case, `message-subject-trailing-was-regexp' is
used."
  :version "24.1"
  :type '(choice (const :tag "never" nil)
		 (const :tag "always strip" t)
		 (const ask))
  :link '(custom-manual "(message)Message Headers")
  :group 'message-various)

(defcustom message-subject-trailing-was-ask-regexp
  "[ \t]*\\([[(]+[Ww][Aa][Ss]:?[ \t]*.*[])]+\\)"
  "Regexp matching \"(was: <old subject>)\" in the subject line.

The function `message-strip-subject-trailing-was' uses this regexp if
`message-subject-trailing-was-query' is set to the symbol `ask'.  If
the variable is t instead of `ask', use
`message-subject-trailing-was-regexp' instead.

It is okay to create some false positives here, as the user is asked."
  :version "22.1"
  :group 'message-various
  :link '(custom-manual "(message)Message Headers")
  :type 'regexp)

(defcustom message-subject-trailing-was-regexp
  "[ \t]*\\((*[Ww][Aa][Ss]:[ \t]*.*)\\)"
  "Regexp matching \"(was: <old subject>)\" in the subject line.

If `message-subject-trailing-was-query' is set to t, the subject is
matched against `message-subject-trailing-was-regexp' in
`message-strip-subject-trailing-was'.  You should use a regexp creating very
few false positives here."
  :version "22.1"
  :group 'message-various
  :link '(custom-manual "(message)Message Headers")
  :type 'regexp)

;;; marking inserted text

(defcustom message-mark-insert-begin
  "--8<---------------cut here---------------start------------->8---\n"
  "How to mark the beginning of some inserted text."
  :version "22.1"
  :type 'string
  :link '(custom-manual "(message)Insertion Variables")
  :group 'message-various)

(defcustom message-mark-insert-end
  "--8<---------------cut here---------------end--------------->8---\n"
  "How to mark the end of some inserted text."
  :version "22.1"
  :type 'string
  :link '(custom-manual "(message)Insertion Variables")
  :group 'message-various)

(defcustom message-archive-header "X-No-Archive: Yes\n"
  "Header to insert when you don't want your article to be archived.
Archives \(such as groups.google.com) respect this header."
  :version "22.1"
  :type 'string
  :link '(custom-manual "(message)Header Commands")
  :group 'message-various)

(defcustom message-archive-note
  "X-No-Archive: Yes - save http://groups.google.com/"
  "Note to insert why you wouldn't want this posting archived.
If nil, don't insert any text in the body."
  :version "22.1"
  :type '(radio string (const nil))
  :link '(custom-manual "(message)Header Commands")
  :group 'message-various)

;;; Crossposts and Followups
;; inspired by JoH-followup-to by Jochem Huhman <joh  at gmx.de>
;; new suggestions by R. Weikusat <rw at another.de>

(defvar message-cross-post-old-target nil
  "Old target for cross-posts or follow-ups.")
(make-variable-buffer-local 'message-cross-post-old-target)

(defcustom message-cross-post-default t
  "When non-nil `message-cross-post-followup-to' will perform a crosspost.
If nil, `message-cross-post-followup-to' will only do a followup.  Note that
you can explicitly override this setting by calling
`message-cross-post-followup-to' with a prefix."
  :version "22.1"
  :type 'boolean
  :group 'message-various)

(defcustom message-cross-post-note "Crosspost & Followup-To: "
  "Note to insert before signature to notify of cross-post and follow-up."
  :version "22.1"
  :type 'string
  :group 'message-various)

(defcustom message-followup-to-note "Followup-To: "
  "Note to insert before signature to notify of follow-up only."
  :version "22.1"
  :type 'string
  :group 'message-various)

(defcustom message-cross-post-note-function 'message-cross-post-insert-note
  "Function to use to insert note about Crosspost or Followup-To.
The function will be called with four arguments.  The function should not only
insert a note, but also ensure old notes are deleted.  See the documentation
for `message-cross-post-insert-note'."
  :version "22.1"
  :type 'function
  :group 'message-various)

;;; End of variables adopted from `message-utils.el'.

(defcustom message-signature-separator "^-- $"
  "Regexp matching the signature separator.
This variable is used to strip off the signature from quoted text
when `message-cite-function' is
`message-cite-original-without-signature'.  Most useful values
are \"^-- $\" (strict) and \"^-- *$\" (loose; allow missing
whitespace)."
  :type '(choice (const :tag "strict" "^-- $")
		 (const :tag "loose" "^-- *$")
		 regexp)
  :version "22.3" ;; Gnus 5.10.12 (changed default)
  :link '(custom-manual "(message)Various Message Variables")
  :group 'message-various)

(defcustom message-elide-ellipsis "\n[...]\n\n"
  "The string which is inserted for elided text.
This is a format-spec string, and you can use %l to say how many
lines were removed, and %c to say how many characters were
removed."
  :type 'string
  :link '(custom-manual "(message)Various Commands")
  :group 'message-various)

(defcustom message-interactive mail-interactive
  "Non-nil means when sending a message wait for and display errors.
A value of nil means let mailer mail back a message to report errors."
  :version "23.2"
  :group 'message-sending
  :group 'message-mail
  :link '(custom-manual "(message)Sending Variables")
  :type 'boolean)

(defcustom message-confirm-send nil
  "When non-nil, ask for confirmation when sending a message."
  :group 'message-sending
  :group 'message-mail
  :version "23.1" ;; No Gnus
  :link '(custom-manual "(message)Sending Variables")
  :type 'boolean)

(defcustom message-generate-new-buffers 'unsent
  "Say whether to create a new message buffer to compose a message.
Valid values include:

nil
  Generate the buffer name in the Message way (e.g., *mail*, *news*,
  *mail to whom*, *news on group*, etc.) and continue editing in the
  existing buffer of that name.  If there is no such buffer, it will
  be newly created.

`unique' or t
  Create the new buffer with the name generated in the Message way.

`unsent'
  Similar to `unique' but the buffer name begins with \"*unsent \".

`standard'
  Similar to nil but the buffer name is simpler like *mail message*.

function
  If this is a function, call that function with three parameters:
  The type, the To address and the group name (any of these may be nil).
  The function should return the new buffer name."
  :version "24.1"
  :group 'message-buffers
  :link '(custom-manual "(message)Message Buffers")
  :type '(choice (const nil)
		 (sexp :tag "unique" :format "unique\n" :value unique
		       :match (lambda (widget value) (memq value '(unique t))))
		 (const unsent)
		 (const standard)
		 (function :format "\n    %{%t%}: %v")))

(defcustom message-kill-buffer-on-exit nil
  "Non-nil means that the message buffer will be killed after sending a message."
  :group 'message-buffers
  :link '(custom-manual "(message)Message Buffers")
  :type 'boolean)

(defcustom message-kill-buffer-query t
  "Non-nil means that killing a modified message buffer has to be confirmed.
This is used by `message-kill-buffer'."
  :version "23.1" ;; No Gnus
  :group 'message-buffers
  :type 'boolean)

(defcustom message-user-organization
  (or (getenv "ORGANIZATION") t)
  "String to be used as an Organization header.
If t, use `message-user-organization-file'."
  :group 'message-headers
  :type '(choice string
		 (const :tag "consult file" t)))

(defcustom message-user-organization-file
  (let (orgfile)
    (dolist (f (list "/etc/organization"
		     "/etc/news/organization"
		     "/usr/lib/news/organization"))
      (when (file-readable-p f)
	(setq orgfile f)))
    orgfile)
  "Local news organization file."
  :type '(choice (const nil) file)
  :link '(custom-manual "(message)News Headers")
  :group 'message-headers)

(defcustom message-make-forward-subject-function
  #'message-forward-subject-name-subject
  "List of functions called to generate subject headers for forwarded messages.
The subject generated by the previous function is passed into each
successive function.

The provided functions are:

* `message-forward-subject-author-subject' Source of article (author or
      newsgroup), in brackets followed by the subject
* `message-forward-subject-name-subject' Source of article (name of author
      or newsgroup), in brackets followed by the subject
* `message-forward-subject-fwd' Subject of article with `Fwd:' prepended
      to it."
  :group 'message-forwarding
  :link '(custom-manual "(message)Forwarding")
  :type '(radio (function-item message-forward-subject-author-subject)
		(function-item message-forward-subject-fwd)
		(function-item message-forward-subject-name-subject)
		(repeat :tag "List of functions" function)))

(defcustom message-forward-as-mime t
  "Non-nil means forward messages as an inline/rfc822 MIME section.
Otherwise, directly inline the old message in the forwarded message."
  :version "21.1"
  :group 'message-forwarding
  :link '(custom-manual "(message)Forwarding")
  :type 'boolean)

(defcustom message-forward-show-mml 'best
  "Non-nil means show forwarded messages as MML (decoded from MIME).
Otherwise, forwarded messages are unchanged.
Can also be the symbol `best' to indicate that MML should be
used, except when it is a bad idea to use MML.  One example where
it is a bad idea is when forwarding a signed or encrypted
message, because converting MIME to MML would invalidate the
digital signature."
  :version "21.1"
  :group 'message-forwarding
  :type '(choice (const :tag "use MML" t)
		 (const :tag "don't use MML " nil)
		 (const :tag "use MML when appropriate" best)))

(defcustom message-forward-before-signature t
  "Non-nil means put forwarded message before signature, else after."
  :group 'message-forwarding
  :type 'boolean)

(defcustom message-wash-forwarded-subjects nil
  "Non-nil means try to remove as much cruft as possible from the subject.
Done before generating the new subject of a forward."
  :group 'message-forwarding
  :link '(custom-manual "(message)Forwarding")
  :type 'boolean)

(defcustom message-ignored-resent-headers
  ;; `Delivered-To' needs to be removed because some mailers use it to
  ;; detect loops, so if you resend a message to an address that ultimately
  ;; comes back to you (e.g. a mailing-list to which you subscribe, in which
  ;; case you may be removed from the list on the grounds that mail to you
  ;; bounced with a "mailing loop" error).
  "^Return-receipt\\|^X-Gnus\\|^Gnus-Warning:\\|^>?From \\|^Delivered-To:\
\\|^X-Content-Length:\\|^X-UIDL:"
  "All headers that match this regexp will be deleted when resending a message."
  :version "24.4"
  :group 'message-interface
  :link '(custom-manual "(message)Resending")
  :type '(repeat :value-to-internal (lambda (widget value)
				      (custom-split-regexp-maybe value))
		 :match (lambda (widget value)
			  (or (stringp value)
			      (widget-editable-list-match widget value)))
		 regexp))

(defcustom message-forward-ignored-headers "^Content-Transfer-Encoding:\\|^X-Gnus"
  "All headers that match this regexp will be deleted when forwarding a message.
This may also be a list of regexps."
  :version "21.1"
  :group 'message-forwarding
  :type '(repeat :value-to-internal (lambda (widget value)
				      (custom-split-regexp-maybe value))
		 :match (lambda (widget value)
			  (or (stringp value)
			      (widget-editable-list-match widget value)))
		 regexp))

(defcustom message-forward-included-headers nil
  "If non-nil, delete non-matching headers when forwarding a message.
Only headers that match this regexp will be included.  This
variable should be a regexp or a list of regexps."
  :version "25.1"
  :group 'message-forwarding
  :type '(repeat :value-to-internal (lambda (widget value)
				      (custom-split-regexp-maybe value))
		 :match (lambda (widget value)
			  (or (stringp value)
			      (widget-editable-list-match widget value)))
		 regexp))

(defcustom message-ignored-cited-headers "."
  "Delete these headers from the messages you yank."
  :group 'message-insertion
  :link '(custom-manual "(message)Insertion Variables")
  :type 'regexp)

(defcustom message-cite-prefix-regexp mail-citation-prefix-regexp
  "Regexp matching the longest possible citation prefix on a line."
  :version "24.1"
  :group 'message-insertion
  :link '(custom-manual "(message)Insertion Variables")
  :type 'regexp
  :set (lambda (symbol value)
	 (prog1
	     (custom-set-default symbol value)
	   (if (boundp 'gnus-message-cite-prefix-regexp)
	       (setq gnus-message-cite-prefix-regexp
		     (concat "^\\(?:" value "\\)"))))))

(defcustom message-cancel-message "I am canceling my own article.\n"
  "Message to be inserted in the cancel message."
  :group 'message-interface
  :link '(custom-manual "(message)Canceling News")
  :type 'string)

(defun message-send-mail-function ()
  "Return suitable value for the variable `message-send-mail-function'."
  (cond ((and (require 'sendmail)
	      (boundp 'sendmail-program)
	      sendmail-program
	      (executable-find sendmail-program))
	 'message-send-mail-with-sendmail)
	((and (locate-library "smtpmail")
	      (boundp 'smtpmail-default-smtp-server)
	      smtpmail-default-smtp-server)
	 'message-smtpmail-send-it)
	((locate-library "mailclient")
	 'message-send-mail-with-mailclient)
	(t
	 (error "Don't know how to send mail.  Please customize `message-send-mail-function'"))))

(defun message-default-send-mail-function ()
  (cond ((eq send-mail-function 'smtpmail-send-it) 'message-smtpmail-send-it)
	((eq send-mail-function 'feedmail-send-it) 'feedmail-send-it)
	((eq send-mail-function 'sendmail-query-once) 'sendmail-query-once)
	((eq send-mail-function 'mailclient-send-it)
	 'message-send-mail-with-mailclient)
	(t (message-send-mail-function))))

;; Useful to set in site-init.el
(defcustom message-send-mail-function (message-default-send-mail-function)
  "Function to call to send the current buffer as mail.
The headers should be delimited by a line whose contents match the
variable `mail-header-separator'.

Valid values include `message-send-mail-with-sendmail'
`message-send-mail-with-mh', `message-send-mail-with-qmail',
`message-smtpmail-send-it', `smtpmail-send-it',
`feedmail-send-it' and `message-send-mail-with-mailclient'.  The
default is system dependent and determined by the function
`message-send-mail-function'.

See also `send-mail-function'."
  :type '(radio (function-item message-send-mail-with-sendmail)
		(function-item message-send-mail-with-mh)
		(function-item message-send-mail-with-qmail)
		(function-item message-smtpmail-send-it)
		(function-item smtpmail-send-it)
		(function-item feedmail-send-it)
		(function-item message-send-mail-with-mailclient
			       :tag "Use Mailclient package")
 		(function :tag "Other"))
  :group 'message-sending
  :version "23.2"
  :initialize 'custom-initialize-default
  :link '(custom-manual "(message)Mail Variables")
  :group 'message-mail)

(defcustom message-send-news-function 'message-send-news
  "Function to call to send the current buffer as news.
The headers should be delimited by a line whose contents match the
variable `mail-header-separator'."
  :group 'message-sending
  :group 'message-news
  :link '(custom-manual "(message)News Variables")
  :type 'function)

(defcustom message-reply-to-function nil
  "If non-nil, function that should return a list of headers.
This function should pick out addresses from the To, Cc, and From headers
and respond with new To and Cc headers."
  :group 'message-interface
  :link '(custom-manual "(message)Reply")
  :type '(choice function (const nil)))

(defcustom message-wide-reply-to-function nil
  "If non-nil, function that should return a list of headers.
This function should pick out addresses from the To, Cc, and From headers
and respond with new To and Cc headers."
  :group 'message-interface
  :link '(custom-manual "(message)Wide Reply")
  :type '(choice function (const nil)))

(defcustom message-followup-to-function nil
  "If non-nil, function that should return a list of headers.
This function should pick out addresses from the To, Cc, and From headers
and respond with new To and Cc headers."
  :group 'message-interface
  :link '(custom-manual "(message)Followup")
  :type '(choice function (const nil)))

(defcustom message-extra-wide-headers nil
  "If non-nil, a list of additional address headers.
These are used when composing a wide reply."
  :group 'message-sending
  :type '(repeat string))

(defcustom message-use-followup-to 'ask
  "Specifies what to do with Followup-To header.
If nil, always ignore the header.  If it is t, use its value, but
query before using the \"poster\" value.  If it is the symbol `ask',
always query the user whether to use the value.  If it is the symbol
`use', always use the value."
  :group 'message-interface
  :link '(custom-manual "(message)Followup")
  :type '(choice (const :tag "ignore" nil)
		 (const :tag "use & query" t)
		 (const use)
		 (const ask)))

(defcustom message-use-mail-followup-to 'use
  "Specifies what to do with Mail-Followup-To header.
If nil, always ignore the header.  If it is the symbol `ask', always
query the user whether to use the value.  If it is the symbol `use',
always use the value."
  :version "22.1"
  :group 'message-interface
  :link '(custom-manual "(message)Mailing Lists")
  :type '(choice (const :tag "ignore" nil)
		 (const use)
		 (const ask)))

(defcustom message-subscribed-address-functions nil
  "Specifies functions for determining list subscription.
If nil, do not attempt to determine list subscription with functions.
If non-nil, this variable contains a list of functions which return
regular expressions to match lists.  These functions can be used in
conjunction with `message-subscribed-regexps' and
`message-subscribed-addresses'."
  :version "22.1"
  :group 'message-interface
  :link '(custom-manual "(message)Mailing Lists")
  :type '(repeat sexp))

(defcustom message-subscribed-address-file nil
  "A file containing addresses the user is subscribed to.
If nil, do not look at any files to determine list subscriptions.  If
non-nil, each line of this file should be a mailing list address."
  :version "22.1"
  :group 'message-interface
  :link '(custom-manual "(message)Mailing Lists")
  :type '(radio file (const nil)))

(defcustom message-subscribed-addresses nil
  "Specifies a list of addresses the user is subscribed to.
If nil, do not use any predefined list subscriptions.  This list of
addresses can be used in conjunction with
`message-subscribed-address-functions' and `message-subscribed-regexps'."
  :version "22.1"
  :group 'message-interface
  :link '(custom-manual "(message)Mailing Lists")
  :type '(repeat string))

(defcustom message-subscribed-regexps nil
  "Specifies a list of addresses the user is subscribed to.
If nil, do not use any predefined list subscriptions.  This list of
regular expressions can be used in conjunction with
`message-subscribed-address-functions' and `message-subscribed-addresses'."
  :version "22.1"
  :group 'message-interface
  :link '(custom-manual "(message)Mailing Lists")
  :type '(repeat regexp))

(defcustom message-allow-no-recipients 'ask
  "Specifies what to do when there are no recipients other than Gcc/Fcc.
If it is the symbol `always', the posting is allowed.  If it is the
symbol `never', the posting is not allowed.  If it is the symbol
`ask', you are prompted."
  :version "22.1"
  :group 'message-interface
  :link '(custom-manual "(message)Message Headers")
  :type '(choice (const always)
		 (const never)
		 (const ask)))

(defcustom message-sendmail-f-is-evil nil
  "Non-nil means don't add \"-f username\" to the sendmail command line.
Doing so would be even more evil than leaving it out."
  :group 'message-sending
  :link '(custom-manual "(message)Mail Variables")
  :type 'boolean)

(defcustom message-sendmail-envelope-from
  ;; `mail-envelope-from' is unavailable unless sendmail.el is loaded.
  (if (boundp 'mail-envelope-from) mail-envelope-from)
  "Envelope-from when sending mail with sendmail.
If this is nil, use `user-mail-address'.  If it is the symbol
`header', use the From: header of the message."
  :version "23.2"
  :type '(choice (string :tag "From name")
		 (const :tag "Use From: header from message" header)
		 (const :tag "Use `user-mail-address'" nil))
  :link '(custom-manual "(message)Mail Variables")
  :group 'message-sending)

(defcustom message-sendmail-extra-arguments nil
  "Additional arguments to `sendmail-program'."
  ;; E.g. '("-a" "account") for msmtp
  :version "23.1" ;; No Gnus
  :type '(repeat string)
  ;; :link '(custom-manual "(message)Mail Variables")
  :group 'message-sending)

;; qmail-related stuff
(defcustom message-qmail-inject-program "/var/qmail/bin/qmail-inject"
  "Location of the qmail-inject program."
  :group 'message-sending
  :link '(custom-manual "(message)Mail Variables")
  :type 'file)

(defcustom message-qmail-inject-args nil
  "Arguments passed to qmail-inject programs.
This should be a list of strings, one string for each argument.
It may also be a function.

For e.g., if you wish to set the envelope sender address so that bounces
go to the right place or to deal with listserv's usage of that address, you
might set this variable to (\"-f\" \"you@some.where\")."
  :group 'message-sending
  :link '(custom-manual "(message)Mail Variables")
  :type '(choice (function)
		 (repeat string)))

(defvar gnus-post-method)
(defvar gnus-select-method)
(defcustom message-post-method
  (cond ((and (boundp 'gnus-post-method)
	      (listp gnus-post-method)
	      gnus-post-method)
	 gnus-post-method)
	((boundp 'gnus-select-method)
	 gnus-select-method)
	(t '(nnspool "")))
  "Method used to post news.
Note that when posting from inside Gnus, for instance, this
variable isn't used."
  :group 'message-news
  :group 'message-sending
  ;; This should be the `gnus-select-method' widget, but that might
  ;; create a dependence to `gnus.el'.
  :type 'sexp)

(defcustom message-generate-headers-first nil
  "Which headers should be generated before starting to compose a message.
If t, generate all required headers.  This can also be a list of headers to
generate.  The variables `message-required-news-headers' and
`message-required-mail-headers' specify which headers to generate.

Note that the variable `message-deletable-headers' specifies headers which
are to be deleted and then re-generated before sending, so this variable
will not have a visible effect for those headers."
  :group 'message-headers
  :link '(custom-manual "(message)Message Headers")
  :type '(choice (const :tag "None" nil)
		 (const :tag "All" t)
		 (repeat (sexp :tag "Header"))))

(defcustom message-fill-column 72
  "Column beyond which automatic line-wrapping should happen.
Local value for message buffers.  If non-nil, also turn on
auto-fill in message buffers."
  :group 'message-various
  ;; :link '(custom-manual "(message)Message Headers")
  :type '(choice (const :tag "Don't turn on auto fill" nil)
		 (integer)))

(defcustom message-setup-hook nil
  "Normal hook, run each time a new outgoing message is initialized.
The function `message-setup' runs this hook."
  :group 'message-various
  :link '(custom-manual "(message)Various Message Variables")
  :type 'hook)

(defcustom message-cancel-hook nil
  "Hook run when canceling articles."
  :group 'message-various
  :link '(custom-manual "(message)Various Message Variables")
  :type 'hook)

(defcustom message-signature-setup-hook nil
  "Normal hook, run each time a new outgoing message is initialized.
It is run after the headers have been inserted and before
the signature is inserted."
  :group 'message-various
  :link '(custom-manual "(message)Various Message Variables")
  :type 'hook)

(defcustom message-mode-hook nil
  "Hook run in message mode buffers."
  :group 'message-various
  :type 'hook)

(defcustom message-header-hook nil
  "Hook run in a message mode buffer narrowed to the headers."
  :group 'message-various
  :type 'hook)

(defcustom message-header-setup-hook nil
  "Hook called narrowed to the headers when setting up a message buffer."
  :group 'message-various
  :link '(custom-manual "(message)Various Message Variables")
  :type 'hook)

(defcustom message-minibuffer-local-map
  (let ((map (make-sparse-keymap 'message-minibuffer-local-map)))
    (set-keymap-parent map minibuffer-local-map)
    map)
  "Keymap for `message-read-from-minibuffer'."
  ;; FIXME improve type.
  :type '(restricted-sexp :match-alternatives (symbolp keymapp))
  :version "22.1"
  :group 'message-various)

(defcustom message-citation-line-function 'message-insert-citation-line
  "Function called to insert the \"Whomever writes:\" line.

Predefined functions include `message-insert-citation-line' and
`message-insert-formatted-citation-line' (see the variable
`message-citation-line-format').

Note that Gnus provides a feature where the reader can click on
`writes:' to hide the cited text.  If you change this line too much,
people who read your message will have to change their Gnus
configuration.  See the variable `gnus-cite-attribution-suffix'."
  :type '(choice
	  (function-item :tag "plain" message-insert-citation-line)
	  (function-item :tag "formatted" message-insert-formatted-citation-line)
	  (function :tag "Other"))
  :link '(custom-manual "(message)Insertion Variables")
  :group 'message-insertion)

(defcustom message-citation-line-format "On %a, %b %d %Y, %N wrote:\n"
  "Format of the \"Whomever writes:\" line.

The string is formatted using `format-spec'.  The following constructs
are replaced:

  %f   The full From, e.g. \"John Doe <john.doe@example.invalid>\".
  %n   The mail address, e.g. \"john.doe@example.invalid\".
  %N   The real name if present, e.g.: \"John Doe\", else fall
       back to the mail address.
  %F   The first name if present, e.g.: \"John\", else fall
       back to the mail address.
  %L   The last name if present, e.g.: \"Doe\".

All other format specifiers are passed to `format-time-string'
which is called using the date from the article your replying to, but
the date in the formatted string will be expressed in the author's
time zone as much as possible.
Extracting the first (%F) and last name (%L) is done heuristically,
so you should always check it yourself.

Please also read the note in the documentation of
`message-citation-line-function'."
  :type '(choice (const :tag "Plain" "%f writes:")
		 (const :tag "Include date" "On %a, %b %d %Y, %n wrote:")
		 string)
  :link '(custom-manual "(message)Insertion Variables")
  :version "23.1" ;; No Gnus
  :group 'message-insertion)

(defcustom message-yank-prefix mail-yank-prefix
  "Prefix inserted on the lines of yanked messages.
Fix `message-cite-prefix-regexp' if it is set to an abnormal value.
See also `message-yank-cited-prefix' and `message-yank-empty-prefix'."
  :version "23.2"
  :type 'string
  :link '(custom-manual "(message)Insertion Variables")
  :group 'message-insertion)

(defcustom message-yank-cited-prefix ">"
  "Prefix inserted on cited lines of yanked messages.
Fix `message-cite-prefix-regexp' if it is set to an abnormal value.
See also `message-yank-prefix' and `message-yank-empty-prefix'."
  :version "22.1"
  :type 'string
  :link '(custom-manual "(message)Insertion Variables")
  :group 'message-insertion)

(defcustom message-yank-empty-prefix ">"
  "Prefix inserted on empty lines of yanked messages.
See also `message-yank-prefix' and `message-yank-cited-prefix'."
  :version "22.1"
  :type 'string
  :link '(custom-manual "(message)Insertion Variables")
  :group 'message-insertion)

(defcustom message-indentation-spaces mail-indentation-spaces
  "Number of spaces to insert at the beginning of each cited line.
Used by `message-yank-original' via `message-yank-cite'."
  :version "23.2"
  :group 'message-insertion
  :link '(custom-manual "(message)Insertion Variables")
  :type 'integer)

(defcustom message-cite-function 'message-cite-original-without-signature
  "Function for citing an original message.
Predefined functions include `message-cite-original' and
`message-cite-original-without-signature'.
Note that these functions use `mail-citation-hook' if that is non-nil."
  :type '(radio (function-item message-cite-original)
		(function-item message-cite-original-without-signature)
		(function-item sc-cite-original)
		(function :tag "Other"))
  :link '(custom-manual "(message)Insertion Variables")
  :version "22.3" ;; Gnus 5.10.12 (changed default)
  :group 'message-insertion)

(defcustom message-indent-citation-function 'message-indent-citation
  "Function for modifying a citation just inserted in the mail buffer.
This can also be a list of functions.  Each function can find the
citation between (point) and (mark t).  And each function should leave
point and mark around the citation text as modified."
  :type 'function
  :link '(custom-manual "(message)Insertion Variables")
  :group 'message-insertion)

(defcustom message-signature mail-signature
  "String to be inserted at the end of the message buffer.
If t, the `message-signature-file' file will be inserted instead.
If a function, the result from the function will be used instead.
If a form, the result from the form will be used instead."
  :version "23.2"
  :type '(choice string (const :tag "Contents of signature file" t)
		 function
		 sexp)
  :risky t
  :link '(custom-manual "(message)Insertion Variables")
  :group 'message-insertion)

(defcustom message-signature-file mail-signature-file
  "Name of file containing the text inserted at end of message buffer.
Ignored if the named file doesn't exist.
If nil, don't insert a signature.
If a path is specified, the value of `message-signature-directory' is ignored,
even if set."
  :version "23.2"
  :type '(choice file (const :tags "None" nil))
  :link '(custom-manual "(message)Insertion Variables")
  :group 'message-insertion)

(defcustom message-signature-directory nil
  "Name of directory containing signature files.
Comes in handy if you have many such files, handled via posting styles for
instance.
If nil, `message-signature-file' is expected to specify the directory if
needed."
  :type '(choice string (const :tags "None" nil))
  :link '(custom-manual "(message)Insertion Variables")
  :group 'message-insertion)

(defcustom message-signature-insert-empty-line t
  "If non-nil, insert an empty line before the signature separator."
  :version "22.1"
  :type 'boolean
  :link '(custom-manual "(message)Insertion Variables")
  :group 'message-insertion)

(defcustom message-cite-reply-position 'traditional
  "Where the reply should be positioned.
If `traditional', reply inline.
If `above', reply above quoted text.
If `below', reply below quoted text.

Note: Many newsgroups frown upon nontraditional reply styles. You
probably want to set this variable only for specific groups,
e.g. using `gnus-posting-styles':

  (eval (set (make-local-variable \\='message-cite-reply-position) \\='above))"
  :version "24.1"
  :type '(choice (const :tag "Reply inline" traditional)
		 (const :tag "Reply above" above)
		 (const :tag "Reply below" below))
  :group 'message-insertion)

(defcustom message-cite-style nil
  "The overall style to be used when yanking cited text.
Value is either nil (no variable overrides) or a let-style list
of pairs (VARIABLE VALUE) that will be bound in
`message-yank-original' to do the quoting.

Presets to impersonate popular mail agents are found in the
message-cite-style-* variables.  This variable is intended for
use in `gnus-posting-styles', such as:

  ((posting-from-work-p) (eval (set (make-local-variable \\='message-cite-style) message-cite-style-outlook)))"
  :version "24.1"
  :group 'message-insertion
  :type '(choice (const :tag "Do not override variables" :value nil)
		 (const :tag "MS Outlook" :value message-cite-style-outlook)
		 (const :tag "Mozilla Thunderbird" :value message-cite-style-thunderbird)
		 (const :tag "Gmail" :value message-cite-style-gmail)
		 (variable :tag "User-specified")))

(defconst message-cite-style-outlook
  '((message-cite-function  'message-cite-original)
    (message-citation-line-function  'message-insert-formatted-citation-line)
    (message-cite-reply-position 'above)
    (message-yank-prefix  "")
    (message-yank-cited-prefix  "")
    (message-yank-empty-prefix  "")
    (message-citation-line-format  "\n\n-----------------------\nOn %a, %b %d %Y, %N wrote:\n"))
  "Message citation style used by MS Outlook. Use with message-cite-style.")

(defconst message-cite-style-thunderbird
  '((message-cite-function  'message-cite-original)
    (message-citation-line-function  'message-insert-formatted-citation-line)
    (message-cite-reply-position 'above)
    (message-yank-prefix  "> ")
    (message-yank-cited-prefix  ">")
    (message-yank-empty-prefix  ">")
    (message-citation-line-format "On %D %R %p, %N wrote:"))
  "Message citation style used by Mozilla Thunderbird. Use with message-cite-style.")

(defconst message-cite-style-gmail
  '((message-cite-function  'message-cite-original)
    (message-citation-line-function  'message-insert-formatted-citation-line)
    (message-cite-reply-position 'above)
    (message-yank-prefix  "    ")
    (message-yank-cited-prefix  "    ")
    (message-yank-empty-prefix  "    ")
    (message-citation-line-format "On %e %B %Y %R, %f wrote:\n"))
  "Message citation style used by Gmail. Use with message-cite-style.")

(defcustom message-distribution-function nil
  "Function called to return a Distribution header."
  :group 'message-news
  :group 'message-headers
  :link '(custom-manual "(message)News Headers")
  :type '(choice function (const nil)))

(defcustom message-expires 14
  "Number of days before your article expires."
  :group 'message-news
  :group 'message-headers
  :link '(custom-manual "(message)News Headers")
  :type 'integer)

(defcustom message-user-path nil
  "If nil, use the NNTP server name in the Path header.
If stringp, use this; if non-nil, use no host name (user name only)."
  :group 'message-news
  :group 'message-headers
  :link '(custom-manual "(message)News Headers")
  :type '(choice (const :tag "nntp" nil)
		 (string :tag "name")
		 (sexp :tag "none" :format "%t" t)))

;; This can be the name of a buffer, or a cons cell (FUNCTION . ARGS)
;; for yanking the original buffer.
(defvar message-reply-buffer nil)
(defvar message-reply-headers nil
  "The headers of the current replied article.
It is a vector of the following headers:
[number subject from date id references chars lines xref extra].")
(defvar message-newsreader nil)
(defvar message-mailer nil)
(defvar message-sent-message-via nil)
(defvar message-checksum nil)
(defvar message-send-actions nil
  "A list of actions to be performed upon successful sending of a message.")
(defvar message-return-action nil
  "Action to return to the caller after sending or postponing a message.")
(defvar message-exit-actions nil
  "A list of actions to be performed upon exiting after sending a message.")
(defvar message-kill-actions nil
  "A list of actions to be performed before killing a message buffer.")
(defvar message-postpone-actions nil
  "A list of actions to be performed after postponing a message.")

(define-widget 'message-header-lines 'text
  "All header lines must be LFD terminated."
  :format "%{%t%}:%n%v"
  :valid-regexp "^\\'"
  :error "All header lines must be newline terminated")

(defcustom message-default-headers ""
  "Header lines to be inserted in outgoing messages.
This can be set to a string containing or a function returning
header lines to be inserted before you edit the message, so you
can edit or delete these lines.  If set to a function, it is
called and its result is inserted."
  :version "23.2"
  :group 'message-headers
  :link '(custom-manual "(message)Message Headers")
  :type '(choice
          (message-header-lines :tag "String")
          (function :tag "Function")))

(defcustom message-default-mail-headers
  ;; Ease the transition from mail-mode to message-mode.  See bugs#4431, 5555.
  (concat (if (and (boundp 'mail-default-reply-to)
		   (stringp mail-default-reply-to))
	      (format "Reply-to: %s\n" mail-default-reply-to))
	  (if (and (boundp 'mail-self-blind)
		   mail-self-blind)
	      (format "BCC: %s\n" user-mail-address))
	  (if (and (boundp 'mail-archive-file-name)
		   (stringp mail-archive-file-name))
	      (format "FCC: %s\n" mail-archive-file-name))
	  mail-default-headers)
  "A string of header lines to be inserted in outgoing mails."
  :version "23.2"
  :group 'message-headers
  :group 'message-mail
  :link '(custom-manual "(message)Mail Headers")
  :type 'message-header-lines)

(defcustom message-default-news-headers ""
  "A string of header lines to be inserted in outgoing news articles."
  :group 'message-headers
  :group 'message-news
  :link '(custom-manual "(message)News Headers")
  :type 'message-header-lines)

;; Note: could use /usr/ucb/mail instead of sendmail;
;; options -t, and -v if not interactive.
(defcustom message-mailer-swallows-blank-line
  (if (and (string-match "sparc-sun-sunos\\(\\'\\|[^5]\\)"
			 system-configuration)
	   (file-readable-p "/etc/sendmail.cf")
	   (with-temp-buffer
             (insert-file-contents "/etc/sendmail.cf")
             (goto-char (point-min))
             (let ((case-fold-search nil))
               (re-search-forward "^OR\\>" nil t))))
      ;; According to RFC822, "The field-name must be composed of printable
      ;; ASCII characters (i. e., characters that have decimal values between
      ;; 33 and 126, except colon)", i. e., any chars except ctl chars,
      ;; space, or colon.
      '(looking-at "[ \t]\\|[][!\"#$%&'()*+,-./0-9;<=>?@A-Z\\\\^_`a-z{|}~]+:"))
  "Set this non-nil if the system's mailer runs the header and body together.
\(This problem exists on Sunos 4 when sendmail is run in remote mode.)
The value should be an expression to test whether the problem will
actually occur."
  :group 'message-sending
  :link '(custom-manual "(message)Mail Variables")
  :risky t
  :type 'sexp)

;;;###autoload
(define-mail-user-agent 'message-user-agent
  'message-mail 'message-send-and-exit
  'message-kill-buffer 'message-send-hook)

(defvar message-mh-deletable-headers '(Message-ID Date Lines Sender)
  "If non-nil, delete the deletable headers before feeding to mh.")

(defvar message-send-method-alist
  '((news message-news-p message-send-via-news)
    (mail message-mail-p message-send-via-mail))
  "Alist of ways to send outgoing messages.
Each element has the form

  (TYPE PREDICATE FUNCTION)

where TYPE is a symbol that names the method; PREDICATE is a function
called without any parameters to determine whether the message is
a message of type TYPE; and FUNCTION is a function to be called if
PREDICATE returns non-nil.  FUNCTION is called with one parameter --
the prefix.")

(defcustom message-mail-alias-type 'abbrev
  "What alias expansion type to use in Message buffers.
The default is `abbrev', which uses mailabbrev.  `ecomplete' uses
an electric completion mode.  nil switches mail aliases off.
This can also be a list of values."
  :group 'message
  :link '(custom-manual "(message)Mail Aliases")
  :type '(choice (const :tag "Use Mailabbrev" abbrev)
		 (const :tag "Use ecomplete" ecomplete)
		 (const :tag "No expansion" nil)))

(defcustom message-self-insert-commands '(self-insert-command)
  "List of `self-insert-command's used to trigger ecomplete.
When one of those commands is invoked to enter a character in To or Cc
header, ecomplete will suggest the candidates of recipients (see also
`message-mail-alias-type').  If you use some tool to enter non-ASCII
text and it replaces `self-insert-command' with the other command, e.g.
`egg-self-insert-command', you may want to add it to this list."
  :group 'message-various
  :type '(repeat function))

(defcustom message-auto-save-directory
  (if (file-writable-p message-directory)
      (file-name-as-directory (expand-file-name "drafts" message-directory))
    "~/")
  "Directory where Message auto-saves buffers if Gnus isn't running.
If nil, Message won't auto-save."
  :group 'message-buffers
  :link '(custom-manual "(message)Various Message Variables")
  :type '(choice directory (const :tag "Don't auto-save" nil)))

(defcustom message-default-charset (and (not (mm-multibyte-p)) 'iso-8859-1)
  "Default charset used in non-MULE Emacsen.
If nil, you might be asked to input the charset."
  :version "21.1"
  :group 'message
  :link '(custom-manual "(message)Various Message Variables")
  :type 'symbol)
(make-obsolete-variable
 'message-default-charset
 "The default charset comes from the language environment" "26.1")

(defcustom message-dont-reply-to-names mail-dont-reply-to-names
  "Addresses to prune when doing wide replies.
This can be a regexp, a list of regexps or a predicate function.
Also, a value of nil means exclude `user-mail-address' only.

If a function email is passed as the argument."
  :version "24.3"
  :group 'message
  :link '(custom-manual "(message)Wide Reply")
  :type '(choice (const :tag "Yourself" nil)
		 regexp
		 (repeat :tag "Regexp List" regexp)))

(defsubst message-dont-reply-to-names ()
  (if (functionp message-dont-reply-to-names)
      message-dont-reply-to-names
    (gmm-regexp-concat message-dont-reply-to-names)))

(defcustom message-shoot-gnksa-feet nil
  "A list of GNKSA feet you are allowed to shoot.
Gnus gives you all the opportunity you could possibly want for
shooting yourself in the foot.  Also, Gnus allows you to shoot the
feet of Good Net-Keeping Seal of Approval.  The following are foot
candidates:
`empty-article'     Allow you to post an empty article;
`quoted-text-only'  Allow you to post quoted text only;
`multiple-copies'   Allow you to post multiple copies;
`cancel-messages'   Allow you to cancel or supersede messages from
		    your other email addresses;
`canlock-verify'    Allow you to cancel messages without verifying canlock."
  :group 'message
  :type '(set (const empty-article) (const quoted-text-only)
	      (const multiple-copies) (const cancel-messages)
	      (const canlock-verify)))

(defsubst message-gnksa-enable-p (feature)
  (or (not (listp message-shoot-gnksa-feet))
      (memq feature message-shoot-gnksa-feet)))

(defcustom message-hidden-headers '("^References:" "^Face:" "^X-Face:"
				    "^X-Draft-From:")
  "Regexp of headers to be hidden when composing new messages.
This can also be a list of regexps to match headers.  Or a list
starting with `not' and followed by regexps."
  :version "22.1"
  :group 'message
  :link '(custom-manual "(message)Message Headers")
  :type '(choice
	  :format "%{%t%}: %[Value Type%] %v"
	  (regexp :menu-tag "regexp" :format "regexp\n%t: %v")
	  (repeat :menu-tag "(regexp ...)" :format "(regexp ...)\n%v%i"
		  (regexp :format "%t: %v"))
	  (cons :menu-tag "(not regexp ...)" :format "(not regexp ...)\n%v"
		(const not)
		(repeat :format "%v%i"
			(regexp :format "%t: %v")))))

(defcustom message-cite-articles-with-x-no-archive t
  "If non-nil, cite text from articles that has X-No-Archive set."
  :group 'message
  :type 'boolean)

;;; Internal variables.
;;; Well, not really internal.

(defvar message-mode-syntax-table
  (let ((table (copy-syntax-table text-mode-syntax-table)))
    (modify-syntax-entry ?% ". " table)
    (modify-syntax-entry ?> ". " table)
    (modify-syntax-entry ?< ". " table)
    table)
  "Syntax table used while in Message mode.")

(defface message-header-to
  '((((class color)
      (background dark))
     :foreground "DarkOliveGreen1" :bold t)
    (((class color)
      (background light))
     :foreground "MidnightBlue" :bold t)
    (t
     :bold t :italic t))
  "Face used for displaying To headers."
  :group 'message-faces)

(defface message-header-cc
  '((((class color)
      (background dark))
     :foreground "chartreuse1" :bold t)
    (((class color)
      (background light))
     :foreground "MidnightBlue")
    (t
     :bold t))
  "Face used for displaying Cc headers."
  :group 'message-faces)

(defface message-header-subject
  '((((class color)
      (background dark))
     :foreground "OliveDrab1")
    (((class color)
      (background light))
     :foreground "navy blue" :bold t)
    (t
     :bold t))
  "Face used for displaying Subject headers."
  :group 'message-faces)

(defface message-header-newsgroups
  '((((class color)
      (background dark))
     :foreground "yellow" :bold t :italic t)
    (((class color)
      (background light))
     :foreground "blue4" :bold t :italic t)
    (t
     :bold t :italic t))
  "Face used for displaying Newsgroups headers."
  :group 'message-faces)

(defface message-header-other
  '((((class color)
      (background dark))
     :foreground "VioletRed1")
    (((class color)
      (background light))
     :foreground "steel blue")
    (t
     :bold t :italic t))
  "Face used for displaying other headers."
  :group 'message-faces)

(defface message-header-name
  '((((class color)
      (background dark))
     :foreground "green")
    (((class color)
      (background light))
     :foreground "cornflower blue")
    (t
     :bold t))
  "Face used for displaying header names."
  :group 'message-faces)

(defface message-header-xheader
  '((((class color)
      (background dark))
     :foreground "DeepSkyBlue1")
    (((class color)
      (background light))
     :foreground "blue")
    (t
     :bold t))
  "Face used for displaying X-Header headers."
  :group 'message-faces)

(defface message-separator
  '((((class color)
      (background dark))
     :foreground "LightSkyBlue1")
    (((class color)
      (background light))
     :foreground "brown")
    (t
     :bold t))
  "Face used for displaying the separator."
  :group 'message-faces)

(defface message-cited-text
  '((((class color)
      (background dark))
     :foreground "LightPink1")
    (((class color)
      (background light))
     :foreground "red")
    (t
     :bold t))
  "Face used for displaying cited text names."
  :group 'message-faces)

(defface message-mml
  '((((class color)
      (background dark))
     :foreground "MediumSpringGreen")
    (((class color)
      (background light))
     :foreground "ForestGreen")
    (t
     :bold t))
  "Face used for displaying MML."
  :group 'message-faces)

(defun message-match-to-eoh (_limit)
  (let ((start (point)))
    (rfc822-goto-eoh)
    ;; Typical situation: some temporary change causes the header to be
    ;; incorrect, so EOH comes earlier than intended: the last lines of the
    ;; intended headers are now not considered part of the header any more,
    ;; so they don't have the multiline property set.  When the change is
    ;; completed and the header has its correct shape again, the lack of the
    ;; multiline property means we won't rehighlight the last lines of
    ;; the header.
    (if (< (point) start)
        nil                             ;No header within start..limit.
      ;; Here we disregard LIMIT so that we may extend the area again.
      (set-match-data (list start (point)))
      (point))))

(defvar message-font-lock-keywords
  (let ((content "[ \t]*\\(.+\\(\n[ \t].*\\)*\\)\n?"))
    `((message-match-to-eoh
       (,(concat "^\\([Tt]o:\\)" content)
	(progn (goto-char (match-beginning 0)) (match-end 0)) nil
	(1 'message-header-name)
	(2 'message-header-to nil t))
       (,(concat "^\\(^[GBF]?[Cc][Cc]:\\|^[Rr]eply-[Tt]o:\\)" content)
	(progn (goto-char (match-beginning 0)) (match-end 0)) nil
	(1 'message-header-name)
	(2 'message-header-cc nil t))
       (,(concat "^\\([Ss]ubject:\\)" content)
	(progn (goto-char (match-beginning 0)) (match-end 0)) nil
	(1 'message-header-name)
	(2 'message-header-subject nil t))
       (,(concat "^\\([Nn]ewsgroups:\\|Followup-[Tt]o:\\)" content)
	(progn (goto-char (match-beginning 0)) (match-end 0)) nil
	(1 'message-header-name)
	(2 'message-header-newsgroups nil t))
       (,(concat "^\\(X-[A-Za-z0-9-]+:\\|In-Reply-To:\\)" content)
	(progn (goto-char (match-beginning 0)) (match-end 0)) nil
	(1 'message-header-name)
	(2 'message-header-xheader))
       (,(concat "^\\([A-Z][^: \n\t]+:\\)" content)
	(progn (goto-char (match-beginning 0)) (match-end 0)) nil
        (1 'message-header-name)
        (2 'message-header-other nil t)))
      ,@(if (and mail-header-separator
		 (not (equal mail-header-separator "")))
	    `((,(concat "^\\(" (regexp-quote mail-header-separator) "\\)$")
	       1 'message-separator))
	  nil)
      ((lambda (limit)
	 (re-search-forward (concat "^\\("
				    message-cite-prefix-regexp
				    "\\).*")
			    limit t))
       (0 'message-cited-text))
      ("<#/?\\(multipart\\|part\\|external\\|mml\\|secure\\)[^>]*>"
       (0 'message-mml))))
  "Additional expressions to highlight in Message mode.")

(defvar message-face-alist
  '((bold . message-bold-region)
    (underline . underline-region)
    (default . (lambda (b e)
		 (message-unbold-region b e)
		 (ununderline-region b e))))
  "Alist of mail and news faces for facemenu.
The cdr of each entry is a function for applying the face to a region.")

(defcustom message-send-hook nil
  "Hook run before sending messages.
This hook is run quite early when sending."
  :group 'message-various
  :options '(ispell-message)
  :link '(custom-manual "(message)Various Message Variables")
  :type 'hook)

(defcustom message-send-mail-hook nil
  "Hook run before sending mail messages.
This hook is run very late -- just before the message is sent as
mail."
  :group 'message-various
  :link '(custom-manual "(message)Various Message Variables")
  :type 'hook)

(defcustom message-send-news-hook nil
  "Hook run before sending news messages.
This hook is run very late -- just before the message is sent as
news."
  :group 'message-various
  :link '(custom-manual "(message)Various Message Variables")
  :type 'hook)

(defcustom message-sent-hook nil
  "Hook run after sending messages."
  :group 'message-various
  :type 'hook)

(defvar message-send-coding-system 'binary
  "Coding system to encode outgoing mail.")

(defvar message-draft-coding-system mm-auto-save-coding-system
  "Coding system to compose mail.")

(defcustom message-send-mail-partially-limit nil
  "The limitation of messages sent as message/partial.
The lower bound of message size in characters, beyond which the message
should be sent in several parts.  If it is nil, the size is unlimited."
  :version "24.1"
  :group 'message-buffers
  :link '(custom-manual "(message)Mail Variables")
  :type '(choice (const :tag "unlimited" nil)
		 (integer 1000000)))

(defcustom message-alternative-emails nil
  "Regexp or predicate function matching alternative email addresses.
The first address in the To, Cc or From headers of the original
article matching this variable is used as the From field of
outgoing messages.

If a function, an email string is passed as the argument.

This variable has precedence over posting styles and anything that runs
off `message-setup-hook'."
  :group 'message-headers
  :link '(custom-manual "(message)Message Headers")
  :type '(choice (const :tag "Always use primary" nil)
		 regexp
                 function))

(defcustom message-hierarchical-addresses nil
  "A list of hierarchical mail address definitions.

Inside each entry, the first address is the \"top\" address, and
subsequent addresses are subaddresses; this is used to indicate that
mail sent to the first address will automatically be delivered to the
subaddresses.  So if the first address appears in the recipient list
for a message, the subaddresses will be removed (if present) before
the mail is sent.  All addresses in this structure should be
downcased."
  :version "22.1"
  :group 'message-headers
  :type '(repeat (repeat string)))

(defcustom message-mail-user-agent nil
  "Like `mail-user-agent'.
Except if it is nil, use Gnus native MUA; if it is t, use
`mail-user-agent'."
  :version "22.1"
  :type '(radio (const :tag "Gnus native"
		       :format "%t\n"
		       nil)
		(const :tag "`mail-user-agent'"
		       :format "%t\n"
		       t)
		(function-item :tag "Default Emacs mail"
			       :format "%t\n"
			       sendmail-user-agent)
		(function-item :tag "Emacs interface to MH"
			       :format "%t\n"
			       mh-e-user-agent)
		(function :tag "Other"))
  :version "21.1"
  :group 'message)

(defcustom message-wide-reply-confirm-recipients nil
  "Whether to confirm a wide reply to multiple email recipients.
If this variable is nil, don't ask whether to reply to all recipients.
If this variable is non-nil, pose the question \"Reply to all
recipients?\" before a wide reply to multiple recipients.  If the user
answers yes, reply to all recipients as usual.  If the user answers
no, only reply back to the author."
  :version "22.1"
  :group 'message-headers
  :link '(custom-manual "(message)Wide Reply")
  :type 'boolean)

(defcustom message-user-fqdn nil
  "Domain part of Message-Ids."
  :version "22.1"
  :group 'message-headers
  :link '(custom-manual "(message)News Headers")
  :type '(radio (const :format "%v  " nil)
		(string :format "FQDN: %v")))

(defcustom message-use-idna t
  "Whether to encode non-ASCII in domain names into ASCII according to IDNA."
  :version "26.1"
  :group 'message-headers
  :link '(custom-manual "(message)IDNA")
  :type '(choice (const :tag "Ask" ask)
		 (const :tag "Never" nil)
		 (const :tag "Always" t)))

(defcustom message-generate-hashcash (if (executable-find "hashcash") 'opportunistic)
  "Whether to generate X-Hashcash: headers.
If t, always generate hashcash headers.  If `opportunistic',
only generate hashcash headers if it can be done without the user
waiting (i.e., only asynchronously).

You must have the \"hashcash\" binary installed, see `hashcash-path'."
  :version "24.1"
  :group 'message-headers
  :link '(custom-manual "(message)Mail Headers")
  :type '(choice (const :tag "Always" t)
		 (const :tag "Never" nil)
		 (const :tag "Opportunistic" opportunistic)))

;;; Internal variables.

(defvar message-sending-message "Sending...")
(defvar message-buffer-list nil)
(defvar message-this-is-news nil)
(defvar message-this-is-mail nil)
(defvar message-draft-article nil)
(defvar message-mime-part nil)
(defvar message-posting-charset nil)
(defvar message-inserted-headers nil)
(defvar message-inhibit-ecomplete nil)

;; Byte-compiler warning
(defvar gnus-active-hashtb)
(defvar gnus-read-active-file)

;;; Regexp matching the delimiter of messages in UNIX mail format
;;; (UNIX From lines), minus the initial ^.  It should be a copy
;;; of rmail.el's rmail-unix-mail-delimiter.
(defvar message-unix-mail-delimiter
  (let ((time-zone-regexp
	 (concat "\\([A-Z]?[A-Z]?[A-Z][A-Z]\\( DST\\)?"
		 "\\|[-+]?[0-9][0-9][0-9][0-9]"
		 "\\|"
		 "\\) *")))
    (concat
     "From "

     ;; Many things can happen to an RFC 822 mailbox before it is put into
     ;; a `From' line.  The leading phrase can be stripped, e.g.
     ;; `Joe <@w.x:joe@y.z>' -> `<@w.x:joe@y.z>'.  The <> can be stripped, e.g.
     ;; `<@x.y:joe@y.z>' -> `@x.y:joe@y.z'.  Everything starting with a CRLF
     ;; can be removed, e.g.
     ;;		From: joe@y.z (Joe	K
     ;;			User)
     ;; can yield `From joe@y.z (Joe	K Fri Mar 22 08:11:15 1996', and
     ;;		From: Joe User
     ;;			<joe@y.z>
     ;; can yield `From Joe User Fri Mar 22 08:11:15 1996'.
     ;; The mailbox can be removed or be replaced by white space, e.g.
     ;;		From: "Joe User"{space}{tab}
     ;;			<joe@y.z>
     ;; can yield `From {space}{tab} Fri Mar 22 08:11:15 1996',
     ;; where {space} and {tab} represent the Ascii space and tab characters.
     ;; We want to match the results of any of these manglings.
     ;; The following regexp rejects names whose first characters are
     ;; obviously bogus, but after that anything goes.
     "\\([^\0-\b\n-\r\^?].*\\)?"

     ;; The time the message was sent.
     "\\([^\0-\r \^?]+\\) +"		; day of the week
     "\\([^\0-\r \^?]+\\) +"		; month
     "\\([0-3]?[0-9]\\) +"		; day of month
     "\\([0-2][0-9]:[0-5][0-9]\\(:[0-6][0-9]\\)?\\) *" ; time of day

     ;; Perhaps a time zone, specified by an abbreviation, or by a
     ;; numeric offset.
     time-zone-regexp

     ;; The year.
     " \\([0-9][0-9]+\\) *"

     ;; On some systems the time zone can appear after the year, too.
     time-zone-regexp

     ;; Old uucp cruft.
     "\\(remote from .*\\)?"

     "\n"))
  "Regexp matching the delimiter of messages in UNIX mail format.")

(defvar message-unsent-separator
  (concat "^ *---+ +Unsent message follows +---+ *$\\|"
	  "^ *---+ +Returned message +---+ *$\\|"
	  "^Start of returned message$\\|"
	  "^ *---+ +Original message +---+ *$\\|"
	  "^ *--+ +begin message +--+ *$\\|"
	  "^ *---+ +Original message follows +---+ *$\\|"
	  "^ *---+ +Undelivered message follows +---+ *$\\|"
	  "^------ This is a copy of the message, including all the headers. ------ *$\\|"
	  "^|? *---+ +Message text follows: +---+ *|?$")
  "A regexp that matches the separator before the text of a failed message.")

(defvar message-field-fillers
  '((To message-fill-field-address)
    (Cc message-fill-field-address)
    (From message-fill-field-address))
  "Alist of header names/filler functions.")

(defvar message-header-format-alist
  `((From)
    (Newsgroups)
    (To)
    (Cc)
    (Subject)
    (In-Reply-To)
    (Fcc)
    (Bcc)
    (Date)
    (Organization)
    (Distribution)
    (Lines)
    (Expires)
    (Message-ID)
    (References . message-shorten-references)
    (User-Agent))
  "Alist used for formatting headers.")

(defvar	message-options nil
  "Some saved answers when sending message.")
(make-variable-buffer-local 'message-options)

(defvar message-send-mail-real-function nil
  "Internal send mail function.")

(defvar message-bogus-system-names "\\`localhost\\.\\|\\.local\\'"
  "The regexp of bogus system names.")

(autoload 'gnus-alive-p "gnus-util")
(autoload 'gnus-delay-article "gnus-delay")
(autoload 'gnus-extract-address-components "gnus-util")
(autoload 'gnus-find-method-for-group "gnus")
(autoload 'gnus-group-decoded-name "gnus-group")
(autoload 'gnus-group-name-charset "gnus-group")
(autoload 'gnus-group-name-decode "gnus-group")
(autoload 'gnus-groups-from-server "gnus")
(autoload 'gnus-open-server "gnus-int")
(autoload 'gnus-output-to-mail "gnus-util")
(autoload 'gnus-output-to-rmail "gnus-util")
(autoload 'gnus-request-post "gnus-int")
(autoload 'gnus-server-string "gnus")
(autoload 'message-setup-toolbar "messagexmas")
(autoload 'mh-new-draft-name "mh-comp")
(autoload 'mh-send-letter "mh-comp")
(autoload 'nndraft-request-associate-buffer "nndraft")
(autoload 'nndraft-request-expire-articles "nndraft")
(autoload 'nnvirtual-find-group-art "nnvirtual")
(autoload 'rmail-msg-is-pruned "rmail")
(autoload 'rmail-output "rmailout")

(defun message-kill-all-overlays ()
  (mapcar #'delete-overlay (overlays-in (point-min) (point-max))))



;;;
;;; Utility functions.
;;;

(defmacro message-y-or-n-p (question show &rest text)
  "Ask QUESTION, displaying remaining args in a temporary buffer if SHOW."
  `(message-talkative-question 'y-or-n-p ,question ,show ,@text))

(defmacro message-delete-line (&optional n)
  "Delete the current line (and the next N lines)."
  `(delete-region (progn (beginning-of-line) (point))
		  (progn (forward-line ,(or n 1)) (point))))

(defun message-mark-active-p ()
  "Non-nil means the mark and region are currently active in this buffer."
  mark-active)

(defun message-unquote-tokens (elems)
  "Remove double quotes (\") from strings in list ELEMS."
  (mapcar (lambda (item)
	    (while (string-match "^\\(.*\\)\"\\(.*\\)$" item)
	      (setq item (concat (match-string 1 item)
				 (match-string 2 item))))
	    item)
	  elems))

(defun message-tokenize-header (header &optional separator)
  "Split HEADER into a list of header elements.
SEPARATOR is a string of characters to be used as separators.  \",\"
is used by default."
  (if (not header)
      nil
    (let ((regexp (format "[%s]+" (or separator ",")))
	  (first t)
	  beg quoted elems paren)
      (with-temp-buffer
	(mm-enable-multibyte)
	(setq beg (point-min))
	(insert header)
	(goto-char (point-min))
	(while (not (eobp))
	  (if first
	      (setq first nil)
	    (forward-char 1))
	  (cond ((and (> (point) beg)
		      (or (eobp)
			  (and (looking-at regexp)
			       (not quoted)
			       (not paren))))
		 (push (buffer-substring beg (point)) elems)
		 (setq beg (match-end 0)))
		((eq (char-after) ?\")
		 (setq quoted (not quoted)))
		((and (eq (char-after) ?\()
		      (not quoted))
		 (setq paren t))
		((and (eq (char-after) ?\))
		      (not quoted))
		 (setq paren nil))))
	(nreverse elems)))))

(autoload 'nnheader-insert-file-contents "nnheader")

(defun message-mail-file-mbox-p (file)
  "Say whether FILE looks like a Unix mbox file."
  (when (and (file-exists-p file)
	     (file-readable-p file)
	     (file-regular-p file))
    (with-temp-buffer
      (nnheader-insert-file-contents file)
      (goto-char (point-min))
      (looking-at message-unix-mail-delimiter))))

(defun message-fetch-field (header &optional not-all)
  "The same as `mail-fetch-field', only remove all newlines.
The buffer is expected to be narrowed to just the header of the message;
see `message-narrow-to-headers-or-head'."
  (let* ((inhibit-point-motion-hooks t)
	 (value (mail-fetch-field header nil (not not-all))))
    (when value
      (while (string-match "\n[\t ]+" value)
	(setq value (replace-match " " t t value)))
      value)))

(defun message-field-value (header &optional not-all)
  "The same as `message-fetch-field', only narrow to the headers first."
  (save-excursion
    (save-restriction
      (message-narrow-to-headers-or-head)
      (message-fetch-field header not-all))))

(defun message-narrow-to-field ()
  "Narrow the buffer to the header on the current line."
  (beginning-of-line)
  (while (looking-at "[ \t]")
    (forward-line -1))
  (narrow-to-region
   (point)
   (progn
     (forward-line 1)
     (if (re-search-forward "^[^ \n\t]" nil t)
	 (point-at-bol)
       (point-max))))
  (goto-char (point-min)))

(defun message-add-header (&rest headers)
  "Add the HEADERS to the message header, skipping those already present."
  (while headers
    (let (hclean)
      (unless (string-match "^\\([^:]+\\):[ \t]*[^ \t]" (car headers))
	(error "Invalid header `%s'" (car headers)))
      (setq hclean (match-string 1 (car headers)))
      (save-restriction
	(message-narrow-to-headers)
	(unless (re-search-forward (concat "^" (regexp-quote hclean) ":") nil t)
	  (goto-char (point-max))
	  (if (string-match "\n$" (car headers))
	      (insert (car headers))
	    (insert (car headers) ?\n)))))
    (setq headers (cdr headers))))

(defmacro message-with-reply-buffer (&rest forms)
  "Evaluate FORMS in the reply buffer, if it exists."
  `(when (and (bufferp message-reply-buffer)
	      (buffer-name message-reply-buffer))
     (with-current-buffer message-reply-buffer
       ,@forms)))

(put 'message-with-reply-buffer 'lisp-indent-function 0)
(put 'message-with-reply-buffer 'edebug-form-spec '(body))

(defun message-fetch-reply-field (header)
  "Fetch field HEADER from the message we're replying to."
  (message-with-reply-buffer
    (save-restriction
      (mail-narrow-to-head)
      (message-fetch-field header))))

(defun message-strip-list-identifiers (subject)
  "Remove list identifiers in `gnus-list-identifiers' from string SUBJECT."
  (require 'gnus-sum)			; for gnus-list-identifiers
  (let ((regexp (if (stringp gnus-list-identifiers)
		    gnus-list-identifiers
		  (mapconcat 'identity gnus-list-identifiers " *\\|"))))
    (if (string-match (concat "\\(\\(\\(Re: +\\)?\\(" regexp
			      " *\\)\\)+\\(Re: +\\)?\\)") subject)
	(concat (substring subject 0 (match-beginning 1))
		(or (match-string 3 subject)
		    (match-string 5 subject))
		(substring subject
			   (match-end 1)))
      subject)))

(defun message-strip-subject-re (subject)
  "Remove \"Re:\" from subject lines in string SUBJECT."
  (if (string-match message-subject-re-regexp subject)
      (substring subject (match-end 0))
    subject))

(defcustom message-replacement-char "."
  "Replacement character used instead of unprintable or not decodable chars."
  :group 'message-various
  :version "22.1" ;; Gnus 5.10.9
  :type '(choice string
		 (const ".")
		 (const "?")))

;; FIXME: We also should call `message-strip-subject-encoded-words'
;; when forwarding.  Probably in `message-make-forward-subject' and
;; `message-forward-make-body'.

(defun message-strip-subject-encoded-words (subject)
  "Fix non-decodable words in SUBJECT."
  ;; Cf. `gnus-simplify-subject-fully'.
  (let* ((case-fold-search t)
	 (replacement-chars (format "[%s%s%s]"
				    message-replacement-char
				    message-replacement-char
				    message-replacement-char))
	 (enc-word-re "=\\?\\([^?]+\\)\\?\\([QB]\\)\\?\\([^?]+\\)\\(\\?=\\)")
	 cs-string
	 (have-marker
	  (with-temp-buffer
	    (insert subject)
	    (goto-char (point-min))
	    (when (re-search-forward enc-word-re nil t)
	      (setq cs-string (match-string 1)))))
	 cs-coding q-or-b word-beg word-end)
    (if (or (not have-marker) ;; No encoded word found...
	    ;; ... or double encoding was correct:
	    (and (stringp cs-string)
		 (setq cs-string (downcase cs-string))
		 (mm-coding-system-p (intern cs-string))
		 (not (prog1
			  (y-or-n-p
			   (format "\
Decoded Subject \"%s\"
contains a valid encoded word.  Decode again? "
				   subject))
			(setq cs-coding (intern cs-string))))))
	subject
      (with-temp-buffer
	(insert subject)
	(goto-char (point-min))
	(while (re-search-forward enc-word-re nil t)
	  (setq cs-string (downcase (match-string 1))
		q-or-b    (match-string 2)
		word-beg (match-beginning 0)
		word-end (match-end 0))
	  (setq cs-coding
		(if (mm-coding-system-p (intern cs-string))
		    (setq cs-coding (intern cs-string))
		  nil))
	  ;; No double encoded subject? => bogus charset.
	  (unless cs-coding
	    (setq cs-coding
		  (read-coding-system
		   (format-message "\
Decoded Subject \"%s\"
contains an encoded word.  The charset `%s' is unknown or invalid.
Hit RET to replace non-decodable characters with \"%s\" or enter replacement
charset: "
			   subject cs-string message-replacement-char)))
	    (if cs-coding
		(replace-match (concat "=?" (symbol-name cs-coding)
				       "?\\2?\\3\\4\\5"))
	      (save-excursion
		(goto-char word-beg)
		(re-search-forward "=\\?\\([^?]+\\)\\?\\([QB]\\)\\?" word-end t)
		(replace-match "")
		;; QP or base64
		(if (string-match "\\`Q\\'" q-or-b)
		    ;; QP
		    (progn
		      (message "Replacing non-decodable characters with \"%s\"."
			       message-replacement-char)
		      (while (re-search-forward "\\(=[A-F0-9][A-F0-9]\\)+"
						word-end t)
			(replace-match message-replacement-char)))
		  ;; base64
		  (message "Replacing non-decodable characters with \"%s\"."
			   replacement-chars)
		  (re-search-forward "[^?]+" word-end t)
		  (replace-match replacement-chars))
		(re-search-forward "\\?=")
		(replace-match "")))))
	(rfc2047-decode-region (point-min) (point-max))
	(buffer-string)))))

;;; Start of functions adopted from `message-utils.el'.

(defun message-strip-subject-trailing-was (subject)
  "Remove trailing \"(was: <old subject>)\" from SUBJECT lines.
Leading \"Re: \" is not stripped by this function.  Use the function
`message-strip-subject-re' for this."
  (or
   (let ((query message-subject-trailing-was-query) new)
     (and query
          (string-match (if (eq query 'ask)
                            message-subject-trailing-was-ask-regexp
                          message-subject-trailing-was-regexp)
                        subject)
          (setq new (substring subject 0 (match-beginning 0)))
          (or (not (eq query 'ask))
              (message-y-or-n-p
               "Strip `(was: <old subject>)' in subject? " t
               (concat
                "Strip `(was: <old subject>)' in subject "
                "and use the new one instead?\n\n"
                "Current subject is:   \"" subject "\"\n\n"
                "New subject would be: \"" new "\"\n\n"
                "See the variable `message-subject-trailing-was-query' "
                "to get rid of this query.")))
          new))
   subject))

;;; Suggested by Jonas Steverud  @  www.dtek.chalmers.se/~d4jonas/

(defun message-change-subject (new-subject)
  "Ask for NEW-SUBJECT header, append (was: <Old Subject>)."
  (interactive
   (list
    (read-from-minibuffer "New subject: ")))
  (cond ((and (not (or (null new-subject) ; new subject not empty
		       (zerop (string-width new-subject))
		       (string-match "^[ \t]*$" new-subject))))
	 (save-excursion
	   (let ((old-subject
		  (save-restriction
		    (message-narrow-to-headers)
		    (message-fetch-field "Subject"))))
	     (cond ((not old-subject)
		    (error "No current subject"))
		   ((not (string-match
			  (concat "^[ \t]*"
				  (regexp-quote new-subject)
				  "[ \t]*$")
			  old-subject))  ; yes, it really is a new subject
		    ;; delete eventual Re: prefix
		    (setq old-subject
			  (message-strip-subject-re old-subject))
		    (message-goto-subject)
		    (message-delete-line)
		    (insert (concat "Subject: "
				    new-subject
				    " (was: "
				    old-subject ")\n")))))))))

(defun message-mark-inserted-region (beg end &optional verbatim)
  "Mark some region in the current article with enclosing tags.
See `message-mark-insert-begin' and `message-mark-insert-end'.
If VERBATIM, use slrn style verbatim marks (\"#v+\" and \"#v-\")."
  (interactive "r\nP")
  (save-excursion
    ;; add to the end of the region first, otherwise end would be invalid
    (goto-char end)
    (insert (if verbatim "#v-\n" message-mark-insert-end))
    (goto-char beg)
    (insert (if verbatim "#v+\n" message-mark-insert-begin))))

(defun message-mark-insert-file (file &optional verbatim)
  "Insert FILE at point, marking it with enclosing tags.
See `message-mark-insert-begin' and `message-mark-insert-end'.
If VERBATIM, use slrn style verbatim marks (\"#v+\" and \"#v-\")."
  (interactive "fFile to insert: \nP")
    ;; reverse insertion to get correct result.
  (let ((p (point)))
    (insert (if verbatim "#v-\n" message-mark-insert-end))
    (goto-char p)
    (insert-file-contents file)
    (goto-char p)
    (insert (if verbatim "#v+\n" message-mark-insert-begin))))

(defun message-add-archive-header ()
  "Insert \"X-No-Archive: Yes\" in the header and a note in the body.
The note can be customized using `message-archive-note'.  When called with a
prefix argument, ask for a text to insert.  If you don't want the note in the
body, set  `message-archive-note' to nil."
  (interactive)
  (if current-prefix-arg
      (setq message-archive-note
	    (read-from-minibuffer "Reason for No-Archive: "
				  (cons message-archive-note 0))))
    (save-excursion
      (if (message-goto-signature)
	  (re-search-backward message-signature-separator))
      (when message-archive-note
	(insert message-archive-note)
	(newline))
      (message-add-header message-archive-header)
      (message-sort-headers)))

(defun message-cross-post-followup-to-header (target-group)
  "Mangles FollowUp-To and Newsgroups header to point to TARGET-GROUP.
With prefix-argument just set Follow-Up, don't cross-post."
  (interactive
   (list				; Completion based on Gnus
    (replace-regexp-in-string
     "\\`.*:" ""
     (completing-read "Followup To: "
		      (if (boundp 'gnus-newsrc-alist)
			  gnus-newsrc-alist)
		      nil nil '("poster" . 0)
		      (if (boundp 'gnus-group-history)
			  'gnus-group-history)))))
  (message-remove-header "Follow[Uu]p-[Tt]o" t)
  (message-goto-newsgroups)
  (beginning-of-line)
  ;; if we already did a crosspost before, kill old target
  (if (and message-cross-post-old-target
	   (re-search-forward
	    (regexp-quote (concat "," message-cross-post-old-target))
	    nil t))
      (replace-match ""))
  ;; unless (followup is to poster or user explicitly asked not
  ;; to cross-post, or target-group is already in Newsgroups)
  ;; add target-group to Newsgroups line.
  (cond ((and (or
	       ;; def: cross-post, req:no
	       (and message-cross-post-default (not current-prefix-arg))
	       ;; def: no-cross-post, req:yes
	       (and (not message-cross-post-default) current-prefix-arg))
	      (not (string-match "poster" target-group))
	      (not (string-match (regexp-quote target-group)
				 (message-fetch-field "Newsgroups"))))
	 (end-of-line)
	 (insert (concat "," target-group))))
  (end-of-line) ; ensure Followup: comes after Newsgroups:
  ;; unless new followup would be identical to Newsgroups line
  ;; make a new Followup-To line
  (if (not (string-match (concat "^[ \t]*"
				 target-group
				 "[ \t]*$")
			 (message-fetch-field "Newsgroups")))
      (insert (concat "\nFollowup-To: " target-group)))
  (setq message-cross-post-old-target target-group))

(defun message-cross-post-insert-note (target-group cross-post in-old
						    _old-groups)
  "Insert a in message body note about a set Followup or Crosspost.
If there have been previous notes, delete them.  TARGET-GROUP specifies the
group to Followup-To.  When CROSS-POST is t, insert note about
crossposting.  IN-OLD specifies whether TARGET-GROUP is a member of
OLD-GROUPS.  OLD-GROUPS lists the old-groups the posting would have
been made to before the user asked for a Crosspost."
  ;; start scanning body for previous uses
  (message-goto-signature)
  (let ((head (re-search-backward
	       (concat "^" mail-header-separator)
	       nil t))) ; just search in body
    (message-goto-signature)
    (while (re-search-backward
	    (concat "^" (regexp-quote message-cross-post-note) ".*")
	    head t)
      (message-delete-line))
    (message-goto-signature)
    (while (re-search-backward
	    (concat "^" (regexp-quote message-followup-to-note) ".*")
	    head t)
      (message-delete-line))
    ;; insert new note
    (if (message-goto-signature)
	(re-search-backward message-signature-separator))
    (if (or in-old
	    (not cross-post)
	    (string-match "^[ \t]*poster[ \t]*$" target-group))
	(insert (concat message-followup-to-note target-group "\n"))
      (insert (concat message-cross-post-note target-group "\n")))))

(defun message-cross-post-followup-to (target-group)
  "Crossposts message and set Followup-To to TARGET-GROUP.
With prefix-argument just set Follow-Up, don't cross-post."
  (interactive
   (list				; Completion based on Gnus
    (replace-regexp-in-string
     "\\`.*:" ""
     (completing-read "Followup To: "
		      (if (boundp 'gnus-newsrc-alist)
			  gnus-newsrc-alist)
		      nil nil '("poster" . 0)
		      (if (boundp 'gnus-group-history)
			  'gnus-group-history)))))
  (when (fboundp 'gnus-group-real-name)
    (setq target-group (gnus-group-real-name target-group)))
  (cond ((not (or (null target-group) ; new subject not empty
		  (zerop (string-width target-group))
		  (string-match "^[ \t]*$" target-group)))
	 (save-excursion
	   (let* ((old-groups (message-fetch-field "Newsgroups"))
		  (in-old (string-match
			   (regexp-quote target-group)
			   (or old-groups ""))))
	     ;; check whether target exactly matches old Newsgroups
	     (cond ((not old-groups)
		    (error "No current newsgroup"))
		   ((or (not in-old)
			(not (string-match
			      (concat "^[ \t]*"
				      (regexp-quote target-group)
				      "[ \t]*$")
			      old-groups)))
		    ;; yes, Newsgroups line must change
		    (message-cross-post-followup-to-header target-group)
		    ;; insert note whether we do cross-post or followup-to
		    (funcall message-cross-post-note-function
			     target-group
			     (if (or (and message-cross-post-default
					  (not current-prefix-arg))
				     (and (not message-cross-post-default)
					  current-prefix-arg)) t)
			     in-old old-groups))))))))

;;; Reduce To: to Cc: or Bcc: header

(defun message-reduce-to-to-cc ()
 "Replace contents of To: header with contents of Cc: or Bcc: header."
 (interactive)
 (let ((cc-content
	(save-restriction (message-narrow-to-headers)
			  (message-fetch-field "cc")))
       (bcc nil))
   (if (and (not cc-content)
	    (setq cc-content
		  (save-restriction
		    (message-narrow-to-headers)
		    (message-fetch-field "bcc"))))
       (setq bcc t))
   (cond (cc-content
	  (save-excursion
	    (message-goto-to)
	    (message-delete-line)
	    (insert (concat "To: " cc-content "\n"))
	    (save-restriction
	      (message-narrow-to-headers)
	      (message-remove-header (if bcc
					 "bcc"
				       "cc"))))))))

;;; End of functions adopted from `message-utils.el'.

(defun message-remove-header (header &optional is-regexp first reverse)
  "Remove HEADER in the narrowed buffer.
If IS-REGEXP, HEADER is a regular expression.
If FIRST, only remove the first instance of the header.
If REVERSE, remove headers that doesn't match HEADER.
Return the number of headers removed."
  (goto-char (point-min))
  (let ((regexp (if is-regexp header (concat "^" (regexp-quote header) ":")))
	(number 0)
	(case-fold-search t)
	last)
    (while (and (not (eobp))
		(not last))
      (if (if reverse
	      (not (looking-at regexp))
	    (looking-at regexp))
	  (progn
	    (cl-incf number)
	    (when first
	      (setq last t))
	    (delete-region
	     (point)
	     ;; There might be a continuation header, so we have to search
	     ;; until we find a new non-continuation line.
	     (progn
	       (forward-line 1)
	       (if (re-search-forward "^[^ \t]" nil t)
		   (goto-char (match-beginning 0))
		 (point-max)))))
	(forward-line 1)
	(if (re-search-forward "^[^ \t]" nil t)
	    (goto-char (match-beginning 0))
	  (goto-char (point-max)))))
    number))

(defun message-remove-first-header (header)
  "Remove the first instance of HEADER if there is more than one."
  (let ((count 0)
	(regexp (concat "^" (regexp-quote header) ":")))
    (save-excursion
      (goto-char (point-min))
      (while (re-search-forward regexp nil t)
	(cl-incf count)))
    (while (> count 1)
      (message-remove-header header nil t)
      (cl-decf count))))

(defun message-narrow-to-headers ()
  "Narrow the buffer to the head of the message."
  (widen)
  (narrow-to-region
   (goto-char (point-min))
   (if (re-search-forward
	(concat "^" (regexp-quote mail-header-separator) "\n") nil t)
       (match-beginning 0)
     (point-max)))
  (goto-char (point-min)))

(defun message-narrow-to-head-1 ()
  "Like `message-narrow-to-head'.  Don't widen."
  (narrow-to-region
   (goto-char (point-min))
   (if (search-forward "\n\n" nil 1)
       (1- (point))
     (point-max)))
  (goto-char (point-min)))

;; FIXME: clarify difference: message-narrow-to-head,
;; message-narrow-to-headers-or-head, message-narrow-to-headers
(defun message-narrow-to-head ()
  "Narrow the buffer to the head of the message.
Point is left at the beginning of the narrowed-to region."
  (widen)
  (message-narrow-to-head-1))

(defun message-narrow-to-headers-or-head ()
  "Narrow the buffer to the head of the message."
  (widen)
  (narrow-to-region
   (goto-char (point-min))
   (if (re-search-forward (concat "\\(\n\\)\n\\|^\\("
				  (regexp-quote mail-header-separator)
				  "\n\\)")
			  nil t)
       (or (match-end 1) (match-beginning 2))
     (point-max)))
  (goto-char (point-min)))

(defun message-news-p ()
  "Say whether the current buffer contains a news message."
  (and (not message-this-is-mail)
       (or message-this-is-news
	   (save-excursion
	     (save-restriction
	       (message-narrow-to-headers)
	       (and (message-fetch-field "newsgroups")
		    (not (message-fetch-field "posted-to"))))))))

(defun message-mail-p ()
  "Say whether the current buffer contains a mail message."
  (and (not message-this-is-news)
       (or message-this-is-mail
	   (save-excursion
	     (save-restriction
	       (message-narrow-to-headers)
	       (or (message-fetch-field "to")
		   (message-fetch-field "cc")
		   (message-fetch-field "bcc")))))))

(defun message-subscribed-p ()
  "Say whether we need to insert a MFT header."
  (or message-subscribed-regexps
      message-subscribed-addresses
      message-subscribed-address-file
      message-subscribed-address-functions))

(defun message-next-header ()
  "Go to the beginning of the next header."
  (beginning-of-line)
  (or (eobp) (forward-char 1))
  (not (if (re-search-forward "^[^ \t]" nil t)
	   (beginning-of-line)
	 (goto-char (point-max)))))

(defun message-sort-headers-1 ()
  "Sort the buffer as headers using `message-rank' text props."
  (goto-char (point-min))
  (require 'sort)
  (sort-subr
   nil 'message-next-header
   (lambda ()
     (message-next-header)
     (unless (bobp)
       (forward-char -1)))
   (lambda ()
     (or (get-text-property (point) 'message-rank)
	 10000))))

(defun message-sort-headers ()
  "Sort the headers of the current message according to `message-header-format-alist'."
  (interactive)
  (save-excursion
    (save-restriction
      (let ((max (1+ (length message-header-format-alist)))
	    rank)
	(message-narrow-to-headers)
	(while (re-search-forward "^[^ \n]+:" nil t)
	  (put-text-property
	   (match-beginning 0) (1+ (match-beginning 0))
	   'message-rank
	   (if (setq rank (length (memq (assq (intern (buffer-substring
						       (match-beginning 0)
						       (1- (match-end 0))))
					      message-header-format-alist)
					message-header-format-alist)))
	       (- max rank)
	     (1+ max)))))
      (message-sort-headers-1))))

(defun message-kill-address ()
  "Kill the address under point."
  (interactive)
  (let ((start (point)))
    (message-skip-to-next-address)
    (kill-region start (if (bolp) (1- (point)) (point)))))


(autoload 'Info-goto-node "info")
(defvar mml2015-use)

(defun message-info (&optional arg)
  "Display the Message manual.

Prefixed with one \\[universal-argument], display the Emacs MIME
manual.  With two \\[universal-argument]'s, display the EasyPG or
PGG manual, depending on the value of `mml2015-use'."
  (interactive "p")
  (info (format "(%s)Top"
		(cond ((eq arg 16)
		       (require 'mml2015)
		       mml2015-use)
		      ((eq arg  4) 'emacs-mime)
		      ((and (not (booleanp arg))
			    (symbolp arg))
		       arg)
		      (t
		       'message)))))



;;;
;;; Message mode
;;;

;;; Set up keymap.

(defvar message-mode-map nil)

(unless message-mode-map
  (setq message-mode-map (make-keymap))
  (set-keymap-parent message-mode-map text-mode-map)
  (define-key message-mode-map "\C-c?" 'describe-mode)

  (define-key message-mode-map "\C-c\C-f\C-t" 'message-goto-to)
  (define-key message-mode-map "\C-c\C-f\C-o" 'message-goto-from)
  (define-key message-mode-map "\C-c\C-f\C-b" 'message-goto-bcc)
  (define-key message-mode-map "\C-c\C-f\C-w" 'message-goto-fcc)
  (define-key message-mode-map "\C-c\C-f\C-c" 'message-goto-cc)
  (define-key message-mode-map "\C-c\C-f\C-s" 'message-goto-subject)
  (define-key message-mode-map "\C-c\C-f\C-r" 'message-goto-reply-to)
  (define-key message-mode-map "\C-c\C-f\C-n" 'message-goto-newsgroups)
  (define-key message-mode-map "\C-c\C-f\C-d" 'message-goto-distribution)
  (define-key message-mode-map "\C-c\C-f\C-f" 'message-goto-followup-to)
  (define-key message-mode-map "\C-c\C-f\C-m" 'message-goto-mail-followup-to)
  (define-key message-mode-map "\C-c\C-f\C-k" 'message-goto-keywords)
  (define-key message-mode-map "\C-c\C-f\C-u" 'message-goto-summary)
  (define-key message-mode-map "\C-c\C-f\C-i"
    'message-insert-or-toggle-importance)
  (define-key message-mode-map "\C-c\C-f\C-a"
    'message-generate-unsubscribed-mail-followup-to)

  ;; modify headers (and insert notes in body)
  (define-key message-mode-map "\C-c\C-fs"    'message-change-subject)
  ;;
  (define-key message-mode-map "\C-c\C-fx"    'message-cross-post-followup-to)
  ;; prefix+message-cross-post-followup-to = same w/o cross-post
  (define-key message-mode-map "\C-c\C-ft"    'message-reduce-to-to-cc)
  (define-key message-mode-map "\C-c\C-fa"    'message-add-archive-header)
  ;; mark inserted text
  (define-key message-mode-map "\C-c\M-m" 'message-mark-inserted-region)
  (define-key message-mode-map "\C-c\M-f" 'message-mark-insert-file)

  (define-key message-mode-map "\C-c\C-b" 'message-goto-body)
  (define-key message-mode-map "\C-c\C-i" 'message-goto-signature)

  (define-key message-mode-map "\C-c\C-t" 'message-insert-to)
  (define-key message-mode-map "\C-c\C-fw" 'message-insert-wide-reply)
  (define-key message-mode-map "\C-c\C-n" 'message-insert-newsgroups)
  (define-key message-mode-map "\C-c\C-l" 'message-to-list-only)
  (define-key message-mode-map "\C-c\C-f\C-e" 'message-insert-expires)

  (define-key message-mode-map "\C-c\C-u" 'message-insert-or-toggle-importance)
  (define-key message-mode-map "\C-c\M-n"
    'message-insert-disposition-notification-to)

  (define-key message-mode-map "\C-c\C-y" 'message-yank-original)
  (define-key message-mode-map "\C-c\M-\C-y" 'message-yank-buffer)
  (define-key message-mode-map "\C-c\C-q" 'message-fill-yanked-message)
  (define-key message-mode-map "\C-c\C-w" 'message-insert-signature)
  (define-key message-mode-map "\C-c\M-h" 'message-insert-headers)
  (define-key message-mode-map "\C-c\C-r" 'message-caesar-buffer-body)
  (define-key message-mode-map "\C-c\C-o" 'message-sort-headers)
  (define-key message-mode-map "\C-c\M-r" 'message-rename-buffer)

  (define-key message-mode-map "\C-c\C-c" 'message-send-and-exit)
  (define-key message-mode-map "\C-c\C-s" 'message-send)
  (define-key message-mode-map "\C-c\C-k" 'message-kill-buffer)
  (define-key message-mode-map "\C-c\C-d" 'message-dont-send)
  (define-key message-mode-map "\C-c\n" 'gnus-delay-article)

  (define-key message-mode-map "\C-c\M-k" 'message-kill-address)
  (define-key message-mode-map "\C-c\C-e" 'message-elide-region)
  (define-key message-mode-map "\C-c\C-v" 'message-delete-not-region)
  (define-key message-mode-map "\C-c\C-z" 'message-kill-to-signature)
  (define-key message-mode-map "\M-\r" 'message-newline-and-reformat)
  (define-key message-mode-map [remap split-line]  'message-split-line)

  (define-key message-mode-map "\C-c\C-a" 'mml-attach-file)

  (define-key message-mode-map "\C-a" 'message-beginning-of-line)
  (define-key message-mode-map "\t" 'message-tab)

  (define-key message-mode-map "\M-n" 'message-display-abbrev))

(easy-menu-define
  message-mode-menu message-mode-map "Message Menu."
  `("Message"
    ["Yank Original" message-yank-original message-reply-buffer]
    ["Fill Yanked Message" message-fill-yanked-message t]
    ["Insert Signature" message-insert-signature t]
    ["Caesar (rot13) Message" message-caesar-buffer-body t]
    ["Caesar (rot13) Region" message-caesar-region (message-mark-active-p)]
    ["Elide Region" message-elide-region
     :active (message-mark-active-p)
     :help "Replace text in region with an ellipsis"]
    ["Delete Outside Region" message-delete-not-region
     :active (message-mark-active-p)
     :help "Delete all quoted text outside region"]
    ["Kill To Signature" message-kill-to-signature t]
    ["Newline and Reformat" message-newline-and-reformat t]
    ["Rename buffer" message-rename-buffer t]
    ["Spellcheck" ispell-message :help "Spellcheck this message"]
    "----"
    ["Insert Region Marked" message-mark-inserted-region
     :active (message-mark-active-p) :help "Mark region with enclosing tags"]
    ["Insert File Marked..." message-mark-insert-file
     :help "Insert file at point marked with enclosing tags"]
    "----"
    ["Send Message" message-send-and-exit :help "Send this message"]
    ["Postpone Message" message-dont-send
     :help "File this draft message and exit"]
    ["Send at Specific Time..." gnus-delay-article
     :help "Ask, then arrange to send message at that time"]
    ["Kill Message" message-kill-buffer
     :help "Delete this message without sending"]
    "----"
    ["Message manual" message-info :help "Display the Message manual"]))

(easy-menu-define
  message-mode-field-menu message-mode-map ""
  `("Field"
    ["To" message-goto-to t]
    ["From" message-goto-from t]
    ["Subject" message-goto-subject t]
    ["Change subject..." message-change-subject t]
    ["Cc" message-goto-cc t]
    ["Bcc" message-goto-bcc t]
    ["Fcc" message-goto-fcc t]
    ["Reply-To" message-goto-reply-to t]
    ["Flag As Important" message-insert-importance-high
     :help "Mark this message as important"]
    ["Flag As Unimportant" message-insert-importance-low
     :help "Mark this message as unimportant"]
    ["Request Receipt"
     message-insert-disposition-notification-to
     :help "Request a receipt notification"]
    "----"
    ;; (typical) news stuff
    ["Summary" message-goto-summary t]
    ["Keywords" message-goto-keywords t]
    ["Newsgroups" message-goto-newsgroups t]
    ["Fetch Newsgroups" message-insert-newsgroups t]
    ["Followup-To" message-goto-followup-to t]
    ;; ["Followup-To (with note in body)" message-cross-post-followup-to t]
    ["Crosspost / Followup-To..." message-cross-post-followup-to t]
    ["Distribution" message-goto-distribution t]
    ["Expires" message-insert-expires t ]
    ["X-No-Archive" message-add-archive-header t ]
    "----"
    ;; (typical) mailing-lists stuff
    ["Fetch To" message-insert-to
     :help "Insert a To header that points to the author."]
    ["Fetch To and Cc" message-insert-wide-reply
     :help "Insert To and Cc headers as if you were doing a wide reply."]
    "----"
    ["Send to list only" message-to-list-only t]
    ["Mail-Followup-To" message-goto-mail-followup-to t]
    ["Unsubscribed list post" message-generate-unsubscribed-mail-followup-to
     :help "Insert a reasonable `Mail-Followup-To:' header."]
    ["Reduce To: to Cc:" message-reduce-to-to-cc t]
    "----"
    ["Sort Headers" message-sort-headers t]
    ["Encode non-ASCII domain names" message-idna-to-ascii-rhs t]
    ;; We hide `message-hidden-headers' by narrowing the buffer.
    ["Show Hidden Headers" widen t]
    ["Goto Body" message-goto-body t]
    ["Goto Signature" message-goto-signature t]))

(defvar message-tool-bar-map nil)

(defvar facemenu-add-face-function)
(defvar facemenu-remove-face-function)

;;; Forbidden properties
;;
;; We use `after-change-functions' to keep special text properties
;; that interfere with the normal function of message mode out of the
;; buffer.

(defcustom message-strip-special-text-properties t
  "Strip special properties from the message buffer.

Emacs has a number of special text properties which can break message
composing in various ways.  If this option is set, message will strip
these properties from the message composition buffer.  However, some
packages requires these properties to be present in order to work.
If you use one of these packages, turn this option off, and hope the
message composition doesn't break too bad."
  :version "22.1"
  :group 'message-various
  :link '(custom-manual "(message)Various Message Variables")
  :type 'boolean)

(defvar message-forbidden-properties
  ;; No reason this should be clutter up customize.  We make it a
  ;; property list (rather than a list of property symbols), to be
  ;; directly useful for `remove-text-properties'.
  '(field nil read-only nil invisible nil intangible nil
	  mouse-face nil modification-hooks nil insert-in-front-hooks nil
	  insert-behind-hooks nil point-entered nil point-left nil)
  ;; Other special properties:
  ;; category, face, display: probably doesn't do any harm.
  ;; fontified: is used by font-lock.
  ;; syntax-table, local-map: I dunno.
  "Property list of with properties forbidden in message buffers.
The values of the properties are ignored, only the property names are used.")

(defun message-tamago-not-in-use-p (pos)
  "Return t when tamago version 4 is not in use at the cursor position.
Tamago version 4 is a popular input method for writing Japanese text.
It uses the properties `intangible', `invisible', `modification-hooks'
and `read-only' when translating ascii or kana text to kanji text.
These properties are essential to work, so we should never strip them."
  (not (and (boundp 'egg-modefull-mode)
	    (symbol-value 'egg-modefull-mode)
	    (or (memq (get-text-property pos 'intangible)
		      '(its-part-1 its-part-2))
		(get-text-property pos 'egg-end)
		(get-text-property pos 'egg-lang)
		(get-text-property pos 'egg-start)))))

(defsubst message-mail-alias-type-p (type)
  (if (atom message-mail-alias-type)
      (eq message-mail-alias-type type)
    (memq type message-mail-alias-type)))

(defun message-strip-forbidden-properties (begin end &optional _old-length)
  "Strip forbidden properties between BEGIN and END, ignoring the third arg.
This function is intended to be called from `after-change-functions'.
See also `message-forbidden-properties'."
  (when (and (message-mail-alias-type-p 'ecomplete)
	     (memq this-command message-self-insert-commands))
    (message-display-abbrev))
  (when (and message-strip-special-text-properties
	     (message-tamago-not-in-use-p begin))
    (let ((inhibit-read-only t))
      (remove-text-properties begin end message-forbidden-properties))))

(defvar message-smileys '(":-)" ":)"
                          ":-(" ":("
                          ";-)" ";)")
  "A list of recognized smiley faces in `message-mode'.")

(defun message--syntax-propertize (beg end)
  "Syntax-propertize certain message text specially."
  (let ((citation-regexp (concat "^" message-cite-prefix-regexp ".*$"))
        (smiley-regexp (regexp-opt message-smileys)))
    (goto-char beg)
    (while (search-forward-regexp citation-regexp
                                  end 'noerror)
      (let ((start (match-beginning 0))
            (end (match-end 0)))
        (add-text-properties start (1+ start)
                             `(syntax-table ,(string-to-syntax "<")))
        (add-text-properties end (min (1+ end) (point-max))
                             `(syntax-table ,(string-to-syntax ">")))))
    (goto-char beg)
    (while (search-forward-regexp smiley-regexp
            end 'noerror)
      (add-text-properties (match-beginning 0) (match-end 0)
                           `(syntax-table ,(string-to-syntax "."))))))

;;;###autoload
(define-derived-mode message-mode text-mode "Message"
  "Major mode for editing mail and news to be sent.
Like Text Mode but with these additional commands:\\<message-mode-map>
C-c C-s  `message-send' (send the message)  C-c C-c  `message-send-and-exit'
C-c C-d  Postpone sending the message       C-c C-k  Kill the message
C-c C-f  move to a header field (and create it if there isn't):
	 C-c C-f C-t  move to To	C-c C-f C-s  move to Subject
	 C-c C-f C-c  move to Cc	C-c C-f C-b  move to Bcc
	 C-c C-f C-w  move to Fcc	C-c C-f C-r  move to Reply-To
	 C-c C-f C-u  move to Summary	C-c C-f C-n  move to Newsgroups
	 C-c C-f C-k  move to Keywords	C-c C-f C-d  move to Distribution
	 C-c C-f C-o  move to From (\"Originator\")
	 C-c C-f C-f  move to Followup-To
	 C-c C-f C-m  move to Mail-Followup-To
	 C-c C-f C-e  move to Expires
	 C-c C-f C-i  cycle through Importance values
	 C-c C-f s    change subject and append \"(was: <Old Subject>)\"
	 C-c C-f x    crossposting with FollowUp-To header and note in body
	 C-c C-f t    replace To: header with contents of Cc: or Bcc:
	 C-c C-f a    Insert X-No-Archive: header and a note in the body
C-c C-t  `message-insert-to' (add a To header to a news followup)
C-c C-l  `message-to-list-only' (removes all but list address in to/cc)
C-c C-n  `message-insert-newsgroups' (add a Newsgroup header to a news reply)
C-c C-b  `message-goto-body' (move to beginning of message text).
C-c C-i  `message-goto-signature' (move to the beginning of the signature).
C-c C-w  `message-insert-signature' (insert `message-signature-file' file).
C-c C-y  `message-yank-original' (insert current message, if any).
C-c C-q  `message-fill-yanked-message' (fill what was yanked).
C-c C-e  `message-elide-region' (elide the text between point and mark).
C-c C-v  `message-delete-not-region' (remove the text outside the region).
C-c C-z  `message-kill-to-signature' (kill the text up to the signature).
C-c C-r  `message-caesar-buffer-body' (rot13 the message body).
C-c C-a  `mml-attach-file' (attach a file as MIME).
C-c C-u  `message-insert-or-toggle-importance'  (insert or cycle importance).
C-c M-n  `message-insert-disposition-notification-to'  (request receipt).
C-c M-m  `message-mark-inserted-region' (mark region with enclosing tags).
C-c M-f  `message-mark-insert-file' (insert file marked with enclosing tags).
M-RET    `message-newline-and-reformat' (break the line and reformat)."
  (set (make-local-variable 'message-reply-buffer) nil)
  (set (make-local-variable 'message-inserted-headers) nil)
  (set (make-local-variable 'message-send-actions) nil)
  (set (make-local-variable 'message-return-action) nil)
  (set (make-local-variable 'message-exit-actions) nil)
  (set (make-local-variable 'message-kill-actions) nil)
  (set (make-local-variable 'message-postpone-actions) nil)
  (set (make-local-variable 'message-draft-article) nil)
  (setq buffer-offer-save t)
  (set (make-local-variable 'facemenu-add-face-function)
       (lambda (face end)
	 (let ((face-fun (cdr (assq face message-face-alist))))
	   (if face-fun
	       (funcall face-fun (point) end)
	     (error "Face %s not configured for %s mode" face mode-name)))
	 ""))
  (set (make-local-variable 'facemenu-remove-face-function) t)
  (set (make-local-variable 'message-reply-headers) nil)
  (make-local-variable 'message-newsreader)
  (make-local-variable 'message-mailer)
  (make-local-variable 'message-post-method)
  (set (make-local-variable 'message-sent-message-via) nil)
  (set (make-local-variable 'message-checksum) nil)
  (set (make-local-variable 'message-mime-part) 0)
  (message-setup-fill-variables)
  (when message-fill-column
    (setq fill-column message-fill-column)
    (turn-on-auto-fill))
  ;; Allow using comment commands to add/remove quoting.
  ;; (set (make-local-variable 'comment-start) message-yank-prefix)
  (when message-yank-prefix
    (set (make-local-variable 'comment-start) message-yank-prefix)
    (set (make-local-variable 'comment-start-skip)
	 (concat "^" (regexp-quote message-yank-prefix) "[ \t]*")))
  (set (make-local-variable 'font-lock-defaults)
       '(message-font-lock-keywords t))
  (if (boundp 'tool-bar-map)
      (set (make-local-variable 'tool-bar-map) (message-make-tool-bar)))
  (easy-menu-add message-mode-menu message-mode-map)
  (easy-menu-add message-mode-field-menu message-mode-map)
  ;; Mmmm... Forbidden properties...
  (add-hook 'after-change-functions #'message-strip-forbidden-properties
	    nil 'local)
  ;; Allow mail alias things.
  (cond
   ((message-mail-alias-type-p 'abbrev)
    (mail-abbrevs-setup))
   ((message-mail-alias-type-p 'ecomplete)
    (ecomplete-setup)))
  ;; FIXME: merge the completion tables from ecomplete/bbdb/...?
  ;;(add-hook 'completion-at-point-functions #'message-ecomplete-capf nil t)
  (add-hook 'completion-at-point-functions #'message-completion-function nil t)
  (unless buffer-file-name
    (message-set-auto-save-file-name))
  (unless (buffer-base-buffer)
    ;; Don't enable multibyte on an indirect buffer.  Maybe enabling
    ;; multibyte is not necessary at all. -- zsh
    (mm-enable-multibyte))
  (set (make-local-variable 'indent-tabs-mode) nil) ;No tabs for indentation.
  (mml-mode)
  ;; Syntactic fontification. Helps `show-paren-mode',
  ;; `electric-pair-mode', and C-M-* navigation by syntactically
  ;; excluding citations and other artifacts.
  ;;
  (set (make-local-variable 'syntax-propertize-function) 'message--syntax-propertize)
  (set (make-local-variable 'parse-sexp-ignore-comments) t))

(defun message-setup-fill-variables ()
  "Setup message fill variables."
  (set (make-local-variable 'fill-paragraph-function)
       'message-fill-paragraph)
  (make-local-variable 'paragraph-separate)
  (make-local-variable 'paragraph-start)
  (make-local-variable 'adaptive-fill-regexp)
  (make-local-variable 'adaptive-fill-first-line-regexp)
  (let ((quote-prefix-regexp
	 ;; User should change message-cite-prefix-regexp if
	 ;; message-yank-prefix is set to an abnormal value.
	 (concat "\\(" message-cite-prefix-regexp "\\)[ \t]*")))
    (setq paragraph-start
	  (concat
	   (regexp-quote mail-header-separator) "$\\|"
	   "[ \t]*$\\|"			; blank lines
	   "-- $\\|"			; signature delimiter
	   "---+$\\|"		   ; delimiters for forwarded messages
	   page-delimiter "$\\|"	; spoiler warnings
	   ".*wrote:$\\|"		; attribution lines
	   quote-prefix-regexp "$\\|"	; empty lines in quoted text
					; mml tags
	   "<#!*/?\\(multipart\\|part\\|external\\|mml\\|secure\\)"))
    (setq paragraph-separate paragraph-start)
    (setq adaptive-fill-regexp
	  (concat quote-prefix-regexp "\\|" adaptive-fill-regexp))
    (setq adaptive-fill-first-line-regexp
	  (concat quote-prefix-regexp "\\|"
		  adaptive-fill-first-line-regexp)))
  (setq-local auto-fill-inhibit-regexp nil)
  (setq-local normal-auto-fill-function 'message-do-auto-fill))



;;;
;;; Message mode commands
;;;

;;; Movement commands

(defun message-goto-to ()
  "Move point to the To header."
  (interactive)
  (push-mark)
  (message-position-on-field "To"))

(defun message-goto-from ()
  "Move point to the From header."
  (interactive)
  (push-mark)
  (message-position-on-field "From"))

(defun message-goto-subject ()
  "Move point to the Subject header."
  (interactive)
  (push-mark)
  (message-position-on-field "Subject"))

(defun message-goto-cc ()
  "Move point to the Cc header."
  (interactive)
  (push-mark)
  (message-position-on-field "Cc" "To"))

(defun message-goto-bcc ()
  "Move point to the Bcc  header."
  (interactive)
  (push-mark)
  (message-position-on-field "Bcc" "Cc" "To"))

(defun message-goto-fcc ()
  "Move point to the Fcc header."
  (interactive)
  (push-mark)
  (message-position-on-field "Fcc" "To" "Newsgroups"))

(defun message-goto-reply-to ()
  "Move point to the Reply-To header."
  (interactive)
  (push-mark)
  (message-position-on-field "Reply-To" "Subject"))

(defun message-goto-newsgroups ()
  "Move point to the Newsgroups header."
  (interactive)
  (push-mark)
  (message-position-on-field "Newsgroups"))

(defun message-goto-distribution ()
  "Move point to the Distribution header."
  (interactive)
  (push-mark)
  (message-position-on-field "Distribution"))

(defun message-goto-followup-to ()
  "Move point to the Followup-To header."
  (interactive)
  (push-mark)
  (message-position-on-field "Followup-To" "Newsgroups"))

(defun message-goto-mail-followup-to ()
  "Move point to the Mail-Followup-To header."
  (interactive)
  (push-mark)
  (message-position-on-field "Mail-Followup-To" "To"))

(defun message-goto-keywords ()
  "Move point to the Keywords header."
  (interactive)
  (push-mark)
  (message-position-on-field "Keywords" "Subject"))

(defun message-goto-summary ()
  "Move point to the Summary header."
  (interactive)
  (push-mark)
  (message-position-on-field "Summary" "Subject"))

(define-obsolete-function-alias 'message-goto-body-1 'message-goto-body "27.1")
(defun message-goto-body (&optional interactive)
  "Move point to the beginning of the message body.
Returns point."
  (interactive "p")
  (when interactive
    (when (looking-at "[ \t]*\n")
    (expand-abbrev))
    (push-mark))
  (goto-char (point-min))
  (or (search-forward (concat "\n" mail-header-separator "\n") nil t)
      ;; If the message is mangled, find the end of the headers the
      ;; hard way.
      (progn
	;; Skip past all headers and continuation lines.
	(while (looking-at "[^\t\n :]+:\\|[\t ]+[^\t\n ]")
	  (forward-line 1))
	;; We're now at the first empty line, so perhaps move past it.
	(when (and (eolp)
		   (not (eobp)))
	  (forward-line 1))
	(point))))

(defun message-in-body-p ()
  "Return t if point is in the message body."
  (>= (point)
      (save-excursion
	(message-goto-body))))

(defun message-goto-eoh (&optional interactive)
  "Move point to the end of the headers."
  (interactive "p")
  (message-goto-body interactive)
  (forward-line -1))

(defun message-goto-signature ()
  "Move point to the beginning of the message signature.
If there is no signature in the article, go to the end and
return nil."
  (interactive)
  (push-mark)
  (goto-char (point-min))
  (if (re-search-forward message-signature-separator nil t)
      (forward-line 1)
    (goto-char (point-max))
    nil))

(defun message-generate-unsubscribed-mail-followup-to (&optional include-cc)
  "Insert a reasonable MFT header in a post to an unsubscribed list.
When making original posts to a mailing list you are not subscribed to,
you have to type in a MFT header by hand.  The contents, usually, are
the addresses of the list and your own address.  This function inserts
such a header automatically.  It fetches the contents of the To: header
in the current mail buffer, and appends the current `user-mail-address'.

If the optional argument INCLUDE-CC is non-nil, the addresses in the
Cc: header are also put into the MFT."

  (interactive "P")
  (let* (cc tos)
    (save-restriction
      (message-narrow-to-headers)
      (message-remove-header "Mail-Followup-To")
      (setq cc (and include-cc (message-fetch-field "Cc")))
      (setq tos (if cc
		    (concat (message-fetch-field "To") "," cc)
		  (message-fetch-field "To"))))
    (message-goto-mail-followup-to)
    (insert (concat tos ", " user-mail-address))))



(defun message-insert-to (&optional force)
  "Insert a To header that points to the author of the article being replied to.
If the original author requested not to be sent mail, don't insert unless the
prefix FORCE is given."
  (interactive "P")
  (let* ((mct (message-fetch-reply-field "mail-copies-to"))
	 (dont (and mct (or (equal (downcase mct) "never")
			    (equal (downcase mct) "nobody"))))
	 (to (or (message-fetch-reply-field "mail-reply-to")
		 (message-fetch-reply-field "reply-to")
		 (message-fetch-reply-field "from"))))
    (when (and dont to)
      (message
       (if force
	   "Ignoring the user request not to have copies sent via mail"
	 "Complying with the user request not to have copies sent via mail")))
    (when (and force (not to))
      (error "No mail address in the article"))
    (when (and to (or force (not dont)))
      (message-carefully-insert-headers (list (cons 'To to))))))

(defun message-insert-wide-reply ()
  "Insert To and Cc headers as if you were doing a wide reply."
  (interactive)
  (let ((headers (message-with-reply-buffer
		   (message-get-reply-headers t))))
    (message-carefully-insert-headers headers)))

(defcustom message-header-synonyms
  '((To Cc Bcc)
    (Original-To))
  "List of lists of header synonyms.
E.g., if this list contains a member list with elements `Cc' and `To',
then `message-carefully-insert-headers' will not insert a `To' header
when the message is already `Cc'ed to the recipient."
  :version "22.1"
  :group 'message-headers
  :link '(custom-manual "(message)Message Headers")
  :type '(repeat sexp))

(defun message-carefully-insert-headers (headers)
  "Insert the HEADERS, an alist, into the message buffer.
Does not insert the headers when they are already present there
or in the synonym headers, defined by `message-header-synonyms'."
  ;; FIXME: Should compare only the address and not the full name.  Comparison
  ;; should be done case-folded (and with `string=' rather than
  ;; `string-match').
  ;; (mail-strip-quoted-names "Foo Bar <foo@bar>, bla@fasel (Bla Fasel)")
  (dolist (header headers)
    (let* ((header-name (symbol-name (car header)))
	   (new-header (cdr header))
	   (synonyms (cl-loop for synonym in message-header-synonyms
			      when (memq (car header) synonym) return synonym))
	   (old-header
	    (cl-loop for synonym in synonyms
		     for old-header = (mail-fetch-field (symbol-name synonym))
		     when (and old-header (string-match new-header old-header))
		     return synonym)))
      (if old-header
	  (message "already have `%s' in `%s'" new-header old-header)
	(when (and (message-position-on-field header-name)
		   (setq old-header (mail-fetch-field header-name))
		   (not (string-match "\\` *\\'" old-header)))
	  (insert ", "))
	(insert new-header)))))

(defun message-widen-reply ()
  "Widen the reply to include maximum recipients."
  (interactive)
  (let ((follow-to
	 (and (bufferp message-reply-buffer)
	      (buffer-name message-reply-buffer)
	      (with-current-buffer message-reply-buffer
		(message-get-reply-headers t)))))
    (save-excursion
      (save-restriction
	(message-narrow-to-headers)
	(dolist (elem follow-to)
	  (message-remove-header (symbol-name (car elem)))
	  (goto-char (point-min))
	  (insert (symbol-name (car elem)) ": "
		  (cdr elem) "\n"))))))

(defun message-insert-newsgroups ()
  "Insert the Newsgroups header from the article being replied to."
  (interactive)
  (let ((old-newsgroups (mail-fetch-field "newsgroups"))
	(new-newsgroups (message-fetch-reply-field "newsgroups"))
	(first t)
	insert-newsgroups)
    (message-position-on-field "Newsgroups")
    (cond
     ((not new-newsgroups)
      (error "No Newsgroups to insert"))
     ((not old-newsgroups)
      (insert new-newsgroups))
     (t
      (setq new-newsgroups (split-string new-newsgroups "[, ]+")
	    old-newsgroups (split-string old-newsgroups "[, ]+"))
      (dolist (group new-newsgroups)
	(unless (member group old-newsgroups)
	  (push group insert-newsgroups)))
      (if (null insert-newsgroups)
	  (error "Newgroup%s already in the header"
		 (if (> (length new-newsgroups) 1)
		     "s" ""))
	(when old-newsgroups
	  (setq first nil))
	(dolist (group insert-newsgroups)
	  (unless first
	    (insert ","))
	  (setq first nil)
	  (insert group)))))))



;;; Various commands

(defun message-delete-not-region (beg end)
  "Delete everything in the body of the current message outside of the region."
  (interactive "r")
  (let (citeprefix)
    (save-excursion
      (goto-char beg)
      ;; snarf citation prefix, if appropriate
      (unless (eq (point) (progn (beginning-of-line) (point)))
	(when (looking-at message-cite-prefix-regexp)
	  (setq citeprefix (match-string 0))))
      (goto-char end)
      (delete-region (point) (if (not (message-goto-signature))
				 (point)
			       (forward-line -2)
			       (point)))
      (insert "\n")
      (goto-char beg)
      (delete-region beg (progn (message-goto-body)
				(forward-line 2)
				(point)))
      (when citeprefix
	(insert citeprefix))))
  (when (message-goto-signature)
    (forward-line -2)))

(defun message-kill-to-signature (&optional arg)
  "Kill all text up to the signature.
If a numeric argument or prefix arg is given, leave that number
of lines before the signature intact."
  (interactive "P")
  (save-excursion
    (save-restriction
      (let ((point (point)))
	(narrow-to-region point (point-max))
	(message-goto-signature)
	(unless (eobp)
	  (if (and arg (numberp arg))
	      (forward-line (- -1 arg))
	    (end-of-line -1)))
	(unless (= point (point))
	  (kill-region point (point))
	  (unless (bolp)
	    (insert "\n")))))))

(defun message-newline-and-reformat (&optional arg not-break)
  "Insert four newlines, and then reformat if inside quoted text.
Prefix arg means justify as well."
  (interactive (list (if current-prefix-arg 'full)))
  (unless (message-in-body-p)
    (error "This command only works in the body of the message"))
  (let (quoted point beg end leading-space bolp fill-paragraph-function)
    (setq point (point))
    (beginning-of-line)
    (setq beg (point))
    (setq bolp (= beg point))
    ;; Find first line of the paragraph.
    (if not-break
	(while (and (not (eobp))
		    (not (looking-at message-cite-prefix-regexp))
		    (looking-at paragraph-start))
	  (forward-line 1)))
    ;; Find the prefix
    (when (looking-at message-cite-prefix-regexp)
      (setq quoted (match-string 0))
      (goto-char (match-end 0))
      (looking-at "[ \t]*")
      (setq leading-space (match-string 0)))
    (if (and quoted
	     (not not-break)
	     (not bolp)
	     (< (- point beg) (length quoted)))
	;; break inside the cite prefix.
	(setq quoted nil
	      end nil))
    (if quoted
	(progn
	  (forward-line 1)
	  (while (and (not (eobp))
		      (not (looking-at paragraph-separate))
		      (looking-at message-cite-prefix-regexp)
		      (equal quoted (match-string 0)))
	    (goto-char (match-end 0))
	    (looking-at "[ \t]*")
	    (if (> (length leading-space) (length (match-string 0)))
		(setq leading-space (match-string 0)))
	    (forward-line 1))
	  (setq end (point))
	  (goto-char beg)
	  (while (and (if (bobp) nil (forward-line -1) t)
		      (not (looking-at paragraph-start))
		      (looking-at message-cite-prefix-regexp)
		      (equal quoted (match-string 0)))
	    (setq beg (point))
	    (goto-char (match-end 0))
	    (looking-at "[ \t]*")
	    (if (> (length leading-space) (length (match-string 0)))
		(setq leading-space (match-string 0)))))
      (while (and (not (eobp))
		  (not (looking-at paragraph-separate))
		  (not (looking-at message-cite-prefix-regexp)))
	(forward-line 1))
      (setq end (point))
      (goto-char beg)
      (while (and (if (bobp) nil (forward-line -1) t)
		  (not (looking-at paragraph-start))
		  (not (looking-at message-cite-prefix-regexp)))
	(setq beg (point))))
    (goto-char point)
    (save-restriction
      (narrow-to-region beg end)
      (if not-break
	  (setq point nil)
	(if bolp
	    (newline)
	  (newline)
	  (newline))
	(setq point (point))
	;; (newline 2) doesn't mark both newline's as hard, so call
	;; newline twice. -jas
	(newline)
	(newline)
	(delete-region (point) (re-search-forward "[ \t]*"))
	(when (and quoted (not bolp))
	  (insert quoted leading-space)))
      (undo-boundary)
      (if quoted
	  (let* ((adaptive-fill-regexp
		  (regexp-quote (concat quoted leading-space)))
		 (adaptive-fill-first-line-regexp
		  adaptive-fill-regexp ))
	    (fill-paragraph arg))
	(fill-paragraph arg))
      (if point (goto-char point)))))

(defun message-fill-paragraph (&optional arg)
  "Message specific function to fill a paragraph.
This function is used as the value of `fill-paragraph-function' in
Message buffers and is not meant to be called directly."
  (interactive (list (if current-prefix-arg 'full)))
  (if (message-point-in-header-p)
      (message-fill-field)
    (message-newline-and-reformat arg t))
  t)

(defun message-point-in-header-p ()
  "Return t if point is in the header."
  (save-excursion
    (save-restriction
      (widen)
      (let ((bound (+ (point-at-eol) 1)) case-fold-search)
        (goto-char (point-min))
        (not (search-forward (concat "\n" mail-header-separator "\n")
                             bound t))))))

(defun message-do-auto-fill ()
  "Like `do-auto-fill', but don't fill in message header."
  (unless (message-point-in-header-p)
    (let ((paragraph-separate (default-value 'paragraph-separate)))
      (do-auto-fill))))

(defun message-insert-signature (&optional force)
  "Insert a signature.  See documentation for variable `message-signature'."
  (interactive (list 0))
  (let* ((signature
	  (cond
	   ((and (null message-signature)
		 (eq force 0))
	    (save-excursion
	      (goto-char (point-max))
	      (not (re-search-backward message-signature-separator nil t))))
	   ((and (null message-signature)
		 force)
	    t)
	   ((functionp message-signature)
	    (funcall message-signature))
	   ((listp message-signature)
	    (eval message-signature))
	   (t message-signature)))
	 signature-file)
    (setq signature
	  (cond ((stringp signature)
		 signature)
		((and (eq t signature) message-signature-file)
		 (setq signature-file
		       (if (and message-signature-directory
				;; don't actually use the signature directory
				;; if message-signature-file contains a path.
				(not (file-name-directory
				      message-signature-file)))
			   (expand-file-name message-signature-file
					     message-signature-directory)
			 message-signature-file))
		 (file-exists-p signature-file))))
    (when signature
      (goto-char (point-max))
      ;; Insert the signature.
      (unless (bolp)
	(newline))
      (when message-signature-insert-empty-line
	(newline))
      (insert "-- ")
      (newline)
      (if (eq signature t)
	  (insert-file-contents signature-file)
	(insert signature))
      (goto-char (point-max))
      (or (bolp) (newline)))))

(defun message-insert-importance-high ()
  "Insert header to mark message as important."
  (interactive)
  (save-excursion
    (save-restriction
      (message-narrow-to-headers)
      (message-remove-header "Importance"))
    (message-goto-eoh)
    (insert "Importance: high\n")))

(defun message-insert-importance-low ()
  "Insert header to mark message as unimportant."
  (interactive)
  (save-excursion
    (save-restriction
      (message-narrow-to-headers)
      (message-remove-header "Importance"))
    (message-goto-eoh)
    (insert "Importance: low\n")))

(defun message-insert-or-toggle-importance ()
  "Insert a \"Importance: high\" header, or cycle through the header values.
The three allowed values according to RFC 1327 are `high', `normal'
and `low'."
  (interactive)
  (save-excursion
    (let ((new "high")
	  cur)
      (save-restriction
	(message-narrow-to-headers)
	(when (setq cur (message-fetch-field "Importance"))
	  (message-remove-header "Importance")
	  (setq new (cond ((string= cur "high")
			   "low")
			  ((string= cur "low")
			   "normal")
			  (t
			   "high")))))
      (message-goto-eoh)
      (insert (format "Importance: %s\n" new)))))

(defun message-insert-disposition-notification-to ()
  "Request a disposition notification (return receipt) to this message.
Note that this should not be used in newsgroups."
  (interactive)
  (save-excursion
    (save-restriction
      (message-narrow-to-headers)
      (message-remove-header "Disposition-Notification-To"))
    (message-goto-eoh)
    (insert (format "Disposition-Notification-To: %s\n"
		    (or (message-field-value "Reply-to")
			(message-field-value "From")
			(message-make-from))))))

(defun message-elide-region (b e)
  "Elide the text in the region.
An ellipsis (from `message-elide-ellipsis') will be inserted where the
text was killed."
  (interactive "r")
  (let ((lines (count-lines b e))
        (chars (- e b)))
    (kill-region b e)
    (insert (format-spec message-elide-ellipsis
                         `((?l . ,lines)
                           (?c . ,chars))))))

(defvar message-caesar-translation-table nil)

(defun message-caesar-region (b e &optional n)
  "Caesar rotate region B to E by N, default 13, for decrypting netnews."
  (interactive
   (list
    (min (point) (or (mark t) (point)))
    (max (point) (or (mark t) (point)))
    (when current-prefix-arg
      (prefix-numeric-value current-prefix-arg))))

  (setq n (if (numberp n) (mod n 26) 13)) ;canonize N
  (unless (or (zerop n)		        ; no action needed for a rot of 0
	      (= b e))			; no region to rotate
    ;; We build the table, if necessary.
    (when (or (not message-caesar-translation-table)
	      (/= (aref message-caesar-translation-table ?a) (+ ?a n)))
      (setq message-caesar-translation-table
	    (message-make-caesar-translation-table n)))
    (translate-region b e message-caesar-translation-table)))

(defun message-make-caesar-translation-table (n)
  "Create a rot table with offset N."
  (let ((i -1)
	(table (make-string 256 0)))
    (while (< (cl-incf i) 256)
      (aset table i i))
    (concat
     (substring table 0 ?A)
     (substring table (+ ?A n) (+ ?A n (- 26 n)))
     (substring table ?A (+ ?A n))
     (substring table (+ ?A 26) ?a)
     (substring table (+ ?a n) (+ ?a n (- 26 n)))
     (substring table ?a (+ ?a n))
     (substring table (+ ?a 26) 255))))

(defun message-caesar-buffer-body (&optional rotnum wide)
  "Caesar rotate all letters in the current buffer by 13 places.
Used to encode/decode possibly offensive messages (commonly in rec.humor).
With prefix arg, specifies the number of places to rotate each letter forward.
Mail and USENET news headers are not rotated unless WIDE is non-nil."
  (interactive (if current-prefix-arg
		   (list (prefix-numeric-value current-prefix-arg))
		 (list nil)))
  (save-excursion
    (save-restriction
      (when (and (not wide) (message-goto-body))
	(narrow-to-region (point) (point-max)))
      (message-caesar-region (point-min) (point-max) rotnum))))

(defun message-pipe-buffer-body (program)
  "Pipe the message body in the current buffer through PROGRAM."
  (save-excursion
    (save-restriction
      (when (message-goto-body)
	(narrow-to-region (point) (point-max)))
      (shell-command-on-region
       (point-min) (point-max) program nil t))))

(defun message-rename-buffer (&optional enter-string)
  "Rename the *message* buffer to \"*message* RECIPIENT\".
If the function is run with a prefix, it will ask for a new buffer
name, rather than giving an automatic name."
  (interactive "Pbuffer name: ")
  (save-excursion
    (save-restriction
      (goto-char (point-min))
      (narrow-to-region (point)
			(search-forward mail-header-separator nil 'end))
      (let* ((mail-to (or
		       (if (message-news-p) (message-fetch-field "Newsgroups")
			 (message-fetch-field "To"))
		       ""))
	     (mail-trimmed-to
	      (if (string-match "," mail-to)
		  (concat (substring mail-to 0 (match-beginning 0)) ", ...")
		mail-to))
	     (name-default (concat "*message* " mail-trimmed-to))
	     (name (if enter-string
		       (read-string "New buffer name: " name-default)
		     name-default)))
	(rename-buffer name t)))))

(defun message-fill-yanked-message (&optional justifyp)
  "Fill the paragraphs of a message yanked into this one.
Numeric argument means justify as well."
  (interactive "P")
  (save-excursion
    (goto-char (point-min))
    (search-forward (concat "\n" mail-header-separator "\n") nil t)
    (let ((fill-prefix message-yank-prefix))
      (fill-individual-paragraphs (point) (point-max) justifyp))))

(defun message-indent-citation (&optional start end yank-only)
  "Modify text just inserted from a message to be cited.
The inserted text should be the region.
When this function returns, the region is again around the modified text.

Normally, indent each nonblank line `message-indentation-spaces' spaces.
However, if `message-yank-prefix' is non-nil, insert that prefix on each line."
  (unless start (setq start (point)))
  (unless yank-only
    ;; Remove unwanted headers.
    (when message-ignored-cited-headers
      (let (all-removed)
	(save-restriction
	  (narrow-to-region
	   (goto-char start)
	   (if (search-forward "\n\n" nil t)
	       (1- (point))
	     (point)))
	  (message-remove-header message-ignored-cited-headers t)
	  (when (= (point-min) (point-max))
	    (setq all-removed t))
	  (goto-char (point-max)))
	(if all-removed
	    (goto-char start)
	  (forward-line 1))))
    ;; Delete blank lines at the start of the buffer.
    (while (and (point-min)
		(eolp)
		(not (eobp)))
      (message-delete-line))
    ;; Delete blank lines at the end of the buffer.
    (goto-char (point-max))
    (unless (eq (preceding-char) ?\n)
      (insert "\n"))
    (while (and (zerop (forward-line -1))
		(looking-at "$"))
      (message-delete-line)))
  ;; Do the indentation.
  (if (null message-yank-prefix)
      (indent-rigidly start (or end (mark t)) message-indentation-spaces)
    (save-excursion
      (goto-char start)
      (while (< (point) (or end (mark t)))
	(cond ((looking-at ">")
	       (insert message-yank-cited-prefix))
	      ((looking-at "^$")
	       (insert message-yank-empty-prefix))
	      (t
	       (insert message-yank-prefix)))
	(forward-line 1))))
  (goto-char start))

(defun message-remove-blank-cited-lines (&optional remove)
  "Remove cited lines containing only blanks.
If REMOVE is non-nil, remove newlines, too.

To use this automatically, you may add this function to
`gnus-message-setup-hook'."
  (interactive "P")
  (let ((citexp (concat "^\\("
			(concat message-yank-cited-prefix "\\|")
			message-yank-prefix
			"\\)+ *\n")))
    (message "Removing `%s'" citexp)
    (save-excursion
      (message-goto-body)
      (while (re-search-forward citexp nil t)
	(replace-match (if remove "" "\n"))))))

(defun message--yank-original-internal (arg)
  (let ((modified (buffer-modified-p))
	body-text)
	(when (and message-reply-buffer
		   message-cite-function)
	  (when (equal message-cite-reply-position 'above)
	    (save-excursion
	      (setq body-text
		    (buffer-substring (message-goto-body)
				      (point-max)))
	      (delete-region (message-goto-body) (point-max))))
	  (if (bufferp message-reply-buffer)
	      (delete-windows-on message-reply-buffer t))
	  (push-mark (save-excursion
		       (cond
			((bufferp message-reply-buffer)
			 (insert-buffer-substring message-reply-buffer))
			((and (consp message-reply-buffer)
			      (functionp (car message-reply-buffer)))
			 (apply (car message-reply-buffer)
				(cdr message-reply-buffer))))
		       (unless (bolp)
			 (insert ?\n))
		       (point)))
	  (unless arg
	    (funcall message-cite-function)
	    (unless (eq (char-before (mark t)) ?\n)
	      (let ((pt (point)))
		(goto-char (mark t))
		(insert-before-markers ?\n)
		(goto-char pt))))
	  (pcase message-cite-reply-position
	    ('above
	     (message-goto-body)
	     (insert body-text)
	     (insert (if (bolp) "\n" "\n\n"))
	     (message-goto-body))
	    ('below
	     (message-goto-signature)))
	  ;; Add a `message-setup-very-last-hook' here?
	  ;; Add `gnus-article-highlight-citation' here?
	  (unless modified
        (setq message-checksum (message-checksum))))))

(defun message-yank-original (&optional arg)
  "Insert the message being replied to, if any.
Puts point before the text and mark after.
Normally indents each nonblank line ARG spaces (default 3).  However,
if `message-yank-prefix' is non-nil, insert that prefix on each line.

This function uses `message-cite-function' to do the actual citing.

Just \\[universal-argument] as argument means don't indent, insert no
prefix, and don't delete any headers."
  (interactive "P")
  ;; eval the let forms contained in message-cite-style
  (eval
   `(let ,(if (symbolp message-cite-style)
	      (symbol-value message-cite-style)
	    message-cite-style)
      (message--yank-original-internal ',arg))))

(defun message-yank-buffer (buffer)
  "Insert BUFFER into the current buffer and quote it."
  (interactive "bYank buffer: ")
  (let ((message-reply-buffer (get-buffer buffer)))
    (save-window-excursion
      (message-yank-original))))

(defun message-buffers ()
  "Return a list of active message buffers."
  (let (buffers)
    (save-current-buffer
      (dolist (buffer (buffer-list t))
	(set-buffer buffer)
	(when (and (derived-mode-p 'message-mode)
		   (null message-sent-message-via))
	  (push (buffer-name buffer) buffers))))
    (nreverse buffers)))

(defun message-cite-original-1 (strip-signature)
  "Cite an original message.
If STRIP-SIGNATURE is non-nil, strips off the signature from the
original message.

This function uses `mail-citation-hook' if that is non-nil."
  (if (and (boundp 'mail-citation-hook)
	   mail-citation-hook)
      (run-hooks 'mail-citation-hook)
    (let* ((start (point))
	   (end (mark t))
	   (x-no-archive nil)
	   (functions
	    (when message-indent-citation-function
	      (if (listp message-indent-citation-function)
		  message-indent-citation-function
		(list message-indent-citation-function))))
	   ;; This function may be called by `gnus-summary-yank-message' and
	   ;; may insert a different article from the original.  So, we will
	   ;; modify the value of `message-reply-headers' with that article.
	   (message-reply-headers
	    (save-restriction
	      (narrow-to-region start end)
	      (message-narrow-to-head-1)
	      (setq x-no-archive (message-fetch-field "x-no-archive"))
	      (vector 0
		      (or (message-fetch-field "subject") "none")
		      (or (message-fetch-field "from") "nobody")
		      (message-fetch-field "date")
		      (message-fetch-field "message-id" t)
		      (message-fetch-field "references")
		      0 0 ""))))
      (mml-quote-region start end)
      (when strip-signature
	;; Allow undoing.
	(undo-boundary)
	(goto-char end)
	(when (re-search-backward message-signature-separator start t)
	  ;; Also peel off any blank lines before the signature.
	  (forward-line -1)
	  (while (looking-at "^[ \t]*$")
	    (forward-line -1))
	  (forward-line 1)
	  (delete-region (point) end)
	  (unless (search-backward "\n\n" start t)
	    ;; Insert a blank line if it is peeled off.
	    (insert "\n"))))
      (goto-char start)
      (mapc 'funcall functions)
      (when message-citation-line-function
	(unless (bolp)
	  (insert "\n"))
	(funcall message-citation-line-function))
      (when (and x-no-archive
		 (not message-cite-articles-with-x-no-archive)
		 (string-match "yes" x-no-archive))
	(undo-boundary)
	(delete-region (point) (mark t))
	(insert "> [Quoted text removed due to X-No-Archive]\n")
	(push-mark)
	(forward-line -1)))))

(defun message-cite-original ()
  "Cite function in the standard Message manner."
  (message-cite-original-1 nil))

(autoload 'format-spec "format-spec")
(autoload 'gnus-date-get-time "gnus-util")

(defun message-insert-formatted-citation-line (&optional from date tz)
  "Function that inserts a formatted citation line.
The optional FROM, and DATE are strings containing the contents of
the From header and the Date header respectively.

The optional TZ is omitted or nil for Emacs local time, t for
Universal Time, `wall' for system wall clock time, or a string as
in the TZ environment variable.  It can also be a list (as from
`current-time-zone') or an integer (as from `decode-time')
applied without consideration for daylight saving time.

See `message-citation-line-format'."
  ;; The optional args are for testing/debugging.  They will disappear later.
  ;; Example:
  ;; (with-temp-buffer
  ;;   (message-insert-formatted-citation-line
  ;;    "John Doe <john.doe@example.invalid>"
  ;;    (message-make-date))
  ;;   (buffer-string))
  (when (or message-reply-headers (and from date))
    (unless from
      (setq from (mail-header-from message-reply-headers)))
    (let* ((data (condition-case ()
		     (funcall (if (boundp 'gnus-extract-address-components)
				  gnus-extract-address-components
				'mail-extract-address-components)
			      from)
		   (error nil)))
	   (name (car data))
	   (fname name)
	   (lname name)
	   (net (car (cdr data)))
	   (name-or-net (or (car data)
			    (car (cdr data)) from))
	   (time
	    (when (string-match "%[^fnNFL]" message-citation-line-format)
	      (cond ((numberp (car-safe date)) date) ;; backward compatibility
		    (date (gnus-date-get-time date))
		    (t
		     (gnus-date-get-time
		      (setq date (mail-header-date message-reply-headers)))))))
	   (tz (or tz
		   (when (stringp date)
		     (nth 8 (parse-time-string date)))))
	   (flist
	    (let ((i ?A) lst)
	      (when (stringp name)
		;; Guess first name and last name:
		(let* ((names (delq
			       nil
			       (mapcar
				(lambda (x)
				  (if (string-match "\\`\\(\\w\\|[-.]\\)+\\'"
						    x)
				      x
				    nil))
				(split-string name "[ \t]+"))))
		       (count (length names)))
		  (cond ((= count 1)
			 (setq fname (car names)
			       lname ""))
			((or (= count 2) (= count 3))
			 (setq fname (car names)
			       lname (mapconcat 'identity (cdr names) " ")))
			((> count 3)
			 (setq fname (mapconcat 'identity
						(butlast names (- count 2))
						" ")
			       lname (mapconcat 'identity
						(nthcdr 2 names)
						" "))))
                  (when (string-match "\\(.*\\),\\'" fname)
                    (let ((newlname (match-string 1 fname)))
                      (setq fname lname lname newlname)))))
	      ;; The following letters are not used in `format-time-string':
	      (push ?E lst) (push "<E>" lst)
	      (push ?F lst) (push (or fname name-or-net) lst)
	      ;; We might want to use "" instead of "<X>" later.
	      (push ?J lst) (push "<J>" lst)
	      (push ?K lst) (push "<K>" lst)
	      (push ?L lst) (push lname lst)
	      (push ?N lst) (push name-or-net lst)
	      (push ?O lst) (push "<O>" lst)
	      (push ?P lst) (push "<P>" lst)
	      (push ?Q lst) (push "<Q>" lst)
	      (push ?f lst) (push from lst)
	      (push ?i lst) (push "<i>" lst)
	      (push ?n lst) (push net lst)
	      (push ?o lst) (push "<o>" lst)
	      (push ?q lst) (push "<q>" lst)
	      (push ?t lst) (push "<t>" lst)
	      (push ?v lst) (push "<v>" lst)
	      ;; Delegate the rest to `format-time-string':
	      (while (<= i ?z)
		(when (and (not (memq i lst))
			   ;; Skip (Z,a)
			   (or (<= i ?Z)
			       (>= i ?a)))
		  (push i lst)
		  (push (condition-case nil
			    (format-time-string (format "%%%c" i) time tz)
			  (error (format ">%c<" i)))
			lst))
		(setq i (1+ i)))
	      (reverse lst)))
	   (spec (apply 'format-spec-make flist)))
      (insert (format-spec message-citation-line-format spec)))
    (newline)))

(defun message-cite-original-without-signature ()
  "Cite function in the standard Message manner.
This function strips off the signature from the original message."
  (message-cite-original-1 t))

(defun message-insert-citation-line ()
  "Insert a simple citation line."
  (when message-reply-headers
    (insert (mail-header-from message-reply-headers) " writes:")
    (newline)
    (newline)))

(defun message-position-on-field (header &rest afters)
  (let ((case-fold-search t))
    (save-restriction
      (narrow-to-region
       (goto-char (point-min))
       (progn
	 (re-search-forward
	  (concat "^" (regexp-quote mail-header-separator) "$"))
	 (match-beginning 0)))
      (goto-char (point-min))
      (if (re-search-forward (concat "^" (regexp-quote header) ":") nil t)
	  (progn
	    (re-search-forward "^[^ \t]" nil 'move)
	    (beginning-of-line)
	    (skip-chars-backward "\n")
	    t)
	(while (and afters
		    (not (re-search-forward
			  (concat "^" (regexp-quote (car afters)) ":")
			  nil t)))
	  (pop afters))
	(when afters
	  (re-search-forward "^[^ \t]" nil 'move)
	  (beginning-of-line))
	(insert header ": \n")
	(forward-char -1)
	nil))))



;;;
;;; Sending messages
;;;

(defun message-send-and-exit (&optional arg)
  "Send message like `message-send', then, if no errors, exit from mail buffer.
The usage of ARG is defined by the instance that called Message.
It should typically alter the sending method in some way or other."
  (interactive "P")
  (let ((buf (current-buffer))
	(actions message-exit-actions))
    (when (and (message-send arg)
	       (buffer-name buf))
      (message-bury buf)
      (if message-kill-buffer-on-exit
	  (kill-buffer buf))
      (message-do-actions actions)
      t)))

(defun message-dont-send ()
  "Don't send the message you have been editing.
Instead, just auto-save the buffer and then bury it."
  (interactive)
  (set-buffer-modified-p t)
  (save-buffer)
  (let ((actions message-postpone-actions))
    (message-bury (current-buffer))
    (message-do-actions actions)))

(defun message-kill-buffer ()
  "Kill the current buffer."
  (interactive)
  (when (or (not (buffer-modified-p))
	    (not message-kill-buffer-query)
	    (yes-or-no-p "Message modified; kill anyway? "))
    (let ((actions message-kill-actions)
	  (draft-article message-draft-article)
	  (auto-save-file-name buffer-auto-save-file-name)
	  (file-name buffer-file-name)
	  (modified (buffer-modified-p)))
      (setq buffer-file-name nil)
      (kill-buffer (current-buffer))
      (when (and (or (and auto-save-file-name
			  (file-exists-p auto-save-file-name))
		     (and file-name
			  (file-exists-p file-name)))
		 (progn
		   ;; If the message buffer has lived in a dedicated window,
		   ;; `kill-buffer' has killed the frame.  Thus the
		   ;; `yes-or-no-p' may show up in a lowered frame.  Make sure
		   ;; that the user can see the question by raising the
		   ;; current frame:
		   (raise-frame)
		   (yes-or-no-p (format "Remove the backup file%s? "
					(if modified " too" "")))))
	(ignore-errors
	  (delete-file auto-save-file-name))
	(let ((message-draft-article draft-article))
	  (message-disassociate-draft)))
      (message-do-actions actions))))

(defun message-bury (buffer)
  "Bury this mail BUFFER."
  ;; Note that this is not quite the same as (bury-buffer buffer),
  ;; since bury-buffer does extra stuff with a nil argument.
<<<<<<< HEAD
  ;; Eg https://lists.gnu.org/archive/html/emacs-devel/2014-01/msg00539.html
=======
  ;; Eg https://lists.gnu.org/r/emacs-devel/2014-01/msg00539.html
>>>>>>> 89212988
  (with-current-buffer buffer (bury-buffer))
  (if message-return-action
      (apply (car message-return-action) (cdr message-return-action))))

(autoload 'mml-secure-bcc-is-safe "mml-sec")

(defun message-send (&optional arg)
  "Send the message in the current buffer.
If `message-interactive' is non-nil, wait for success indication or
error messages, and inform user.
Otherwise any failure is reported in a message back to the user from
the mailer.
The usage of ARG is defined by the instance that called Message.
It should typically alter the sending method in some way or other."
  (interactive "P")
  ;; Make it possible to undo the coming changes.
  (undo-boundary)
  (let ((inhibit-read-only t))
    (put-text-property (point-min) (point-max) 'read-only nil))
  (message-fix-before-sending)
  (run-hooks 'message-send-hook)
  (mml-secure-bcc-is-safe)
  (when message-confirm-send
    (or (y-or-n-p "Send message? ")
	(keyboard-quit)))
  (message message-sending-message)
  (let ((alist message-send-method-alist)
	(success t)
	elem sent dont-barf-on-no-method
	(message-options message-options))
    (message-options-set-recipient)
    (while (and success
		(setq elem (pop alist)))
      (when (funcall (cadr elem))
	(when (and (or (not (memq (car elem)
				  message-sent-message-via))
		       (message-fetch-field "supersedes")
		       (if (or (message-gnksa-enable-p 'multiple-copies)
			       (not (eq (car elem) 'news)))
			   (y-or-n-p
			    (format
			     "Already sent message via %s; resend? "
			     (car elem)))
			 (error "Denied posting -- multiple copies")))
		   (setq success (funcall (caddr elem) arg)))
	  (setq sent t))))
    (unless (or sent
		(not success)
		(let ((fcc (message-fetch-field "Fcc"))
		      (gcc (message-fetch-field "Gcc")))
		  (when (or fcc gcc)
		    (or (eq message-allow-no-recipients 'always)
			(and (not (eq message-allow-no-recipients 'never))
			     (setq dont-barf-on-no-method
				   (y-or-n-p
				    (format "No receiver, perform %s anyway? "
					    (cond ((and fcc gcc) "Fcc and Gcc")
						  (fcc "Fcc")
						  (t "Gcc"))))))))))
      (error "No methods specified to send by"))
    (when (or dont-barf-on-no-method
	      (and success sent))
      (message-do-fcc)
      (save-excursion
	(run-hooks 'message-sent-hook))
      (message "Sending...done")
      ;; Do ecomplete address snarfing.
      (when (and (message-mail-alias-type-p 'ecomplete)
		 (not message-inhibit-ecomplete))
	(message-put-addresses-in-ecomplete))
      ;; Mark the buffer as unmodified and delete auto-save.
      (set-buffer-modified-p nil)
      (delete-auto-save-file-if-necessary t)
      (message-disassociate-draft)
      ;; Delete other mail buffers and stuff.
      (message-do-send-housekeeping)
      (message-do-actions message-send-actions)
      ;; Return success.
      t)))

(defun message-send-via-mail (arg)
  "Send the current message via mail."
  (message-send-mail arg))

(defun message-send-via-news (arg)
  "Send the current message via news."
  (funcall message-send-news-function arg))

(defmacro message-check (type &rest forms)
  "Eval FORMS if TYPE is to be checked."
  `(or (message-check-element ,type)
       (save-excursion
	 ,@forms)))

(put 'message-check 'lisp-indent-function 1)
(put 'message-check 'edebug-form-spec '(form body))

(defun message-text-with-property (prop &optional start end reverse)
  "Return a list of start and end positions where the text has PROP.
START and END bound the search, they default to `point-min' and
`point-max' respectively.  If REVERSE is non-nil, find text which does
not have PROP."
  (unless start
    (setq start (point-min)))
  (unless end
    (setq end (point-max)))
  (let (next regions)
    (if reverse
	(while (and start
		    (setq start (text-property-any start end prop nil)))
	  (setq next (next-single-property-change start prop nil end))
	  (push (cons start (or next end)) regions)
	  (setq start next))
      (while (and start
		  (or (get-text-property start prop)
		      (and (setq start (next-single-property-change
					start prop nil end))
			   (get-text-property start prop))))
	(setq next (text-property-any start end prop nil))
	(push (cons start (or next end)) regions)
	(setq start next)))
    (nreverse regions)))

(defcustom message-bogus-addresses
  '("noreply" "nospam" "invalid" "@.*@" "[^[:ascii:]].*@" "[ \t]")
  "List of regexps of potentially bogus mail addresses.
See `message-check-recipients' how to setup checking.

This list should make it possible to catch typos or warn about
spam-trap addresses.  It doesn't aim to verify strict RFC
conformance."
  :version "26.1"			; @@ -> @.*@
  :group 'message-headers
  :type '(choice
	  (const :tag "None" nil)
	  (list
	   (set :inline t
		(const "noreply")
		(const "nospam")
		(const "invalid")
		(const :tag "duplicate @" "@.*@")
		(const :tag "non-ascii local part" "[^[:ascii:]].*@")
		(const :tag "`_' in domain part" "@.*_")
		(const :tag "whitespace" "[ \t]"))
	   (repeat :inline t
		   :tag "Other"
		   (regexp)))))

(defun message-fix-before-sending ()
  "Do various things to make the message nice before sending it."
  ;; Make sure there's a newline at the end of the message.
  (goto-char (point-max))
  (unless (bolp)
    (insert "\n"))
  ;; Make the hidden headers visible.
  (widen)
  ;; Sort headers before sending the message.
  (message-sort-headers)
  ;; Make invisible text visible.
  ;; It doesn't seem as if this is useful, since the invisible property
  ;; is clobbered by an after-change hook anyhow.
  (message-check 'invisible-text
    (let ((regions (message-text-with-property 'invisible))
	  from to)
      (when regions
	(while regions
	  (setq from (caar regions)
		to (cdar regions)
		regions (cdr regions))
	  (put-text-property from to 'invisible nil)
	  (overlay-put (make-overlay from to) 'face 'highlight))
	(unless (yes-or-no-p
		 "Invisible text found and made visible; continue sending? ")
	  (error "Invisible text found and made visible")))))
  (message-check 'illegible-text
    (let (char found choice nul-chars)
      (message-goto-body)
      (setq nul-chars (save-excursion
			(search-forward "\000" nil t)))
      (while (progn
	       (skip-chars-forward mm-7bit-chars)
	       (when (get-text-property (point) 'no-illegible-text)
		 ;; There is a signed or encrypted raw message part
		 ;; that is considered to be safe.
		 (goto-char (or (next-single-property-change
				 (point) 'no-illegible-text)
				(point-max))))
	       (setq char (char-after)))
	(when (or (< char 128)
		  (and (mm-multibyte-p)
		       (memq (char-charset char)
			     '(eight-bit-control eight-bit-graphic
						 ;; Emacs 23, Bug#1770:
						 eight-bit
						 control-1))
		       (not (get-text-property
			     (point) 'untranslated-utf-8))))
	  (overlay-put (make-overlay (point) (1+ (point))) 'face 'highlight)
	  (setq found t))
	(forward-char))
      (when found
	(setq choice
	      (car
	       (read-multiple-choice
		(if nul-chars
		    "NUL characters found, which may cause problems.  Continue sending?"
		  "Non-printable characters found.  Continue sending?")
		`((?d "delete" "Remove non-printable characters and send")
		  (?r "replace"
		      ,(format
			"Replace non-printable characters with \"%s\" and send"
			message-replacement-char))
		  (?s "send" "Send as is without removing anything")
		  (?e "edit" "Continue editing")))))
	(if (eq choice ?e)
	  (error "Non-printable characters"))
	(message-goto-body)
	(skip-chars-forward mm-7bit-chars)
	(while (not (eobp))
	  (when (let ((char (char-after)))
		  (or (< char 128)
		      (and (mm-multibyte-p)
			   ;; FIXME: Wrong for Emacs 23 (unicode) and for
			   ;; things like undecodable utf-8 (in Emacs 21?).
			   ;; Should at least use find-coding-systems-region.
			   ;; -- fx
			   (memq (char-charset char)
				 '(eight-bit-control eight-bit-graphic
						     ;; Emacs 23, Bug#1770:
						     eight-bit
						     control-1))
			   (not (get-text-property
				 (point) 'untranslated-utf-8)))))
	    (if (eq choice ?i)
		(message-kill-all-overlays)
	      (delete-char 1)
	      (when (eq choice ?r)
		(insert message-replacement-char))))
	  (forward-char)
	  (skip-chars-forward mm-7bit-chars)))))
  (message-check 'bogus-recipient
    ;; Warn before sending a mail to an invalid address.
    (message-check-recipients)))

(defun message-bogus-recipient-p (recipients)
  "Check if a mail address in RECIPIENTS looks bogus.

RECIPIENTS is a mail header.  Return a list of potentially bogus
addresses.  If none is found, return nil.

An address might be bogus if there's a matching entry in
`message-bogus-addresses'."
  ;; FIXME: How about "foo@subdomain", when the MTA adds ".domain.tld"?
  (let (found)
    (mapc (lambda (address)
	    (setq address (or (cadr address) ""))
	    (when (or (string= "" address)
		      (and message-bogus-addresses
			   (let ((re
				  (if (listp message-bogus-addresses)
				      (mapconcat 'identity
						 message-bogus-addresses
						 "\\|")
				    message-bogus-addresses)))
			     (string-match re address))))
              (push address found)))
	  (mail-extract-address-components recipients t))
    found))

(defun message-check-recipients ()
  "Warn before composing or sending a mail to an invalid address.

This function could be useful in `message-setup-hook'."
  (interactive)
  (save-restriction
    (message-narrow-to-headers)
    (dolist (hdr '("To" "Cc" "Bcc"))
      (let ((addr (message-fetch-field hdr)))
	(when (stringp addr)
	  (dolist (bog (message-bogus-recipient-p addr))
	    (and bog
		 (not (y-or-n-p
		       (format-message
			"Address `%s'%s might be bogus.  Continue? "
			bog
			;; If the encoded version of the email address
			;; is different from the unencoded version,
			;; then we likely have invisible characters or
			;; the like.  Display the encoded version,
			;; too.
			(let ((encoded (rfc2047-encode-string bog)))
			  (if (string= encoded bog)
			      ""
			    (format " (%s)" encoded))))))
		 (user-error "Bogus address"))))))))

(custom-add-option 'message-setup-hook 'message-check-recipients)

(defun message-add-action (action &rest types)
  "Add ACTION to be performed when doing an exit of type TYPES."
  (while types
    (add-to-list (intern (format "message-%s-actions" (pop types)))
		 action)))

(defun message-delete-action (action &rest types)
  "Delete ACTION from lists of actions performed when doing an exit of type TYPES."
  (let (var)
    (while types
      (set (setq var (intern (format "message-%s-actions" (pop types))))
	   (delq action (symbol-value var))))))

(defun message-do-actions (actions)
  "Perform all actions in ACTIONS."
  ;; Now perform actions on successful sending.
  (dolist (action actions)
    (ignore-errors
      (cond
       ;; A simple function.
       ((functionp action)
	(funcall action))
       ;; Something to be evalled.
       (t
	(eval action))))))

(defun message-send-mail-partially ()
  "Send mail as message/partial."
  ;; replace the header delimiter with a blank line
  (goto-char (point-min))
  (re-search-forward
   (concat "^" (regexp-quote mail-header-separator) "\n"))
  (replace-match "\n")
  (run-hooks 'message-send-mail-hook)
  (let ((p (goto-char (point-min)))
	(tembuf (message-generate-new-buffer-clone-locals " message temp"))
	(curbuf (current-buffer))
	(id (message-make-message-id)) (n 1)
        plist total header)
    (while (not (eobp))
      (if (< (point-max) (+ p message-send-mail-partially-limit))
	  (goto-char (point-max))
	(goto-char (+ p message-send-mail-partially-limit))
	(beginning-of-line)
	(if (<= (point) p) (forward-line 1))) ;; In case of bad message.
      (push p plist)
      (setq p (point)))
    (setq total (length plist))
    (push (point-max) plist)
    (setq plist (nreverse plist))
    (unwind-protect
	(save-excursion
	  (setq p (pop plist))
	  (while plist
	    (set-buffer curbuf)
	    (copy-to-buffer tembuf p (car plist))
	    (set-buffer tembuf)
	    (goto-char (point-min))
	    (if header
		(progn
		  (goto-char (point-min))
		  (narrow-to-region (point) (point))
		  (insert header))
	      (message-goto-eoh)
	      (setq header (buffer-substring (point-min) (point)))
	      (goto-char (point-min))
	      (narrow-to-region (point) (point))
	      (insert header)
	      (message-remove-header "Mime-Version")
	      (message-remove-header "Content-Type")
	      (message-remove-header "Content-Transfer-Encoding")
	      (message-remove-header "Message-ID")
	      (message-remove-header "Lines")
	      (goto-char (point-max))
	      (insert "Mime-Version: 1.0\n")
	      (setq header (buffer-string)))
	    (goto-char (point-max))
	    (insert (format "Content-Type: message/partial; id=\"%s\"; number=%d; total=%d\n\n"
			    id n total))
	    (forward-char -1)
	    (let ((mail-header-separator ""))
	      (when (memq 'Message-ID message-required-mail-headers)
		(insert "Message-ID: " (message-make-message-id) "\n"))
	      (when (memq 'Lines message-required-mail-headers)
		(insert "Lines: " (message-make-lines) "\n"))
	      (message-goto-subject)
	      (end-of-line)
	      (insert (format " (%d/%d)" n total))
	      (widen)
	      (if message-send-mail-real-function
		  (funcall message-send-mail-real-function)
		(message-multi-smtp-send-mail)))
	    (setq n (+ n 1))
	    (setq p (pop plist))
	    (erase-buffer)))
      (kill-buffer tembuf))))

(declare-function hashcash-wait-async "hashcash" (&optional buffer))

(defun message-send-mail (&optional _)
  (require 'mail-utils)
  (let* ((tembuf (message-generate-new-buffer-clone-locals " message temp"))
	 (case-fold-search nil)
	 (news (message-news-p))
	 (mailbuf (current-buffer))
	 (message-this-is-mail t)
	 ;; gnus-setup-posting-charset is autoloaded in mml.el (FIXME
	 ;; maybe it should not be), which this file requires.  Hence
	 ;; the fboundp test is always true.  Loading it from gnus-msg
	 ;; loads many Gnus files (Bug#5642).  If
	 ;; gnus-group-posting-charset-alist hasn't been customized,
	 ;; this is just going to return nil anyway.  FIXME it would
	 ;; be good to improve this further, because even if g-g-p-c-a
	 ;; has been customized, that is likely to just be for news.
	 ;; Eg either move the definition from gnus-msg, or separate out
	 ;; the mail and news parts.
	 (message-posting-charset
	  (if (and (fboundp 'gnus-setup-posting-charset)
		   (boundp 'gnus-group-posting-charset-alist))
	      (gnus-setup-posting-charset nil)
	    message-posting-charset))
	 (headers message-required-mail-headers)
	 options)
    (when (and message-generate-hashcash
	       (not (eq message-generate-hashcash 'opportunistic)))
      (message "Generating hashcash...")
      (require 'hashcash)
      ;; Wait for calculations already started to finish...
      (hashcash-wait-async)
      ;; ...and do calculations not already done.  mail-add-payment
      ;; will leave existing X-Hashcash headers alone.
      (mail-add-payment)
      (message "Generating hashcash...done"))
    (save-restriction
      (message-narrow-to-headers)
      ;; Generate the Mail-Followup-To header if the header is not there...
      (if (and (message-subscribed-p)
	       (not (mail-fetch-field "mail-followup-to")))
	  (setq headers
		(cons
		 (cons "Mail-Followup-To" (message-make-mail-followup-to))
		 message-required-mail-headers))
	;; otherwise, delete the MFT header if the field is empty
	(when (equal "" (mail-fetch-field "mail-followup-to"))
	  (message-remove-header "^Mail-Followup-To:")))
      ;; Insert some headers.
      (let ((message-deletable-headers
	     (if news nil message-deletable-headers)))
	(message-generate-headers headers))
      ;; Check continuation headers.
      (message-check 'continuation-headers
	(goto-char (point-min))
	(while (re-search-forward "^[^ \t\n][^ \t\n:]*[ \t\n]" nil t)
	  (goto-char (match-beginning 0))
	  (if (y-or-n-p "Fix continuation lines? ")
	      (insert " ")
	    (forward-line 1)
	    (unless (y-or-n-p "Send anyway? ")
	      (error "Failed to send the message")))))
      ;; Fold too-long header lines.  They should be no longer than
      ;; 998 octets long.
      (message--fold-long-headers)
      ;; Let the user do all of the above.
      (run-hooks 'message-header-hook))
    (setq options message-options)
    (unwind-protect
	(with-current-buffer tembuf
	  (erase-buffer)
	  (setq message-options options)
	  ;; Avoid copying text props (except hard newlines).
	  (insert (with-current-buffer mailbuf
		    (mml-buffer-substring-no-properties-except-some
		     (point-min) (point-max))))
	  ;; Remove some headers.
	  (message-encode-message-body)
	  (save-restriction
	    (message-narrow-to-headers)
	    ;; We (re)generate the Lines header.
	    (when (memq 'Lines message-required-mail-headers)
	      (message-generate-headers '(Lines)))
	    ;; Remove some headers.
	    (message-remove-header message-ignored-mail-headers t)
	    (let ((mail-parse-charset message-default-charset))
	      (mail-encode-encoded-word-buffer)))
	  (goto-char (point-max))
	  ;; require one newline at the end.
	  (or (= (preceding-char) ?\n)
	      (insert ?\n))
	  (message-cleanup-headers)
	  ;; FIXME: we're inserting the courtesy copy after encoding.
	  ;; This is wrong if the courtesy copy string contains
	  ;; non-ASCII characters. -- jh
	  (when
	      (save-restriction
		(message-narrow-to-headers)
		(and news
		     (not (message-fetch-field "List-Post"))
		     (not (message-fetch-field "List-ID"))
		     (or (message-fetch-field "cc")
			 (message-fetch-field "bcc")
			 (message-fetch-field "to"))
		     (let ((content-type (message-fetch-field
					  "content-type")))
		       (and
			(or
			 (not content-type)
			 (string= "text/plain"
				  (car
				   (mail-header-parse-content-type
				    content-type))))
			(not
			 (string= "base64"
				  (message-fetch-field
				   "content-transfer-encoding")))))))
	    (message-insert-courtesy-copy
	     (with-current-buffer mailbuf
	       message-courtesy-message)))
          ;; Let's make sure we encoded all the body.
          (cl-assert (save-excursion
                       (goto-char (point-min))
                       (not (re-search-forward "[^\000-\377]" nil t))))
          (mm-disable-multibyte)
	  (if (or (not message-send-mail-partially-limit)
		  (< (buffer-size) message-send-mail-partially-limit)
		  (not (message-y-or-n-p
			"The message size is too large, split? "
			t
			"\
The message size, "
			(/ (buffer-size) 1000) "KB, is too large.

Some mail gateways (MTA's) bounce large messages.  To avoid the
problem, answer `y', and the message will be split into several
smaller pieces, the size of each is about "
			(/ message-send-mail-partially-limit 1000)
			"KB except the last
one.

However, some mail readers (MUA's) can't read split messages, i.e.,
mails in message/partially format. Answer `n', and the message will be
sent in one piece.

The size limit is controlled by `message-send-mail-partially-limit'.
If you always want Gnus to send messages in one piece, set
`message-send-mail-partially-limit' to nil.
")))
	      (progn
		(message "Sending via mail...")
		(if message-send-mail-real-function
		    (funcall message-send-mail-real-function)
		  (message-multi-smtp-send-mail)))
	    (message-send-mail-partially))
	  (setq options message-options))
      (kill-buffer tembuf))
    (set-buffer mailbuf)
    (setq message-options options)
    (push 'mail message-sent-message-via)))

(defun message--fold-long-headers ()
  (goto-char (point-min))
  (while (not (eobp))
    (when (and (looking-at "[^:]+:")
	       (> (- (line-end-position) (point)) 998))
      (mail-header-fold-field))
    (forward-line 1)))

(defvar sendmail-program)
(defvar smtpmail-smtp-server)
(defvar smtpmail-smtp-service)
(defvar smtpmail-smtp-user)

(defun message-multi-smtp-send-mail ()
  "Send the current buffer to `message-send-mail-function'.
Or, if there's a header that specifies a different method, use
that instead."
  (let ((method (message-field-value "X-Message-SMTP-Method")))
    (if (not method)
	(funcall message-send-mail-function)
      (message-remove-header "X-Message-SMTP-Method")
      (setq method (split-string method))
      (cond
       ((equal (car method) "sendmail")
	(message-send-mail-with-sendmail))
       ((equal (car method) "smtp")
	(require 'smtpmail)
	(let ((smtpmail-smtp-server (nth 1 method))
	      (smtpmail-smtp-service (nth 2 method))
	      (smtpmail-smtp-user (or (nth 3 method) smtpmail-smtp-user)))
	  (message-smtpmail-send-it)))
       (t
	(error "Unknown method %s" method))))))

(defun message-send-mail-with-sendmail ()
  "Send off the prepared buffer with sendmail."
  (require 'sendmail)
  (let ((errbuf (if message-interactive
		    (message-generate-new-buffer-clone-locals
		     " sendmail errors")
		  0))
	resend-to-addresses delimline)
    (unwind-protect
	(progn
	  (let ((case-fold-search t))
	    (save-restriction
	      (message-narrow-to-headers)
	      (setq resend-to-addresses (message-fetch-field "resent-to")))
	    ;; Change header-delimiter to be what sendmail expects.
	    (goto-char (point-min))
	    (re-search-forward
	     (concat "^" (regexp-quote mail-header-separator) "\n"))
	    (replace-match "\n")
	    (backward-char 1)
	    (setq delimline (point-marker))
	    (run-hooks 'message-send-mail-hook)
	    ;; Insert an extra newline if we need it to work around
	    ;; Sun's bug that swallows newlines.
	    (goto-char (1+ delimline))
	    (when (eval message-mailer-swallows-blank-line)
	      (newline))
	    (when message-interactive
	      (with-current-buffer errbuf
		(erase-buffer))))
	  (let* ((default-directory "/")
		 (coding-system-for-write message-send-coding-system)
		 (cpr (apply
		       'call-process-region
		       (append
			(list (point-min) (point-max) sendmail-program
			      nil errbuf nil "-oi")
			message-sendmail-extra-arguments
			;; Always specify who from,
			;; since some systems have broken sendmails.
			;; But some systems are more broken with -f, so
			;; we'll let users override this.
			(and (null message-sendmail-f-is-evil)
			     (list "-f" (message-sendmail-envelope-from)))
			;; These mean "report errors by mail"
			;; and "deliver in background".
			(if (null message-interactive) '("-oem" "-odb"))
			;; Get the addresses from the message
			;; unless this is a resend.
			;; We must not do that for a resend
			;; because we would find the original addresses.
			;; For a resend, include the specific addresses.
			(if resend-to-addresses
			    (list resend-to-addresses)
			  '("-t"))))))
	    (unless (or (null cpr) (and (numberp cpr) (zerop cpr)))
	      (when errbuf
		(pop-to-buffer errbuf)
		(setq errbuf nil))
	      (error "Sending...failed with exit value %d" cpr)))
	  (when message-interactive
	    (with-current-buffer errbuf
	      (goto-char (point-min))
	      (while (re-search-forward "\n+ *" nil t)
		(replace-match "; "))
	      (if (not (zerop (buffer-size)))
		  (error "Sending...failed to %s"
			 (buffer-string))))))
      (when (bufferp errbuf)
	(kill-buffer errbuf)))))

(defun message-send-mail-with-qmail ()
  "Pass the prepared message buffer to qmail-inject.
Refer to the documentation for the variable `message-send-mail-function'
to find out how to use this."
  ;; replace the header delimiter with a blank line
  (goto-char (point-min))
  (re-search-forward
   (concat "^" (regexp-quote mail-header-separator) "\n"))
  (replace-match "\n")
  (run-hooks 'message-send-mail-hook)
  ;; send the message
  (pcase
      (let ((coding-system-for-write message-send-coding-system))
	(apply
	 'call-process-region (point-min) (point-max)
	 message-qmail-inject-program nil nil nil
	 ;; qmail-inject's default behavior is to look for addresses on the
	 ;; command line; if there're none, it scans the headers.
	 ;; yes, it does The Right Thing w.r.t. Resent-To and its kin.
	 ;;
	 ;; in general, ALL of qmail-inject's defaults are perfect for simply
	 ;; reading a formatted (i. e., at least a To: or Resent-To header)
	 ;; message from stdin.
	 ;;
	 ;; qmail also has the advantage of not having been raped by
	 ;; various vendors, so we don't have to allow for that, either --
	 ;; compare this with message-send-mail-with-sendmail and weep
	 ;; for sendmail's lost innocence.
	 ;;
	 ;; all this is way cool coz it lets us keep the arguments entirely
	 ;; free for -inject-arguments -- a big win for the user and for us
	 ;; since we don't have to play that double-guessing game and the user
	 ;; gets full control (no gestapo'ish -f's, for instance).  --sj
	 (if (functionp message-qmail-inject-args)
	     (funcall message-qmail-inject-args)
	   message-qmail-inject-args)))
    ;; qmail-inject doesn't say anything on its stdout/stderr,
    ;; we have to look at the retval instead
    (0 nil)
    (100 (error "qmail-inject reported permanent failure"))
    (111 (error "qmail-inject reported transient failure"))
    ;; should never happen
    (_   (error "qmail-inject reported unknown failure"))))

(defvar mh-previous-window-config)

(defun message-send-mail-with-mh ()
  "Send the prepared message buffer with mh."
  (let ((mh-previous-window-config nil)
	(name (mh-new-draft-name)))
    (setq buffer-file-name name)
    ;; MH wants to generate these headers itself.
    (when message-mh-deletable-headers
      (let ((headers message-mh-deletable-headers))
	(while headers
	  (goto-char (point-min))
	  (and (re-search-forward
		(concat "^" (symbol-name (car headers)) ": *") nil t)
	       (message-delete-line))
	  (pop headers))))
    (run-hooks 'message-send-mail-hook)
    ;; Pass it on to mh.
    (mh-send-letter)))

(defun message-smtpmail-send-it ()
  "Send the prepared message buffer with `smtpmail-send-it'.
The only difference from `smtpmail-send-it' is that this command
evaluates `message-send-mail-hook' just before sending a message.
It is useful if your ISP requires the POP-before-SMTP
authentication.  See the Gnus manual for details."
  (run-hooks 'message-send-mail-hook)
  ;; Change header-delimiter to be what smtpmail expects.
  (goto-char (point-min))
  (when (re-search-forward
	 (concat "^" (regexp-quote mail-header-separator) "\n"))
    (replace-match "\n"))
  (smtpmail-send-it))

(defun message-send-mail-with-mailclient ()
  "Send the prepared message buffer with `mailclient-send-it'.
The only difference from `mailclient-send-it' is that this
command evaluates `message-send-mail-hook' just before sending a message."
  (run-hooks 'message-send-mail-hook)
  (mailclient-send-it))

(defun message-canlock-generate ()
  "Return a string that is non-trivial to guess.
Do not use this for anything important, it is cryptographically weak."
  (sha1 (concat (message-unique-id)
                (format "%x%x%x" (random) (random) (random))
                (prin1-to-string (recent-keys))
                (prin1-to-string (garbage-collect)))))

(defvar canlock-password)
(defvar canlock-password-for-verify)

(defun message-canlock-password ()
  "The password used by message for cancel locks.
This is the value of `canlock-password', if that option is non-nil.
Otherwise, generate and save a value for `canlock-password' first."
  (require 'canlock)
  (unless canlock-password
    (customize-save-variable 'canlock-password (message-canlock-generate))
    (setq canlock-password-for-verify canlock-password))
  canlock-password)

(defun message-insert-canlock ()
  (when message-insert-canlock
    (message-canlock-password)
    (canlock-insert-header)))

(autoload 'nnheader-get-report "nnheader")

(declare-function gnus-setup-posting-charset "gnus-msg" (group))

(defun message-send-news (&optional arg)
  (require 'gnus-msg)
  (let* ((tembuf (message-generate-new-buffer-clone-locals " *message temp*"))
	 (case-fold-search nil)
	 (method (if (functionp message-post-method)
		     (funcall message-post-method arg)
		   message-post-method))
	 (newsgroups-field (save-restriction
			    (message-narrow-to-headers-or-head)
			    (message-fetch-field "Newsgroups")))
	 (followup-field (save-restriction
			   (message-narrow-to-headers-or-head)
			   (message-fetch-field "Followup-To")))
	 ;; BUG: We really need to get the charset for each name in the
	 ;; Newsgroups and Followup-To lines to allow crossposting
	 ;; between group names with incompatible character sets.
	 ;; -- Per Abrahamsen <abraham@dina.kvl.dk> 2001-10-08.
	 (group-field-charset
	  (gnus-group-name-charset method newsgroups-field))
	 (followup-field-charset
	  (gnus-group-name-charset method (or followup-field "")))
	 (rfc2047-header-encoding-alist
	  (append (when group-field-charset
		    (list (cons "Newsgroups" group-field-charset)))
		  (when followup-field-charset
		    (list (cons "Followup-To" followup-field-charset)))
		  rfc2047-header-encoding-alist))
	 (messbuf (current-buffer))
	 (message-syntax-checks
	  (if (and arg
		   (listp message-syntax-checks))
	      (cons '(existing-newsgroups . disabled)
		    message-syntax-checks)
	    message-syntax-checks))
	 (message-this-is-news t)
	 (message-posting-charset
	  (gnus-setup-posting-charset newsgroups-field))
	 result)
    (if (not (message-check-news-body-syntax))
	nil
      (save-restriction
	(message-narrow-to-headers)
	;; Insert some headers.
	(message-generate-headers message-required-news-headers)
	(message-insert-canlock)
	;; Let the user do all of the above.
	(run-hooks 'message-header-hook))
      ;; Note: This check will be disabled by the ".*" default value for
      ;; gnus-group-name-charset-group-alist. -- Pa 2001-10-07.
      (when (and group-field-charset
		 (listp message-syntax-checks))
	(setq message-syntax-checks
	      (cons '(valid-newsgroups . disabled)
		    message-syntax-checks)))
      (message-cleanup-headers)
      (if (not (let ((message-post-method method))
		 (message-check-news-syntax)))
	  nil
	(unwind-protect
	    (with-current-buffer tembuf
	      (buffer-disable-undo)
	      (erase-buffer)
	      ;; Avoid copying text props (except hard newlines).
	      (insert
	       (with-current-buffer messbuf
		 (mml-buffer-substring-no-properties-except-some
		  (point-min) (point-max))))
	      (message-encode-message-body)
	      ;; Remove some headers.
	      (save-restriction
		(message-narrow-to-headers)
		;; We (re)generate the Lines header.
		(when (memq 'Lines message-required-mail-headers)
		  (message-generate-headers '(Lines)))
		;; Remove some headers.
		(message-remove-header message-ignored-news-headers t)
		(let ((mail-parse-charset message-default-charset))
		  (mail-encode-encoded-word-buffer)))
	      (goto-char (point-max))
	      ;; require one newline at the end.
	      (or (= (preceding-char) ?\n)
		  (insert ?\n))
	      (let ((case-fold-search t))
		;; Remove the delimiter.
		(goto-char (point-min))
		(re-search-forward
		 (concat "^" (regexp-quote mail-header-separator) "\n"))
		(replace-match "\n")
		(backward-char 1))
	      (run-hooks 'message-send-news-hook)
	      (gnus-open-server method)
	      (message "Sending news via %s..." (gnus-server-string method))
	      (setq result (let ((mail-header-separator ""))
			     (gnus-request-post method))))
	  (kill-buffer tembuf))
	(set-buffer messbuf)
	(if result
	    (push 'news message-sent-message-via)
	  (message "Couldn't send message via news: %s"
		   (nnheader-get-report (car method)))
	  nil)))))

;;;
;;; Header generation & syntax checking.
;;;

(defun message-check-element (type)
  "Return non-nil if this TYPE is not to be checked."
  (if (eq message-syntax-checks 'dont-check-for-anything-just-trust-me)
      t
    (let ((able (assq type message-syntax-checks)))
      (and (consp able)
	   (eq (cdr able) 'disabled)))))

(defun message-check-news-syntax ()
  "Check the syntax of the message."
  (save-excursion
    (save-restriction
      (widen)
      ;; We narrow to the headers and check them first.
      (save-excursion
	(save-restriction
	  (message-narrow-to-headers)
	  (message-check-news-header-syntax))))))

(defun message-check-news-header-syntax ()
  (and
   ;; Check Newsgroups header.
   (message-check 'newsgroups
     (let ((group (message-fetch-field "newsgroups")))
       (or
	(and group
	     (not (string-match "\\`[ \t]*\\'" group)))
	(ignore
	 (message
	  "The newsgroups field is empty or missing.  Posting is denied.")))))
   ;; Check the Subject header.
   (message-check 'subject
     (let* ((case-fold-search t)
	    (subject (message-fetch-field "subject")))
       (or
	(and subject
	     (not (string-match "\\`[ \t]*\\'" subject)))
	(ignore
	 (message
	  "The subject field is empty or missing.  Posting is denied.")))))
   ;; Check for commands in Subject.
   (message-check 'subject-cmsg
     (if (string-match "^cmsg " (message-fetch-field "subject"))
	 (y-or-n-p
	  "The control code \"cmsg\" is in the subject.  Really post? ")
       t))
   ;; Check long header lines.
   (message-check 'long-header-lines
     (let ((header nil)
	   (length 0)
	   found)
       (while (and (not found)
		   (re-search-forward "^\\([^ \t:]+\\): " nil t))
	 (if (> (- (point) (match-beginning 0)) 998)
	     (setq found t
		   length (- (point) (match-beginning 0)))
	   (setq header (match-string-no-properties 1)))
	 (forward-line 1))
       (if found
	   (y-or-n-p (format "Your %s header is too long (%d).  Really post? "
			     header length))
	 t)))
   ;; Check for multiple identical headers.
   (message-check 'multiple-headers
     (let (found)
       (while (and (not found)
		   (re-search-forward "^[^ \t:]+: " nil t))
	 (save-excursion
	   (or (re-search-forward
		(concat "^"
			(regexp-quote
			 (setq found
			       (buffer-substring
				(match-beginning 0) (- (match-end 0) 2))))
			":")
		nil t)
	       (setq found nil))))
       (if found
	   (y-or-n-p (format "Multiple %s headers.  Really post? " found))
	 t)))
   ;; Check for Version and Sendsys.
   (message-check 'sendsys
     (if (re-search-forward "^Sendsys:\\|^Version:" nil t)
	 (y-or-n-p
	  (format "The article contains a %s command.  Really post? "
		  (buffer-substring (match-beginning 0)
				    (1- (match-end 0)))))
       t))
   ;; See whether we can shorten Followup-To.
   (message-check 'shorten-followup-to
     (let ((newsgroups (message-fetch-field "newsgroups"))
	   (followup-to (message-fetch-field "followup-to"))
	   to)
       (when (and newsgroups
		  (string-match "," newsgroups)
		  (not followup-to)
		  (not
		   (zerop
		    (length
		     (setq to (completing-read
			       "Followups to (default no Followup-To header): "
			       (mapcar #'list
				       (cons "poster"
					     (message-tokenize-header
					      newsgroups)))))))))
	 (goto-char (point-min))
	 (insert "Followup-To: " to "\n"))
       t))
   ;; Check "Shoot me".
   (message-check 'shoot
     (if (re-search-forward
	  "Message-ID.*.i-did-not-set--mail-host-address--so-tickle-me" nil t)
	 (y-or-n-p "You appear to have a misconfigured system.  Really post? ")
       t))
   ;; Check for Approved.
   (message-check 'approved
     (if (re-search-forward "^Approved:" nil t)
	 (y-or-n-p "The article contains an Approved header.  Really post? ")
       t))
   ;; Check the Message-ID header.
   (message-check 'message-id
     (let* ((case-fold-search t)
	    (message-id (message-fetch-field "message-id" t)))
       (or (not message-id)
	   ;; Is there an @ in the ID?
	   (and (string-match "@" message-id)
		;; Is there a dot in the ID?
		(string-match "@[^.]*\\." message-id)
		;; Does the ID end with a dot?
		(not (string-match "\\.>" message-id)))
	   (y-or-n-p
	    (format "The Message-ID looks strange: \"%s\".  Really post? "
		    message-id)))))
   ;; Check the Newsgroups & Followup-To headers.
   (message-check 'existing-newsgroups
     (let* ((case-fold-search t)
	    (newsgroups (message-fetch-field "newsgroups"))
	    (followup-to (message-fetch-field "followup-to"))
	    (groups (message-tokenize-header
		     (if followup-to
			 (concat newsgroups "," followup-to)
		       newsgroups)))
	    (post-method (if (functionp message-post-method)
			     (funcall message-post-method)
			   message-post-method))
	    ;; KLUDGE to handle nnvirtual groups.  Doing this right
	    ;; would probably involve a new nnoo function.
	    ;; -- Per Abrahamsen <abraham@dina.kvl.dk>, 2001-10-17.
	    (method (if (and (consp post-method)
			     (eq (car post-method) 'nnvirtual)
			     gnus-message-group-art)
			(let ((group (car (nnvirtual-find-group-art
					   (car gnus-message-group-art)
					   (cdr gnus-message-group-art)))))
			  (gnus-find-method-for-group group))
		      post-method))
	    (known-groups
	     (mapcar (lambda (n)
		       (gnus-group-name-decode
			(gnus-group-real-name n)
			(gnus-group-name-charset method n)))
		     (gnus-groups-from-server method)))
	    errors)
       (while groups
	 (when (and (not (equal (car groups) "poster"))
		    (not (member (car groups) known-groups))
		    (not (member (car groups) errors)))
	   (push (car groups) errors))
	 (pop groups))
       (cond
	;; Gnus is not running.
	((or (not (and (boundp 'gnus-active-hashtb)
		       gnus-active-hashtb))
	     (not (boundp 'gnus-read-active-file)))
	 t)
	;; We don't have all the group names.
	((and (or (not gnus-read-active-file)
		  (eq gnus-read-active-file 'some))
	      errors)
	 (y-or-n-p
	  (format
	   "Really use %s possibly unknown group%s: %s? "
	   (if (= (length errors) 1) "this" "these")
	   (if (= (length errors) 1) "" "s")
	   (mapconcat 'identity errors ", "))))
	;; There were no errors.
	((not errors)
	 t)
	;; There are unknown groups.
	(t
	 (y-or-n-p
	  (format
	   "Really post to %s unknown group%s: %s? "
	   (if (= (length errors) 1) "this" "these")
	   (if (= (length errors) 1) "" "s")
	   (mapconcat 'identity errors ", ")))))))
   ;; Check continuation headers.
   (message-check 'continuation-headers
     (goto-char (point-min))
     (let ((do-posting t))
       (while (re-search-forward "^[^ \t\n][^ \t\n:]*[ \t\n]" nil t)
	 (goto-char (match-beginning 0))
	 (if (y-or-n-p "Fix continuation lines? ")
	     (insert " ")
	   (forward-line 1)
	   (unless (y-or-n-p "Send anyway? ")
	     (setq do-posting nil))))
       do-posting))
   ;; Check the Newsgroups & Followup-To headers for syntax errors.
   (message-check 'valid-newsgroups
     (let ((case-fold-search t)
	   (headers '("Newsgroups" "Followup-To"))
	   header error)
       (while (and headers (not error))
	 (when (setq header (mail-fetch-field (car headers)))
	   (if (or
		(not
		 (string-match
		  "\\`\\([-+_&.a-zA-Z0-9]+\\)?\\(,[-+_&.a-zA-Z0-9]+\\)*\\'"
		  header))
		(memq
		 nil (mapcar
		      (lambda (g)
			(not (string-match "\\.\\'\\|\\.\\." g)))
		      (message-tokenize-header header ","))))
	       (setq error t)))
	 (unless error
	   (pop headers)))
       (if (not error)
	   t
	 (y-or-n-p
	  (format "The %s header looks odd: \"%s\".  Really post? "
		  (car headers) header)))))
   (message-check 'repeated-newsgroups
     (let ((case-fold-search t)
	   (headers '("Newsgroups" "Followup-To"))
	   header error groups group)
       (while (and headers
		   (not error))
	 (when (setq header (mail-fetch-field (pop headers)))
	   (setq groups (message-tokenize-header header ","))
	   (while (setq group (pop groups))
	     (when (member group groups)
	       (setq error group
		     groups nil)))))
       (if (not error)
	   t
	 (y-or-n-p
	  (format "Group %s is repeated in headers.  Really post? " error)))))
   ;; Check the From header.
   (message-check 'from
     (let* ((case-fold-search t)
	    (from (message-fetch-field "from"))
	    ad)
       (cond
	((not from)
	 (message "There is no From line.  Posting is denied.")
	 nil)
	((or (not (string-match
		   "@[^\\.]*\\."
		   (setq ad (nth 1 (mail-extract-address-components
				    from))))) ;larsi@ifi
	     (string-match "\\.\\." ad)	;larsi@ifi..uio
	     (string-match "@\\." ad)	;larsi@.ifi.uio
	     (string-match "\\.$" ad)	;larsi@ifi.uio.
	     (not (string-match "^[^@]+@[^@]+$" ad)) ;larsi.ifi.uio
	     (string-match "(.*).*(.*)" from)) ;(lars) (lars)
	 (message
	  "Denied posting -- the From looks strange: \"%s\"." from)
	 nil)
	((let ((addresses (rfc822-addresses from)))
	   ;; `rfc822-addresses' returns a string if parsing fails.
	   (while (and (consp addresses)
		       (not (eq (string-to-char (car addresses)) ?\()))
	     (setq addresses (cdr addresses)))
	   addresses)
	 (message
	  "Denied posting -- bad From address: \"%s\"." from)
	 nil)
	(t t))))
   ;; Check the Reply-To header.
   (message-check 'reply-to
     (let* ((case-fold-search t)
	    (reply-to (message-fetch-field "reply-to"))
	    ad)
       (cond
	((not reply-to)
	 t)
	((string-match "," reply-to)
	 (y-or-n-p
	  (format "Multiple Reply-To addresses: \"%s\". Really post? "
		  reply-to)))
	((or (not (string-match
		   "@[^\\.]*\\."
		   (setq ad (nth 1 (mail-extract-address-components
				    reply-to))))) ;larsi@ifi
	     (string-match "\\.\\." ad)	;larsi@ifi..uio
	     (string-match "@\\." ad)	;larsi@.ifi.uio
	     (string-match "\\.$" ad)	;larsi@ifi.uio.
	     (not (string-match "^[^@]+@[^@]+$" ad)) ;larsi.ifi.uio
	     (string-match "(.*).*(.*)" reply-to)) ;(lars) (lars)
	 (y-or-n-p
	  (format
	   "The Reply-To looks strange: \"%s\". Really post? "
	   reply-to)))
	(t t))))))

(defun message-check-news-body-syntax ()
  (and
   ;; Check for long lines.
   (message-check 'long-lines
     (goto-char (point-min))
     (re-search-forward
      (concat "^" (regexp-quote mail-header-separator) "$"))
     (forward-line 1)
     (while (and
	     (or (looking-at
		  "<#\\(/\\)?\\(multipart\\|part\\|external\\|mml\\)")
		 (let ((p (point)))
		   (end-of-line)
		   (< (- (point) p) 80)))
	     (zerop (forward-line 1))))
     (or (bolp)
	 (eobp)
	 (y-or-n-p
	  "You have lines longer than 79 characters.  Really post? ")))
   ;; Check whether the article is empty.
   (message-check 'empty
     (goto-char (point-min))
     (re-search-forward
      (concat "^" (regexp-quote mail-header-separator) "$"))
     (forward-line 1)
     (let ((b (point)))
       (goto-char (point-max))
       (re-search-backward message-signature-separator nil t)
       (beginning-of-line)
       (or (re-search-backward "[^ \n\t]" b t)
	   (if (message-gnksa-enable-p 'empty-article)
	       (y-or-n-p "Empty article.  Really post? ")
	     (message "Denied posting -- Empty article.")
	     nil))))
   ;; Check for control characters.
   (message-check 'control-chars
     (if (re-search-forward
	  (eval-when-compile
            (decode-coding-string "[\000-\007\013\015-\032\034-\037\200-\237]"
                                  'binary))
	  nil t)
	 (y-or-n-p
	  "The article contains control characters.  Really post? ")
       t))
   ;; Check excessive size.
   (message-check 'size
     (if (> (buffer-size) 60000)
	 (y-or-n-p
	  (format "The article is %d octets long.  Really post? "
		  (buffer-size)))
       t))
   ;; Check whether any new text has been added.
   (message-check 'new-text
     (or
      (not message-checksum)
      (not (eq (message-checksum) message-checksum))
      (if (message-gnksa-enable-p 'quoted-text-only)
	  (y-or-n-p
	   "It looks like no new text has been added.  Really post? ")
	(message "Denied posting -- no new text has been added.")
	nil)))
   ;; Check the length of the signature.
   (message-check 'signature
     (let (sig-start sig-end)
       (goto-char (point-max))
       (if (not (re-search-backward message-signature-separator nil t))
	   t
	 (setq sig-start (1+ (point-at-eol)))
	 (setq sig-end
	       (if (re-search-forward
		    "<#/?\\(multipart\\|part\\|external\\|mml\\)" nil t)
		   (- (point-at-bol) 1)
		 (point-max)))
	 (if (>= (count-lines sig-start sig-end) 5)
	     (if (message-gnksa-enable-p 'signature)
		 (y-or-n-p
		  (format "Signature is excessively long (%d lines).  Really post? "
			  (count-lines sig-start sig-end)))
	       (message "Denied posting -- Excessive signature.")
	       nil)
	   t))))
   ;; Ensure that text follows last quoted portion.
   (message-check 'quoting-style
     (goto-char (point-max))
     (let ((no-problem t))
       (when (search-backward-regexp "^>[^\n]*\n" nil t)
	 (setq no-problem (search-forward-regexp "^[ \t]*[^>\n]" nil t)))
       (if no-problem
	   t
	 (if (message-gnksa-enable-p 'quoted-text-only)
	     (y-or-n-p "Your text should follow quoted text.  Really post? ")
	   ;; Ensure that
	   (goto-char (point-min))
	   (re-search-forward
	    (concat "^" (regexp-quote mail-header-separator) "$"))
	   (if (search-forward-regexp "^[ \t]*[^>\n]" nil t)
	       (y-or-n-p "Your text should follow quoted text.  Really post? ")
	     (message "Denied posting -- only quoted text.")
	     nil)))))))

(defun message-checksum ()
  "Return a \"checksum\" for the current buffer."
  (let ((sum 0))
    (save-excursion
      (goto-char (point-min))
      (re-search-forward
       (concat "^" (regexp-quote mail-header-separator) "$"))
      (while (not (eobp))
	(when (not (looking-at "[ \t\n]"))
	  (setq sum (logxor (ash sum 1) (if (natnump sum) 0 1)
			    (char-after))))
	(forward-char 1)))
    sum))

(defun message-do-fcc ()
  "Process Fcc headers in the current buffer."
  (let ((case-fold-search t)
	(buf (current-buffer))
	(mml-externalize-attachments message-fcc-externalize-attachments)
	(file (message-field-value "fcc" t))
	list)
    (when file
      (with-temp-buffer
	(insert-buffer-substring buf)
	(message-clone-locals buf)
	(message-encode-message-body)
	(save-restriction
	  (message-narrow-to-headers)
	  (while (setq file (message-fetch-field "fcc" t))
	    (push file list)
	    (message-remove-header "fcc" nil t))
	  (let ((mail-parse-charset message-default-charset)
		(rfc2047-header-encoding-alist
		 (cons '("Newsgroups" . default)
		       rfc2047-header-encoding-alist)))
	    (mail-encode-encoded-word-buffer)))
	(goto-char (point-min))
	(when (re-search-forward
	       (concat "^" (regexp-quote mail-header-separator) "$")
	       nil t)
	  (replace-match "" t t ))
	;; Process FCC operations.
	(while list
	  (setq file (pop list))
	  (if (string-match "^[ \t]*|[ \t]*\\(.*\\)[ \t]*$" file)
	      ;; Pipe the article to the program in question.
	      (call-shell-region (point-min) (point-max) (match-string 1 file))
	    ;; Save the article.
	    (setq file (expand-file-name file))
	    (unless (file-exists-p (file-name-directory file))
	      (make-directory (file-name-directory file) t))
	    (if (and message-fcc-handler-function
		     (not (eq message-fcc-handler-function 'rmail-output)))
		(funcall message-fcc-handler-function file)
	      ;; FIXME this option, rmail-output (also used if
	      ;; message-fcc-handler-function is nil) is not
	      ;; documented anywhere AFAICS.  It should work in Emacs
	      ;; 23; I suspect it does not work in Emacs 22.
	      ;; FIXME I don't see the need for the two different cases here.
	      ;; mail-use-rfc822 makes no difference (in Emacs 23),and
	      ;; the third argument just controls \"Wrote file\" message.
	      (if (and (file-readable-p file) (mail-file-babyl-p file))
		  (rmail-output file 1 nil t)
		(let ((mail-use-rfc822 t))
		  (rmail-output file 1 t t))))))))))

(defun message-output (filename)
  "Append this article to Unix/babyl mail file FILENAME."
  (if (or (and (file-readable-p filename)
	       (mail-file-babyl-p filename))
	  ;; gnus-output-to-mail does the wrong thing with live, mbox
	  ;; Rmail buffers in Emacs 23.
	  ;; http://bugs.debian.org/cgi-bin/bugreport.cgi?bug=597255
	  (let ((buff (find-buffer-visiting filename)))
	    (and buff (with-current-buffer buff
			(eq major-mode 'rmail-mode)))))
      (gnus-output-to-rmail filename t)
    (gnus-output-to-mail filename t)))

(defun message-cleanup-headers ()
  "Do various automatic cleanups of the headers."
  ;; Remove empty lines in the header.
  (save-restriction
    (message-narrow-to-headers)
    ;; Remove blank lines.
    (while (re-search-forward "^[ \t]*\n" nil t)
      (replace-match "" t t))

    ;; Correct Newsgroups and Followup-To headers:  Change sequence of
    ;; spaces to comma and eliminate spaces around commas.  Eliminate
    ;; embedded line breaks.
    (goto-char (point-min))
    (while (re-search-forward "^\\(Newsgroups\\|Followup-To\\): +" nil t)
      (save-restriction
	(narrow-to-region
	 (point)
	 (if (re-search-forward "^[^ \t]" nil t)
	     (match-beginning 0)
	   (forward-line 1)
	   (point)))
	(goto-char (point-min))
	(while (re-search-forward "\n[ \t]+" nil t)
	  (replace-match " " t t))     ;No line breaks (too confusing)
	(goto-char (point-min))
	(while (re-search-forward "[ \t\n]*,[ \t\n]*\\|[ \t]+" nil t)
	  (replace-match "," t t))
	(goto-char (point-min))
	;; Remove trailing commas.
	(when (re-search-forward ",+$" nil t)
	  (replace-match "" t t))))))

(defun message-make-date (&optional now)
  "Make a valid data header.
If NOW, use that time instead."
  (let ((system-time-locale "C"))
    (format-time-string "%a, %d %b %Y %T %z" now)))

(defun message-insert-expires (days)
  "Insert the Expires header.  Expiry in DAYS days."
  (interactive "NExpire article in how many days? ")
  (save-excursion
    (message-position-on-field "Expires" "X-Draft-From")
    (insert (message-make-expires-date days))))

(defun message-make-expires-date (days)
  "Make date string for the Expires header.  Expiry in DAYS days.

In posting styles use `(\"Expires\" (make-expires-date 30))'."
  (let* ((cur (decode-time))
	 (nday (+ days (nth 3 cur))))
    (setf (nth 3 cur) nday)
    (message-make-date (apply 'encode-time cur))))

(defun message-make-message-id ()
  "Make a unique Message-ID."
  (concat "<" (message-unique-id)
	  (let ((psubject (save-excursion (message-fetch-field "subject")))
		(psupersedes
		 (save-excursion (message-fetch-field "supersedes"))))
	    (if (or
		 (and message-reply-headers
		      (mail-header-references message-reply-headers)
		      (mail-header-subject message-reply-headers)
		      psubject
		      (not (string=
			    (message-strip-subject-re
			     (mail-header-subject message-reply-headers))
			    (message-strip-subject-re psubject))))
		 (and psupersedes
		      (string-match "_-_@" psupersedes)))
		"_-_" ""))
	  "@" (message-make-fqdn) ">"))

(defvar message-unique-id-char nil)

;; If you ever change this function, make sure the new version
;; cannot generate IDs that the old version could.
;; You might for example insert a "." somewhere (not next to another dot
;; or string boundary), or modify the "fsf" string.
(defun message-unique-id ()
  ;; Don't use microseconds from (current-time), they may be unsupported.
  ;; Instead we use this randomly inited counter.
  (setq message-unique-id-char
	(% (1+ (or message-unique-id-char
		   (logand (random most-positive-fixnum) (1- (lsh 1 20)))))
	   ;; (current-time) returns 16-bit ints,
	   ;; and 2^16*25 just fits into 4 digits i base 36.
	   (* 25 25)))
  (let ((tm (current-time)))
    (concat
     (if (or (eq system-type 'ms-dos)
	     ;; message-number-base36 doesn't handle bigints.
	     (floatp (user-uid)))
	 (let ((user (downcase (user-login-name))))
	   (while (string-match "[^a-z0-9_]" user)
	     (aset user (match-beginning 0) ?_))
	   user)
       (message-number-base36 (user-uid) -1))
     (message-number-base36 (+ (car tm)
			       (lsh (% message-unique-id-char 25) 16)) 4)
     (message-number-base36 (+ (nth 1 tm)
			       (lsh (/ message-unique-id-char 25) 16)) 4)
     ;; Append a given name, because while the generated ID is unique
     ;; to this newsreader, other newsreaders might otherwise generate
     ;; the same ID via another algorithm.
     ".fsf")))

(defun message-number-base36 (num len)
  (if (if (< len 0)
	  (<= num 0)
	(= len 0))
      ""
    (concat (message-number-base36 (/ num 36) (1- len))
	    (char-to-string (aref "zyxwvutsrqponmlkjihgfedcba9876543210"
				  (% num 36))))))

(defun message-make-organization ()
  "Make an Organization header."
  (let* ((organization
	  (when message-user-organization
	    (if (functionp message-user-organization)
		(funcall message-user-organization)
	      message-user-organization))))
    (with-temp-buffer
      (mm-enable-multibyte)
      (cond ((stringp organization)
	     (insert organization))
	    ((and (eq t organization)
		  message-user-organization-file
		  (file-exists-p message-user-organization-file))
	     (insert-file-contents message-user-organization-file)))
      (goto-char (point-min))
      (while (re-search-forward "[\t\n]+" nil t)
	(replace-match "" t t))
      (unless (zerop (buffer-size))
	(buffer-string)))))

(defun message-make-lines ()
  "Count the number of lines and return numeric string."
  (save-excursion
    (save-restriction
      (widen)
      (message-goto-body)
      (int-to-string (count-lines (point) (point-max))))))

(defun message-make-references ()
  "Return the References header for this message."
  (when message-reply-headers
    (let ((message-id (mail-header-id message-reply-headers))
	  (references (mail-header-references message-reply-headers)))
      (if (or references message-id)
	  (concat (or references "") (and references " ")
		  (or message-id ""))
	nil))))

(defun message-make-in-reply-to ()
  "Return the In-Reply-To header for this message."
  (when message-reply-headers
    (let ((from (mail-header-from message-reply-headers))
	  (date (mail-header-date message-reply-headers))
	  (msg-id (mail-header-id message-reply-headers)))
      (when from
	(let ((name (mail-extract-address-components from)))
	  (concat
	   msg-id (if msg-id " (")
	   (if (car name)
	       (if (string-match "[^\000-\177]" (car name))
		   ;; Quote a string containing non-ASCII characters.
		   ;; It will make the RFC2047 encoder cause an error
		   ;; if there are special characters.
                   (mm-with-multibyte-buffer
                     (insert (car name))
                     (goto-char (point-min))
                     (while (search-forward "\"" nil t)
                       (when (prog2
                                 (backward-char)
                                 (zerop (% (skip-chars-backward "\\\\") 2))
                               (goto-char (match-beginning 0)))
                         (insert "\\"))
                       (forward-char))
                     ;; Those quotes will be removed by the RFC2047 encoder.
                     (concat "\"" (buffer-string) "\""))
		 (car name))
	     (nth 1 name))
	   "'s message of \""
	   (if (or (not date) (string= date ""))
	       "(unknown date)" date)
	   "\"" (if msg-id ")")))))))

(defun message-make-distribution ()
  "Make a Distribution header."
  (let ((orig-distribution (message-fetch-reply-field "distribution")))
    (cond ((functionp message-distribution-function)
	   (funcall message-distribution-function))
	  (t orig-distribution))))

(defun message-make-expires ()
  "Return an Expires header based on `message-expires'."
  (let ((current (current-time))
	(future (* 1.0 message-expires 60 60 24)))
    ;; Add the future to current.
    (setcar current (+ (car current) (round (/ future (expt 2 16)))))
    (setcar (cdr current) (+ (nth 1 current) (% (round future) (expt 2 16))))
    (message-make-date current)))

(defun message-make-path ()
  "Return uucp path."
  (let ((login-name (user-login-name)))
    (cond ((null message-user-path)
	   (concat (system-name) "!" login-name))
	  ((stringp message-user-path)
	   ;; Support GENERICPATH.  Suggested by vixie@decwrl.dec.com.
	   (concat message-user-path "!" login-name))
	  (t login-name))))

(defun message-make-from (&optional name address)
  "Make a From header."
  (let* ((style message-from-style)
	 (login (or address (message-make-address)))
	 (fullname (or name user-full-name (user-full-name))))
    (when (string= fullname "&")
      (setq fullname (user-login-name)))
    (with-temp-buffer
      (mm-enable-multibyte)
      (cond
       ((or (null style)
	    (equal fullname ""))
	(insert login))
       ((or (eq style 'angles)
	    (and (not (eq style 'parens))
		 ;; Use angles if no quoting is needed, or if parens would
		 ;; need quoting too.
		 (or (not (string-match "[^- !#-'*+/-9=?A-Z^-~]" fullname))
		     (let ((tmp (concat fullname nil)))
		       (while (string-match "([^()]*)" tmp)
			 (aset tmp (match-beginning 0) ?-)
			 (aset tmp (1- (match-end 0)) ?-))
		       (string-match "[\\()]" tmp)))))
	(insert fullname)
	(goto-char (point-min))
	;; Look for a character that cannot appear unquoted
	;; according to RFC 822.
	(when (re-search-forward "[^- !#-'*+/-9=?A-Z^-~]" nil 1)
	  ;; Quote fullname, escaping specials.
	  (goto-char (point-min))
	  (insert "\"")
	  (while (re-search-forward "[\"\\]" nil 1)
	    (replace-match "\\\\\\&" t))
	  (insert "\""))
	(insert " <" login ">"))
       (t				; 'parens or default
	(insert login " (")
	(let ((fullname-start (point)))
	  (insert fullname)
	  (goto-char fullname-start)
	  ;; RFC 822 says \ and nonmatching parentheses
	  ;; must be escaped in comments.
	  ;; Escape every instance of ()\ ...
	  (while (re-search-forward "[()\\]" nil 1)
	    (replace-match "\\\\\\&" t))
	  ;; ... then undo escaping of matching parentheses,
	  ;; including matching nested parentheses.
	  (goto-char fullname-start)
	  (while (re-search-forward
		  "\\(\\=\\|[^\\]\\(\\\\\\\\\\)*\\)\\\\(\\(\\([^\\]\\|\\\\\\\\\\)*\\)\\\\)"
		  nil 1)
	    (replace-match "\\1(\\3)" t)
	    (goto-char fullname-start)))
	(insert ")")))
      (buffer-string))))

(defun message-make-sender ()
  "Return the \"real\" user address.
This function tries to ignore all user modifications, and
give as trustworthy answer as possible."
  (concat (user-login-name) "@" (system-name)))

(defun message-make-address ()
  "Make the address of the user."
  (or (message-user-mail-address)
      (concat (user-login-name) "@" (message-make-domain))))

(defun message-user-mail-address ()
  "Return the pertinent part of `user-mail-address'."
  (when (and user-mail-address
	     (string-match "@.*\\." user-mail-address))
    (if (string-match " " user-mail-address)
	(nth 1 (mail-extract-address-components user-mail-address))
      user-mail-address)))

(defun message-sendmail-envelope-from ()
  "Return the envelope from."
  (cond ((eq message-sendmail-envelope-from 'header)
	 (nth 1 (mail-extract-address-components
		 (message-fetch-field "from"))))
	((stringp message-sendmail-envelope-from)
	 message-sendmail-envelope-from)
	(t
	 (message-make-address))))

(defun message-make-fqdn ()
  "Return user's fully qualified domain name."
  (let* ((sysname (system-name))
	 (user-mail (message-user-mail-address))
	 (user-domain
	  (if (and user-mail
		   (string-match "@\\(.*\\)\\'" user-mail))
	      (match-string 1 user-mail)))
	 (case-fold-search t))
    (cond
     ((and message-user-fqdn
	   (stringp message-user-fqdn)
	   (not (string-match message-bogus-system-names message-user-fqdn)))
      ;; `message-user-fqdn' seems to be valid
      message-user-fqdn)
     ;; A system name without any dots is unlikely to be a good fully
     ;; qualified domain name.
     ((and (string-match "[.]" sysname)
	   (not (string-match message-bogus-system-names sysname)))
      ;; `system-name' returned the right result.
      sysname)
     ;; Try `mail-host-address'.
     ((and (stringp mail-host-address)
	   (not (string-match message-bogus-system-names mail-host-address)))
      mail-host-address)
     ;; We try `user-mail-address' as a backup.
     ((and user-domain
	   (stringp user-domain)
	   (not (string-match message-bogus-system-names user-domain)))
      user-domain)
     ;; Default to this bogus thing.
     (t
      (concat sysname
	      ".i-did-not-set--mail-host-address--so-tickle-me")))))

(defun message-make-domain ()
  "Return the domain name."
  (or mail-host-address
      (message-make-fqdn)))

(defun message-to-list-only ()
  "Send a message to the list only.
Remove all addresses but the list address from To and Cc headers."
  (interactive)
  (let ((listaddr (message-make-mail-followup-to t)))
    (when listaddr
      (save-excursion
	(message-remove-header "to")
	(message-remove-header "cc")
	(message-position-on-field "To" "X-Draft-From")
	(insert listaddr)))))

(defun message-make-mail-followup-to (&optional only-show-subscribed)
  "Return the Mail-Followup-To header.
If passed the optional argument ONLY-SHOW-SUBSCRIBED only return the
subscribed address (and not the additional To and Cc header contents)."
  (let* ((case-fold-search t)
	 (to (message-fetch-field "To"))
	 (cc (message-fetch-field "cc"))
	 (msg-recipients (concat to (and to cc ", ") cc))
	 (recipients
	  (mapcar 'mail-strip-quoted-names
		  (message-tokenize-header msg-recipients)))
	 (file-regexps
	  (if message-subscribed-address-file
	      (let (begin end item re)
		(save-excursion
		  (with-temp-buffer
		    (insert-file-contents message-subscribed-address-file)
		    (while (not (eobp))
		      (setq begin (point))
		      (forward-line 1)
		      (setq end (point))
		      (if (bolp) (setq end (1- end)))
		      (setq item (regexp-quote (buffer-substring begin end)))
		      (if re (setq re (concat re "\\|" item))
			(setq re (concat "\\`\\(" item))))
		    (and re (list (concat re "\\)\\'"))))))))
	 (mft-regexps (apply 'append message-subscribed-regexps
			     (mapcar 'regexp-quote
				     message-subscribed-addresses)
			     file-regexps
			     (mapcar 'funcall
				     message-subscribed-address-functions))))
    (save-match-data
      (let ((list
	     (cl-loop for recipient in recipients
	              when (cl-loop for regexp in mft-regexps
		                    thereis (string-match regexp recipient))
	              return recipient)))
	(when list
	  (if only-show-subscribed
	      list
	    msg-recipients))))))

(defun message-idna-to-ascii-rhs-1 (header)
  "Interactively potentially IDNA encode domain names in HEADER."
  (let ((field (message-fetch-field header))
        ace)
    (when field
      (dolist (rhs
	       (delete-dups
		(mapcar (lambda (rhs) (or (cadr (split-string rhs "@")) ""))
			(mapcar 'downcase
				(mapcar
				 (lambda (elem)
				   (or (cadr elem)
				       ""))
				 (mail-extract-address-components field t))))))
	;; Note that `rhs' will be "" if the address does not have
	;; the domain part, i.e., if it is a local user's address.
	(setq ace (if (string-match "\\`[[:ascii:]]*\\'" rhs)
		      rhs
		    (downcase (puny-encode-domain rhs))))
	(when (and (not (equal rhs ace))
		   (or (not (eq message-use-idna 'ask))
		       (y-or-n-p (format "Replace %s with %s in %s:? "
					 rhs ace header))))
	  (goto-char (point-min))
	  (while (re-search-forward (concat "^" header ":") nil t)
	    (message-narrow-to-field)
	    (while (search-forward (concat "@" rhs) nil t)
	      (replace-match (concat "@" ace) t t))
	    (goto-char (point-max))
	    (widen)))))))

(defun message-idna-to-ascii-rhs ()
  "Possibly IDNA encode non-ASCII domain names in From:, To: and Cc: headers.
See `message-idna-encode'."
  (interactive)
  (when message-use-idna
    (save-excursion
      (save-restriction
	;; `message-narrow-to-head' that recognizes only the first empty
	;; line as the message header separator used to be used here.
	;; However, since there is the "--text follows this line--" line
	;; normally, it failed in narrowing to the headers and potentially
	;; caused the IDNA encoding on lines that look like headers in
	;; the message body.
	(message-narrow-to-headers-or-head)
	(message-idna-to-ascii-rhs-1 "From")
	(message-idna-to-ascii-rhs-1 "To")
	(message-idna-to-ascii-rhs-1 "Reply-To")
	(message-idna-to-ascii-rhs-1 "Mail-Reply-To")
	(message-idna-to-ascii-rhs-1 "Mail-Followup-To")
	(message-idna-to-ascii-rhs-1 "Cc")))))

(defun message-generate-headers (headers)
  "Prepare article HEADERS.
Headers already prepared in the buffer are not modified."
  (setq headers (append headers message-required-headers))
  (save-restriction
    (message-narrow-to-headers)
    (let* ((header-values
	    (list 'Date (message-make-date)
		  'Message-ID (message-make-message-id)
		  'Organization (message-make-organization)
		  'From (message-make-from)
		  'Path (message-make-path)
		  'Subject nil
		  'Newsgroups nil
		  'In-Reply-To (message-make-in-reply-to)
		  'References (message-make-references)
		  'To nil
		  'Distribution (message-make-distribution)
		  'Lines (message-make-lines)
		  'User-Agent message-newsreader
		  'Expires (message-make-expires)))
	   (case-fold-search t)
	   (optionalp nil)
	   header value elem header-string)
      ;; First we remove any old generated headers.
      (let ((headers message-deletable-headers))
	(unless (buffer-modified-p)
	  (setq headers (delq 'Message-ID (copy-sequence headers))))
	(while headers
	  (goto-char (point-min))
	  (and (re-search-forward
		(concat "^" (symbol-name (car headers)) ": *") nil t)
	       (get-text-property (1+ (match-beginning 0)) 'message-deletable)
	       (message-delete-line))
	  (pop headers)))
      ;; Go through all the required headers and see if they are in the
      ;; articles already.  If they are not, or are empty, they are
      ;; inserted automatically - except for Subject, Newsgroups and
      ;; Distribution.
      (while headers
	(goto-char (point-min))
	(setq elem (pop headers))
	(if (consp elem)
	    (if (eq (car elem) 'optional)
		(setq header (cdr elem)
		      optionalp t)
	      (setq header (car elem)))
	  (setq header elem))
	(setq header-string  (if (stringp header)
				 header
			       (symbol-name header)))
	(when (or (not (re-search-forward
			(concat "^"
				(regexp-quote (downcase header-string))
				":")
			nil t))
		  (progn
		    ;; The header was found.  We insert a space after the
		    ;; colon, if there is none.
		    (if (/= (char-after) ? ) (insert " ") (forward-char 1))
		    ;; Find out whether the header is empty.
		    (looking-at "[ \t]*\n[^ \t]")))
	  ;; So we find out what value we should insert.
	  (setq value
		(cond
		 ((and (consp elem)
		       (eq (car elem) 'optional)
		       (not (member header-string message-inserted-headers)))
		  ;; This is an optional header.  If the cdr of this
		  ;; is something that is nil, then we do not insert
		  ;; this header.
		  (setq header (cdr elem))
		  (or (and (functionp (cdr elem))
			   (funcall (cdr elem)))
		      (and (symbolp (cdr elem))
			   (plist-get header-values (cdr elem)))))
		 ((consp elem)
		  ;; The element is a cons.  Either the cdr is a
		  ;; string to be inserted verbatim, or it is a
		  ;; function, and we insert the value returned from
		  ;; this function.
		  (or (and (stringp (cdr elem))
			   (cdr elem))
		      (and (functionp (cdr elem))
			   (funcall (cdr elem)))))
		 ((and (symbolp header)
		       (plist-member header-values header))
		  ;; The element is a symbol.  We insert the value of
		  ;; this symbol, if any.
		  (plist-get header-values header))
		 ((not (message-check-element
			(intern (downcase (symbol-name header)))))
		  ;; We couldn't generate a value for this header,
		  ;; so we just ask the user.
		  (read-from-minibuffer
		   (format "Empty header for %s; enter value: " header)))))
	  ;; Finally insert the header.
	  (when (and value
		     (not (equal value "")))
	    (save-excursion
	      (if (bolp)
		  (progn
		    ;; This header didn't exist, so we insert it.
		    (goto-char (point-max))
		    (let ((formatter
			   (cdr (assq header message-header-format-alist))))
		      (if formatter
			  (funcall formatter header value)
			(insert header-string ": " value))
		      (push header-string message-inserted-headers)
		      (goto-char (message-fill-field))
		      ;; We check whether the value was ended by a
		      ;; newline.  If not, we insert one.
		      (unless (bolp)
			(insert "\n"))
		      (forward-line -1)))
		;; The value of this header was empty, so we clear
		;; totally and insert the new value.
		(delete-region (point) (point-at-eol))
		;; If the header is optional, and the header was
		;; empty, we can't insert it anyway.
		(unless optionalp
		  (push header-string message-inserted-headers)
		  (insert value)
		  (message-fill-field)))
	      ;; Add the deletable property to the headers that require it.
	      (and (memq header message-deletable-headers)
		   (progn (beginning-of-line) (looking-at "[^:]+: "))
		   (add-text-properties
		    (point) (match-end 0)
		    '(message-deletable t face italic) (current-buffer)))))))
      ;; Insert new Sender if the From is strange.
      (let ((from (message-fetch-field "from"))
	    (sender (message-fetch-field "sender"))
	    (secure-sender (message-make-sender)))
	(when (and from
		   (not (message-check-element 'sender))
		   (not (string=
			 (downcase
			  (cadr (mail-extract-address-components from)))
			 (downcase secure-sender)))
		   (or (null sender)
		       (not
			(string=
			 (downcase
			  (cadr (mail-extract-address-components sender)))
			 (downcase secure-sender)))))
	  (goto-char (point-min))
	  ;; Rename any old Sender headers to Original-Sender.
	  (when (re-search-forward "^\\(Original-\\)*Sender:" nil t)
	    (beginning-of-line)
	    (insert "Original-")
	    (beginning-of-line))
	  (when (or (message-news-p)
		    (string-match "@.+\\.." secure-sender))
	    (insert "Sender: " secure-sender "\n"))))
      ;; Check for IDNA
      (message-idna-to-ascii-rhs))))

(defun message-insert-courtesy-copy (message)
  "Insert a courtesy message in mail copies of combined messages."
  (let (newsgroups)
    (save-excursion
      (save-restriction
	(message-narrow-to-headers)
	(when (setq newsgroups (message-fetch-field "newsgroups"))
	  (goto-char (point-max))
	  (insert "Posted-To: " newsgroups "\n")))
      (forward-line 1)
      (when message
	(cond
	 ((string-match "%s" message)
	  (insert (format message newsgroups)))
	 (t
	  (insert message)))))))

;;;
;;; Setting up a message buffer
;;;

(defun message-skip-to-next-address ()
  (let ((end (save-excursion
	       (message-next-header)
	       (point)))
	quoted char)
    (when (looking-at ",")
      (forward-char 1))
    (while (and (not (= (point) end))
		(or (not (eq char ?,))
		    quoted))
      (skip-chars-forward "^,\"" end)
      (when (eq (setq char (following-char)) ?\")
	(setq quoted (not quoted)))
      (unless (= (point) end)
	(forward-char 1)))
    (skip-chars-forward " \t\n")))

(defun message-split-line ()
  "Split current line, moving portion beyond point vertically down.
If the current line has `message-yank-prefix', insert it on the new line."
  (interactive "*")
  (split-line message-yank-prefix))

(defun message-insert-header (header value)
  (insert (capitalize (symbol-name header))
	  ": "
	  (if (consp value) (car value) value)))

(defun message-field-name ()
  (save-excursion
    (goto-char (point-min))
    (when (looking-at "\\([^:]+\\):")
      (intern (capitalize (match-string 1))))))

(defun message-fill-field ()
  (save-excursion
    (save-restriction
      (message-narrow-to-field)
      (let ((field-name (message-field-name)))
	(funcall (or (cadr (assq field-name message-field-fillers))
		     'message-fill-field-general)))
      (point-max))))

(defun message-fill-field-address ()
  (let (end last)
    (while (not end)
      (message-skip-to-next-address)
      (cond ((bolp)
	     (end-of-line 0)
	     (setq end 1))
	    ((eobp)
	     (setq end 0)))
      (when (and (> (current-column) 78)
		 last)
	(save-excursion
	  (goto-char last)
	  (delete-char (- (skip-chars-backward " \t")))
	  (insert "\n\t")))
      (setq last (point)))
    (forward-line end)))

(defun message-fill-field-general ()
  (let ((begin (point))
	(fill-column 78)
	(fill-prefix "\t"))
    (while (and (search-forward "\n" nil t)
		(not (eobp)))
      (replace-match " " t t))
    (fill-region-as-paragraph begin (point-max))
    ;; Tapdance around looong Message-IDs.
    (forward-line -1)
    (when (looking-at "[ \t]*$")
      (message-delete-line))
    (goto-char begin)
    (search-forward ":" nil t)
    (when (looking-at "\n[ \t]+")
      (replace-match " " t t))
    (goto-char (point-max))))

(defun message-shorten-1 (list cut surplus)
  "Cut SURPLUS elements out of LIST, beginning with CUTth one."
  (setcdr (nthcdr (- cut 2) list)
	  (nthcdr (+ (- cut 2) surplus 1) list)))

(defun message-shorten-references (header references)
  "Trim REFERENCES to be 21 Message-ID long or less, and fold them.
When sending via news, also check that the REFERENCES are less
than 988 characters long, and if they are not, trim them until
they are."
  ;; 21 is the number suggested by USAGE.
  (let ((maxcount 21)
	(count 0)
	(cut 2)
	refs)
    (with-temp-buffer
      (insert references)
      (goto-char (point-min))
      ;; Cons a list of valid references.  GNKSA says we must not include MIDs
      ;; with whitespace or missing brackets (7.a "Does not propagate broken
      ;; Message-IDs in original References").
      (while (re-search-forward "<[^ <]+@[^ <]+>" nil t)
	(push (match-string 0) refs))
      (setq refs (nreverse refs)
	    count (length refs)))

    ;; If the list has more than MAXCOUNT elements, trim it by
    ;; removing the CUTth element and the required number of
    ;; elements that follow.
    (when (> count maxcount)
      (let ((surplus (- count maxcount)))
	(message-shorten-1 refs cut surplus)
	(cl-decf count surplus)))

    ;; When sending via news, make sure the total folded length will
    ;; be less than 998 characters.  This is to cater to broken INN
    ;; 2.3 which counts the total number of characters in a header
    ;; rather than the physical line length of each line, as it should.
    ;;
    ;; This hack should be removed when it's believed than INN 2.3 is
    ;; no longer widely used.
    ;;
    ;; At this point the headers have not been generated, thus we use
    ;; message-this-is-news directly.
    (when message-this-is-news
      (while (< 998
		(with-temp-buffer
		  (message-insert-header
		   header (mapconcat #'identity refs " "))
		  (buffer-size)))
	(message-shorten-1 refs cut 1)))
    ;; Finally, collect the references back into a string and insert
    ;; it into the buffer.
    (message-insert-header header (mapconcat #'identity refs " "))))

(defun message-position-point ()
  "Move point to where the user probably wants to find it."
  (message-narrow-to-headers)
  (cond
   ((re-search-forward "^[^:]+:[ \t]*$" nil t)
    (search-backward ":" )
    (widen)
    (forward-char 1)
    (if (eq (char-after) ? )
	(forward-char 1)
      (insert " ")))
   (t
    (goto-char (point-max))
    (widen)
    (forward-line 1)
    (unless (looking-at "$")
      (forward-line 2)))
   (sit-for 0)))

(defcustom message-beginning-of-line t
  "Whether \\<message-mode-map>\\[message-beginning-of-line]\
 goes to beginning of header values."
  :version "22.1"
  :group 'message-buffers
  :link '(custom-manual "(message)Movement")
  :type 'boolean)

(defvar visual-line-mode)
(declare-function beginning-of-visual-line "simple" (&optional n))

(defun message-beginning-of-header (handle-folded)
  "Move point to beginning of header's value.

When point is at the first header line, moves it after the colon
and spaces separating header name and header value.

When point is in a continuation line of a folded header (i.e. the
line starts with a space), the behavior depends on HANDLE-FOLDED
argument.  If it's nil, function moves the point to the start of
the header continuation; otherwise, function locates the
beginning of the header and moves point past the colon as is the
case of single-line headers.

No check whether point is inside of a header or body of the
message is performed.

Returns point or nil if beginning of header's value could not be
found.  In the latter case, the point is still moved to the
beginning of line (possibly after attempting to move it to the
beginning of a folded header)."
  ;; https://www.rfc-editor.org/rfc/rfc2822.txt, section 2.2.3. says that when
  ;; unfolding a single WSP should be consumed.  WSP is defined as a space
  ;; character or a horizontal tab.
  (beginning-of-line)
  (when handle-folded
    (while (and (> (point) (point-min))
                (or (eq (char-after) ?\s) (eq (char-after) ?\t)))
      (beginning-of-line 0)))
  (when (or (eq (char-after) ?\s) (eq (char-after) ?\t)
            (search-forward ":" (point-at-eol) t))
    ;; We are a bit more lacks than the RFC and allow any positive number of WSP
    ;; characters.
    (skip-chars-forward " \t" (point-at-eol))
    (point)))

(defun message-beginning-of-line (&optional n)
  "Move point to beginning of header value or to beginning of line.
The prefix argument N is passed directly to `beginning-of-line'.

This command is identical to `beginning-of-line' if point is
outside the message header or if the option
`message-beginning-of-line' is nil.

If point is in the message header and on a header line, move
point to the beginning of the header value or the beginning of
line, whichever is closer.  If point is already at beginning of
line, move point to beginning of header value.  Therefore,
repeated calls will toggle point between beginning of field and
beginning of line.

When called without a prefix argument, header value spanning
multiple lines is treated as a single line.  Otherwise, even if
N is 1, when point is on a continuation header line, it will be
moved to the beginning "
  (interactive "p")
  (cond
   ;; Go to beginning of header or beginning of line.
   ((and message-beginning-of-line (message-point-in-header-p))
    (let* ((point (point))
           (bol (progn (beginning-of-line n) (point)))
           (boh (message-beginning-of-header visual-line-mode)))
      (goto-char (if (and boh (or (< boh point) (= bol point))) boh bol))))
   ;; Go to beginning of visual line
   (visual-line-mode
    (beginning-of-visual-line n))
   ;; Go to beginning of line.
   ((beginning-of-line n))))

(defun message-buffer-name (type &optional to group)
  "Return a new (unique) buffer name based on TYPE and TO."
  (cond
   ;; Generate a new buffer name The Message Way.
   ((memq message-generate-new-buffers '(unique t))
    (generate-new-buffer-name
     (concat "*" type
	     (if to
		 (concat " to "
			 (or (car (mail-extract-address-components to))
			     to) "")
	       "")
	     (if (and group (not (string= group ""))) (concat " on " group) "")
	     "*")))
   ;; Check whether `message-generate-new-buffers' is a function,
   ;; and if so, call it.
   ((functionp message-generate-new-buffers)
    (funcall message-generate-new-buffers type to group))
   ((eq message-generate-new-buffers 'unsent)
    (generate-new-buffer-name
     (concat "*unsent " type
	     (if to
		 (concat " to "
			 (or (car (mail-extract-address-components to))
			     to) "")
	       "")
	     (if (and group (not (string= group ""))) (concat " on " group) "")
	     "*")))
   ;; Search for the existing message buffer with the specified name.
   (t
    (let* ((new (if (eq message-generate-new-buffers 'standard)
		    (generate-new-buffer-name (concat "*" type " message*"))
		  (let ((message-generate-new-buffers 'unique))
		    (message-buffer-name type to group))))
	   (regexp (concat "\\`"
			   (regexp-quote
			    (if (string-match "<[0-9]+>\\'" new)
				(substring new 0 (match-beginning 0))
			      new))
			   "\\(?:<\\([0-9]+\\)>\\)?\\'"))
	   (case-fold-search nil))
      (or (cdar
	   (last
	    (sort
	     (delq nil
		   (mapcar
		    (lambda (b)
		      (when (and (string-match regexp (setq b (buffer-name b)))
				 (eq (with-current-buffer b major-mode)
				     'message-mode))
			(cons (string-to-number (or (match-string 1 b) "1"))
			      b)))
		    (buffer-list)))
	     'car-less-than-car)))
	  new)))))

(defun message-pop-to-buffer (name &optional switch-function)
  "Pop to buffer NAME, and warn if it already exists and is modified."
  (let ((buffer (get-buffer name)))
    (if (and buffer
	     (buffer-name buffer))
	(let ((window (get-buffer-window buffer 0)))
	  (if window
	      ;; Raise the frame already displaying the message buffer.
	      (progn
		(select-frame-set-input-focus (window-frame window))
		(select-window window))
	    (funcall (or switch-function #'pop-to-buffer) buffer)
	    (set-buffer buffer))
	  (when (and (buffer-modified-p)
		     (not (prog1
			      (y-or-n-p
			       "Message already being composed; erase? ")
			    (message nil))))
	    (error "Message being composed")))
      (funcall (or switch-function 'pop-to-buffer-same-window)
	       name)
      (set-buffer name))
    (erase-buffer)
    (message-mode)))

(defun message-do-send-housekeeping ()
  "Kill old message buffers."
  ;; We might have sent this buffer already.  Delete it from the
  ;; list of buffers.
  (setq message-buffer-list (delq (current-buffer) message-buffer-list))
  (while (and message-max-buffers
	      message-buffer-list
	      (>= (length message-buffer-list) message-max-buffers))
    ;; Kill the oldest buffer -- unless it has been changed.
    (let ((buffer (pop message-buffer-list)))
      (when (and (buffer-name buffer)
		 (not (buffer-modified-p buffer)))
	(kill-buffer buffer))))
  ;; Rename the buffer.
  (if message-send-rename-function
      (funcall message-send-rename-function)
    (message-default-send-rename-function))
  ;; Push the current buffer onto the list.
  (when message-max-buffers
    (setq message-buffer-list
	  (nconc message-buffer-list (list (current-buffer))))))

(defun message-default-send-rename-function ()
  ;; Note: mail-abbrevs of XEmacs renames buffer name behind Gnus.
  (when (string-match
	 "\\`\\*\\(sent \\|unsent \\)?\\(.+\\)\\*[^\\*]*\\|\\`mail to "
	 (buffer-name))
    (let ((name (match-string 2 (buffer-name)))
	  to group)
      (if (not (or (null name)
		   (string-equal name "mail")
		   (string-equal name "posting")))
	  (setq name (concat "*sent " name "*"))
	(message-narrow-to-headers)
	(setq to (message-fetch-field "to"))
	(setq group (message-fetch-field "newsgroups"))
	(widen)
	(setq name
	      (cond
	       (to (concat "*sent mail to "
			   (or (car (mail-extract-address-components to))
			       to) "*"))
	       ((and group (not (string= group "")))
		(concat "*sent posting on " group "*"))
	       (t "*sent mail*"))))
      (unless (string-equal name (buffer-name))
	(rename-buffer name t)))))

(defun message-mail-user-agent ()
  (let ((mua (cond
	      ((not message-mail-user-agent) nil)
	      ((eq message-mail-user-agent t) mail-user-agent)
	      (t message-mail-user-agent))))
    (if (memq mua '(message-user-agent gnus-user-agent))
	nil
      mua)))

;; YANK-ACTION, if non-nil, can be a buffer or a yank action of the
;; form (FUNCTION . ARGS).
(defun message-setup (headers &optional yank-action actions
			      continue switch-function return-action)
  (let ((mua (message-mail-user-agent))
	subject to field)
    (if (not (and message-this-is-mail mua))
	(message-setup-1 headers yank-action actions return-action)
      (setq headers (copy-sequence headers))
      (setq field (assq 'Subject headers))
      (when field
	(setq subject (cdr field))
	(setq headers (delq field headers)))
      (setq field (assq 'To headers))
      (when field
	(setq to (cdr field))
	(setq headers (delq field headers)))
      (let ((mail-user-agent mua))
	(compose-mail to subject
		      (mapcar (lambda (item)
				(cons
				 (format "%s" (car item))
				 (cdr item)))
			      headers)
		      continue switch-function
		      (if (bufferp yank-action)
			  (list 'insert-buffer yank-action)
			yank-action)
		      actions)))))

(defun message-headers-to-generate (headers included-headers excluded-headers)
  "Return a list that includes all headers from HEADERS.
If INCLUDED-HEADERS is a list, just include those headers.  If it is
t, include all headers.  In any case, headers from EXCLUDED-HEADERS
are not included."
  (let ((result nil)
	header-name)
    (dolist (header headers)
      (setq header-name (cond
			 ((and (consp header)
			       (eq (car header) 'optional))
			  ;; On the form (optional . Header)
			  (cdr header))
			 ((consp header)
			  ;; On the form (Header . function)
			  (car header))
			 (t
			  ;; Just a Header.
			  header)))
      (when (and (not (memq header-name excluded-headers))
		 (or (eq included-headers t)
		     (memq header-name included-headers)))
	(push header result)))
    (nreverse result)))

(defun message-setup-1 (headers &optional yank-action actions return-action)
  (dolist (action actions)
    (condition-case nil
	(add-to-list 'message-send-actions
		     `(apply ',(car action) ',(cdr action)))))
  (setq message-return-action return-action)
  (setq message-reply-buffer
	(if (and (consp yank-action)
		 (eq (car yank-action) 'insert-buffer))
	    (nth 1 yank-action)
	  yank-action))
  (goto-char (point-min))
  ;; Insert all the headers.
  (mail-header-format
   (let ((h headers)
	 (alist message-header-format-alist))
     (while h
       (unless (assq (caar h) message-header-format-alist)
	 (push (list (caar h)) alist))
       (pop h))
     alist)
   headers)
  (delete-region (point) (progn (forward-line -1) (point)))
  (when message-default-headers
    (insert
     (if (functionp message-default-headers)
         (funcall message-default-headers)
       message-default-headers))
    (or (bolp) (insert ?\n)))
  (insert (concat mail-header-separator "\n"))
  (forward-line -1)
  ;; If a crash happens while replying, the auto-save file would *not* have a
  ;; `References:' header if `message-generate-headers-first' was nil.
  ;; Therefore, always generate it first.
  (let ((message-generate-headers-first
         (if (eq message-generate-headers-first t)
             t
           (append message-generate-headers-first '(References)))))
    (when (message-news-p)
      (when message-default-news-headers
        (insert message-default-news-headers)
        (or (bolp) (insert ?\n)))
      (message-generate-headers
       (message-headers-to-generate
        (append message-required-news-headers
                message-required-headers)
        message-generate-headers-first
        '(Lines Subject))))
    (when (message-mail-p)
      (when message-default-mail-headers
        (insert message-default-mail-headers)
        (or (bolp) (insert ?\n)))
      (message-generate-headers
       (message-headers-to-generate
        (append message-required-mail-headers
                message-required-headers)
        message-generate-headers-first
        '(Lines Subject)))))
  (run-hooks 'message-signature-setup-hook)
  (message-insert-signature)
  (save-restriction
    (message-narrow-to-headers)
    (run-hooks 'message-header-setup-hook))
  (setq buffer-undo-list nil)
  (when message-generate-hashcash
    ;; Generate hashcash headers for recipients already known
    (mail-add-payment-async))
  ;; Gnus posting styles are applied via buffer-local `message-setup-hook'
  ;; values.
  (run-hooks 'message-setup-hook)
  ;; Do this last to give it precedence over posting styles, etc.
  (when (message-mail-p)
    (save-restriction
      (message-narrow-to-headers)
      (if message-alternative-emails
	  (message-use-alternative-email-as-from))))
  (message-position-point)
  ;; Allow correct handling of `message-checksum' in `message-yank-original':
  (set-buffer-modified-p nil)
  (undo-boundary)
  ;; rmail-start-mail expects message-mail to return t (Bug#9392)
  t)

(defun message-set-auto-save-file-name ()
  "Associate the message buffer with a file in the drafts directory."
  (when message-auto-save-directory
    (unless (file-directory-p
	     (directory-file-name message-auto-save-directory))
      (make-directory message-auto-save-directory t))
    (if (gnus-alive-p)
	(setq message-draft-article
	      (nndraft-request-associate-buffer "drafts"))

      ;; If Gnus were alive, draft messages would be saved in the drafts folder.
      ;; But Gnus is not alive, so arrange to save the draft message in a
      ;; regular file in message-auto-save-directory.  Append a unique
      ;; time-based suffix to the filename to allow multiple drafts to be saved
      ;; simultaneously without overwriting each other (which mimics the
      ;; functionality of the Gnus drafts folder).
      (setq buffer-file-name (expand-file-name
			      (concat
			      (if (memq system-type
					'(ms-dos windows-nt cygwin))
				  "message"
				"*message*")
			       (format-time-string "-%Y%m%d-%H%M%S"))
			      message-auto-save-directory))
      (setq buffer-auto-save-file-name (make-auto-save-file-name)))
    (clear-visited-file-modtime)
    (setq buffer-file-coding-system message-draft-coding-system)))

(defun message-disassociate-draft ()
  "Disassociate the message buffer from the drafts directory."
  (when message-draft-article
    (nndraft-request-expire-articles
     (list message-draft-article) "drafts" nil t)))

(defun message-insert-headers ()
  "Generate the headers for the article."
  (interactive)
  (save-excursion
    (save-restriction
      (message-narrow-to-headers)
      (when (message-news-p)
	(message-generate-headers
	 (delq 'Lines
	       (delq 'Subject
		     (copy-sequence message-required-news-headers)))))
      (when (message-mail-p)
	(message-generate-headers
	 (delq 'Lines
	       (delq 'Subject
		     (copy-sequence message-required-mail-headers))))))))



;;;
;;; Commands for interfacing with message
;;;

;;;###autoload
(defun message-mail (&optional to subject other-headers continue
			       switch-function yank-action send-actions
			       return-action &rest ignored)
  "Start editing a mail message to be sent.
OTHER-HEADERS is an alist of header/value pairs.  CONTINUE says whether
to continue editing a message already being composed.  SWITCH-FUNCTION
is a function used to switch to and display the mail buffer."
  (interactive)
  (let ((message-this-is-mail t)
	message-buffers)
    ;; Search for the existing message buffer if `continue' is non-nil.
    (if (and continue
	     (setq message-buffers (message-buffers)))
	(pop-to-buffer (car message-buffers))
      ;; Start a new buffer.
      (unless (message-mail-user-agent)
	(message-pop-to-buffer (message-buffer-name "mail" to) switch-function))
      (message-setup
       (nconc
	`((To . ,(or to "")) (Subject . ,(or subject "")))
	;; C-h f compose-mail says that headers should be specified as
	;; (string . value); however all the rest of message expects
	;; headers to be symbols, not strings (eg message-header-format-alist).
<<<<<<< HEAD
	;; https://lists.gnu.org/archive/html/emacs-devel/2011-01/msg00337.html
=======
	;; https://lists.gnu.org/r/emacs-devel/2011-01/msg00337.html
>>>>>>> 89212988
	;; We need to convert any string input, eg from rmail-start-mail.
	(dolist (h other-headers other-headers)
	  (if (stringp (car h)) (setcar h (intern (capitalize (car h)))))))
       yank-action send-actions continue switch-function
       return-action))))

;;;###autoload
(defun message-news (&optional newsgroups subject)
  "Start editing a news article to be sent."
  (interactive)
  (let ((message-this-is-news t))
    (message-pop-to-buffer (message-buffer-name "posting" nil newsgroups))
    (message-setup `((Newsgroups . ,(or newsgroups ""))
		     (Subject . ,(or subject ""))))))

(defun message-alter-recipients-discard-bogus-full-name (addrcell)
  "Discard mail address in full names.
When the full name in reply headers contains the mail
address (e.g. \"foo@bar <foo@bar>\"), discard full name.
ADDRCELL is a cons cell where the car is the mail address and the
cdr is the complete address (full name and mail address)."
  (if (string-match (concat (regexp-quote (car addrcell)) ".*"
			    (regexp-quote (car addrcell)))
		    (cdr addrcell))
      (cons (car addrcell) (car addrcell))
    addrcell))

(defcustom message-alter-recipients-function nil
  "Function called to allow alteration of reply header structures.
It is called in `message-get-reply-headers' for each recipient.
The function is called with one parameter, a cons cell ..."
  :type '(choice (const :tag "None" nil)
		 (const :tag "Discard bogus full name"
			message-alter-recipients-discard-bogus-full-name)
		 function)
  :version "23.1" ;; No Gnus
  :group 'message-headers)

(defun message-get-reply-headers (wide &optional to-address address-headers)
  (let (follow-to mct never-mct to cc author mft recipients extra)
    ;; Find all relevant headers we need.
    (save-restriction
      (message-narrow-to-headers-or-head)
      ;; Gmane renames "To".  Look at "Original-To", too, if it is present in
      ;; message-header-synonyms.
      (setq to (or (message-fetch-field "to")
		   (and (cl-loop for synonym in message-header-synonyms
			         when (memq 'Original-To synonym)
			         return t)
			(message-fetch-field "original-to")))
	    cc (message-fetch-field "cc")
	    extra (when message-extra-wide-headers
		    (mapconcat 'identity
			       (mapcar 'message-fetch-field
				       message-extra-wide-headers)
			       ", "))
	    mct (message-fetch-field "mail-copies-to")
	    author (or (message-fetch-field "mail-reply-to")
		       (message-fetch-field "reply-to"))
	    mft (and message-use-mail-followup-to
		     (message-fetch-field "mail-followup-to")))
      ;; Make sure this message goes to the author if this is a wide
      ;; reply, since Reply-To address may be a list address a mailing
      ;; list server added.
      (when (and wide author)
	(setq cc (concat author ", " cc)))
      (when (or wide (not author))
	(setq author (or (message-fetch-field "from") ""))))

    ;; Handle special values of Mail-Copies-To.
    (when mct
      (cond ((or (equal (downcase mct) "never")
		 (equal (downcase mct) "nobody"))
	     (setq never-mct t)
	     (setq mct nil))
	    ((or (equal (downcase mct) "always")
		 (equal (downcase mct) "poster"))
	     (setq mct author))))

    (save-match-data
      ;; Build (textual) list of new recipient addresses.
      (cond
       (to-address
	(setq recipients (concat ", " to-address))
	;; If the author explicitly asked for a copy, we don't deny it to them.
	(if mct (setq recipients (concat recipients ", " mct))))
       ((not wide)
	(setq recipients (concat ", " author)))
       (address-headers
	(dolist (header address-headers)
	  (let ((value (message-fetch-field header)))
	    (when value
	      (setq recipients (concat recipients ", " value))))))
       ((and mft
	     (string-match "[^ \t,]" mft)
	     (or (not (eq message-use-mail-followup-to 'ask))
		 (message-y-or-n-p "Obey Mail-Followup-To? " t "\
You should normally obey the Mail-Followup-To: header.  In this
article, it has the value of

" mft "

which directs your response to " (if (string-match "," mft)
				     "the specified addresses"
				   "that address only") ".

Most commonly, Mail-Followup-To is used by a mailing list poster to
express that responses should be sent to just the list, and not the
poster as well.

If a message is posted to several mailing lists, Mail-Followup-To may
also be used to direct the following discussion to one list only,
because discussions that are spread over several lists tend to be
fragmented and very difficult to follow.

Also, some source/announcement lists are not intended for discussion;
responses here are directed to other addresses.

You may customize the variable `message-use-mail-followup-to', if you
want to get rid of this query permanently.")))
	(setq recipients (concat ", " mft)))
       (t
	(setq recipients (if never-mct "" (concat ", " author)))
	(if to (setq recipients (concat recipients ", " to)))
	(if cc (setq recipients (concat recipients ", " cc)))
	(if extra (setq recipients (concat recipients ", " extra)))
	(if mct (setq recipients (concat recipients ", " mct)))))
      (if (>= (length recipients) 2)
	  ;; Strip the leading ", ".
	  (setq recipients (substring recipients 2)))
      ;; Squeeze whitespace.
      (while (string-match "[ \t][ \t]+" recipients)
	(setq recipients (replace-match " " t t recipients)))
      ;; Remove addresses that match `message-dont-reply-to-names'.
      (setq recipients
            (cond ((functionp message-dont-reply-to-names)
                   (mapconcat
                    'identity
                    (delq nil
                          (mapcar (lambda (mail)
                                    (unless (funcall message-dont-reply-to-names
                                                     (mail-strip-quoted-names mail))
                                      mail))
                                  (message-tokenize-header recipients)))
                    ", "))
                  (t (let ((mail-dont-reply-to-names (message-dont-reply-to-names)))
                       (mail-dont-reply-to recipients)))))
      ;; Perhaps "Mail-Copies-To: never" removed the only address?
      (if (string-equal recipients "")
	  (setq recipients author))
      ;; Convert string to a list of (("foo@bar" . "Name <Foo@BAR>") ...).
      (setq recipients
	    (mapcar
	     (lambda (addr)
	       (if message-alter-recipients-function
		   (funcall message-alter-recipients-function
			    (cons (downcase (mail-strip-quoted-names addr))
				  addr))
		 (cons (downcase (mail-strip-quoted-names addr)) addr)))
	     (message-tokenize-header recipients)))
      ;; Remove all duplicates.
      (let ((s recipients))
	(while s
	  (let ((address (car (pop s))))
	    (while (assoc address s)
	      (setq recipients (delq (assoc address s) recipients)
		    s (delq (assoc address s) s))))))

      ;; Remove hierarchical lists that are contained within each other,
      ;; if message-hierarchical-addresses is defined.
      (when message-hierarchical-addresses
	(let ((plain-addrs (mapcar 'car recipients))
	      subaddrs recip)
	  (while plain-addrs
	    (setq subaddrs (assoc (car plain-addrs)
				  message-hierarchical-addresses)
		  plain-addrs (cdr plain-addrs))
	    (when subaddrs
	      (setq subaddrs (cdr subaddrs))
	      (while subaddrs
		(setq recip (assoc (car subaddrs) recipients)
		      subaddrs (cdr subaddrs))
		(if recip
		    (setq recipients (delq recip recipients))))))))

      (setq recipients (message-prune-recipients recipients))

      ;; Build the header alist.  Allow the user to be asked whether
      ;; or not to reply to all recipients in a wide reply.
      (setq follow-to (list (cons 'To (cdr (pop recipients)))))
      (when (and recipients
		 (or (not message-wide-reply-confirm-recipients)
		     (y-or-n-p "Reply to all recipients? ")))
	(setq recipients (mapconcat
			  (lambda (addr) (cdr addr)) recipients ", "))
	(if (string-match "^ +" recipients)
	    (setq recipients (substring recipients (match-end 0))))
	(push (cons 'Cc recipients) follow-to)))
    follow-to))

(defun message-prune-recipients (recipients)
  (dolist (rule message-prune-recipient-rules)
    (let ((match (car rule))
	  dup-match
	  address)
      (dolist (recipient recipients)
	(setq address (car recipient))
	(when (string-match match address)
	  (setq dup-match (replace-match (cadr rule) nil nil address))
	  (dolist (recipient recipients)
	    ;; Don't delete the address that triggered this.
	    (when (and (not (eq address (car recipient)))
		       (string-match dup-match (car recipient)))
	      (setq recipients (delq recipient recipients))))))))
  recipients)

(defcustom message-simplify-subject-functions
  '(message-strip-list-identifiers
    message-strip-subject-re
    message-strip-subject-trailing-was
    message-strip-subject-encoded-words)
  "List of functions taking a string argument that simplify subjects.
The functions are applied when replying to a message.

Useful functions to put in this list include:
`message-strip-list-identifiers', `message-strip-subject-re',
`message-strip-subject-trailing-was', and
`message-strip-subject-encoded-words'."
  :version "22.1" ;; Gnus 5.10.9
  :group 'message-various
  :type '(repeat function))

(defun message-simplify-subject (subject &optional functions)
  "Return simplified SUBJECT."
  (unless functions
    ;; Simplify fully:
    (setq functions message-simplify-subject-functions))
  (when (and (memq 'message-strip-list-identifiers functions)
	     gnus-list-identifiers)
    (setq subject (message-strip-list-identifiers subject)))
  (when (memq 'message-strip-subject-re functions)
    (setq subject (concat "Re: " (message-strip-subject-re subject))))
  (when (and (memq 'message-strip-subject-trailing-was functions)
	     message-subject-trailing-was-query)
    (setq subject (message-strip-subject-trailing-was subject)))
  (when (memq 'message-strip-subject-encoded-words functions)
    (setq subject (message-strip-subject-encoded-words subject)))
  subject)

;;;###autoload
(defun message-reply (&optional to-address wide switch-function)
  "Start editing a reply to the article in the current buffer."
  (interactive)
  (require 'gnus-sum)			; for gnus-list-identifiers
  (let ((cur (current-buffer))
	from subject date
	references message-id follow-to
	(inhibit-point-motion-hooks t)
	(message-this-is-mail t)
	gnus-warning)
    (save-restriction
      (message-narrow-to-head-1)
      ;; Allow customizations to have their say.
      (if (not wide)
	  ;; This is a regular reply.
	  (when (functionp message-reply-to-function)
	    (save-excursion
	      (setq follow-to (funcall message-reply-to-function))))
	;; This is a followup.
	(when (functionp message-wide-reply-to-function)
	  (save-excursion
	    (setq follow-to
		  (funcall message-wide-reply-to-function)))))
      (setq message-id (message-fetch-field "message-id" t)
	    references (message-fetch-field "references")
	    date (message-fetch-field "date")
	    from (or (message-fetch-field "from") "nobody")
	    subject (or (message-fetch-field "subject") "none"))

      ;; Strip list identifiers, "Re: ", and "was:"
      (setq subject (message-simplify-subject subject))

      (when (and (setq gnus-warning (message-fetch-field "gnus-warning"))
		 (string-match "<[^>]+>" gnus-warning))
	(setq message-id (match-string 0 gnus-warning)))

      (unless follow-to
	(setq follow-to (message-get-reply-headers wide to-address))))

    (let ((headers
	   `((Subject . ,subject)
	     ,@follow-to)))
      (unless (message-mail-user-agent)
	(message-pop-to-buffer
	 (message-buffer-name
	  (if wide "wide reply" "reply") from
	  (if wide to-address nil))
	 switch-function))
      (setq message-reply-headers
	    (vector 0 (cdr (assq 'Subject headers))
		    from date message-id references 0 0 ""))
      (message-setup headers cur))))

;;;###autoload
(defun message-wide-reply (&optional to-address)
  "Make a \"wide\" reply to the message in the current buffer."
  (interactive)
  (message-reply to-address t))

;;;###autoload
(defun message-followup (&optional to-newsgroups)
  "Follow up to the message in the current buffer.
If TO-NEWSGROUPS, use that as the new Newsgroups line."
  (interactive)
  (require 'gnus-sum)			; for gnus-list-identifiers
  (let ((cur (current-buffer))
	from subject date reply-to mrt mct
	references message-id follow-to
	(inhibit-point-motion-hooks t)
	(message-this-is-news t)
	followup-to distribution newsgroups gnus-warning posted-to)
    (save-restriction
      (narrow-to-region
       (goto-char (point-min))
       (if (search-forward "\n\n" nil t)
	   (1- (point))
	 (point-max)))
      (when (functionp message-followup-to-function)
	(setq follow-to
	      (funcall message-followup-to-function)))
      (setq from (message-fetch-field "from")
	    date (message-fetch-field "date")
	    subject (or (message-fetch-field "subject") "none")
	    references (message-fetch-field "references")
	    message-id (message-fetch-field "message-id" t)
	    followup-to (message-fetch-field "followup-to")
	    newsgroups (message-fetch-field "newsgroups")
	    posted-to (message-fetch-field "posted-to")
	    reply-to (message-fetch-field "reply-to")
	    mrt (message-fetch-field "mail-reply-to")
	    distribution (message-fetch-field "distribution")
	    mct (message-fetch-field "mail-copies-to"))
      (when (and (setq gnus-warning (message-fetch-field "gnus-warning"))
		 (string-match "<[^>]+>" gnus-warning))
	(setq message-id (match-string 0 gnus-warning)))
      ;; Remove bogus distribution.
      (when (and (stringp distribution)
		 (let ((case-fold-search t))
		   (string-match "world" distribution)))
	(setq distribution nil))
      ;; Strip list identifiers, "Re: ", and "was:"
      (setq subject (message-simplify-subject subject))
      (widen))

    (message-pop-to-buffer (message-buffer-name "followup" from newsgroups))

    (setq message-reply-headers
	  (vector 0 subject from date message-id references 0 0 ""))

    (message-setup
     `((Subject . ,subject)
       ,@(cond
	  (to-newsgroups
	   (list (cons 'Newsgroups to-newsgroups)))
	  (follow-to follow-to)
	  ((and followup-to message-use-followup-to)
	   (list
	    (cond
	     ((equal (downcase followup-to) "poster")
	      (if (or (eq message-use-followup-to 'use)
		      (message-y-or-n-p "Obey Followup-To: poster? " t "\
You should normally obey the Followup-To: header.

`Followup-To: poster' sends your response via e-mail instead of news.

A typical situation where `Followup-To: poster' is used is when the poster
does not read the newsgroup, so he wouldn't see any replies sent to it.

You may customize the variable `message-use-followup-to', if you
want to get rid of this query permanently."))
		  (progn
		    (setq message-this-is-news nil)
		    (cons 'To (or mrt reply-to from "")))
		(cons 'Newsgroups newsgroups)))
	     (t
	      (if (or (equal followup-to newsgroups)
		      (not (eq message-use-followup-to 'ask))
		      (message-y-or-n-p
		       (concat "Obey Followup-To: " followup-to "? ") t "\
You should normally obey the Followup-To: header.

	`Followup-To: " followup-to "'
directs your response to " (if (string-match "," followup-to)
			       "the specified newsgroups"
			     "that newsgroup only") ".

If a message is posted to several newsgroups, Followup-To is often
used to direct the following discussion to one newsgroup only,
because discussions that are spread over several newsgroup tend to
be fragmented and very difficult to follow.

Also, some source/announcement newsgroups are not intended for discussion;
responses here are directed to other newsgroups.

You may customize the variable `message-use-followup-to', if you
want to get rid of this query permanently."))
		  (cons 'Newsgroups followup-to)
		(cons 'Newsgroups newsgroups))))))
	  (posted-to
	   `((Newsgroups . ,posted-to)))
	  (t
	   `((Newsgroups . ,newsgroups))))
       ,@(and distribution (list (cons 'Distribution distribution)))
       ,@(when (and mct
		    (not (or (equal (downcase mct) "never")
			     (equal (downcase mct) "nobody"))))
	   (list (cons 'Cc (if (or (equal (downcase mct) "always")
				   (equal (downcase mct) "poster"))
			       (or mrt reply-to from "")
			     mct)))))

     cur)))

(defun message-is-yours-p ()
  "Non-nil means current article is yours.
If you have added `cancel-messages' to `message-shoot-gnksa-feet', all articles
are yours except those that have Cancel-Lock header not belonging to you.
Instead of shooting GNKSA feet, you should modify `message-alternative-emails'
to match all of yours addresses."
  ;; Canlock-logic as suggested by Per Abrahamsen
  ;; <abraham@dina.kvl.dk>
  ;;
  ;; IF article has cancel-lock THEN
  ;;   IF we can verify it THEN
  ;;     issue cancel
  ;;   ELSE
  ;;     error: cancellock: article is not yours
  ;; ELSE
  ;;   Use old rules, comparing sender...
  (save-excursion
    (save-restriction
      (message-narrow-to-head-1)
      (if (and (message-fetch-field "Cancel-Lock")
	       (message-gnksa-enable-p 'canlock-verify))
	  (if (null (canlock-verify))
	      t
	    (error "Failed to verify Cancel-lock: This article is not yours"))
	(let (sender from)
	  (or
	   (message-gnksa-enable-p 'cancel-messages)
	   (and (setq sender (message-fetch-field "sender"))
		(string-equal (downcase sender)
			      (downcase (message-make-sender))))
	   ;; Email address in From field equals to our address
	   (and (setq from (message-fetch-field "from"))
		(string-equal
		 (downcase (car (mail-header-parse-address from)))
		 (downcase (car (mail-header-parse-address
				 (message-make-from))))))
	   ;; Email address in From field matches
	   ;; 'message-alternative-emails' regexp or function.
	   (and from
		message-alternative-emails
                (cond ((functionp message-alternative-emails)
                       (funcall message-alternative-emails
                                (mail-header-parse-address from)))
                      (t (string-match message-alternative-emails
                                       (car (mail-header-parse-address from))))))))))))

;;;###autoload
(defun message-cancel-news (&optional arg)
  "Cancel an article you posted.
If ARG, allow editing of the cancellation message."
  (interactive "P")
  (unless (message-news-p)
    (error "This is not a news article; canceling is impossible"))
  (let (from newsgroups message-id distribution buf)
    (save-excursion
      ;; Get header info from original article.
      (save-restriction
	(message-narrow-to-head-1)
	(setq from (message-fetch-field "from")
	      newsgroups (message-fetch-field "newsgroups")
	      message-id (message-fetch-field "message-id" t)
	      distribution (message-fetch-field "distribution")))
      ;; Make sure that this article was written by the user.
      (unless (message-is-yours-p)
	(error "This article is not yours"))
      (when (yes-or-no-p "Do you really want to cancel this article? ")
	;; Make control message.
	(if arg
	    (message-news)
	  (setq buf (set-buffer (get-buffer-create " *message cancel*"))))
	(erase-buffer)
	(insert "Newsgroups: " newsgroups "\n"
		"From: " from "\n"
		"Subject: cancel " message-id "\n"
		"Control: cancel " message-id "\n"
		(if distribution
		    (concat "Distribution: " distribution "\n")
		  "")
		mail-header-separator "\n"
		message-cancel-message)
	(run-hooks 'message-cancel-hook)
	(unless arg
	  (message "Canceling your article...")
	  (if (let ((message-syntax-checks
		     'dont-check-for-anything-just-trust-me))
		(funcall message-send-news-function))
	      (message "Canceling your article...done"))
	  (kill-buffer buf))))))

;;;###autoload
(defun message-supersede ()
  "Start composing a message to supersede the current message.
This is done simply by taking the old article and adding a Supersedes
header line with the old Message-ID."
  (interactive)
  (let ((cur (current-buffer)))
    ;; Check whether the user owns the article that is to be superseded.
    (unless (message-is-yours-p)
      (error "This article is not yours"))
    ;; Get a normal message buffer.
    (message-pop-to-buffer (message-buffer-name "supersede"))
    (insert-buffer-substring cur)
    (mime-to-mml)
    (message-narrow-to-head-1)
    ;; Remove unwanted headers.
    (when message-ignored-supersedes-headers
      (message-remove-header message-ignored-supersedes-headers t))
    (goto-char (point-min))
    (if (not (re-search-forward "^Message-ID: " nil t))
	(error "No Message-ID in this article")
      (replace-match "Supersedes: " t t))
    (goto-char (point-max))
    (insert mail-header-separator)
    (widen)
    (forward-line 1)))

;;;###autoload
(defun message-recover ()
  "Reread contents of current buffer from its last auto-save file."
  (interactive)
  (let ((file-name (make-auto-save-file-name)))
    (cond ((save-window-excursion
	     (with-output-to-temp-buffer "*Directory*"
	       (with-current-buffer standard-output
		 (fundamental-mode))
	       (buffer-disable-undo standard-output)
	       (let ((default-directory "/"))
		 (call-process
		  "ls" nil standard-output nil "-l" file-name)))
	     (yes-or-no-p (format "Recover auto save file %s? " file-name)))
	   (let ((buffer-read-only nil))
	     (erase-buffer)
	     (insert-file-contents file-name nil)))
	  (t (error "message-recover canceled")))))

;;; Washing Subject:

(defun message-wash-subject (subject)
  "Remove junk like \"Re:\", \"(fwd)\", etc. added to subject string SUBJECT.
Previous forwarders, repliers, etc. may add it."
  (with-temp-buffer
    (insert subject)
    (goto-char (point-min))
    ;; strip Re/Fwd stuff off the beginning
    (while (re-search-forward
	    "\\([Rr][Ee]:\\|[Ff][Ww][Dd]\\(\\[[0-9]*\\]\\)?:\\|[Ff][Ww]:\\)" nil t)
      (replace-match ""))

    ;; and gnus-style forwards [foo@bar.com] subject
    (goto-char (point-min))
    (while (re-search-forward "\\[[^ \t]*\\(@\\|\\.\\)[^ \t]*\\]" nil t)
      (replace-match ""))

    ;; and off the end
    (goto-char (point-max))
    (while (re-search-backward "([Ff][Ww][Dd])" nil t)
      (replace-match ""))

    ;; and finally, any whitespace that was left-over
    (goto-char (point-min))
    (while (re-search-forward "^[ \t]+" nil t)
      (replace-match ""))
    (goto-char (point-max))
    (while (re-search-backward "[ \t]+$" nil t)
      (replace-match ""))

    (buffer-string)))

;;; Forwarding messages.

(defvar message-forward-decoded-p nil
  "Non-nil means the original message is decoded.")

(defun message-forward-subject-name-subject (subject)
  "Generate a SUBJECT for a forwarded message.
The form is: [Source] Subject, where if the original message was mail,
Source is the name of the sender, and if the original message was
news, Source is the list of newsgroups is was posted to."
  (let* ((group (message-fetch-field "newsgroups"))
	 (from (message-fetch-field "from"))
	 (prefix
	  (if group
	      (gnus-group-decoded-name group)
	    (or (and from (or
			   (car (gnus-extract-address-components from))
			   (cadr (gnus-extract-address-components from))))
		"(nowhere)"))))
    (concat "["
	    (if message-forward-decoded-p
		prefix
	      (mail-decode-encoded-word-string prefix))
	    "] " subject)))

(defun message-forward-subject-author-subject (subject)
  "Generate a SUBJECT for a forwarded message.
The form is: [Source] Subject, where if the original message was mail,
Source is the sender, and if the original message was news, Source is
the list of newsgroups is was posted to."
  (let* ((group (message-fetch-field "newsgroups"))
	 (prefix
	  (if group
	      (gnus-group-decoded-name group)
	    (or (message-fetch-field "from")
		"(nowhere)"))))
    (concat "["
	    (if message-forward-decoded-p
		prefix
	      (mail-decode-encoded-word-string prefix))
	    "] " subject)))

(defun message-forward-subject-fwd (subject)
  "Generate a SUBJECT for a forwarded message.
The form is: Fwd: Subject, where Subject is the original subject of
the message."
  (if (string-match "^Fwd: " subject)
      subject
    (concat "Fwd: " subject)))

(defun message-make-forward-subject ()
  "Return a Subject header suitable for the message in the current buffer."
  (save-excursion
    (save-restriction
      (message-narrow-to-head-1)
      (let ((funcs message-make-forward-subject-function)
	    (subject (message-fetch-field "Subject")))
	(setq subject
	      (if subject
		  (if message-forward-decoded-p
		      subject
		    (mail-decode-encoded-word-string subject))
		""))
	(when message-wash-forwarded-subjects
	  (setq subject (message-wash-subject subject)))
	;; Make sure funcs is a list.
	(and funcs
	     (not (listp funcs))
	     (setq funcs (list funcs)))
	;; Apply funcs in order, passing subject generated by previous
	;; func to the next one.
	(dolist (func funcs)
	  (when (functionp func)
	    (setq subject (funcall func subject))))
	subject))))

(defvar gnus-article-decoded-p)


;;;###autoload
(defun message-forward (&optional news digest)
  "Forward the current message via mail.
Optional NEWS will use news to forward instead of mail.
Optional DIGEST will use digest to forward."
  (interactive "P")
  (let* ((cur (current-buffer))
	 (message-forward-decoded-p
	  (if (local-variable-p 'gnus-article-decoded-p (current-buffer))
	      gnus-article-decoded-p ;; In an article buffer.
	    message-forward-decoded-p))
	 (subject (message-make-forward-subject)))
    (if news
	(message-news nil subject)
      (message-mail nil subject))
    (message-forward-make-body cur digest)))

(defun message-forward-make-body-plain (forward-buffer)
  (insert
   "\n-------------------- Start of forwarded message --------------------\n")
  (let ((b (point))
	(contents (with-current-buffer forward-buffer (buffer-string)))
	e)
    (unless (multibyte-string-p contents)
      (error "Attempt to insert unibyte string from the buffer \"%s\"\
 to the multibyte buffer \"%s\""
	     (if (bufferp forward-buffer)
		 (buffer-name forward-buffer)
	       forward-buffer)
	     (buffer-name)))
    (insert (mm-with-multibyte-buffer
	      (insert contents)
	      (mime-to-mml)
	      (goto-char (point-min))
	      (when (looking-at "From ")
		(replace-match "X-From-Line: "))
	      (buffer-string)))
    (unless (bolp) (insert "\n"))
    (setq e (point))
    (insert
     "-------------------- End of forwarded message --------------------\n")
    (message-remove-ignored-headers b e)))

(defun message-remove-ignored-headers (b e)
  (when (or message-forward-ignored-headers
	    message-forward-included-headers)
    (save-restriction
      (narrow-to-region b e)
      (goto-char b)
      (narrow-to-region (point)
			(or (search-forward "\n\n" nil t) (point)))
      (when message-forward-ignored-headers
	(let ((ignored (if (stringp message-forward-ignored-headers)
			   (list message-forward-ignored-headers)
			 message-forward-ignored-headers)))
	  (dolist (elem ignored)
	    (message-remove-header elem t))))
      (when message-forward-included-headers
	(message-remove-header
	 (if (listp message-forward-included-headers)
	     (regexp-opt message-forward-included-headers)
	   message-forward-included-headers)
	 t nil t)))))

(defun message-forward-make-body-mime (forward-buffer &optional beg end)
  (let ((b (point)))
    (insert "\n\n<#part type=message/rfc822 disposition=inline raw=t>\n")
    (save-restriction
      (narrow-to-region (point) (point))
      (insert-buffer-substring forward-buffer beg end)
      (mml-quote-region (point-min) (point-max))
      (goto-char (point-min))
      (when (looking-at "From ")
	(replace-match "X-From-Line: "))
      (goto-char (point-max)))
    (insert "<#/part>\n")
    ;; Consider there is no illegible text.
    (add-text-properties
     b (point)
     `(no-illegible-text t rear-nonsticky t start-open t))))

(defun message-forward-make-body-mml (forward-buffer)
  (insert "\n\n<#mml type=message/rfc822 disposition=inline>\n")
  (let ((b (point)) e)
    (if (not message-forward-decoded-p)
	(let ((contents (with-current-buffer forward-buffer (buffer-string))))
	  (unless (multibyte-string-p contents)
	    (error "Attempt to insert unibyte string from the buffer \"%s\"\
 to the multibyte buffer \"%s\""
		   (if (bufferp forward-buffer)
		       (buffer-name forward-buffer)
		     forward-buffer)
		   (buffer-name)))
	  (insert (mm-with-multibyte-buffer
		    (insert contents)
		    (mime-to-mml)
		    (goto-char (point-min))
		    (when (looking-at "From ")
		      (replace-match "X-From-Line: "))
		    (buffer-string))))
      (save-restriction
	(narrow-to-region (point) (point))
	(mml-insert-buffer forward-buffer)
	(goto-char (point-min))
	(when (looking-at "From ")
	  (replace-match "X-From-Line: "))
	(goto-char (point-max))))
    (setq e (point))
    (insert "<#/mml>\n")
    (when (not message-forward-decoded-p)
      (message-remove-ignored-headers b e))))

(defun message-forward-make-body-digest-plain (forward-buffer)
  (insert
   "\n-------------------- Start of forwarded message --------------------\n")
  (mml-insert-buffer forward-buffer)
  (insert
   "\n-------------------- End of forwarded message --------------------\n"))

(defun message-forward-make-body-digest-mime (forward-buffer)
  (insert "\n<#multipart type=digest>\n")
  (let ((b (point)) e)
    (insert-buffer-substring forward-buffer)
    (setq e (point))
    (insert "<#/multipart>\n")
    (save-restriction
      (narrow-to-region b e)
      (goto-char b)
      (narrow-to-region (point)
			(or (search-forward "\n\n" nil t) (point)))
      (delete-region (point-min) (point-max)))))

(defun message-forward-make-body-digest (forward-buffer)
  (if message-forward-as-mime
      (message-forward-make-body-digest-mime forward-buffer)
    (message-forward-make-body-digest-plain forward-buffer)))

(autoload 'mm-uu-dissect-text-parts "mm-uu")
(autoload 'mm-uu-dissect "mm-uu")

(defun message-signed-or-encrypted-p (&optional dont-emulate-mime handles)
  "Say whether the current buffer contains signed or encrypted message.
If DONT-EMULATE-MIME is nil, this function does the MIME emulation on
messages that don't conform to PGP/MIME described in RFC2015.  HANDLES
is for the internal use."
  (unless handles
    (let ((mm-decrypt-option 'never)
	  (mm-verify-option 'never))
      (if (setq handles (mm-dissect-buffer nil t))
	  (unless dont-emulate-mime
	    (mm-uu-dissect-text-parts handles))
	(unless dont-emulate-mime
	  (setq handles (mm-uu-dissect))))))
  ;; Check text/plain message in which there is a signed or encrypted
  ;; body that has been encoded by B or Q.
  (unless (or handles dont-emulate-mime)
    (let ((cur (current-buffer))
	  (mm-decrypt-option 'never)
	  (mm-verify-option 'never))
      (with-temp-buffer
	(insert-buffer-substring cur)
	(when (setq handles (mm-dissect-buffer t t))
	  (if (and (bufferp (car handles))
		   (equal (mm-handle-media-type handles) "text/plain"))
	      (progn
		(erase-buffer)
		(insert-buffer-substring (car handles))
		(mm-decode-content-transfer-encoding
		 (mm-handle-encoding handles))
		(mm-destroy-parts handles)
		(setq handles (mm-uu-dissect)))
	    (mm-destroy-parts handles)
	    (setq handles nil))))))
  (when handles
    (prog1
	(catch 'found
	  (dolist (handle (if (stringp (car handles))
			      (if (member (car handles)
					  '("multipart/signed"
					    "multipart/encrypted"))
				  (throw 'found t)
				(cdr handles))
			    (list handles)))
	    (if (stringp (car handle))
		(when (message-signed-or-encrypted-p dont-emulate-mime handle)
		  (throw 'found t))
	      (when (and (bufferp (car handle))
			 (equal (mm-handle-media-type handle)
				"message/rfc822"))
		(with-current-buffer (mm-handle-buffer handle)
		  (when (message-signed-or-encrypted-p dont-emulate-mime)
		    (throw 'found t)))))))
      (mm-destroy-parts handles))))

;;;###autoload
(defun message-forward-make-body (forward-buffer &optional digest)
  ;; Put point where we want it before inserting the forwarded
  ;; message.
  (if message-forward-before-signature
      (message-goto-body)
    (goto-char (point-max)))
  (if digest
      (message-forward-make-body-digest forward-buffer)
    (if message-forward-as-mime
	(if (and message-forward-show-mml
		 (not (and (eq message-forward-show-mml 'best)
			   ;; Use the raw form in the body if it contains
			   ;; signed or encrypted message so as not to be
			   ;; destroyed by re-encoding.
			   (with-current-buffer forward-buffer
			     (condition-case nil
				 (message-signed-or-encrypted-p)
			       (error t))))))
	    (message-forward-make-body-mml forward-buffer)
	  (message-forward-make-body-mime forward-buffer))
      (message-forward-make-body-plain forward-buffer)))
  (message-position-point))

(declare-function rmail-toggle-header "rmail" (&optional arg))

;;;###autoload
(defun message-forward-rmail-make-body (forward-buffer)
  (save-window-excursion
    (set-buffer forward-buffer)
    (when (rmail-msg-is-pruned)
      (rmail-toggle-header 0)))
  (message-forward-make-body forward-buffer))

;; Fixme: Should have defcustom.
;;;###autoload
(defun message-insinuate-rmail ()
  "Let RMAIL use message to forward."
  (interactive)
  (setq rmail-enable-mime-composing t)
  (setq rmail-insert-mime-forwarded-message-function
	'message-forward-rmail-make-body))

(defvar message-inhibit-body-encoding nil)

;;;###autoload
(defun message-resend (address)
  "Resend the current article to ADDRESS."
  (interactive
   (list (message-read-from-minibuffer "Resend message to: ")))
  (message "Resending message to %s..." address)
  (save-excursion
    (let ((cur (current-buffer))
	  gcc beg)
      ;; We first set up a normal mail buffer.
      (unless (message-mail-user-agent)
	(set-buffer (get-buffer-create " *message resend*"))
	(let ((inhibit-read-only t))
	  (erase-buffer)))
      (let ((message-this-is-mail t)
	    message-generate-hashcash
	    message-setup-hook)
	(message-setup `((To . ,address))))
      ;; Insert our usual headers.
      (message-generate-headers '(From Date To Message-ID))
      (message-narrow-to-headers)
      (when (setq gcc (mail-fetch-field "gcc" nil t))
	(message-remove-header "gcc"))
      ;; Remove X-Draft-From header etc.
      (message-remove-header message-ignored-mail-headers t)
      ;; Rename them all to "Resent-*".
      (goto-char (point-min))
      (while (re-search-forward "^[A-Za-z]" nil t)
	(forward-char -1)
	(insert "Resent-"))
      (widen)
      (forward-line)
      (let ((inhibit-read-only t))
	(delete-region (point) (point-max)))
      (setq beg (point))
      ;; Insert the message to be resent.
      (insert-buffer-substring cur)
      (goto-char (point-min))
      (search-forward "\n\n")
      (forward-char -1)
      (save-restriction
	(narrow-to-region beg (point))
	(message-remove-header message-ignored-resent-headers t)
	(goto-char (point-max)))
      (insert mail-header-separator)
      ;; Rename all old ("Also-")Resent headers.
      (while (re-search-backward "^\\(Also-\\)*Resent-" beg t)
	(beginning-of-line)
	(insert "Also-"))
      ;; Quote any "From " lines at the beginning.
      (goto-char beg)
      (when (looking-at "From ")
	(replace-match "X-From-Line: "))
      ;; Send it.
      (let ((message-inhibit-body-encoding
	     ;; Don't do any further encoding if it looks like the
	     ;; message has already been encoded.
	     (let ((case-fold-search t))
	       (re-search-forward "^mime-version:" nil t)))
	    (message-inhibit-ecomplete t)
	    ;; We don't want smtpmail.el to encode anything, either.
	    (sendmail-coding-system 'raw-text)
	    (select-safe-coding-system-function nil)
	    message-required-mail-headers
	    message-generate-hashcash
	    rfc2047-encode-encoded-words)
	(message-send-mail))
      (when gcc
	(message-goto-eoh)
	(insert "Gcc: " gcc "\n"))
      (run-hooks 'message-sent-hook)
      (kill-buffer (current-buffer)))
    (message "Resending message to %s...done" address)))

;;;###autoload
(defun message-bounce ()
  "Re-mail the current message.
This only makes sense if the current message is a bounce message that
contains some mail you have written which has been bounced back to
you."
  (interactive)
  (let ((handles (mm-dissect-buffer t))
	boundary)
    (message-pop-to-buffer (message-buffer-name "bounce"))
    (if (stringp (car handles))
	;; This is a MIME bounce.
	(mm-insert-part (car (last handles)))
      ;; This is a non-MIME bounce, so we try to remove things
      ;; manually.
      (mm-insert-part handles)
      (undo-boundary)
      (goto-char (point-min))
      (re-search-forward "\n\n+" nil t)
      (setq boundary (point))
      ;; We remove everything before the bounced mail.
      (if (or (re-search-forward message-unsent-separator nil t)
	      (progn
		(search-forward "\n\n" nil 'move)
		(re-search-backward "^Return-Path:.*\n" boundary t)))
	  (progn
	    (forward-line 1)
	    (delete-region (point-min)
			   (if (re-search-forward "^[^ \n\t]+:" nil t)
			       (match-beginning 0)
			     (point))))
	(goto-char boundary)
	(when (re-search-backward "^.?From .*\n" nil t)
	  (delete-region (match-beginning 0) (match-end 0)))))
    (mime-to-mml)
    (save-restriction
      (message-narrow-to-head-1)
      (message-remove-header message-ignored-bounced-headers t)
      (goto-char (point-max))
      (insert mail-header-separator))
    (message-position-point)))

;;;
;;; Interactive entry points for new message buffers.
;;;

;;;###autoload
(defun message-mail-other-window (&optional to subject)
  "Like `message-mail' command, but display mail buffer in another window."
  (interactive)
  (unless (message-mail-user-agent)
    (message-pop-to-buffer (message-buffer-name "mail" to)
			   'switch-to-buffer-other-window))
  (let ((message-this-is-mail t))
    (message-setup `((To . ,(or to "")) (Subject . ,(or subject "")))
		   nil nil nil 'switch-to-buffer-other-window)))

;;;###autoload
(defun message-mail-other-frame (&optional to subject)
  "Like `message-mail' command, but display mail buffer in another frame."
  (interactive)
  (unless (message-mail-user-agent)
    (message-pop-to-buffer (message-buffer-name "mail" to)
			   'switch-to-buffer-other-frame))
  (let ((message-this-is-mail t))
    (message-setup `((To . ,(or to "")) (Subject . ,(or subject "")))
		   nil nil nil 'switch-to-buffer-other-frame)))

;;;###autoload
(defun message-news-other-window (&optional newsgroups subject)
  "Start editing a news article to be sent."
  (interactive)
  (message-pop-to-buffer (message-buffer-name "posting" nil newsgroups)
			 'switch-to-buffer-other-window)
  (let ((message-this-is-news t))
    (message-setup `((Newsgroups . ,(or newsgroups ""))
		     (Subject . ,(or subject ""))))))

;;;###autoload
(defun message-news-other-frame (&optional newsgroups subject)
  "Start editing a news article to be sent."
  (interactive)
  (message-pop-to-buffer (message-buffer-name "posting" nil newsgroups)
			 'switch-to-buffer-other-frame)
  (let ((message-this-is-news t))
    (message-setup `((Newsgroups . ,(or newsgroups ""))
		     (Subject . ,(or subject ""))))))

;;; underline.el

;; This code should be moved to underline.el (from which it is stolen).

;;;###autoload
(defun message-bold-region (start end)
  "Bold all nonblank characters in the region.
Works by overstriking characters.
Called from program, takes two arguments START and END
which specify the range to operate on."
  (interactive "r")
  (save-excursion
    (let ((end1 (make-marker)))
      (move-marker end1 (max start end))
      (goto-char (min start end))
      (while (< (point) end1)
	(or (looking-at "[_\^@- ]")
	    (insert (char-after) "\b"))
	(forward-char 1)))))

;;;###autoload
(defun message-unbold-region (start end)
  "Remove all boldness (overstruck characters) in the region.
Called from program, takes two arguments START and END
which specify the range to operate on."
  (interactive "r")
  (save-excursion
    (let ((end1 (make-marker)))
      (move-marker end1 (max start end))
      (goto-char (min start end))
      (while (search-forward "\b" end1 t)
	(if (eq (char-after) (char-after (- (point) 2)))
	    (delete-char -2))))))

(defun message-exchange-point-and-mark ()
  "Exchange point and mark, but don't activate region if it was inactive."
  (goto-char (prog1 (mark t)
	       (set-marker (mark-marker) (point)))))

;; Support for toolbar
(defvar tool-bar-mode)

;; Note: The :set function in the `message-tool-bar*' variables will only
;; affect _new_ message buffers.  We might add a function that walks thru all
;; message-mode buffers and force the update.
(defun message-tool-bar-update (&optional symbol value)
  "Update message mode toolbar.
Setter function for custom variables."
  (setq-default message-tool-bar-map nil)
  (when symbol
    ;; When used as ":set" function:
    (set-default symbol value)))

(defcustom message-tool-bar (if (eq gmm-tool-bar-style 'gnome)
				'message-tool-bar-gnome
			      'message-tool-bar-retro)
  "Specifies the message mode tool bar.

It can be either a list or a symbol referring to a list.  See
`gmm-tool-bar-from-list' for the format of the list.  The
default key map is `message-mode-map'.

Pre-defined symbols include `message-tool-bar-gnome' and
`message-tool-bar-retro'."
  :type '(repeat gmm-tool-bar-list-item)
  :type '(choice (const :tag "GNOME style" message-tool-bar-gnome)
		 (const :tag "Retro look"  message-tool-bar-retro)
		 (repeat :tag "User defined list" gmm-tool-bar-item)
		 (symbol))
  :version "23.1" ;; No Gnus
  :initialize 'custom-initialize-default
  :set 'message-tool-bar-update
  :group 'message)

(defcustom message-tool-bar-gnome
  '((ispell-message "spell" nil
		    :vert-only t
		    :visible (not flyspell-mode))
    (flyspell-buffer "spell" t
		     :vert-only t
		     :visible flyspell-mode
		     :help "Flyspell whole buffer")
    (message-send-and-exit "mail/send" t :label "Send")
    (message-dont-send "mail/save-draft")
    (mml-attach-file "attach" mml-mode-map :vert-only t)
    (mml-preview "mail/preview" mml-mode-map)
    (mml-secure-message-sign-encrypt "lock" mml-mode-map :visible nil)
    (message-insert-importance-high "important" nil :visible nil)
    (message-insert-importance-low "unimportant" nil :visible nil)
    (message-insert-disposition-notification-to "receipt" nil :visible nil))
  "List of items for the message tool bar (GNOME style).

See `gmm-tool-bar-from-list' for details on the format of the list."
  :type '(repeat gmm-tool-bar-item)
  :version "23.1" ;; No Gnus
  :initialize 'custom-initialize-default
  :set 'message-tool-bar-update
  :group 'message)

(defcustom message-tool-bar-retro
  '(;; Old Emacs 21 icon for consistency.
    (message-send-and-exit "gnus/mail-send")
    (message-kill-buffer "close")
    (message-dont-send "cancel")
    (mml-attach-file "attach" mml-mode-map)
    (ispell-message "spell")
    (mml-preview "preview" mml-mode-map)
    (message-insert-importance-high "gnus/important")
    (message-insert-importance-low "gnus/unimportant")
    (message-insert-disposition-notification-to "gnus/receipt"))
  "List of items for the message tool bar (retro style).

See `gmm-tool-bar-from-list' for details on the format of the list."
  :type '(repeat gmm-tool-bar-item)
  :version "23.1" ;; No Gnus
  :initialize 'custom-initialize-default
  :set 'message-tool-bar-update
  :group 'message)

(defcustom message-tool-bar-zap-list
  '(new-file open-file dired kill-buffer write-file
	     print-buffer customize help)
  "List of icon items from the global tool bar.
These items are not displayed on the message mode tool bar.

See `gmm-tool-bar-from-list' for the format of the list."
  :type 'gmm-tool-bar-zap-list
  :version "23.1" ;; No Gnus
  :initialize 'custom-initialize-default
  :set 'message-tool-bar-update
  :group 'message)

(defvar image-load-path)
(declare-function image-load-path-for-library "image"
		  (library image &optional path no-error))

(defun message-make-tool-bar (&optional force)
  "Make a message mode tool bar from `message-tool-bar-list'.
When FORCE, rebuild the tool bar."
  (when (and (boundp 'tool-bar-mode)
	     tool-bar-mode
	     (or (not message-tool-bar-map) force))
    (setq message-tool-bar-map
	  (let* ((load-path
		  (image-load-path-for-library
		   "message" "mail/save-draft.xpm" nil t))
		 (image-load-path (cons (car load-path) image-load-path)))
	    (gmm-tool-bar-from-list message-tool-bar
				    message-tool-bar-zap-list
				    'message-mode-map))))
  message-tool-bar-map)

;;; Group name completion.

(defcustom message-newgroups-header-regexp
  "^\\(Newsgroups\\|Followup-To\\|Posted-To\\|Gcc\\):"
  "Regexp that match headers that lists groups."
  :group 'message
  :type 'regexp)

(defcustom message-completion-alist
  ;; FIXME: Make it possible to use the standard completion UI.
  (list (cons message-newgroups-header-regexp 'message-expand-group)
	'("^\\(Resent-\\)?\\(To\\|B?Cc\\):" . message-expand-name)
	'("^\\(Reply-To\\|From\\|Mail-Followup-To\\|Mail-Copies-To\\):"
	  . message-expand-name)
	'("^\\(Disposition-Notification-To\\|Return-Receipt-To\\):"
	  . message-expand-name))
  "Alist of (RE . FUN).  Use FUN for completion on header lines matching RE."
  :version "22.1"
  :group 'message
  :type '(alist :key-type regexp :value-type function))

(defcustom message-expand-name-databases
  '(bbdb eudc)
  "List of databases to try for name completion (`message-expand-name').
Each element is a symbol and can be `bbdb' or `eudc'."
  :group 'message
  :type '(set (const bbdb) (const eudc)))

(defcustom message-tab-body-function nil
  "Function to execute when `message-tab' (TAB) is executed in the body.
If nil, the function bound in `text-mode-map' or `global-map' is executed."
  :version "22.1"
  :group 'message
  :link '(custom-manual "(message)Various Commands")
  :type '(choice (const nil)
		 function))

(declare-function mail-abbrev-in-expansion-header-p "mailabbrev" ())

(defun message-tab ()
  "Complete names according to `message-completion-alist'.
Execute function specified by `message-tab-body-function' when
not in those headers.  If that variable is nil, indent with the
regular text mode tabbing command."
  (interactive)
  (cond
   ((let ((completion-fail-discreetly t))
      (completion-at-point))
    ;; Completion was performed; nothing else to do.
    nil)
   (message-tab-body-function (funcall message-tab-body-function))
   (t (funcall (or (lookup-key text-mode-map "\t")
                   (lookup-key global-map "\t")
                   'indent-relative)))))

(defvar mail-abbrev-mode-regexp)

(defun message-completion-function ()
  (let ((alist message-completion-alist))
    (while (and alist
		(let ((mail-abbrev-mode-regexp (caar alist)))
		  (not (mail-abbrev-in-expansion-header-p))))
      (setq alist (cdr alist)))
    (when (cdar alist)
      (let ((fun (cdar alist)))
        ;; Even if completion fails, return a non-nil value, so as to avoid
        ;; falling back to message-tab-body-function.
        (lambda () (funcall fun) 'completion-attempted)))))

(defun message-expand-group ()
  "Expand the group name under point."
  (let ((b (save-excursion
	     (save-restriction
	       (narrow-to-region
		(save-excursion
		  (beginning-of-line)
		  (skip-chars-forward "^:")
		  (1+ (point)))
		(point))
	       (skip-chars-backward "^, \t\n") (point))))
	(completion-ignore-case t)
	(e (progn (skip-chars-forward "^,\t\n ") (point)))
	group collection)
    (when (and (boundp 'gnus-active-hashtb)
	       gnus-active-hashtb)
      (mapatoms
       (lambda (symbol)
	 (setq group (symbol-name symbol))
	 (push (if (string-match "[^\000-\177]" group)
		   (gnus-group-decoded-name group)
		 group)
	       collection))
       gnus-active-hashtb))
    (completion-in-region b e collection)))

(defun message-expand-name ()
  (cond ((and (memq 'eudc message-expand-name-databases)
		    (boundp 'eudc-protocol)
		    eudc-protocol)
	 (eudc-expand-inline))
	((and (memq 'bbdb message-expand-name-databases)
	      (fboundp 'bbdb-complete-name))
         (let ((starttick (buffer-modified-tick)))
           (or (bbdb-complete-name)
               ;; Apparently, bbdb-complete-name can return nil even when
               ;; completion took place.  So let's double check the buffer was
               ;; not modified.
               (/= starttick (buffer-modified-tick)))))
	(t
	 (expand-abbrev))))

;;; Help stuff.

(defun message-talkative-question (ask question show &rest text)
  "Call FUNCTION with argument QUESTION; optionally display TEXT... args.
If SHOW is non-nil, the arguments TEXT... are displayed in a temp buffer.
The following arguments may contain lists of values."
  (if (and show
	   (setq text (message-flatten-list text)))
      (save-window-excursion
        (with-output-to-temp-buffer " *MESSAGE information message*"
          (with-current-buffer " *MESSAGE information message*"
	    (fundamental-mode)
	    (mapc 'princ text)
	    (goto-char (point-min))))
	(funcall ask question))
    (funcall ask question)))

(defun message-flatten-list (list)
  "Return a new, flat list that contains all elements of LIST.

\(message-flatten-list \\='(1 (2 3 (4 5 (6))) 7))
=> (1 2 3 4 5 6 7)"
  (cond ((consp list)
	 (apply 'append (mapcar 'message-flatten-list list)))
	(list
	 (list list))))

(defun message-generate-new-buffer-clone-locals (name &optional varstr)
  "Create and return a buffer with name based on NAME using `generate-new-buffer'.
Then clone the local variables and values from the old buffer to the
new one, cloning only the locals having a substring matching the
regexp VARSTR."
  (let ((oldbuf (current-buffer)))
    (with-current-buffer (generate-new-buffer name)
      (message-clone-locals oldbuf varstr)
      (current-buffer))))

(defun message-clone-locals (buffer &optional varstr)
  "Clone the local variables from BUFFER to the current buffer."
  (let ((locals (with-current-buffer buffer (buffer-local-variables)))
	(regexp "^gnus\\|^nn\\|^message\\|^sendmail\\|^smtp\\|^user-mail-address"))
    (mapcar
     (lambda (local)
       (when (and (consp local)
		  (car local)
		  (string-match regexp (symbol-name (car local)))
		  (or (null varstr)
		      (string-match varstr (symbol-name (car local)))))
	 (ignore-errors
	   ;; Cloning message-default-charset could cause an already
	   ;; encoded text to be encoded again, yielding raw bytes
	   ;; instead of characters in the message.
	   (unless (eq 'message-default-charset (car local))
	     (set (make-local-variable (car local))
		  (cdr local))))))
     locals)))

;;;
;;; MIME functions
;;;

(defun message-encode-message-body ()
  (unless message-inhibit-body-encoding
    (let ((mail-parse-charset (or mail-parse-charset
				  message-default-charset))
	  (case-fold-search t)
	  lines content-type-p)
      (message-goto-body)
      (save-restriction
	(narrow-to-region (point) (point-max))
	(let ((new (mml-generate-mime)))
	  (when new
	    (delete-region (point-min) (point-max))
	    (insert new)
	    (goto-char (point-min))
	    (if (eq (aref new 0) ?\n)
		(delete-char 1)
	      (search-forward "\n\n")
	      (setq lines (buffer-substring (point-min) (1- (point))))
	      (delete-region (point-min) (point))))))
      (save-restriction
	(message-narrow-to-headers-or-head)
	(message-remove-header "Mime-Version")
	(goto-char (point-max))
	(insert "MIME-Version: 1.0\n")
	(when lines
	  (insert lines))
	(setq content-type-p
	      (or mml-boundary
		  (re-search-backward "^Content-Type:" nil t))))
      (save-restriction
	(message-narrow-to-headers-or-head)
	(message-remove-first-header "Content-Type")
	(message-remove-first-header "Content-Transfer-Encoding"))
      ;; We always make sure that the message has a Content-Type
      ;; header.  This is because some broken MTAs and MUAs get
      ;; awfully confused when confronted with a message with a
      ;; MIME-Version header and without a Content-Type header.  For
      ;; instance, Solaris' /usr/bin/mail.
      (unless content-type-p
	(goto-char (point-min))
	;; For unknown reason, MIME-Version doesn't exist.
	(when (re-search-forward "^MIME-Version:" nil t)
	  (forward-line 1)
	  (insert "Content-Type: text/plain; charset=us-ascii\n"))))))

(defun message-read-from-minibuffer (prompt &optional initial-contents)
  "Read from the minibuffer while providing abbrev expansion."
  (let ((minibuffer-setup-hook 'mail-abbrevs-setup)
	(minibuffer-local-map message-minibuffer-local-map))
    (read-from-minibuffer prompt initial-contents)))

(defun message-use-alternative-email-as-from ()
  "Set From field of the outgoing message to the first matching
address in `message-alternative-emails', looking at To, Cc and
From headers in the original article."
  (require 'mail-utils)
  (let* ((fields '("To" "Cc" "From"))
	 (emails
	  (message-tokenize-header
	   (mail-strip-quoted-names
	    (mapconcat 'message-fetch-reply-field fields ","))))
	 (email
          (cond ((functionp message-alternative-emails)
                 (car (cl-remove-if-not message-alternative-emails emails)))
                (t (cl-loop for email in emails
                            if (string-match-p message-alternative-emails email)
                            return email)))))
    (unless (or (not email) (equal email user-mail-address))
      (message-remove-header "From")
      (goto-char (point-max))
      (insert "From: " (let ((user-mail-address email)) (message-make-from))
	      "\n"))))

(defun message-options-get (symbol)
  (cdr (assq symbol message-options)))

(defun message-options-set (symbol value)
  (let ((the-cons (assq symbol message-options)))
    (if the-cons
	(if value
	    (setcdr the-cons value)
	  (setq message-options (delq the-cons message-options)))
      (and value
	   (push (cons symbol value) message-options))))
  value)

(defun message-options-set-recipient ()
  (save-restriction
    (message-narrow-to-headers-or-head)
    (message-options-set 'message-sender
			 (mail-strip-quoted-names
			  (message-fetch-field "from")))
    (message-options-set 'message-recipients
			 (mail-strip-quoted-names
			  (let ((to (message-fetch-field "to"))
				(cc (message-fetch-field "cc"))
				(bcc (message-fetch-field "bcc")))
			    (concat
			     (or to "")
			     (if (and to cc) ", ")
			     (or cc "")
			     (if (and (or to cc) bcc) ", ")
			     (or bcc "")))))))

(defun message-hide-headers ()
  "Hide headers based on the `message-hidden-headers' variable."
  (let ((regexps (if (stringp message-hidden-headers)
		     (list message-hidden-headers)
		   message-hidden-headers))
	(inhibit-point-motion-hooks t)
	(inhibit-modification-hooks t)
	(end-of-headers (point-min)))
    (when regexps
      (save-excursion
	(save-restriction
	  (message-narrow-to-headers)
	  (goto-char (point-min))
	  (while (not (eobp))
	    (if (not (message-hide-header-p regexps))
		(message-next-header)
	      (let ((begin (point))
		    header header-len)
		(message-next-header)
		(setq header (buffer-substring begin (point))
		      header-len (- (point) begin))
		(delete-region begin (point))
		(goto-char end-of-headers)
		(insert header)
		(setq end-of-headers
		      (+ end-of-headers header-len))))))))
    (narrow-to-region end-of-headers (point-max))))

(defun message-hide-header-p (regexps)
  (let ((result nil)
	(reverse nil))
    (when (eq (car regexps) 'not)
      (setq reverse t)
      (pop regexps))
    (dolist (regexp regexps)
      (setq result (or result (looking-at regexp))))
    (if reverse
	(not result)
      result)))

(declare-function ecomplete-add-item "ecomplete" (type key text))
(declare-function ecomplete-save "ecomplete" ())

(defun message-put-addresses-in-ecomplete ()
  (require 'ecomplete)
  (dolist (header '("to" "cc" "from" "reply-to"))
    (let ((value (message-field-value header)))
      (dolist (string (mail-header-parse-addresses value 'raw))
	(setq string
	      (replace-regexp-in-string
	       "\n" ""
	       (replace-regexp-in-string "^ +\\| +$" "" string)))
	(ecomplete-add-item 'mail (car (mail-header-parse-address string))
			    string))))
  (ecomplete-save))

(autoload 'ecomplete-display-matches "ecomplete")

(defun message--in-tocc-p ()
  (and (memq (char-after (point-at-bol)) '(?C ?T ?\t ? ))
       (message-point-in-header-p)
       (save-excursion
	 (beginning-of-line)
	 (while (and (memq (char-after) '(?\t ? ))
		     (zerop (forward-line -1))))
	 (looking-at "To:\\|Cc:"))))

(defun message-display-abbrev (&optional choose)
  "Display the next possible abbrev for the text before point."
  (interactive (list t))
  (when (message--in-tocc-p)
    (let* ((end (point))
	   (start (save-excursion
		    (and (re-search-backward "[\n\t ]" nil t)
			 (1+ (point)))))
	   (word (when start (buffer-substring start end)))
	   (match (when (and word
			     (not (zerop (length word))))
		    (ecomplete-display-matches 'mail word choose))))
      (when (and choose match)
	(delete-region start end)
	(insert match)))))

(defun message-ecomplete-capf ()
  "Return completion data for email addresses in Ecomplete.
Meant for use on `completion-at-point-functions'."
  (when (and (bound-and-true-p ecomplete-database)
             (fboundp 'ecomplete-completion-table)
             (message--in-tocc-p))
    (let ((end (save-excursion
                 (skip-chars-forward "^, \t\n")
                 (point)))
	  (start (save-excursion
                   (skip-chars-backward "^, \t\n")
                   (point))))
      `(,start ,end ,(ecomplete-completion-table 'mail)))))

;; To send pre-formatted letters like the example below, you can use
;; `message-send-form-letter':
;; --8<---------------cut here---------------start------------->8---
;; To: alice@invalid.invalid
;; Subject: Verification of your contact information
;; From: Contact verification <admin@foo.invalid>
;; --text follows this line--
;; Hi Alice,
;; please verify that your contact information is still valid:
;; Alice A, A avenue 11, 1111 A town, Austria
;; ----------next form letter message follows this line----------
;; To: bob@invalid.invalid
;; Subject: Verification of your contact information
;; From: Contact verification <admin@foo.invalid>
;; --text follows this line--
;; Hi Bob,
;; please verify that your contact information is still valid:
;; Bob, B street 22, 22222 Be town, Belgium
;; ----------next form letter message follows this line----------
;; To: charlie@invalid.invalid
;; Subject: Verification of your contact information
;; From: Contact verification <admin@foo.invalid>
;; --text follows this line--
;; Hi Charlie,
;; please verify that your contact information is still valid:
;; Charlie Chaplin, C plaza 33, 33333 C town, Chile
;; --8<---------------cut here---------------end--------------->8---

;; FIXME: What is the most common term (circular letter, form letter, serial
;; letter, standard letter) for such kind of letter?  See also
;; <http://en.wikipedia.org/wiki/Form_letter>

;; FIXME: Maybe extent message-mode's font-lock support to recognize
;; `message-form-letter-separator', i.e. highlight each message like a single
;; message.

(defcustom message-form-letter-separator
  "\n----------next form letter message follows this line----------\n"
  "Separator for `message-send-form-letter'."
  ;; :group 'message-form-letter
  :group 'message-various
  :version "23.1" ;; No Gnus
  :type 'string)

(defcustom message-send-form-letter-delay 1
  "Delay in seconds when sending a message with `message-send-form-letter'.
Only used when `message-send-form-letter' is called with non-nil
argument `force'."
  ;; :group 'message-form-letter
  :group 'message-various
  :version "23.1" ;; No Gnus
  :type 'integer)

(defun message-send-form-letter (&optional force)
  "Sent all form letter messages from current buffer.
Unless FORCE, prompt before sending.

The messages are separated by `message-form-letter-separator'.
Header and body are separated by `mail-header-separator'."
  (interactive "P")
  (let ((sent 0) (skipped 0)
	start end text
	buff
	to done)
    (goto-char (point-min))
    (while (not done)
      (setq start (point)
	    end (if (search-forward message-form-letter-separator nil t)
		    (- (point) (length message-form-letter-separator) -1)
		  (setq done t)
		  (point-max)))
      (setq text
	    (buffer-substring-no-properties start end))
      (setq buff (generate-new-buffer "*mail - form letter*"))
      (with-current-buffer buff
	(insert text)
	(message-mode)
	(setq to (message-fetch-field "To"))
	(switch-to-buffer buff)
	(when force
	  (sit-for message-send-form-letter-delay))
	(if (or force
		  (y-or-n-p (format-message "Send message to `%s'? " to)))
	    (progn
	      (setq sent (1+ sent))
	      (message-send-and-exit))
	  (message "Message to `%s' skipped." to)
	  (setq skipped (1+ skipped)))
	(when (buffer-live-p buff)
	  (kill-buffer buff))))
    (message "%s message(s) sent, %s skipped." sent skipped)))

(defun message-replace-header (header new-value &optional after force)
  "Remove HEADER and insert the NEW-VALUE.
If AFTER, insert after this header.  If FORCE, insert new field
even if NEW-VALUE is empty."
  ;; Similar to `nnheader-replace-header' but for message buffers.
  (save-excursion
    (save-restriction
      (message-narrow-to-headers)
      (message-remove-header header))
    (when (or force (> (length new-value) 0))
      (if after
	  (message-position-on-field header after)
	(message-position-on-field header))
      (insert new-value))))

(defcustom message-recipients-without-full-name
  (list "ding@gnus.org"
	"bugs@gnus.org"
	"emacs-devel@gnu.org"
	"emacs-pretest-bug@gnu.org"
	"bug-gnu-emacs@gnu.org")
  "Mail addresses that have no full name.
Used in `message-simplify-recipients'."
  ;; Maybe the addresses could be extracted from
  ;; `gnus-parameter-to-list-alist'?
  :type '(choice (const :tag "None" nil)
		 (repeat string))
  :version "23.1" ;; No Gnus
  :group 'message-headers)

(defun message-simplify-recipients ()
  (interactive)
  (dolist (hdr '("Cc" "To"))
    (message-replace-header
     hdr
     (mapconcat
      (lambda (addrcomp)
	(if (and message-recipients-without-full-name
		 (string-match
		  (regexp-opt message-recipients-without-full-name)
		  (cadr addrcomp)))
	    (cadr addrcomp)
	  (if (car addrcomp)
	      (message-make-from (car addrcomp) (cadr addrcomp))
	    (cadr addrcomp))))
      (when (message-fetch-field hdr)
	(mail-extract-address-components
	 (message-fetch-field hdr) t))
      ", "))))

;;; multipart/related and HTML support.

(defun message-make-html-message-with-image-files (files)
  "Make a message containing the current dired-marked image files."
  (interactive (list (dired-get-marked-files nil current-prefix-arg)))
  (message-mail)
  (message-goto-body)
  (insert "<#part type=text/html>\n\n")
  (dolist (file files)
    (insert (format "<img src=%S>\n\n" file)))
  (message-toggle-image-thumbnails)
  (message-goto-to))

(defun message-toggle-image-thumbnails ()
  "For any included image files, insert a thumbnail of that image."
  (interactive)
  (let ((displayed nil))
    (save-excursion
      (goto-char (point-min))
      (while (not (eobp))
	(when-let* ((props (get-text-property (point) 'display)))
	  (when (and (consp props)
		     (eq (car props) 'image))
	    (put-text-property (point) (1+ (point)) 'display nil)
	    (setq displayed t)))
	(forward-char 1)))
    (unless displayed
      (save-excursion
	(goto-char (point-min))
	(while (re-search-forward "<img.*src=\"\\([^\"]+\\).*>" nil t)
	  (let ((string (match-string 0))
		(file (match-string 1))
		(edges (window-inside-pixel-edges
			(get-buffer-window (current-buffer)))))
	    (delete-region (match-beginning 0) (match-end 0))
	    (insert-image
	     (create-image
	      file 'imagemagick nil
	      :max-width (truncate
			  (* 0.7 (- (nth 2 edges) (nth 0 edges))))
	      :max-height (truncate
			   (* 0.5 (- (nth 3 edges) (nth 1 edges)))))
	     string)))))))

(provide 'message)

(run-hooks 'message-load-hook)

;; Local Variables:
;; coding: utf-8
;; End:

;;; message.el ends here<|MERGE_RESOLUTION|>--- conflicted
+++ resolved
@@ -4069,11 +4069,7 @@
   "Bury this mail BUFFER."
   ;; Note that this is not quite the same as (bury-buffer buffer),
   ;; since bury-buffer does extra stuff with a nil argument.
-<<<<<<< HEAD
-  ;; Eg https://lists.gnu.org/archive/html/emacs-devel/2014-01/msg00539.html
-=======
   ;; Eg https://lists.gnu.org/r/emacs-devel/2014-01/msg00539.html
->>>>>>> 89212988
   (with-current-buffer buffer (bury-buffer))
   (if message-return-action
       (apply (car message-return-action) (cdr message-return-action))))
@@ -6660,11 +6656,7 @@
 	;; C-h f compose-mail says that headers should be specified as
 	;; (string . value); however all the rest of message expects
 	;; headers to be symbols, not strings (eg message-header-format-alist).
-<<<<<<< HEAD
-	;; https://lists.gnu.org/archive/html/emacs-devel/2011-01/msg00337.html
-=======
 	;; https://lists.gnu.org/r/emacs-devel/2011-01/msg00337.html
->>>>>>> 89212988
 	;; We need to convert any string input, eg from rmail-start-mail.
 	(dolist (h other-headers other-headers)
 	  (if (stringp (car h)) (setcar h (intern (capitalize (car h)))))))
