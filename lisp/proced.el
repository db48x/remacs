;;; proced.el --- operate on system processes like dired

;; Copyright (C) 2008-2018 Free Software Foundation, Inc.

;; Author: Roland Winkler <winkler@gnu.org>
;; Keywords: Processes, Unix

;; This file is part of GNU Emacs.

;; GNU Emacs is free software: you can redistribute it and/or modify
;; it under the terms of the GNU General Public License as published by
;; the Free Software Foundation, either version 3 of the License, or
;; (at your option) any later version.

;; GNU Emacs is distributed in the hope that it will be useful,
;; but WITHOUT ANY WARRANTY; without even the implied warranty of
;; MERCHANTABILITY or FITNESS FOR A PARTICULAR PURPOSE.  See the
;; GNU General Public License for more details.

;; You should have received a copy of the GNU General Public License
;; along with GNU Emacs.  If not, see <https://www.gnu.org/licenses/>.

;;; Commentary:

;; Proced makes an Emacs buffer containing a listing of the current
;; system processes.  You can use the normal Emacs commands to move around
;; in this buffer, and special Proced commands to operate on the processes
;; listed.  See `proced-mode' for getting started.
;;
;; To do:
;; - Interactive temporary customizability of flags in `proced-grammar-alist'
;; - Allow "sudo kill PID", "sudo renice PID"
;;   `proced-send-signal' operates on multiple processes one by one.
;;   With "sudo" we want to execute one "kill" or "renice" command
;;   for all marked processes. Is there a `sudo-call-process'?
;;
;; Thoughts and Ideas
;; - Currently, `process-attributes' returns the list of
;;   command-line arguments of a process as one concatenated string.
;;   This format is compatible with `shell-command'.  Also, under
;;   MS-Windows, the command-line arguments are actually stored as a
;;   single string, so that it is impossible to reverse-engineer it back
;;   into separate arguments.  Alternatively, `process-attributes'
;;   could (try to) return a list of strings that correspond to individual
;;   command-line arguments.  Then one could feed such a list of
;;   command-line arguments into `call-process' or `start-process'.
;;   Are there real-world applications when such a feature would be useful?
;;   What about something like `proced-restart-pid'?

;;; Code:

(defgroup proced nil
  "Proced mode."
  :group 'processes
  :group 'unix
  :prefix "proced-")

(defcustom proced-signal-function 'signal-process
  "Name of signal function.
It can be an elisp function (usually `signal-process') or a string specifying
the external command (usually \"kill\")."
  :group 'proced
  :type '(choice (function :tag "function")
                 (string :tag "command")))

(defcustom proced-renice-command "renice"
  "Name of renice command."
  :group 'proced
  :version "24.3"
  :type '(string :tag "command"))

(defcustom proced-signal-list
  '( ;; signals supported on all POSIX compliant systems
    ("HUP" . "   (1.  Hangup)")
    ("INT" . "   (2.  Terminal interrupt)")
    ("QUIT" . "  (3.  Terminal quit)")
    ("ABRT" . "  (6.  Process abort)")
    ("KILL" . "  (9.  Kill - cannot be caught or ignored)")
    ("ALRM" . "  (14. Alarm Clock)")
    ("TERM" . "  (15. Termination)")
    ("CONT" . "  (Continue executing)")
    ("STOP" . "  (Stop executing / pause - cannot be caught or ignored)")
    ("TSTP" . "  (Terminal stop / pause)"))
  "List of signals, used for minibuffer completion."
  :group 'proced
  :type '(repeat (cons (string :tag "signal name")
                       (string :tag "description"))))

;; For which attributes can we use a fixed width of the output field?
;; A fixed width speeds up formatting, yet it can make
;; `proced-grammar-alist' system-dependent.
;; (If proced runs like top(1) we want it to be fast.)
;;
;; If it is impossible / unlikely that an attribute has the same value
;; for two processes, then sorting can be based on one ordinary (fast)
;; predicate like `<'.  Otherwise, a list of proced predicates can be used
;; to refine the sort.
;;
;; It would be neat if one could temporarily override the following
;; predefined rules.
(defcustom proced-grammar-alist
  '( ;; attributes defined in `process-attributes'
    (euid    "EUID"    "%d" right proced-< nil (euid pid) (nil t nil))
    (user    "User"    nil left proced-string-lessp nil (user pid) (nil t nil))
    (egid    "EGID"    "%d" right proced-< nil (egid euid pid) (nil t nil))
    (group   "Group"   nil left proced-string-lessp nil (group user pid) (nil t nil))
    (comm    "Command" nil left proced-string-lessp nil (comm pid) (nil t nil))
    (state   "Stat"    nil left proced-string-lessp nil (state pid) (nil t nil))
    (ppid    "PPID"    "%d" right proced-< nil (ppid pid)
             ((lambda (ppid) (proced-filter-parents proced-process-alist ppid))
              "refine to process parents"))
    (pgrp    "PGrp"    "%d" right proced-< nil (pgrp euid pid) (nil t nil))
    (sess    "Sess"    "%d" right proced-< nil (sess pid) (nil t nil))
    (ttname  "TTY"     proced-format-ttname left proced-string-lessp nil (ttname pid) (nil t nil))
    (tpgid   "TPGID"   "%d" right proced-< nil (tpgid pid) (nil t nil))
    (minflt  "MinFlt"  "%d" right proced-< nil (minflt pid) (nil t t))
    (majflt  "MajFlt"  "%d" right proced-< nil (majflt pid) (nil t t))
    (cminflt "CMinFlt" "%d" right proced-< nil (cminflt pid) (nil t t))
    (cmajflt "CMajFlt" "%d" right proced-< nil (cmajflt pid) (nil t t))
    (utime   "UTime"   proced-format-time right proced-time-lessp t (utime pid) (nil t t))
    (stime   "STime"   proced-format-time right proced-time-lessp t (stime pid) (nil t t))
    (time    "Time"   proced-format-time right proced-time-lessp t (time pid) (nil t t))
    (cutime  "CUTime"  proced-format-time right proced-time-lessp t (cutime pid) (nil t t))
    (cstime  "CSTime"  proced-format-time right proced-time-lessp t (cstime pid) (nil t t))
    (ctime   "CTime"  proced-format-time right proced-time-lessp t (ctime pid) (nil t t))
    (pri     "Pr"      "%d" right proced-< t (pri pid) (nil t t))
    (nice    "Ni"      "%3d" 3 proced-< t (nice pid) (t t nil))
    (thcount "THCount" "%d" right proced-< t (thcount pid) (nil t t))
    (start   "Start"   proced-format-start 6 proced-time-lessp nil (start pid) (t t nil))
    (vsize   "VSize"   "%d" right proced-< t (vsize pid) (nil t t))
    (rss     "RSS"     "%d" right proced-< t (rss pid) (nil t t))
    (etime   "ETime"   proced-format-time right proced-time-lessp t (etime pid) (nil t t))
    (pcpu    "%CPU"    "%.1f" right proced-< t (pcpu pid) (nil t t))
    (pmem    "%Mem"    "%.1f" right proced-< t (pmem pid) (nil t t))
    (args    "Args"    proced-format-args left proced-string-lessp nil (args pid) (nil t nil))
    ;;
    ;; attributes defined by proced (see `proced-process-attributes')
    (pid     "PID"     "%d" right proced-< nil (pid)
             ((lambda (ppid) (proced-filter-children proced-process-alist ppid))
              "refine to process children"))
    ;; process tree
    (tree    "Tree"   proced-format-tree left nil nil nil nil))
  "Alist of rules for handling Proced attributes.

Each element has the form

  (KEY NAME FORMAT JUSTIFY PREDICATE REVERSE SORT-SCHEME REFINER).

Symbol KEY is the car of a process attribute.

String NAME appears in the header line.

FORMAT specifies the format for displaying the attribute values.  It can
be a string passed to `format'.  It can be a function called with one
argument, the value of the attribute.  The value nil means take as is.

If JUSTIFY is an integer, its modulus gives the width of the attribute
values formatted with FORMAT.  If JUSTIFY is positive, NAME appears
right-justified, otherwise it appears left-justified.  If JUSTIFY is `left'
or `right', the field width is calculated from all field values in the listing.
If JUSTIFY is `left', the field values are formatted left-justified and
right-justified otherwise.

PREDICATE is the predicate for sorting and filtering the process listing
based on attribute KEY.  PREDICATE takes two arguments P1 and P2,
the corresponding attribute values of two processes.  PREDICATE should
return `equal' if P1 has same rank like P2.  Any other non-nil value says
that P1 is \"less than\" P2, or nil if not.
If PREDICATE is nil the attribute cannot be sorted.

PREDICATE defines an ascending sort order.  REVERSE is non-nil if the sort
order is descending.

SORT-SCHEME is a list (KEY1 KEY2 ...) defining a hierarchy of rules
for sorting the process listing.  KEY1, KEY2, ... are KEYs appearing as cars
of `proced-grammar-alist'.  First the PREDICATE of KEY1 is evaluated.
If it yields non-equal, it defines the sort order for the corresponding
processes.  If it evaluates to `equal' the PREDICATE of KEY2 is evaluated, etc.

REFINER can be a list of flags (LESS-B EQUAL-B LARGER-B) used by the command
`proced-refine' (see there) to refine the listing based on attribute KEY.
This command compares the value of attribute KEY of every process with
the value of attribute KEY of the process at the position of point
using PREDICATE.
If PREDICATE yields non-nil, the process is accepted if LESS-B is non-nil.
If PREDICATE yields `equal', the process is accepted if EQUAL-B is non-nil.
If PREDICATE yields nil, the process is accepted if LARGER-B is non-nil.

REFINER can also be a list (FUNCTION HELP-ECHO).
FUNCTION is called with one argument, the PID of the process at the position
of point.  The function must return a list of PIDs that is used for the refined
listing.  HELP-ECHO is a string that is shown when mouse is over this field.

If REFINER is nil no refinement is done."
  :group 'proced
  :type '(repeat (list :tag "Attribute"
                       (symbol :tag "Key")
                       (string :tag "Header")
                       (choice :tag "Format"
                               (const :tag "None" nil)
                               (string :tag "Format String")
                               (function :tag "Formatting Function"))
                       (choice :tag "Justification"
                               (const :tag "left" left)
                               (const :tag "right" right)
                               (integer :tag "width"))
                       (choice :tag "Predicate"
                               (const :tag "None" nil)
                               (function :tag "Function"))
                       (boolean :tag "Descending Sort Order")
                       (repeat :tag "Sort Scheme" (symbol :tag "Key"))
                       (choice :tag "Refiner"
                               (const :tag "None" nil)
                               (list (function :tag "Refinement Function")
                                     (string :tag "Help echo"))
                               (list :tag "Refine Flags"
                                     (boolean :tag "Less")
                                     (boolean :tag "Equal")
                                     (boolean :tag "Larger"))))))

(defcustom proced-custom-attributes nil
  "List of functions defining custom attributes.
This variable extends the functionality of `proced-process-attributes'.
Each function is called with one argument, the list of attributes
of a system process.  It returns a cons cell of the form (KEY . VALUE)
like `process-attributes'.  This cons cell is appended to the list
returned by `proced-process-attributes'.
If the function returns nil, the value is ignored."
  :group 'proced
  :type '(repeat (function :tag "Attribute")))

;; Formatting and sorting rules are defined "per attribute".  If formatting
;; and / or sorting should use more than one attribute, it appears more
;; transparent to define a new derived attribute, so that formatting and
;; sorting can use them consistently.  (Are there exceptions to this rule?
;; Would it be advantageous to have yet more general methods available?)
;; Sorting can also be based on attributes that are invisible in the listing.

(defcustom proced-format-alist
  '((short user pid tree pcpu pmem start time (args comm))
    (medium user pid tree pcpu pmem vsize rss ttname state start time (args comm))
    (long user euid group pid tree pri nice pcpu pmem vsize rss ttname state
          start time (args comm))
    (verbose user euid group egid pid ppid tree pgrp sess pri nice pcpu pmem
             state thcount vsize rss ttname tpgid minflt majflt cminflt cmajflt
             start time utime stime ctime cutime cstime etime (args comm)))
  "Alist of formats of listing.
The car of each element is a symbol, the name of the format.
The cdr is a list of attribute keys appearing in `proced-grammar-alist'.
An element of this list may also be a list of attribute keys that specifies
alternatives.  If the first attribute is absent for a process, use the second
one, etc."
  :group 'proced
  :type '(alist :key-type (symbol :tag "Format Name")
                :value-type (repeat :tag "Keys"
                                    (choice (symbol :tag "")
                                            (repeat :tag "Alternative Keys"
                                                    (symbol :tag ""))))))

(defcustom proced-format 'short
  "Current format of Proced listing.
It can be the car of an element of `proced-format-alist'.
It can also be a list of keys appearing in `proced-grammar-alist'."
  :group 'proced
  :type '(choice (symbol :tag "Format Name")
                 (repeat :tag "Keys" (symbol :tag ""))))
(make-variable-buffer-local 'proced-format)

;; FIXME: is there a better name for filter `user' that does not coincide
;; with an attribute key?
(defcustom proced-filter-alist
  `((user (user . ,(concat "\\`" (regexp-quote (user-real-login-name)) "\\'")))
    (user-running (user . ,(concat "\\`" (regexp-quote (user-real-login-name)) "\\'"))
                  (state . "\\`[Rr]\\'"))
    (all)
    (all-running (state . "\\`[Rr]\\'"))
    (emacs (fun-all . (lambda (list)
                        (proced-filter-children list ,(emacs-pid))))))
  "Alist of process filters.
The car of each element is a symbol, the name of the filter.
The cdr is a list of elementary filters that are applied to every process.
A process is displayed if it passes all elementary filters of a selected
filter.

An elementary filter can be one of the following:
\(KEY . REGEXP)   If value of attribute KEY matches REGEXP,
                 accept this process.
\(KEY . FUN)      Apply function FUN to attribute KEY.  Accept this process,
                 if FUN returns non-nil.
\(function . FUN) For each process, apply function FUN to list of attributes
                 of each.  Accept the process if FUN returns non-nil.
\(fun-all . FUN)  Apply function FUN to entire process list.
                 FUN must return the filtered list."
  :group 'proced
  :type '(repeat (cons :tag "Filter"
                       (symbol :tag "Filter Name")
                       (repeat :tag "Filters"
                               (choice (cons :tag "Key . Regexp" (symbol :tag "Key") regexp)
                                       (cons :tag "Key . Function" (symbol :tag "Key") function)
                                       (cons :tag "Function" (const :tag "Key: function" function) function)
                                       (cons :tag "Fun-all" (const :tag "Key: fun-all" fun-all) function))))))

(defcustom proced-filter 'user
  "Current filter of proced listing.
It can be the car of an element of `proced-filter-alist'.
It can also be a list of elementary filters as in the cdrs of the elements
of `proced-filter-alist'."
  :group 'proced
  :type '(choice (symbol :tag "Filter Name")
                 (repeat :tag "Filters"
                         (choice (cons :tag "Key . Regexp" (symbol :tag "Key") regexp)
                                 (cons :tag "Key . Function" (symbol :tag "Key") function)
                                 (cons :tag "Function" (const :tag "Key: function" function) function)
                                 (cons :tag "Fun-all" (const :tag "Key: fun-all" fun-all) function)))))
(make-variable-buffer-local 'proced-filter)

(defcustom proced-sort 'pcpu
  "Current sort scheme for proced listing.
It must be the KEY of an element of `proced-grammar-alist'.
It can also be a list of KEYs as in the SORT-SCHEMEs of the elements
of `proced-grammar-alist'."
  :group 'proced
  :type '(choice (symbol :tag "Sort Scheme")
                 (repeat :tag "Key List" (symbol :tag "Key"))))
(make-variable-buffer-local 'proced-sort)

(defcustom proced-descend t
  "Non-nil if proced listing is sorted in descending order."
  :group 'proced
  :type '(boolean :tag "Descending Sort Order"))
(make-variable-buffer-local 'proced-descend)

(defcustom proced-goal-attribute 'args
  "If non-nil, key of the attribute that defines the `goal-column'."
  :group 'proced
  :type '(choice (const :tag "none" nil)
                 (symbol :tag "key")))

(defcustom proced-auto-update-interval 5
  "Time interval in seconds for auto updating Proced buffers."
  :group 'proced
  :type 'integer)

(defcustom proced-auto-update-flag nil
  "Non-nil for auto update of a Proced buffer.
Can be changed interactively via `proced-toggle-auto-update'."
  :group 'proced
  :type 'boolean)
(make-variable-buffer-local 'proced-auto-update-flag)

(defcustom proced-tree-flag nil
  "Non-nil for display of Proced buffer as process tree."
  :group 'proced
  :type 'boolean)
(make-variable-buffer-local 'proced-tree-flag)

(defcustom proced-post-display-hook nil
  "Normal hook run after displaying or updating a Proced buffer.
May be used to adapt the window size via `fit-window-to-buffer'."
  :type 'hook
  :options '(fit-window-to-buffer)
  :group 'proced)

(defcustom proced-after-send-signal-hook nil
  "Normal hook run after sending a signal to processes by `proced-send-signal'.
May be used to revert the process listing."
  :type 'hook
  :options '(proced-revert)
  :group 'proced)

;; Internal variables

(defvar proced-available (not (null (list-system-processes)))
  "Non-nil means Proced is known to work on this system.")

(defvar proced-process-alist nil
  "Alist of processes displayed by Proced.
The car of each element is the PID, and the cdr is a list of
cons pairs, see `proced-process-attributes'.")
(make-variable-buffer-local 'proced-process-alist)

(defvar proced-sort-internal nil
  "Sort scheme for listing (internal format).
It is a list of lists (KEY PREDICATE REVERSE).")

(defvar proced-marker-char ?*		; the answer is 42
  "In Proced, the current mark character.")

;; Faces and font-lock code taken from dired,
;; but face variables are deprecated for new code.
(defgroup proced-faces nil
  "Faces used by Proced."
  :group 'proced
  :group 'faces)

(defface proced-mark
  '((t (:inherit font-lock-constant-face)))
  "Face used for Proced marks."
  :group 'proced-faces)

(defface proced-marked
  '((t (:inherit error)))
  "Face used for marked processes."
  :group 'proced-faces)

(defface proced-sort-header
  '((t (:inherit font-lock-keyword-face)))
  "Face used for header of attribute used for sorting."
  :group 'proced-faces)

(defvar proced-re-mark "^[^ \n]"
  "Regexp matching a marked line.
Important: the match ends just after the marker.")

(defvar proced-header-line nil
  "Headers in Proced buffer as a string.")
(make-variable-buffer-local 'proced-header-line)

(defvar proced-temp-alist nil
  "Temporary alist (internal variable).")

(defvar proced-process-tree nil
  "Proced process tree (internal variable).")

(defvar proced-tree-depth nil
  "Internal variable for depth of Proced process tree.")

(defvar proced-auto-update-timer nil
  "Stores if Proced auto update timer is already installed.")

(defvar proced-log-buffer "*Proced log*"
  "Name of Proced Log buffer.")

(defconst proced-help-string
  "(n)ext, (p)revious, (m)ark, (u)nmark, (k)ill, (q)uit (type ? for more help)"
  "Help string for Proced.")

(defconst proced-header-help-echo
  "mouse-1, mouse-2: sort by attribute %s%s (%s)"
  "Help string shown when mouse is over a sortable header.")

(defconst proced-field-help-echo
  "mouse-2, RET: refine by attribute %s %s"
  "Help string shown when mouse is over a refinable field.")

(defvar proced-font-lock-keywords
  `(;; (Any) proced marks.
    (,proced-re-mark . 'proced-mark)
    ;; Processes marked with `proced-marker-char'
    ;; Should we make sure that only certain attributes are font-locked?
    (,(concat "^[" (char-to-string proced-marker-char) "]")
     ".+" (proced-move-to-goal-column) nil (0 'proced-marked))))

(defvar proced-mode-map
  (let ((km (make-sparse-keymap)))
    ;; moving
    (define-key km " " 'next-line)
    (define-key km "n" 'next-line)
    (define-key km "p" 'previous-line)
    (define-key km "\C-n" 'next-line)
    (define-key km "\C-p" 'previous-line)
    (define-key km "\C-?" 'previous-line)
    (define-key km [?\S-\ ] 'previous-line)
    (define-key km [down] 'next-line)
    (define-key km [up] 'previous-line)
    ;; marking
    (define-key km "d" 'proced-mark) ; Dired compatibility ("delete")
    (define-key km "m" 'proced-mark)
    (put 'proced-mark :advertised-binding "m")
    (define-key km "u" 'proced-unmark)
    (define-key km "\177" 'proced-unmark-backward)
    (define-key km "M" 'proced-mark-all)
    (define-key km "U" 'proced-unmark-all)
    (define-key km "t" 'proced-toggle-marks)
    (define-key km "C" 'proced-mark-children)
    (define-key km "P" 'proced-mark-parents)
    ;; filtering
    (define-key km "f"  'proced-filter-interactive)
    (define-key km [mouse-2] 'proced-refine)
    (define-key km "\C-m" 'proced-refine)
    ;; sorting
    (define-key km "sc" 'proced-sort-pcpu)
    (define-key km "sm" 'proced-sort-pmem)
    (define-key km "sp" 'proced-sort-pid)
    (define-key km "ss" 'proced-sort-start)
    (define-key km "sS" 'proced-sort-interactive)
    (define-key km "st" 'proced-sort-time)
    (define-key km "su" 'proced-sort-user)
    ;; similar to `Buffer-menu-sort-by-column'
    (define-key km [header-line mouse-1] 'proced-sort-header)
    (define-key km [header-line mouse-2] 'proced-sort-header)
    (define-key km "T" 'proced-toggle-tree)
    ;; formatting
    (define-key km "F"  'proced-format-interactive)
    ;; operate
    (define-key km "o" 'proced-omit-processes)
    (define-key km "x" 'proced-send-signal) ; Dired compatibility
    (define-key km "k" 'proced-send-signal) ; kill processes
    (define-key km "r" 'proced-renice) ; renice processes
    ;; misc
    (define-key km "h" 'describe-mode)
    (define-key km "?" 'proced-help)
    (define-key km [remap undo] 'proced-undo)
    (define-key km [remap advertised-undo] 'proced-undo)
    ;; Additional keybindings are inherited from `special-mode-map'
    km)
  "Keymap for Proced commands.")

(easy-menu-define
  proced-menu proced-mode-map "Proced Menu"
  `("Proced"
    ["Mark" proced-mark
     :help "Mark Current Process"]
    ["Unmark" proced-unmark
     :help "Unmark Current Process"]
    ["Mark All" proced-mark-all
     :help "Mark All Processes"]
    ["Unmark All" proced-unmark-all
     :help "Unmark All Process"]
    ["Toggle Marks" proced-toggle-marks
     :help "Marked Processes Become Unmarked, and Vice Versa"]
    ["Mark Children" proced-mark-children
     :help "Mark Current Process and its Children"]
    ["Mark Parents" proced-mark-parents
     :help "Mark Current Process and its Parents"]
    "--"
    ("Filters"
     :help "Select Filter for Process Listing"
     ,@(mapcar (lambda (el)
                 (let ((filter (car el)))
                   `[,(symbol-name filter)
                     (proced-filter-interactive ',filter)
                     :style radio
                     :selected (eq proced-filter ',filter)]))
               proced-filter-alist))
    ("Sorting"
     :help "Select Sort Scheme"
     ["Sort..." proced-sort-interactive
      :help "Sort Process List"]
     "--"
     ["Sort by %CPU" proced-sort-pcpu]
     ["Sort by %MEM" proced-sort-pmem]
     ["Sort by PID" proced-sort-pid]
     ["Sort by START" proced-sort-start]
     ["Sort by TIME" proced-sort-time]
     ["Sort by USER" proced-sort-user])
    ("Formats"
     :help "Select Format for Process Listing"
     ,@(mapcar (lambda (el)
                 (let ((format (car el)))
                   `[,(symbol-name format)
                     (proced-format-interactive ',format)
                     :style radio
                     :selected (eq proced-format ',format)]))
               proced-format-alist))
    ["Tree Display" proced-toggle-tree
     :style toggle
     :selected (eval proced-tree-flag)
     :help "Display Proced Buffer as Process Tree"]
    "--"
    ["Omit Marked Processes" proced-omit-processes
     :help "Omit Marked Processes in Process Listing."]
    "--"
    ["Revert" revert-buffer
     :help "Revert Process Listing"]
    ["Auto Update" proced-toggle-auto-update
     :style toggle
     :selected (eval proced-auto-update-flag)
     :help "Auto Update of Proced Buffer"]
    "--"
    ["Send signal" proced-send-signal
     :help "Send Signal to Marked Processes"]
    ["Renice" proced-renice
     :help "Renice Marked Processes"]))

;; helper functions
(defun proced-marker-regexp ()
  "Return regexp matching `proced-marker-char'."
  ;; `proced-marker-char' must appear in column zero
  (concat "^" (regexp-quote (char-to-string proced-marker-char))))

(defun proced-success-message (action count)
  "Display success message for ACTION performed for COUNT processes."
  (message "%s %s process%s" action count (if (= 1 count) "" "es")))

;; Unlike dired, we do not define our own commands for vertical motion.
;; If `goal-column' is set, `next-line' and `previous-line' are fancy
;; commands to satisfy our modest needs.  If `proced-goal-attribute'
;; and/or `goal-column' are not set, `next-line' and `previous-line'
;; are really what we need to preserve the column of point.
;; We use `proced-move-to-goal-column' for "non-interactive" cases only
;; to get a well-defined position of point.

(defun proced-move-to-goal-column ()
  "Move to `goal-column' if non-nil.  Return position of point."
  (beginning-of-line)
  (unless (eobp)
    (if goal-column
        (forward-char goal-column)
      (forward-char 2)))
  (point))

(defun proced-header-line ()
  "Return header line for Proced buffer."
  (list (propertize " "
                    'display
                    (list 'space :align-to
                          (line-number-display-width 'columns)))
        (if (<= (window-hscroll) (length proced-header-line))
            (replace-regexp-in-string ;; preserve text properties
             "\\(%\\)" "\\1\\1"
             (substring proced-header-line (window-hscroll))))))

(defun proced-pid-at-point ()
  "Return pid of system process at point.
Return nil if point is not on a process line."
  (save-excursion
    (beginning-of-line)
    (if (looking-at "^. .")
        (get-text-property (match-end 0) 'proced-pid))))

;; proced mode

(define-derived-mode proced-mode special-mode "Proced"
  "Mode for displaying system processes and sending signals to them.
Type \\[proced] to start a Proced session.  In a Proced buffer
type \\<proced-mode-map>\\[proced-mark] to mark a process for later commands.
Type \\[proced-send-signal] to send signals to marked processes.

The initial content of a listing is defined by the variable `proced-filter'
and the variable `proced-format'.
The variable `proced-filter' specifies which system processes are displayed.
The variable `proced-format' specifies which attributes are displayed for
each process.  Type \\[proced-filter-interactive] and \\[proced-format-interactive]
to change the values of `proced-filter' and `proced-format'.
The current value of the variable `proced-filter' is indicated in the
mode line.

The sort order of Proced listings is defined by the variable `proced-sort'.
Type \\[proced-sort-interactive] or click on a header in the header line
to change the sort scheme.  The current sort scheme is indicated in the
mode line, using \"+\" or \"-\" for ascending or descending sort order.

Type \\[proced-toggle-tree] to toggle whether the listing is
displayed as process tree.

Type \\[proced-toggle-auto-update] to automatically update the
process list.  The time interval for updates can be configured
via `proced-auto-update-interval'.

An existing Proced listing can be refined by typing \\[proced-refine].
Refining an existing listing does not update the variable `proced-filter'.

The attribute-specific rules for formatting, filtering, sorting, and refining
are defined in `proced-grammar-alist'.

After displaying or updating a Proced buffer, Proced runs the normal hook
`proced-post-display-hook'.

\\{proced-mode-map}"
  (abbrev-mode 0)
  (auto-fill-mode 0)
  (setq buffer-read-only t
        truncate-lines t
        header-line-format '(:eval (proced-header-line)))
  (add-hook 'post-command-hook 'force-mode-line-update nil t)
  (set (make-local-variable 'revert-buffer-function) 'proced-revert)
  (set (make-local-variable 'font-lock-defaults)
       '(proced-font-lock-keywords t nil nil beginning-of-line))
  (if (and (not proced-auto-update-timer) proced-auto-update-interval)
      (setq proced-auto-update-timer
            (run-at-time t proced-auto-update-interval
                         'proced-auto-update-timer))))

;;;###autoload
(defun proced (&optional arg)
  "Generate a listing of UNIX system processes.
\\<proced-mode-map>
If invoked with optional ARG, do not select the window displaying
the process information.

This function runs the normal hook `proced-post-display-hook'.

See `proced-mode' for a description of features available in
Proced buffers."
  (interactive "P")
  (unless proced-available
    (error "Proced is not available on this system"))
  (let ((buffer (get-buffer-create "*Proced*")) new)
    (set-buffer buffer)
    (setq new (zerop (buffer-size)))
    (when new
      (proced-mode)
      ;; `proced-update' runs `proced-post-display-hook' only if the
      ;; Proced buffer has been selected.  Yet the following call of
      ;; `proced-update' is for an empty Proced buffer that has not
      ;; yet been selected.  Therefore we need to call
      ;; `proced-post-display-hook' below.
      (proced-update t))
    (if arg
        (progn
          (display-buffer buffer)
          (with-current-buffer buffer
            (proced-update t)))
      (pop-to-buffer buffer)
      (proced-update t)
      (message
       (substitute-command-keys
        "Type \\<proced-mode-map>\\[quit-window] to quit, \\[proced-help] for help")))))

(defun proced-auto-update-timer ()
  "Auto-update Proced buffers using `run-at-time'."
  (dolist (buf (buffer-list))
    (with-current-buffer buf
      (if (and (eq major-mode 'proced-mode)
               proced-auto-update-flag)
          (proced-update t t)))))

(defun proced-toggle-auto-update (arg)
  "Change whether this Proced buffer is updated automatically.
With prefix ARG, update this buffer automatically if ARG is positive,
otherwise do not update.  Sets the variable `proced-auto-update-flag'.
The time interval for updates is specified via `proced-auto-update-interval'."
  (interactive (list (or current-prefix-arg 'toggle)))
  (setq proced-auto-update-flag
        (cond ((eq arg 'toggle) (not proced-auto-update-flag))
              (arg (> (prefix-numeric-value arg) 0))
              (t (not proced-auto-update-flag))))
  (message "Proced auto update %s"
           (if proced-auto-update-flag "enabled" "disabled")))

;;; Mark

(defun proced-mark (&optional count)
  "Mark the current (or next COUNT) processes."
  (interactive "p")
  (proced-do-mark t count))

(defun proced-unmark (&optional count)
  "Unmark the current (or next COUNT) processes."
  (interactive "p")
  (proced-do-mark nil count))

(defun proced-unmark-backward (&optional count)
  "Unmark the previous (or COUNT previous) processes."
  ;; Analogous to `dired-unmark-backward',
  ;; but `ibuffer-unmark-backward' behaves different.
  (interactive "p")
  (proced-do-mark nil (- (or count 1))))

(defun proced-do-mark (mark &optional count)
  "Mark the current (or next COUNT) processes using MARK."
  (or count (setq count 1))
  (let ((backward (< count 0))
	buffer-read-only)
    (setq count (1+ (if (<= 0 count) count
                      (min (1- (line-number-at-pos)) (abs count)))))
    (beginning-of-line)
    (while (not (or (zerop (setq count (1- count))) (eobp)))
      (proced-insert-mark mark backward))
    (proced-move-to-goal-column)))

(defun proced-toggle-marks ()
  "Toggle marks: marked processes become unmarked, and vice versa."
  (interactive)
  (let ((mark-re (proced-marker-regexp))
        buffer-read-only)
    (save-excursion
      (goto-char (point-min))
      (while (not (eobp))
        (cond ((looking-at mark-re)
               (proced-insert-mark nil))
              ((= (following-char) ?\s)
               (proced-insert-mark t))
              (t
               (forward-line 1)))))))

(defun proced-insert-mark (mark &optional backward)
  "If MARK is non-nil, insert `proced-marker-char'.
If BACKWARD is non-nil, move one line backwards before inserting the mark.
Otherwise move one line forward after inserting the mark."
  (if backward (forward-line -1))
  (insert (if mark proced-marker-char ?\s))
  (delete-char 1)
  (unless backward (forward-line)))

(defun proced-mark-all ()
  "Mark all processes.
If `transient-mark-mode' is turned on and the region is active,
mark the region."
  (interactive)
  (proced-do-mark-all t))

(defun proced-unmark-all ()
  "Unmark all processes.
If `transient-mark-mode' is turned on and the region is active,
unmark the region."
  (interactive)
  (proced-do-mark-all nil))

(defun proced-do-mark-all (mark)
  "Mark all processes using MARK.
If `transient-mark-mode' is turned on and the region is active,
mark the region."
  (let* ((count 0)
         (proced-marker-char (if mark proced-marker-char ?\s))
         (marker-re (proced-marker-regexp))
         end buffer-read-only)
    (save-excursion
      (if (use-region-p)
          ;; Operate even on those lines that are only partially a part
          ;; of region.  This appears most consistent with
          ;; `proced-move-to-goal-column'.
          (progn (setq end (save-excursion
                             (goto-char (region-end))
                             (unless (looking-at "^") (forward-line))
                             (point)))
                 (goto-char (region-beginning))
                 (unless (looking-at "^") (beginning-of-line)))
        (goto-char (point-min))
        (setq end (point-max)))
      (while (< (point) end)
        (unless (looking-at marker-re)
          (setq count (1+ count))
          (insert proced-marker-char)
          (delete-char 1))
        (forward-line))
      (proced-success-message (if mark "Marked" "Unmarked") count))))

(defun proced-mark-children (ppid &optional omit-ppid)
  "Mark child processes of process PPID.
Also mark process PPID unless prefix OMIT-PPID is non-nil."
  (interactive (list (proced-pid-at-point) current-prefix-arg))
  (proced-mark-process-alist
   (proced-filter-children proced-process-alist ppid omit-ppid)))

(defun proced-mark-parents (cpid &optional omit-cpid)
  "Mark parent processes of process CPID.
Also mark CPID unless prefix OMIT-CPID is non-nil."
  (interactive (list (proced-pid-at-point) current-prefix-arg))
  (proced-mark-process-alist
   (proced-filter-parents proced-process-alist cpid omit-cpid)))

(defun proced-mark-process-alist (process-alist &optional quiet)
  "Mark processes in PROCESS-ALIST.
If QUIET is non-nil suppress status message."
  (let ((count 0))
    (if process-alist
        (let (buffer-read-only)
          (save-excursion
            (goto-char (point-min))
            (while (not (eobp))
              (when (assq (proced-pid-at-point) process-alist)
                (insert proced-marker-char)
                (delete-char 1)
                (setq count (1+ count)))
              (forward-line)))))
    (unless quiet
      (proced-success-message "Marked" count))))

;; Mostly analog of `dired-do-kill-lines'.
;; However, for negative args the target lines of `dired-do-kill-lines'
;; include the current line, whereas `dired-mark' for negative args operates
;; on the preceding lines.  Here we are consistent with `dired-mark'.
(defun proced-omit-processes (&optional arg quiet)
  "Omit marked processes.
With prefix ARG, omit that many lines starting with the current line.
\(A negative argument omits backward.)
If `transient-mark-mode' is turned on and the region is active,
omit the processes in region.
If QUIET is non-nil suppress status message.
Returns count of omitted lines."
  (interactive "P")
  (let ((mark-re (proced-marker-regexp))
        (count 0)
        buffer-read-only)
    (cond ((use-region-p) ;; Omit active region
           (let ((lines (count-lines (region-beginning) (region-end))))
             (save-excursion
               (goto-char (region-beginning))
               (while (< count lines)
                 (proced-omit-process)
                 (setq count (1+ count))))))
          ((not arg) ;; Omit marked lines
           (save-excursion
             (goto-char (point-min))
             (while (and (not (eobp))
                         (re-search-forward mark-re nil t))
               (proced-omit-process)
               (setq count (1+ count)))))
          ((< 0 arg) ;; Omit forward
           (while (and (not (eobp)) (< count arg))
             (proced-omit-process)
             (setq count (1+ count))))
          ((< arg 0) ;; Omit backward
           (while (and (not (bobp)) (< count (- arg)))
             (forward-line -1)
             (proced-omit-process)
             (setq count (1+ count)))))
    (unless (zerop count) (proced-move-to-goal-column))
    (unless quiet (proced-success-message "Omitted" count))
    count))

(defun proced-omit-process ()
  "Omit process from listing point is on.
Update `proced-process-alist' accordingly."
  (setq proced-process-alist
        (assq-delete-all (proced-pid-at-point) proced-process-alist))
  (delete-region (line-beginning-position)
                 (save-excursion (forward-line) (point))))

;;; Filtering

(defun proced-filter (process-alist filter-list)
  "Apply FILTER-LIST to PROCESS-ALIST.
Return the filtered process list."
  (if (symbolp filter-list)
      (setq filter-list (cdr (assq filter-list proced-filter-alist))))
  (dolist (filter filter-list)
    (let (new-alist)
      (cond ( ;; apply function to entire process list
             (eq (car filter) 'fun-all)
             (setq new-alist (funcall (cdr filter) process-alist)))
            ( ;; apply predicate to each list of attributes
             (eq (car filter) 'function)
             (dolist (process process-alist)
               (if (funcall (car filter) (cdr process))
                   (push process new-alist))))
            (t ;; apply predicate to specified attribute
             (let ((fun (if (stringp (cdr filter))
                            `(lambda (val)
                               (string-match ,(cdr filter) val))
                          (cdr filter)))
                   value)
               (dolist (process process-alist)
                 (setq value (cdr (assq (car filter) (cdr process))))
                 (if (and value (funcall fun value))
                     (push process new-alist))))))
      (setq process-alist new-alist)))
  process-alist)

(defun proced-filter-interactive (scheme)
  "Filter Proced buffer using SCHEME.
When called interactively, an empty string means nil, i.e., no filtering.
Set variable `proced-filter' to SCHEME.  Revert listing."
  (interactive
   (let ((scheme (completing-read "Filter: "
                                  proced-filter-alist nil t)))
     (list (if (string= "" scheme) nil (intern scheme)))))
  ;; only update if necessary
  (unless (eq proced-filter scheme)
    (setq proced-filter scheme)
    (proced-update t)))

(defun proced-filter-parents (process-alist pid &optional omit-pid)
  "For PROCESS-ALIST return list of parent processes of PID.
This list includes PID unless OMIT-PID is non-nil."
  (let ((parent-list (unless omit-pid (list (assq pid process-alist))))
        (process (assq pid process-alist))
        ppid)
    (while (and (setq ppid (cdr (assq 'ppid (cdr process))))
                ;; Ignore a PPID that equals PID.
                (/= ppid pid)
                ;; Accept only PPIDs that correspond to members in PROCESS-ALIST.
                (setq process (assq ppid process-alist)))
      (setq pid ppid)
      (push process parent-list))
    parent-list))

(defun proced-filter-children (process-alist ppid &optional omit-ppid)
  "For PROCESS-ALIST return list of child processes of PPID.
This list includes PPID unless OMIT-PPID is non-nil."
  (let ((proced-temp-alist (proced-children-alist process-alist))
        new-alist)
    (dolist (pid (proced-children-pids ppid))
      (push (assq pid process-alist) new-alist))
    (if omit-ppid
        (assq-delete-all ppid new-alist)
      new-alist)))

;;; Process tree

(defun proced-children-alist (process-alist)
  "Return children alist for PROCESS-ALIST.
The children alist has elements (PPID PID1 PID2 ...).
PPID is a parent PID.  PID1, PID2, ... are the child processes of PPID.
The children alist inherits the sorting order of PROCESS-ALIST.
The list of children does not include grandchildren."
  ;; The PPIDs inherit the sorting order of PROCESS-ALIST.
  (let ((process-tree (mapcar (lambda (a) (list (car a))) process-alist))
        ppid)
    (dolist (process process-alist)
      (setq ppid (cdr (assq 'ppid (cdr process))))
      (if (and ppid
               ;; Ignore a PPID that equals PID.
               (/= ppid (car process))
               ;; Accept only PPIDs that correspond to members in PROCESS-ALIST.
               (assq ppid process-alist))
          (let ((temp-alist process-tree) elt)
            (while (setq elt (pop temp-alist))
              (when (eq ppid (car elt))
                (setq temp-alist nil)
                (setcdr elt (cons (car process) (cdr elt))))))))
    ;; The child processes inherit the sorting order of PROCESS-ALIST.
    (setq process-tree
          (mapcar (lambda (a) (cons (car a) (nreverse (cdr a))))
                  process-tree))))

(defun proced-children-pids (ppid)
  "Return list of children PIDs of PPID (including PPID)."
  (let ((cpids (cdr (assq ppid proced-temp-alist))))
    (if cpids
        (cons ppid (apply 'append (mapcar 'proced-children-pids cpids)))
      (list ppid))))

(defun proced-process-tree (process-alist)
  "Return process tree for PROCESS-ALIST.
It is an alist of alists where the car of each alist is a parent process
and the cdr is a list of child processes according to the ppid attribute
of these processes.
The process tree inherits the sorting order of PROCESS-ALIST."
  (let ((proced-temp-alist (proced-children-alist process-alist))
        pid-alist proced-process-tree)
    (while (setq pid-alist (pop proced-temp-alist))
      (push (proced-process-tree-internal pid-alist) proced-process-tree))
    (nreverse proced-process-tree)))

(defun proced-process-tree-internal (pid-alist)
  "Helper function for `proced-process-tree'."
  (let ((cpid-list (cdr pid-alist)) cpid-alist cpid)
    (while (setq cpid (car cpid-list))
      (if (setq cpid-alist (assq cpid proced-temp-alist))
          ;; Unprocessed part of process tree that needs to be
          ;; analyzed recursively.
          (progn
            (setq proced-temp-alist
                  (assq-delete-all cpid proced-temp-alist))
            (setcar cpid-list (proced-process-tree-internal cpid-alist)))
        ;; We already processed this subtree and take it "as is".
        (setcar cpid-list (assq cpid proced-process-tree))
        (setq proced-process-tree
              (assq-delete-all cpid proced-process-tree)))
      (pop cpid-list)))
  pid-alist)

(defun proced-toggle-tree (arg)
  "Toggle the display of the process listing as process tree.
With prefix ARG, display as process tree if ARG is positive, otherwise
do not display as process tree.  Sets the variable `proced-tree-flag'.

The process tree is generated from the selected processes in the
Proced buffer (that is, the processes in `proced-process-alist').
All processes that do not have a parent process in this list
according to their ppid attribute become the root of a process tree.
Each parent process is followed by its child processes.
The process tree inherits the chosen sorting order of the process listing,
that is, child processes of the same parent process are sorted using
the selected sorting order."
  (interactive (list (or current-prefix-arg 'toggle)))
  (setq proced-tree-flag
        (cond ((eq arg 'toggle) (not proced-tree-flag))
              (arg (> (prefix-numeric-value arg) 0))
              (t (not proced-tree-flag))))
  (proced-update)
  (message "Proced process tree display %s"
           (if proced-tree-flag "enabled" "disabled")))

(defun proced-tree (process-alist)
  "Rearrange PROCESS-ALIST as process tree.
If `proced-tree-flag' is non-nil, rearrange PROCESS-ALIST such that
every processes is followed by its child processes.  Each process
gets a tree attribute that specifies the depth of the process in the tree.
A root process is a process with no parent within PROCESS-ALIST according
to its value of the ppid attribute.  It has depth 0.

If `proced-tree-flag' is nil, remove the tree attribute.
Return the rearranged process list."
  (if proced-tree-flag
      ;; add tree attribute
      (let ((process-tree (proced-process-tree process-alist))
            (proced-tree-depth 0)
            (proced-temp-alist process-alist)
            proced-process-tree pt)
        (while (setq pt (pop process-tree))
          (proced-tree-insert pt))
        (nreverse proced-process-tree))
    ;; remove tree attribute
    (let ((process-alist process-alist))
      (while process-alist
        (setcar process-alist
                (assq-delete-all 'tree (car process-alist)))
        (pop process-alist)))
    process-alist))

(defun proced-tree-insert (process-tree)
  "Helper function for `proced-tree'."
  (let ((pprocess (assq (car process-tree) proced-temp-alist)))
    (push (append (list (car pprocess))
                  (list (cons 'tree proced-tree-depth))
                  (cdr pprocess))
          proced-process-tree)
    (if (cdr process-tree)
        (let ((proced-tree-depth (1+ proced-tree-depth)))
          (mapc 'proced-tree-insert (cdr process-tree))))))

;; Refining

;; Filters are used to select the processes in a new listing.
;; Refiners are used to narrow down further (interactively) the processes
;; in an existing listing.

(defun proced-refine (&optional event)
  "Refine Proced listing by comparing with the attribute value at point.
Optional EVENT is the location of the Proced field.

Refinement is controlled by the REFINER defined for each attribute ATTR
in `proced-grammar-alist'.

If REFINER is a list of flags and point is on a process's value of ATTR,
this command compares the value of ATTR of every process with the value
of ATTR of the process at the position of point.

The predicate for the comparison of two ATTR values is defined
in `proced-grammar-alist'.  For each return value of the predicate
a refine flag is defined in `proced-grammar-alist'.  One can select
processes for which the value of ATTR is \"less than\", \"equal\",
and / or \"larger\" than ATTR of the process point is on.  A process
is included in the new listing if the refine flag for the corresponding
return value of the predicate is non-nil.
The help-echo string for `proced-refine' uses \"+\" or \"-\" to indicate
the current values of these refine flags.

If REFINER is a cons pair (FUNCTION . HELP-ECHO), FUNCTION is called
with one argument, the PID of the process at the position of point.
The function must return a list of PIDs that is used for the refined
listing.  HELP-ECHO is a string that is shown when mouse is over this field.

This command refines an already existing process listing generated initially
based on the value of the variable `proced-filter'.  It does not change
this variable.  It does not revert the listing.  If you frequently need
a certain refinement, consider defining a new filter in `proced-filter-alist'."
  (interactive (list last-input-event))
  (if event (posn-set-point (event-end event)))
  (let ((key (get-text-property (point) 'proced-key))
        (pid (get-text-property (point) 'proced-pid)))
    (if (and key pid)
        (let* ((grammar (assq key proced-grammar-alist))
               (refiner (nth 7 grammar)))
          (when refiner
            (cond ((functionp (car refiner))
                   (setq proced-process-alist (funcall (car refiner) pid)))
                  ((consp refiner)
                   (let ((predicate (nth 4 grammar))
                         (ref (cdr (assq key (cdr (assq pid proced-process-alist)))))
                         val new-alist)
                     (dolist (process proced-process-alist)
                       (setq val (funcall predicate (cdr (assq key (cdr process))) ref))
                       (if (cond ((not val) (nth 2 refiner))
                                 ((eq val 'equal) (nth 1 refiner))
                                 (val (car refiner)))
                           (push process new-alist)))
                     (setq proced-process-alist new-alist))))
            ;; Do not revert listing.
            (proced-update)))
      (message "No refiner defined here."))))

;; Proced predicates for sorting and filtering are based on a three-valued
;; logic:
;; Predicates take two arguments P1 and P2, the corresponding attribute
;; values of two processes.  Predicates should return 'equal if P1 has
;; same rank like P2.  Any other non-nil value says that P1 is "less than" P2,
;; or nil if not.

(defun proced-< (num1 num2)
  "Return t if NUM1 less than NUM2.
Return `equal' if NUM1 equals NUM2.  Return nil if NUM1 greater than NUM2."
  (if (= num1 num2)
      'equal
    (< num1 num2)))

(defun proced-string-lessp (s1 s2)
  "Return t if string S1 is less than S2 in lexicographic order.
Return `equal' if S1 and S2 have identical contents.
Return nil otherwise."
  (if (string= s1 s2)
      'equal
    (string-lessp s1 s2)))

(defun proced-time-lessp (t1 t2)
  "Return t if time value T1 is less than time value T2.
Return `equal' if T1 equals T2.  Return nil otherwise."
  (or (time-less-p t1 t2)
      (if (not (time-less-p t2 t1)) 'equal)))

;;; Sorting

(defsubst proced-xor (b1 b2)
  "Return the logical exclusive or of args B1 and B2."
  (and (or b1 b2)
       (not (and b1 b2))))

(defun proced-sort-p (p1 p2)
  "Predicate for sorting processes P1 and P2."
  (if (not (cdr proced-sort-internal))
      ;; only one predicate: fast scheme
      (let* ((sorter (car proced-sort-internal))
             (k1 (cdr (assq (car sorter) (cdr p1))))
             (k2 (cdr (assq (car sorter) (cdr p2)))))
        ;; if the attributes are undefined, we should really abort sorting
        (if (and k1 k2)
            (proced-xor (funcall (nth 1 sorter) k1 k2)
                        (nth 2 sorter))))
    (let ((sort-list proced-sort-internal) sorter predicate k1 k2)
      (catch 'done
        (while (setq sorter (pop sort-list))
          (setq k1 (cdr (assq (car sorter) (cdr p1)))
                k2 (cdr (assq (car sorter) (cdr p2)))
                predicate
                (if (and k1 k2)
                    (funcall (nth 1 sorter) k1 k2)))
          (if (not (eq predicate 'equal))
              (throw 'done (proced-xor predicate (nth 2 sorter)))))
        (eq t predicate)))))

(defun proced-sort (process-alist sorter descend)
  "Sort PROCESS-ALIST using scheme SORTER.
SORTER is a scheme like `proced-sort'.
DESCEND is non-nil if the first element of SORTER is sorted
in descending order.
Return the sorted process list."
  ;; translate SORTER into a list of lists (KEY PREDICATE REVERSE)
  (setq proced-sort-internal
        (mapcar (lambda (arg)
                  (let ((grammar (assq arg proced-grammar-alist)))
                    (unless (nth 4 grammar)
                      (error "Attribute %s not sortable" (car grammar)))
                    (list arg (nth 4 grammar) (nth 5 grammar))))
                (cond ((listp sorter) sorter)
                      ((and (symbolp sorter)
                            (nth 6 (assq sorter proced-grammar-alist))))
                      ((symbolp sorter) (list sorter))
                      (t (error "Sorter undefined %s" sorter)))))
  (if proced-sort-internal
      (progn
        ;; splice DESCEND into the list
        (setcar proced-sort-internal
                (list (caar proced-sort-internal)
                      (nth 1 (car proced-sort-internal)) descend))
        (sort process-alist 'proced-sort-p))
    process-alist))

(defun proced-sort-interactive (scheme &optional arg)
  "Sort Proced buffer using SCHEME.
When called interactively, an empty string means nil, i.e., no sorting.

Prefix ARG controls sort order:
- If prefix ARG is positive (negative), sort in ascending (descending) order.
- If ARG is nil or `no-arg' and SCHEME is equal to the previous sorting scheme,
  reverse the sorting order.
- If ARG is nil or `no-arg' and SCHEME differs from the previous sorting scheme,
  adopt the sorting order defined for SCHEME in `proced-grammar-alist'.

Set variable `proced-sort' to SCHEME.  The current sort scheme is displayed
in the mode line, using \"+\" or \"-\" for ascending or descending order."
  (interactive
   (let* (choices
          (scheme (completing-read "Sort attribute: "
                                   (dolist (grammar proced-grammar-alist choices)
                                     (if (nth 4 grammar)
                                         (push (list (car grammar)) choices)))
                                   nil t)))
     (list (if (string= "" scheme) nil (intern scheme))
           ;; like 'toggle in `define-derived-mode'
           (or current-prefix-arg 'no-arg))))

  (setq proced-descend
        ;; If `proced-sort-interactive' is called repeatedly for the same
        ;; sort key, the sort order is reversed.
        (cond ((and (eq arg 'no-arg) (equal proced-sort scheme))
               (not proced-descend))
              ((eq arg 'no-arg)
               (nth 5 (assq (if (consp scheme) (car scheme) scheme)
                            proced-grammar-alist)))
              (arg (< (prefix-numeric-value arg) 0))
              ((equal proced-sort scheme)
               (not proced-descend))
              (t (nth 5 (assq (if (consp scheme) (car scheme) scheme)
                                   proced-grammar-alist))))
        proced-sort scheme)
  (proced-update))

(defun proced-sort-pcpu (&optional arg)
  "Sort Proced buffer by percentage CPU time (%CPU).
Prefix ARG controls sort order, see `proced-sort-interactive'."
  (interactive (list (or current-prefix-arg 'no-arg)))
  (proced-sort-interactive 'pcpu arg))

(defun proced-sort-pmem (&optional arg)
  "Sort Proced buffer by percentage memory usage (%MEM).
Prefix ARG controls sort order, see `proced-sort-interactive'."
  (interactive (list (or current-prefix-arg 'no-arg)))
  (proced-sort-interactive 'pmem arg))

(defun proced-sort-pid (&optional arg)
  "Sort Proced buffer by PID.
Prefix ARG controls sort order, see `proced-sort-interactive'."
  (interactive (list (or current-prefix-arg 'no-arg)))
  (proced-sort-interactive 'pid arg))

(defun proced-sort-start (&optional arg)
  "Sort Proced buffer by time the command started (START).
Prefix ARG controls sort order, see `proced-sort-interactive'."
  (interactive (list (or current-prefix-arg 'no-arg)))
  (proced-sort-interactive 'start arg))

(defun proced-sort-time (&optional arg)
  "Sort Proced buffer by CPU time (TIME).
Prefix ARG controls sort order, see `proced-sort-interactive'."
  (interactive (list (or current-prefix-arg 'no-arg)))
  (proced-sort-interactive 'time arg))

(defun proced-sort-user (&optional arg)
  "Sort Proced buffer by USER.
Prefix ARG controls sort order, see `proced-sort-interactive'."
  (interactive (list (or current-prefix-arg 'no-arg)))
  (proced-sort-interactive 'user arg))

(defun proced-sort-header (event &optional arg)
  "Sort Proced listing based on an attribute.
EVENT is a mouse event with starting position in the header line.
It is converted to the corresponding attribute key.
This command updates the variable `proced-sort'.
Prefix ARG controls sort order, see `proced-sort-interactive'."
  (interactive (list last-input-event (or last-prefix-arg 'no-arg)))
  (let ((start (event-start event))
        col key)
    (save-selected-window
      (select-window (posn-window start))
      (setq col (+ (1- (car (posn-actual-col-row start)))
                   (window-hscroll)))
      (when (and (<= 0 col) (< col (length proced-header-line)))
        (setq key (get-text-property col 'proced-key proced-header-line))
        (if key
            (proced-sort-interactive key arg)
          (message "No sorter defined here."))))))

;;; Formatting

(defun proced-format-time (time)
  "Format time interval TIME."
  (let* ((ftime (float-time time))
         (days (truncate ftime 86400))
         (ftime (mod ftime 86400))
         (hours (truncate ftime 3600))
         (ftime (mod ftime 3600))
         (minutes (truncate ftime 60))
         (seconds (mod ftime 60)))
    (cond ((< 0 days)
           (format "%d-%02d:%02d:%02d" days hours minutes seconds))
          ((< 0 hours)
           (format "%02d:%02d:%02d" hours minutes seconds))
          (t
           (format "%02d:%02d" minutes seconds)))))

(defun proced-format-start (start)
  "Format time START.
The return string is always 6 characters wide."
  (let ((d-start (decode-time start))
        (d-current (decode-time)))
    (cond ( ;; process started in previous years
           (< (nth 5 d-start) (nth 5 d-current))
           (format-time-string "  %Y" start))
          ;; process started today
          ((and (= (nth 3 d-start) (nth 3 d-current))
                (= (nth 4 d-start) (nth 4 d-current)))
           (format-time-string " %H:%M" start))
          (t ;; process started this year
           (format-time-string "%b %e" start)))))

(defun proced-format-ttname (ttname)
  "Format attribute TTNAME, omitting path \"/dev/\"."
  ;; Does this work for all systems?
  (substring ttname (if (string-match "\\`/dev/" ttname)
                        (match-end 0) 0)))

(defun proced-format-tree (tree)
  "Format attribute TREE."
  (concat (make-string tree ?\s) (number-to-string tree)))

;; Proced assumes that every process occupies only one line in the listing.
(defun proced-format-args (args)
  "Format attribute ARGS.
Replace newline characters by \"^J\" (two characters)."
  (replace-regexp-in-string "\n" "^J" args))

(defun proced-format (process-alist format)
  "Display PROCESS-ALIST using FORMAT."
  (if (symbolp format)
      (setq format (cdr (assq format proced-format-alist))))

  ;; Not all systems give us all attributes.  We take `emacs-pid' as a
  ;; representative process PID.  If FORMAT contains a list of alternative
  ;; attributes, we take the first attribute that is non-nil for `emacs-pid'.
  ;; If none of the alternatives is non-nil, the attribute is ignored
  ;; in the listing.
  (let ((standard-attributes
         (car (proced-process-attributes (list (emacs-pid)))))
        new-format fmi)
    (if (and proced-tree-flag
             (assq 'ppid standard-attributes))
        (push (cons 'tree 0) standard-attributes))
    (dolist (fmt format)
      (if (symbolp fmt)
          (if (assq fmt standard-attributes)
              (push fmt new-format))
        (while (setq fmi (pop fmt))
          (when (assq fmi standard-attributes)
            (push fmi new-format)
            (setq fmt nil)))))
    (setq format (nreverse new-format)))

  (insert (make-string (length process-alist) ?\n))
  (let ((whitespace " ") (unknown "?")
        (sort-key (if (consp proced-sort) (car proced-sort) proced-sort))
        header-list grammar)
    ;; Loop over all attributes
    (while (setq grammar (assq (pop format) proced-grammar-alist))
      (let* ((key (car grammar))
             (fun (cond ((stringp (nth 2 grammar))
                         `(lambda (arg) (format ,(nth 2 grammar) arg)))
                        ((not (nth 2 grammar)) 'identity)
                        ( t (nth 2 grammar))))
             (whitespace (if format whitespace ""))
             ;; Text properties:
             ;; We use the text property `proced-key' to store in each
             ;; field the corresponding key.
             ;; Of course, the sort predicate appearing in help-echo
             ;; is only part of the story.  But it gives the main idea.
             (hprops
              (if (nth 4 grammar)
                  (let ((descend (if (eq key sort-key) proced-descend (nth 5 grammar))))
                    `(proced-key ,key mouse-face header-line-highlight
                                 help-echo ,(format proced-header-help-echo
                                                    (if descend "-" "+")
                                                    (nth 1 grammar)
                                                    (if descend "descending" "ascending"))))))
             (refiner (nth 7 grammar))
             (fprops
              (cond ((functionp (car refiner))
                     `(proced-key ,key mouse-face highlight
                                  help-echo ,(format "mouse-2, RET: %s"
                                                     (nth 1 refiner))))
                    ((consp refiner)
                     `(proced-key ,key mouse-face highlight
                                  help-echo ,(format "mouse-2, RET: refine by attribute %s %s"
                                                     (nth 1 grammar)
                                                     (mapconcat (lambda (s)
                                                                  (if s "+" "-"))
                                                                refiner ""))))))
             value)

        ;; highlight the header of the sort column
        (if (eq key sort-key)
            (setq hprops (append '(face proced-sort-header) hprops)))
        (goto-char (point-min))
        (cond ( ;; fixed width of output field
               (numberp (nth 3 grammar))
               (dolist (process process-alist)
                 (end-of-line)
                 (setq value (cdr (assq key (cdr process))))
                 (insert (if value
                             (apply 'propertize (funcall fun value) fprops)
                           (format (concat "%" (number-to-string (nth 3 grammar)) "s")
                                   unknown))
                         whitespace)
                 (forward-line))
               (push (format (concat "%" (number-to-string (nth 3 grammar)) "s")
                             (apply 'propertize (nth 1 grammar) hprops))
                     header-list))

              ( ;; last field left-justified
               (and (not format) (eq 'left (nth 3 grammar)))
               (dolist (process process-alist)
                 (end-of-line)
                 (setq value (cdr (assq key (cdr process))))
                 (insert (if value (apply 'propertize (funcall fun value) fprops)
                           unknown))
                 (forward-line))
               (push (apply 'propertize (nth 1 grammar) hprops) header-list))

              (t ;; calculated field width
               (let ((width (length (nth 1 grammar)))
                     field-list value)
                 (dolist (process process-alist)
                   (setq value (cdr (assq key (cdr process))))
                   (if value
                       (setq value (apply 'propertize (funcall fun value) fprops)
                             width (max width (length value))
                             field-list (cons value field-list))
                     (push unknown field-list)
                     (setq width (max width (length unknown)))))
                 (let ((afmt (concat "%" (if (eq 'left (nth 3 grammar)) "-" "")
                                     (number-to-string width) "s")))
                   (push (format afmt (apply 'propertize (nth 1 grammar) hprops))
                         header-list)
                   (dolist (value (nreverse field-list))
                     (end-of-line)
                     (insert (format afmt value) whitespace)
                     (forward-line))))))))

    ;; final cleanup
    (goto-char (point-min))
    (dolist (process process-alist)
      ;; We use the text property `proced-pid' to store in each line
      ;; the corresponding pid
      (put-text-property (point) (line-end-position) 'proced-pid (car process))
      (forward-line))
    ;; Set header line
    (setq proced-header-line
          (mapconcat 'identity (nreverse header-list) whitespace))
    (if (string-match "[ \t]+$" proced-header-line)
        (setq proced-header-line (substring proced-header-line 0
                                            (match-beginning 0))))
    ;; (delete-trailing-whitespace)
    (goto-char (point-min))
    (while (re-search-forward "[ \t\r]+$" nil t)
      (delete-region (match-beginning 0) (match-end 0)))))

(defun proced-format-interactive (scheme &optional revert)
  "Format Proced buffer using SCHEME.
When called interactively, an empty string means nil, i.e., no formatting.
Set variable `proced-format' to SCHEME.
With prefix REVERT non-nil revert listing."
  (interactive
   (let ((scheme (completing-read "Format: "
                                  proced-format-alist nil t)))
     (list (if (string= "" scheme) nil (intern scheme))
           current-prefix-arg)))
  ;; only update if necessary
  (when (or (not (eq proced-format scheme)) revert)
    (setq proced-format scheme)
    (proced-update revert)))

;; generate listing

(defun proced-process-attributes (&optional pid-list)
  "Return alist of attributes for each system process.
This alist can be customized via `proced-custom-attributes'.
Optional arg PID-LIST is a list of PIDs of system process that are analyzed.
If no attributes are known for a process (possibly because it already died)
the process is ignored."
  ;; Should we make it customizable whether processes with empty attribute
  ;; lists are ignored?  When would such processes be of interest?
  (let (process-alist attributes attr)
    (dolist (pid (or pid-list (list-system-processes)) process-alist)
      (when (setq attributes (process-attributes pid))
        (setq attributes (cons (cons 'pid pid) attributes))
        (dolist (fun proced-custom-attributes)
          (if (setq attr (funcall fun attributes))
              (push attr attributes)))
        (push (cons pid attributes) process-alist)))))

(defun proced-update (&optional revert quiet)
  "Update the Proced process information.  Preserves point and marks.
With prefix REVERT non-nil, revert listing.
Suppress status information if QUIET is nil.
After updating a displayed Proced buffer run the normal hook
`proced-post-display-hook'."
  ;; This is the main function that generates and updates the process listing.
  (interactive "P")
  (setq revert (or revert (not proced-process-alist)))
  (or quiet (message (if revert "Updating process information..."
                       "Updating process display...")))
  (if revert ;; evaluate all processes
      (setq proced-process-alist (proced-process-attributes)))
  ;; filtering and sorting
  (setq proced-process-alist
        (proced-sort (proced-filter proced-process-alist proced-filter)
                     proced-sort proced-descend))

  ;; display as process tree?
  (setq proced-process-alist
        (proced-tree proced-process-alist))

  ;; It is useless to keep undo information if we revert, filter, or
  ;; refine the listing so that `proced-process-alist' has changed.
  ;; We could keep the undo information if we only re-sort the buffer.
  ;; Would that be useful?  Re-re-sorting is easy, too.
  (if (consp buffer-undo-list)
      (setq buffer-undo-list nil))
  (let ((buffer-undo-list t)
        ;; If point is on a field, we try to return point to that field.
        ;; Otherwise we try to return to the same column
        (old-pos (let ((pid (proced-pid-at-point))
                       (key (get-text-property (point) 'proced-key)))
                   (list pid key ; can both be nil
                         (if key
                             (if (get-text-property (1- (point)) 'proced-key)
                                 (- (point) (previous-single-property-change
                                             (point) 'proced-key))
                               0)
                           (current-column)))))
        buffer-read-only mp-list)
    ;; remember marked processes (whatever the mark was)
    (goto-char (point-min))
    (while (re-search-forward "^\\(\\S-\\)" nil t)
      (push (cons (save-match-data (proced-pid-at-point))
                  (match-string-no-properties 1)) mp-list))

    ;; generate listing
    (erase-buffer)
    (proced-format proced-process-alist proced-format)
    (goto-char (point-min))
    (while (not (eobp))
      (insert "  ")
      (forward-line))
    (setq proced-header-line (concat "  " proced-header-line))
    (if revert (set-buffer-modified-p nil))

    ;; set `goal-column'
    (let ((grammar (assq proced-goal-attribute proced-grammar-alist)))
      (setq goal-column ;; set to nil if no match
            (if (and grammar
                     (not (zerop (buffer-size)))
                     (string-match (regexp-quote (nth 1 grammar))
                                   proced-header-line))
                (if (nth 3 grammar)
                    (match-beginning 0)
                  (match-end 0)))))

    ;; Restore process marks and buffer position (if possible).
    ;; Sometimes this puts point in the middle of the proced buffer
    ;; where it is not interesting.  Is there a better / more flexible solution?
    (goto-char (point-min))
    (let (pid mark new-pos)
      (if (or mp-list (car old-pos))
          (while (not (eobp))
            (setq pid (proced-pid-at-point))
            (when (setq mark (assq pid mp-list))
              (insert (cdr mark))
              (delete-char 1)
              (beginning-of-line))
            (when (eq (car old-pos) pid)
              (if (nth 1 old-pos)
                  (let ((limit (line-end-position)) pos)
                    (while (and (not new-pos)
                                (setq pos (next-property-change (point) nil limit)))
                      (goto-char pos)
                      (when (eq (nth 1 old-pos)
                                (get-text-property (point) 'proced-key))
                        (forward-char (min (nth 2 old-pos)
                                           (- (next-property-change (point))
                                              (point))))
                        (setq new-pos (point))))
                    (unless new-pos
                      ;; we found the process, but the field of point
                      ;; is not listed anymore
                      (setq new-pos (proced-move-to-goal-column))))
                (setq new-pos (min (+ (line-beginning-position) (nth 2 old-pos))
                                   (line-end-position)))))
            (forward-line)))
      (if new-pos
          (goto-char new-pos)
        (goto-char (point-min))
        (proced-move-to-goal-column)))
    ;; update mode line
    ;; Does the long `mode-name' clutter the mode line?  It would be nice
    ;; to have some other location for displaying the values of the various
    ;; flags that affect the behavior of proced (flags one might want
    ;; to change on the fly).  Where??
    (setq mode-name
          (concat "Proced"
                  (if proced-filter
                      (concat ": " (symbol-name proced-filter))
                    "")
                  (if proced-sort
                      (let* ((key (if (consp proced-sort) (car proced-sort)
                                    proced-sort))
                             (grammar (assq key proced-grammar-alist)))
                        (concat " by " (if proced-descend "-" "+")
                                (nth 1 grammar)))
                    "")))
    (force-mode-line-update)
    ;; run `proced-post-display-hook' only for a displayed buffer.
    (if (get-buffer-window) (run-hooks 'proced-post-display-hook))
    ;; done
    (or quiet (input-pending-p)
        (message (if revert "Updating process information...done."
                   "Updating process display...done.")))))

(defun proced-revert (&rest _args)
  "Reevaluate the process listing based on the currently running processes.
Preserves point and marks."
  (proced-update t))

(defun proced-marked-processes ()
  "Return marked processes as alist of PIDs.
If no process is marked return alist with the PID of the process point is on.
The cdrs of the alist are the text strings displayed by Proced for these
processes.  They are used for error messages."
  (let ((regexp (proced-marker-regexp))
        process-alist)
    ;; collect marked processes
    (save-excursion
      (goto-char (point-min))
      (while (re-search-forward regexp nil t)
        (push (cons (proced-pid-at-point)
                    ;; How much info should we collect here?
                    (buffer-substring-no-properties
                     (+ 2 (line-beginning-position))
                     (line-end-position)))
              process-alist)))
    (if process-alist
        (nreverse process-alist)
      ;; take current process
      (let ((pid (proced-pid-at-point)))
        (if pid
            (list (cons pid
                        (buffer-substring-no-properties
                         (+ 2 (line-beginning-position))
                         (line-end-position)))))))))

(defmacro proced-with-processes-buffer (process-alist &rest body)
  "Execute the forms in BODY in a temporary buffer displaying PROCESS-ALIST.
PROCESS-ALIST is an alist of process PIDs as in `proced-process-alist'.
The value returned is the value of the last form in BODY."
  (declare (indent 1) (debug t))
  ;; Use leading space in buffer name to make this buffer ephemeral
  `(let ((bufname  " *Marked Processes*")
         (header-line (substring-no-properties proced-header-line)))
     (with-current-buffer (get-buffer-create bufname)
       (setq truncate-lines t
             proced-header-line header-line ; inherit header line
             header-line-format '(:eval (proced-header-line)))
       (add-hook 'post-command-hook 'force-mode-line-update nil t)
       (let ((inhibit-read-only t))
         (erase-buffer)
         (buffer-disable-undo)
         (setq buffer-read-only t)
         (dolist (process ,process-alist)
           (insert "  " (cdr process) "\n"))
         (delete-char -1)
         (goto-char (point-min)))
       (save-window-excursion
         ;; Analogous to `dired-pop-to-buffer'
         ;; Don't split window horizontally.  (Bug#1806)
         (let (split-width-threshold)
           (pop-to-buffer (current-buffer)))
         (fit-window-to-buffer (get-buffer-window) nil 1)
         ,@body))))

(defun proced-send-signal (&optional signal process-alist)
  "Send a SIGNAL to processes in PROCESS-ALIST.
PROCESS-ALIST is an alist as returned by `proced-marked-processes'.
Interactively, PROCESS-ALIST contains the marked processes.
If no process is marked, it contains the process point is on,
SIGNAL may be a string (HUP, INT, TERM, etc.) or a number.
After sending SIGNAL to all processes in PROCESS-ALIST, this command
runs the normal hook `proced-after-send-signal-hook'.

For backward compatibility SIGNAL and PROCESS-ALIST may be nil.
Then PROCESS-ALIST contains the marked processes or the process point is on
and SIGNAL is queried interactively.  This noninteractive usage is still
supported but discouraged.  It will be removed in a future version of Emacs."
  (interactive
   (let* ((process-alist (proced-marked-processes))
          (pnum (if (= 1 (length process-alist))
                    "1 process"
                  (format "%d processes" (length process-alist))))
          (completion-ignore-case t)
          (completion-extra-properties
           '(:annotation-function
             (lambda (s) (cdr (assoc s proced-signal-list))))))
     (proced-with-processes-buffer process-alist
       (list (completing-read (concat "Send signal [" pnum
                                      "] (default TERM): ")
                              proced-signal-list
                              nil nil nil nil "TERM")
             process-alist))))

  (unless (and signal process-alist)
    ;; Discouraged usage (supported for backward compatibility):
    ;; The new calling sequence separates more cleanly between the parts
    ;; of the code required for interactive and noninteractive calls so that
    ;; the command can be used more flexibly in noninteractive ways, too.
    (unless (get 'proced-send-signal 'proced-outdated)
       (put 'proced-send-signal 'proced-outdated t)
       (message "Outdated usage of `proced-send-signal'")
       (sit-for 2))
    (setq process-alist (proced-marked-processes))
    (unless signal
      (let ((pnum (if (= 1 (length process-alist))
                      "1 process"
                    (format "%d processes" (length process-alist))))
            (completion-ignore-case t)
            (completion-extra-properties
             '(:annotation-function
               (lambda (s) (cdr (assoc s proced-signal-list))))))
        (proced-with-processes-buffer process-alist
          (setq signal (completing-read (concat "Send signal [" pnum
                                                "] (default TERM): ")
                                        proced-signal-list
                                        nil nil nil nil "TERM"))))))

  (let (failures)
    ;; Why not always use `signal-process'?  See
<<<<<<< HEAD
    ;; https://lists.gnu.org/archive/html/emacs-devel/2008-03/msg02955.html
=======
    ;; https://lists.gnu.org/r/emacs-devel/2008-03/msg02955.html
>>>>>>> 89212988
    (if (functionp proced-signal-function)
        ;; use built-in `signal-process'
        (let ((signal (if (stringp signal)
                          (if (string-match "\\`[0-9]+\\'" signal)
                              (string-to-number signal)
                            (make-symbol signal))
                        signal)))   ; number
          (dolist (process process-alist)
            (condition-case err
                (unless (zerop (funcall
                                proced-signal-function (car process) signal))
                  (proced-log "%s\n" (cdr process))
                  (push (cdr process) failures))
              (error ; catch errors from failed signals
               (proced-log "%s\n" err)
               (proced-log "%s\n" (cdr process))
               (push (cdr process) failures)))))
      ;; use external system call
      (let ((signal (format "-%s" signal)))
        (dolist (process process-alist)
          (with-temp-buffer
            (condition-case nil
                (unless (zerop (call-process
                                proced-signal-function nil t nil
                                signal (number-to-string (car process))))
                  (proced-log (current-buffer))
                  (proced-log "%s\n" (cdr process))
                  (push (cdr process) failures))
              (error ; catch errors from failed signals
               (proced-log (current-buffer))
               (proced-log "%s\n" (cdr process))
               (push (cdr process) failures)))))))
    (if failures
        ;; Proced error message are not always very precise.
        ;; Can we issue a useful one-line summary in the
        ;; message area (using FAILURES) if only one signal failed?
        (proced-log-summary
         (format "Signal %s" signal)
         (format "%d of %d signal%s failed"
                 (length failures) (length process-alist)
                 (if (= 1 (length process-alist)) "" "s")))
      (proced-success-message "Sent signal to" (length process-alist))))
  ;; final clean-up
  (run-hooks 'proced-after-send-signal-hook))

(defun proced-renice (priority process-alist)
  "Renice the processes in PROCESS-ALIST to PRIORITY.
PROCESS-ALIST is an alist as returned by `proced-marked-processes'.
Interactively, PROCESS-ALIST contains the marked processes.
If no process is marked, it contains the process point is on,
After renicing all processes in PROCESS-ALIST, this command runs
the normal hook `proced-after-send-signal-hook'."
  (interactive
   (let ((process-alist (proced-marked-processes)))
     (proced-with-processes-buffer process-alist
       (list (read-number "New priority: ")
             process-alist))))
  (if (numberp priority)
      (setq priority (number-to-string priority)))
  (let (failures)
    (dolist (process process-alist)
      (with-temp-buffer
        (condition-case nil
            (unless (zerop (call-process
                            proced-renice-command nil t nil
                            priority (number-to-string (car process))))
              (proced-log (current-buffer))
              (proced-log "%s\n" (cdr process))
              (push (cdr process) failures))
          (error ; catch errors from failed renice
           (proced-log (current-buffer))
           (proced-log "%s\n" (cdr process))
           (push (cdr process) failures)))))
    (if failures
        (proced-log-summary
         (format "Renice %s" priority)
         (format "%d of %d renice%s failed"
                 (length failures) (length process-alist)
                 (if (= 1 (length process-alist)) "" "s")))
      (proced-success-message "Reniced" (length process-alist))))
  ;; final clean-up
  (run-hooks 'proced-after-send-signal-hook))

;; similar to `dired-why'
(defun proced-why ()
  "Pop up a buffer with error log output from Proced.
A group of errors from a single command ends with a formfeed.
Thus, use \\[backward-page] to find the beginning of a group of errors."
  (interactive)
  (if (get-buffer proced-log-buffer)
      (save-selected-window
        ;; move `proced-log-buffer' to the front of the buffer list
        (select-window (display-buffer (get-buffer proced-log-buffer)))
        (setq truncate-lines t)
        (set-buffer-modified-p nil)
        (setq buffer-read-only t)
        (goto-char (point-max))
        (forward-line -1)
        (backward-page 1)
        (recenter 0))))

;; similar to `dired-log'
(defun proced-log (log &rest args)
  "Log a message or the contents of a buffer.
If LOG is a string and there are more args, it is formatted with
those ARGS.  Usually the LOG string ends with a \\n.
End each bunch of errors with (proced-log t signal):
this inserts the current time, buffer and signal at the start of the page,
and \f (formfeed) at the end."
  (let ((obuf (current-buffer)))
    (with-current-buffer (get-buffer-create proced-log-buffer)
      (goto-char (point-max))
      (let (buffer-read-only)
	(cond ((stringp log)
	       (insert (if args
			   (apply #'format-message log args)
			 log)))
	      ((bufferp log)
	       (insert-buffer-substring log))
	      ((eq t log)
	       (backward-page 1)
	       (unless (bolp)
		 (insert "\n"))
	       (insert (current-time-string)
		       (format-message "\tBuffer `%s', signal `%s'\n"
				       (buffer-name obuf) (car args)))
	       (goto-char (point-max))
	       (insert "\f\n")))))))

;; similar to `dired-log-summary'
(defun proced-log-summary (signal string)
  "State a summary of SIGNAL's failures, in echo area and log buffer.
STRING is an overall summary of the failures."
  (message "Signal %s: %s--type ? for details" signal string)
  ;; Log a summary describing a bunch of errors.
  (proced-log (concat "\n" string "\n"))
  (proced-log t signal))

(defun proced-help ()
  "Provide help for the Proced user."
  (interactive)
  (proced-why)
  (if (eq last-command 'proced-help)
      (describe-mode)
    (message proced-help-string)))

(defun proced-undo ()
  "Undo in a Proced buffer.
This doesn't recover killed processes, it just undoes changes in the Proced
buffer.  You can use it to recover marks."
  (interactive)
  (let (buffer-read-only)
    (undo))
  (message "Change in Proced buffer undone.
Killed processes cannot be recovered by Emacs."))

(provide 'proced)

;;; proced.el ends here<|MERGE_RESOLUTION|>--- conflicted
+++ resolved
@@ -1804,11 +1804,7 @@
 
   (let (failures)
     ;; Why not always use `signal-process'?  See
-<<<<<<< HEAD
-    ;; https://lists.gnu.org/archive/html/emacs-devel/2008-03/msg02955.html
-=======
     ;; https://lists.gnu.org/r/emacs-devel/2008-03/msg02955.html
->>>>>>> 89212988
     (if (functionp proced-signal-function)
         ;; use built-in `signal-process'
         (let ((signal (if (stringp signal)
