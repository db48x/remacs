;;; subr.el --- basic lisp subroutines for Emacs  -*- lexical-binding:t -*-

;; Copyright (C) 1985-1986, 1992, 1994-1995, 1999-2018 Free Software
;; Foundation, Inc.

;; Maintainer: emacs-devel@gnu.org
;; Keywords: internal
;; Package: emacs

;; This file is part of GNU Emacs.

;; GNU Emacs is free software: you can redistribute it and/or modify
;; it under the terms of the GNU General Public License as published by
;; the Free Software Foundation, either version 3 of the License, or
;; (at your option) any later version.

;; GNU Emacs is distributed in the hope that it will be useful,
;; but WITHOUT ANY WARRANTY; without even the implied warranty of
;; MERCHANTABILITY or FITNESS FOR A PARTICULAR PURPOSE.  See the
;; GNU General Public License for more details.

;; You should have received a copy of the GNU General Public License
;; along with GNU Emacs.  If not, see <https://www.gnu.org/licenses/>.

;; Beware: while this file has tag `utf-8', before it's compiled, it gets
;; loaded as "raw-text", so non-ASCII chars won't work right during bootstrap.


;; declare-function's args use &rest, not &optional, for compatibility
;; with byte-compile-macroexpand-declare-function.

(defmacro declare-function (_fn _file &rest _args)
  "Tell the byte-compiler that function FN is defined, in FILE.
The FILE argument is not used by the byte-compiler, but by the
`check-declare' package, which checks that FILE contains a
definition for FN.

FILE can be either a Lisp file (in which case the \".el\"
extension is optional), or a C file.  C files are expanded
relative to the Emacs \"src/\" directory.  Lisp files are
searched for using `locate-library', and if that fails they are
expanded relative to the location of the file containing the
declaration.  A FILE with an \"ext:\" prefix is an external file.
`check-declare' will check such files if they are found, and skip
them without error if they are not.

Optional ARGLIST specifies FN's arguments, or is t to not specify
FN's arguments.  An omitted ARGLIST defaults to t, not nil: a nil
ARGLIST specifies an empty argument list, and an explicit t
ARGLIST is a placeholder that allows supplying a later arg.

Optional FILEONLY non-nil means that `check-declare' will check
only that FILE exists, not that it defines FN.  This is intended
for function definitions that `check-declare' does not recognize,
e.g., `defstruct'.

Note that for the purposes of `check-declare', this statement
must be the first non-whitespace on a line.

For more information, see Info node `(elisp)Declaring Functions'."
  (declare (advertised-calling-convention
	    (fn file &optional arglist fileonly) nil))
  ;; Does nothing - byte-compile-declare-function does the work.
  nil)


;;;; Basic Lisp macros.

(defalias 'not 'null)
(defalias 'sxhash 'sxhash-equal)

(defmacro noreturn (form)
  "Evaluate FORM, expecting it not to return.
If FORM does return, signal an error."
  (declare (debug t))
  `(prog1 ,form
     (error "Form marked with `noreturn' did return")))

(defmacro 1value (form)
  "Evaluate FORM, expecting a constant return value.
If FORM returns differing values when running under Testcover,
Testcover will raise an error."
  (declare (debug t))
  form)

(defmacro def-edebug-spec (symbol spec)
  "Set the `edebug-form-spec' property of SYMBOL according to SPEC.
Both SYMBOL and SPEC are unevaluated.  The SPEC can be:
0 (instrument no arguments); t (instrument all arguments);
a symbol (naming a function with an Edebug specification); or a list.
The elements of the list describe the argument types; see
Info node `(elisp)Specification List' for details."
  `(put (quote ,symbol) 'edebug-form-spec (quote ,spec)))

(defmacro lambda (&rest cdr)
  "Return a lambda expression.
A call of the form (lambda ARGS DOCSTRING INTERACTIVE BODY) is
self-quoting; the result of evaluating the lambda expression is the
expression itself.  The lambda expression may then be treated as a
function, i.e., stored as the function value of a symbol, passed to
`funcall' or `mapcar', etc.

ARGS should take the same form as an argument list for a `defun'.
DOCSTRING is an optional documentation string.
 If present, it should describe how to call the function.
 But documentation strings are usually not useful in nameless functions.
INTERACTIVE should be a call to the function `interactive', which see.
It may also be omitted.
BODY should be a list of Lisp expressions.

\(fn ARGS [DOCSTRING] [INTERACTIVE] BODY)"
  (declare (doc-string 2) (indent defun)
           (debug (&define lambda-list lambda-doc
                           [&optional ("interactive" interactive)]
                           def-body)))
  ;; Note that this definition should not use backquotes; subr.el should not
  ;; depend on backquote.el.
  (list 'function (cons 'lambda cdr)))

(defmacro setq-local (var val)
  "Set variable VAR to value VAL in current buffer."
  ;; Can't use backquote here, it's too early in the bootstrap.
  (declare (debug (symbolp form)))
  (list 'set (list 'make-local-variable (list 'quote var)) val))

(defmacro defvar-local (var val &optional docstring)
  "Define VAR as a buffer-local variable with default value VAL.
Like `defvar' but additionally marks the variable as being automatically
buffer-local wherever it is set."
  (declare (debug defvar) (doc-string 3))
  ;; Can't use backquote here, it's too early in the bootstrap.
  (list 'progn (list 'defvar var val docstring)
        (list 'make-variable-buffer-local (list 'quote var))))

(defmacro push (newelt place)
  "Add NEWELT to the list stored in the generalized variable PLACE.
This is morally equivalent to (setf PLACE (cons NEWELT PLACE)),
except that PLACE is only evaluated once (after NEWELT)."
  (declare (debug (form gv-place)))
  (if (symbolp place)
      ;; Important special case, to avoid triggering GV too early in
      ;; the bootstrap.
      (list 'setq place
            (list 'cons newelt place))
    (require 'macroexp)
    (macroexp-let2 macroexp-copyable-p v newelt
      (gv-letplace (getter setter) place
        (funcall setter `(cons ,v ,getter))))))

(defmacro pop (place)
  "Return the first element of PLACE's value, and remove it from the list.
PLACE must be a generalized variable whose value is a list.
If the value is nil, `pop' returns nil but does not actually
change the list."
  (declare (debug (gv-place)))
  ;; We use `car-safe' here instead of `car' because the behavior is the same
  ;; (if it's not a cons cell, the `cdr' would have signaled an error already),
  ;; but `car-safe' is total, so the byte-compiler can safely remove it if the
  ;; result is not used.
  `(car-safe
    ,(if (symbolp place)
         ;; So we can use `pop' in the bootstrap before `gv' can be used.
         (list 'prog1 place (list 'setq place (list 'cdr place)))
       (gv-letplace (getter setter) place
         (macroexp-let2 macroexp-copyable-p x getter
           `(prog1 ,x ,(funcall setter `(cdr ,x))))))))

(defmacro when (cond &rest body)
  "If COND yields non-nil, do BODY, else return nil.
When COND yields non-nil, eval BODY forms sequentially and return
value of last one, or nil if there are none.

\(fn COND BODY...)"
  (declare (indent 1) (debug t))
  (list 'if cond (cons 'progn body)))

(defmacro unless (cond &rest body)
  "If COND yields nil, do BODY, else return nil.
When COND yields nil, eval BODY forms sequentially and return
value of last one, or nil if there are none.

\(fn COND BODY...)"
  (declare (indent 1) (debug t))
  (cons 'if (cons cond (cons nil body))))

(defmacro dolist (spec &rest body)
  "Loop over a list.
Evaluate BODY with VAR bound to each car from LIST, in turn.
Then evaluate RESULT to get return value, default nil.

\(fn (VAR LIST [RESULT]) BODY...)"
  (declare (indent 1) (debug ((symbolp form &optional form) body)))
  (unless (consp spec)
    (signal 'wrong-type-argument (list 'consp spec)))
  (unless (<= 2 (length spec) 3)
    (signal 'wrong-number-of-arguments (list '(2 . 3) (length spec))))
  ;; It would be cleaner to create an uninterned symbol,
  ;; but that uses a lot more space when many functions in many files
  ;; use dolist.
  ;; FIXME: This cost disappears in byte-compiled lexical-binding files.
  (let ((temp '--dolist-tail--))
    ;; This is not a reliable test, but it does not matter because both
    ;; semantics are acceptable, tho one is slightly faster with dynamic
    ;; scoping and the other is slightly faster (and has cleaner semantics)
    ;; with lexical scoping.
    (if lexical-binding
        `(let ((,temp ,(nth 1 spec)))
           (while ,temp
             (let ((,(car spec) (car ,temp)))
               ,@body
               (setq ,temp (cdr ,temp))))
           ,@(cdr (cdr spec)))
      `(let ((,temp ,(nth 1 spec))
             ,(car spec))
         (while ,temp
           (setq ,(car spec) (car ,temp))
           ,@body
           (setq ,temp (cdr ,temp)))
         ,@(if (cdr (cdr spec))
               `((setq ,(car spec) nil) ,@(cdr (cdr spec))))))))

(defmacro dotimes (spec &rest body)
  "Loop a certain number of times.
Evaluate BODY with VAR bound to successive integers running from 0,
inclusive, to COUNT, exclusive.  Then evaluate RESULT to get
the return value (nil if RESULT is omitted).

\(fn (VAR COUNT [RESULT]) BODY...)"
  (declare (indent 1) (debug dolist))
  ;; It would be cleaner to create an uninterned symbol,
  ;; but that uses a lot more space when many functions in many files
  ;; use dotimes.
  ;; FIXME: This cost disappears in byte-compiled lexical-binding files.
  (let ((temp '--dotimes-limit--)
	(start 0)
	(end (nth 1 spec)))
    ;; This is not a reliable test, but it does not matter because both
    ;; semantics are acceptable, tho one is slightly faster with dynamic
    ;; scoping and the other has cleaner semantics.
    (if lexical-binding
        (let ((counter '--dotimes-counter--))
          `(let ((,temp ,end)
                 (,counter ,start))
             (while (< ,counter ,temp)
               (let ((,(car spec) ,counter))
                 ,@body)
               (setq ,counter (1+ ,counter)))
             ,@(if (cddr spec)
                   ;; FIXME: This let often leads to "unused var" warnings.
                   `((let ((,(car spec) ,counter)) ,@(cddr spec))))))
      `(let ((,temp ,end)
             (,(car spec) ,start))
         (while (< ,(car spec) ,temp)
           ,@body
           (setq ,(car spec) (1+ ,(car spec))))
         ,@(cdr (cdr spec))))))

(defmacro declare (&rest _specs)
  "Do not evaluate any arguments, and return nil.
If a `declare' form appears as the first form in the body of a
`defun' or `defmacro' form, SPECS specifies various additional
information about the function or macro; these go into effect
during the evaluation of the `defun' or `defmacro' form.

The possible values of SPECS are specified by
`defun-declarations-alist' and `macro-declarations-alist'.

For more information, see info node `(elisp)Declare Form'."
  ;; FIXME: edebug spec should pay attention to defun-declarations-alist.
  nil)

(defmacro ignore-errors (&rest body)
  "Execute BODY; if an error occurs, return nil.
Otherwise, return result of last form in BODY.
See also `with-demoted-errors' that does something similar
without silencing all errors."
  (declare (debug t) (indent 0))
  `(condition-case nil (progn ,@body) (error nil)))

;;;; Basic Lisp functions.

(defvar gensym-counter 0
  "Number used to construct the name of the next symbol created by `gensym'.")

(defun gensym (&optional prefix)
  "Return a new uninterned symbol.
The name is made by appending `gensym-counter' to PREFIX.
PREFIX is a string, and defaults to \"g\"."
  (let ((num (prog1 gensym-counter
               (setq gensym-counter (1+ gensym-counter)))))
    (make-symbol (format "%s%d" (or prefix "g") num))))

(defun ignore (&rest _ignore)
  "Do nothing and return nil.
This function accepts any number of arguments, but ignores them."
  (interactive)
  nil)

;; Signal a compile-error if the first arg is missing.
(defun error (&rest args)
  "Signal an error, making a message by passing args to `format-message'.
In Emacs, the convention is that error messages start with a capital
letter but *do not* end with a period.  Please follow this convention
for the sake of consistency.

Note: (error \"%s\" VALUE) makes the message VALUE without
interpreting format characters like `%', `\\=`', and `\\=''."
  (declare (advertised-calling-convention (string &rest args) "23.1"))
  (signal 'error (list (apply #'format-message args))))

(defun user-error (format &rest args)
  "Signal a pilot error, making a message by passing args to `format-message'.
In Emacs, the convention is that error messages start with a capital
letter but *do not* end with a period.  Please follow this convention
for the sake of consistency.
This is just like `error' except that `user-error's are expected to be the
result of an incorrect manipulation on the part of the user, rather than the
result of an actual problem.

Note: (user-error \"%s\" VALUE) makes the message VALUE without
interpreting format characters like `%', `\\=`', and `\\=''."
  (signal 'user-error (list (apply #'format-message format args))))

(defun define-error (name message &optional parent)
  "Define NAME as a new error signal.
MESSAGE is a string that will be output to the echo area if such an error
is signaled without being caught by a `condition-case'.
PARENT is either a signal or a list of signals from which it inherits.
Defaults to `error'."
  (unless parent (setq parent 'error))
  (let ((conditions
         (if (consp parent)
             (apply #'append
                    (mapcar (lambda (parent)
                              (cons parent
                                    (or (get parent 'error-conditions)
                                        (error "Unknown signal `%s'" parent))))
                            parent))
           (cons parent (get parent 'error-conditions)))))
    (put name 'error-conditions
         (delete-dups (copy-sequence (cons name conditions))))
    (when message (put name 'error-message message))))

;; We put this here instead of in frame.el so that it's defined even on
;; systems where frame.el isn't loaded.
(defun frame-configuration-p (object)
  "Return non-nil if OBJECT seems to be a frame configuration.
Any list whose car is `frame-configuration' is assumed to be a frame
configuration."
  (and (consp object)
       (eq (car object) 'frame-configuration)))

(defun apply-partially (fun &rest args)
  "Return a function that is a partial application of FUN to ARGS.
ARGS is a list of the first N arguments to pass to FUN.
The result is a new function which does the same as FUN, except that
the first N arguments are fixed at the values with which this function
was called."
  (lambda (&rest args2)
    (apply fun (append args args2))))


;;;; List functions.

;; Note: `internal--compiler-macro-cXXr' was copied from
;; `cl--compiler-macro-cXXr' in cl-macs.el.  If you amend either one,
;; you may want to amend the other, too.
(defun internal--compiler-macro-cXXr (form x)
  (let* ((head (car form))
         (n (symbol-name (car form)))
         (i (- (length n) 2)))
    (if (not (string-match "c[ad]+r\\'" n))
        (if (and (fboundp head) (symbolp (symbol-function head)))
            (internal--compiler-macro-cXXr (cons (symbol-function head) (cdr form))
                                     x)
          (error "Compiler macro for cXXr applied to non-cXXr form"))
      (while (> i (match-beginning 0))
        (setq x (list (if (eq (aref n i) ?a) 'car 'cdr) x))
        (setq i (1- i)))
      x)))

(defun caar (x)
  "Return the car of the car of X."
  (declare (compiler-macro internal--compiler-macro-cXXr))
  (car (car x)))

(defun cadr (x)
  "Return the car of the cdr of X."
  (declare (compiler-macro internal--compiler-macro-cXXr))
  (car (cdr x)))

(defun cdar (x)
  "Return the cdr of the car of X."
  (declare (compiler-macro internal--compiler-macro-cXXr))
  (cdr (car x)))

(defun cddr (x)
  "Return the cdr of the cdr of X."
  (declare (compiler-macro internal--compiler-macro-cXXr))
  (cdr (cdr x)))

(defun caaar (x)
  "Return the `car' of the `car' of the `car' of X."
  (declare (compiler-macro internal--compiler-macro-cXXr))
  (car (car (car x))))

(defun caadr (x)
  "Return the `car' of the `car' of the `cdr' of X."
  (declare (compiler-macro internal--compiler-macro-cXXr))
  (car (car (cdr x))))

(defun cadar (x)
  "Return the `car' of the `cdr' of the `car' of X."
  (declare (compiler-macro internal--compiler-macro-cXXr))
  (car (cdr (car x))))

(defun caddr (x)
  "Return the `car' of the `cdr' of the `cdr' of X."
  (declare (compiler-macro internal--compiler-macro-cXXr))
  (car (cdr (cdr x))))

(defun cdaar (x)
  "Return the `cdr' of the `car' of the `car' of X."
  (declare (compiler-macro internal--compiler-macro-cXXr))
  (cdr (car (car x))))

(defun cdadr (x)
  "Return the `cdr' of the `car' of the `cdr' of X."
  (declare (compiler-macro internal--compiler-macro-cXXr))
  (cdr (car (cdr x))))

(defun cddar (x)
  "Return the `cdr' of the `cdr' of the `car' of X."
  (declare (compiler-macro internal--compiler-macro-cXXr))
  (cdr (cdr (car x))))

(defun cdddr (x)
  "Return the `cdr' of the `cdr' of the `cdr' of X."
  (declare (compiler-macro internal--compiler-macro-cXXr))
  (cdr (cdr (cdr x))))

(defun caaaar (x)
  "Return the `car' of the `car' of the `car' of the `car' of X."
  (declare (compiler-macro internal--compiler-macro-cXXr))
  (car (car (car (car x)))))

(defun caaadr (x)
  "Return the `car' of the `car' of the `car' of the `cdr' of X."
  (declare (compiler-macro internal--compiler-macro-cXXr))
  (car (car (car (cdr x)))))

(defun caadar (x)
  "Return the `car' of the `car' of the `cdr' of the `car' of X."
  (declare (compiler-macro internal--compiler-macro-cXXr))
  (car (car (cdr (car x)))))

(defun caaddr (x)
  "Return the `car' of the `car' of the `cdr' of the `cdr' of X."
  (declare (compiler-macro internal--compiler-macro-cXXr))
  (car (car (cdr (cdr x)))))

(defun cadaar (x)
  "Return the `car' of the `cdr' of the `car' of the `car' of X."
  (declare (compiler-macro internal--compiler-macro-cXXr))
  (car (cdr (car (car x)))))

(defun cadadr (x)
  "Return the `car' of the `cdr' of the `car' of the `cdr' of X."
  (declare (compiler-macro internal--compiler-macro-cXXr))
  (car (cdr (car (cdr x)))))

(defun caddar (x)
  "Return the `car' of the `cdr' of the `cdr' of the `car' of X."
  (declare (compiler-macro internal--compiler-macro-cXXr))
  (car (cdr (cdr (car x)))))

(defun cadddr (x)
  "Return the `car' of the `cdr' of the `cdr' of the `cdr' of X."
  (declare (compiler-macro internal--compiler-macro-cXXr))
  (car (cdr (cdr (cdr x)))))

(defun cdaaar (x)
  "Return the `cdr' of the `car' of the `car' of the `car' of X."
  (declare (compiler-macro internal--compiler-macro-cXXr))
  (cdr (car (car (car x)))))

(defun cdaadr (x)
  "Return the `cdr' of the `car' of the `car' of the `cdr' of X."
  (declare (compiler-macro internal--compiler-macro-cXXr))
  (cdr (car (car (cdr x)))))

(defun cdadar (x)
  "Return the `cdr' of the `car' of the `cdr' of the `car' of X."
  (declare (compiler-macro internal--compiler-macro-cXXr))
  (cdr (car (cdr (car x)))))

(defun cdaddr (x)
  "Return the `cdr' of the `car' of the `cdr' of the `cdr' of X."
  (declare (compiler-macro internal--compiler-macro-cXXr))
  (cdr (car (cdr (cdr x)))))

(defun cddaar (x)
  "Return the `cdr' of the `cdr' of the `car' of the `car' of X."
  (declare (compiler-macro internal--compiler-macro-cXXr))
  (cdr (cdr (car (car x)))))

(defun cddadr (x)
  "Return the `cdr' of the `cdr' of the `car' of the `cdr' of X."
  (declare (compiler-macro internal--compiler-macro-cXXr))
  (cdr (cdr (car (cdr x)))))

(defun cdddar (x)
  "Return the `cdr' of the `cdr' of the `cdr' of the `car' of X."
  (declare (compiler-macro internal--compiler-macro-cXXr))
  (cdr (cdr (cdr (car x)))))

(defun cddddr (x)
  "Return the `cdr' of the `cdr' of the `cdr' of the `cdr' of X."
  (declare (compiler-macro internal--compiler-macro-cXXr))
  (cdr (cdr (cdr (cdr x)))))

(defun last (list &optional n)
  "Return the last link of LIST.  Its car is the last element.
If LIST is nil, return nil.
If N is non-nil, return the Nth-to-last link of LIST.
If N is bigger than the length of LIST, return LIST."
  (if n
      (and (>= n 0)
           (let ((m (safe-length list)))
             (if (< n m) (nthcdr (- m n) list) list)))
    (and list
         (nthcdr (1- (safe-length list)) list))))

(defun butlast (list &optional n)
  "Return a copy of LIST with the last N elements removed.
If N is omitted or nil, the last element is removed from the
copy."
  (if (and n (<= n 0)) list
    (nbutlast (copy-sequence list) n)))

(defun nbutlast (list &optional n)
  "Modifies LIST to remove the last N elements.
If N is omitted or nil, remove the last element."
  (let ((m (length list)))
    (or n (setq n 1))
    (and (< n m)
	 (progn
	   (if (> n 0) (setcdr (nthcdr (- (1- m) n) list) nil))
	   list))))

(defun zerop (number)
  "Return t if NUMBER is zero."
  ;; Used to be in C, but it's pointless since (= 0 n) is faster anyway because
  ;; = has a byte-code.
  (declare (compiler-macro (lambda (_) `(= 0 ,number))))
  (= 0 number))

(defun delete-dups (list)
  "Destructively remove `equal' duplicates from LIST.
Store the result in LIST and return it.  LIST must be a proper list.
Of several `equal' occurrences of an element in LIST, the first
one is kept."
  (let ((l (length list)))
    (if (> l 100)
        (let ((hash (make-hash-table :test #'equal :size l))
              (tail list) retail)
          (puthash (car list) t hash)
          (while (setq retail (cdr tail))
            (let ((elt (car retail)))
              (if (gethash elt hash)
                  (setcdr tail (cdr retail))
                (puthash elt t hash)
                (setq tail retail)))))
      (let ((tail list))
        (while tail
          (setcdr tail (delete (car tail) (cdr tail)))
          (setq tail (cdr tail))))))
  list)

<<<<<<< HEAD
;; See https://lists.gnu.org/archive/html/emacs-devel/2013-05/msg00204.html
=======
;; See https://lists.gnu.org/r/emacs-devel/2013-05/msg00204.html
>>>>>>> 89212988
(defun delete-consecutive-dups (list &optional circular)
  "Destructively remove `equal' consecutive duplicates from LIST.
First and last elements are considered consecutive if CIRCULAR is
non-nil."
  (let ((tail list) last)
    (while (cdr tail)
      (if (equal (car tail) (cadr tail))
	  (setcdr tail (cddr tail))
	(setq last tail
	      tail (cdr tail))))
    (if (and circular
	     last
	     (equal (car tail) (car list)))
	(setcdr last nil)))
  list)

(defun number-sequence (from &optional to inc)
  "Return a sequence of numbers from FROM to TO (both inclusive) as a list.
INC is the increment used between numbers in the sequence and defaults to 1.
So, the Nth element of the list is (+ FROM (* N INC)) where N counts from
zero.  TO is only included if there is an N for which TO = FROM + N * INC.
If TO is nil or numerically equal to FROM, return (FROM).
If INC is positive and TO is less than FROM, or INC is negative
and TO is larger than FROM, return nil.
If INC is zero and TO is neither nil nor numerically equal to
FROM, signal an error.

This function is primarily designed for integer arguments.
Nevertheless, FROM, TO and INC can be integer or float.  However,
floating point arithmetic is inexact.  For instance, depending on
the machine, it may quite well happen that
\(number-sequence 0.4 0.6 0.2) returns the one element list (0.4),
whereas (number-sequence 0.4 0.8 0.2) returns a list with three
elements.  Thus, if some of the arguments are floats and one wants
to make sure that TO is included, one may have to explicitly write
TO as (+ FROM (* N INC)) or use a variable whose value was
computed with this exact expression.  Alternatively, you can,
of course, also replace TO with a slightly larger value
\(or a slightly more negative value if INC is negative)."
  (if (or (not to) (= from to))
      (list from)
    (or inc (setq inc 1))
    (when (zerop inc) (error "The increment can not be zero"))
    (let (seq (n 0) (next from) (last from))
      (if (> inc 0)
          ;; The (>= next last) condition protects against integer
          ;; overflow in computing NEXT.
          (while (and (>= next last) (<= next to))
            (setq seq (cons next seq)
                  n (1+ n)
                  last next
                  next (+ from (* n inc))))
        (while (and (<= next last) (>= next to))
          (setq seq (cons next seq)
                n (1+ n)
                next (+ from (* n inc)))))
      (nreverse seq))))

(defun copy-tree (tree &optional vecp)
  "Make a copy of TREE.
If TREE is a cons cell, this recursively copies both its car and its cdr.
Contrast to `copy-sequence', which copies only along the cdrs.  With second
argument VECP, this copies vectors as well as conses."
  (if (consp tree)
      (let (result)
	(while (consp tree)
	  (let ((newcar (car tree)))
	    (if (or (consp (car tree)) (and vecp (vectorp (car tree))))
		(setq newcar (copy-tree (car tree) vecp)))
	    (push newcar result))
	  (setq tree (cdr tree)))
	(nconc (nreverse result)
               (if (and vecp (vectorp tree)) (copy-tree tree vecp) tree)))
    (if (and vecp (vectorp tree))
	(let ((i (length (setq tree (copy-sequence tree)))))
	  (while (>= (setq i (1- i)) 0)
	    (aset tree i (copy-tree (aref tree i) vecp)))
	  tree)
      tree)))

;;;; Various list-search functions.

(defun assoc-default (key alist &optional test default)
  "Find object KEY in a pseudo-alist ALIST.
ALIST is a list of conses or objects.  Each element
 (or the element's car, if it is a cons) is compared with KEY by
 calling TEST, with two arguments: (i) the element or its car,
 and (ii) KEY.
If that is non-nil, the element matches; then `assoc-default'
 returns the element's cdr, if it is a cons, or DEFAULT if the
 element is not a cons.

If no element matches, the value is nil.
If TEST is omitted or nil, `equal' is used."
  (let (found (tail alist) value)
    (while (and tail (not found))
      (let ((elt (car tail)))
	(when (funcall (or test 'equal) (if (consp elt) (car elt) elt) key)
	  (setq found t value (if (consp elt) (cdr elt) default))))
      (setq tail (cdr tail)))
    value))

(defun assoc-ignore-case (key alist)
  "Like `assoc', but ignores differences in case and text representation.
KEY must be a string.  Upper-case and lower-case letters are treated as equal.
Unibyte strings are converted to multibyte for comparison."
  (declare (obsolete assoc-string "22.1"))
  (assoc-string key alist t))

(defun assoc-ignore-representation (key alist)
  "Like `assoc', but ignores differences in text representation.
KEY must be a string.
Unibyte strings are converted to multibyte for comparison."
  (declare (obsolete assoc-string "22.1"))
  (assoc-string key alist nil))

(defun member-ignore-case (elt list)
  "Like `member', but ignore differences in case and text representation.
ELT must be a string.  Upper-case and lower-case letters are treated as equal.
Unibyte strings are converted to multibyte for comparison.
Non-strings in LIST are ignored."
  (while (and list
	      (not (and (stringp (car list))
			(eq t (compare-strings elt 0 nil (car list) 0 nil t)))))
    (setq list (cdr list)))
  list)

(defun assoc-delete-all (key alist &optional test)
  "Delete from ALIST all elements whose car is KEY.
Compare keys with TEST.  Defaults to `equal'.
Return the modified alist.
Elements of ALIST that are not conses are ignored."
  (unless test (setq test #'equal))
  (while (and (consp (car alist))
	      (funcall test (caar alist) key))
    (setq alist (cdr alist)))
  (let ((tail alist) tail-cdr)
    (while (setq tail-cdr (cdr tail))
      (if (and (consp (car tail-cdr))
	       (funcall test (caar tail-cdr) key))
	  (setcdr tail (cdr tail-cdr))
	(setq tail tail-cdr))))
  alist)

(defun assq-delete-all (key alist)
  "Delete from ALIST all elements whose car is `eq' to KEY.
Return the modified alist.
Elements of ALIST that are not conses are ignored."
  (assoc-delete-all key alist #'eq))

(defun rassq-delete-all (value alist)
  "Delete from ALIST all elements whose cdr is `eq' to VALUE.
Return the modified alist.
Elements of ALIST that are not conses are ignored."
  (while (and (consp (car alist))
	      (eq (cdr (car alist)) value))
    (setq alist (cdr alist)))
  (let ((tail alist) tail-cdr)
    (while (setq tail-cdr (cdr tail))
      (if (and (consp (car tail-cdr))
	       (eq (cdr (car tail-cdr)) value))
	  (setcdr tail (cdr tail-cdr))
	(setq tail tail-cdr))))
  alist)

(defun alist-get (key alist &optional default remove testfn)
  "Return the value associated with KEY in ALIST.
If KEY is not found in ALIST, return DEFAULT.
Use TESTFN to lookup in the alist if non-nil.  Otherwise, use `assq'.

This is a generalized variable suitable for use with `setf'.
When using it to set a value, optional argument REMOVE non-nil
means to remove KEY from ALIST if the new value is `eql' to DEFAULT."
  (ignore remove) ;;Silence byte-compiler.
  (let ((x (if (not testfn)
               (assq key alist)
             (assoc key alist testfn))))
    (if x (cdr x) default)))

(defun remove (elt seq)
  "Return a copy of SEQ with all occurrences of ELT removed.
SEQ must be a list, vector, or string.  The comparison is done with `equal'."
  (if (nlistp seq)
      ;; If SEQ isn't a list, there's no need to copy SEQ because
      ;; `delete' will return a new object.
      (delete elt seq)
    (delete elt (copy-sequence seq))))

(defun remq (elt list)
  "Return LIST with all occurrences of ELT removed.
The comparison is done with `eq'.  Contrary to `delq', this does not use
side-effects, and the argument LIST is not modified."
  (while (and (eq elt (car list)) (setq list (cdr list))))
  (if (memq elt list)
      (delq elt (copy-sequence list))
    list))

;;;; Keymap support.

(defun kbd (keys)
  "Convert KEYS to the internal Emacs key representation.
KEYS should be a string in the format returned by commands such
as `C-h k' (`describe-key').
This is the same format used for saving keyboard macros (see
`edmacro-mode')."
  ;; Don't use a defalias, since the `pure' property is only true for
  ;; the calling convention of `kbd'.
  (read-kbd-macro keys))
(put 'kbd 'pure t)

(defun undefined ()
  "Beep to tell the user this binding is undefined."
  (interactive)
  (ding)
  (if defining-kbd-macro
      (error "%s is undefined" (key-description (this-single-command-keys)))
    (message "%s is undefined" (key-description (this-single-command-keys))))
  (force-mode-line-update)
  ;; If this is a down-mouse event, don't reset prefix-arg;
  ;; pass it to the command run by the up event.
  (setq prefix-arg
        (when (memq 'down (event-modifiers last-command-event))
          current-prefix-arg)))

;; Prevent the \{...} documentation construct
;; from mentioning keys that run this command.
(put 'undefined 'suppress-keymap t)

(defun suppress-keymap (map &optional nodigits)
  "Make MAP override all normally self-inserting keys to be undefined.
Normally, as an exception, digits and minus-sign are set to make prefix args,
but optional second arg NODIGITS non-nil treats them like other chars."
  (define-key map [remap self-insert-command] 'undefined)
  (or nodigits
      (let (loop)
	(define-key map "-" 'negative-argument)
	;; Make plain numbers do numeric args.
	(setq loop ?0)
	(while (<= loop ?9)
	  (define-key map (char-to-string loop) 'digit-argument)
	  (setq loop (1+ loop))))))

(defun make-composed-keymap (maps &optional parent)
  "Construct a new keymap composed of MAPS and inheriting from PARENT.
When looking up a key in the returned map, the key is looked in each
keymap of MAPS in turn until a binding is found.
If no binding is found in MAPS, the lookup continues in PARENT, if non-nil.
As always with keymap inheritance, a nil binding in MAPS overrides
any corresponding binding in PARENT, but it does not override corresponding
bindings in other keymaps of MAPS.
MAPS can be a list of keymaps or a single keymap.
PARENT if non-nil should be a keymap."
  `(keymap
    ,@(if (keymapp maps) (list maps) maps)
    ,@parent))

(defun define-key-after (keymap key definition &optional after)
  "Add binding in KEYMAP for KEY => DEFINITION, right after AFTER's binding.
This is like `define-key' except that the binding for KEY is placed
just after the binding for the event AFTER, instead of at the beginning
of the map.  Note that AFTER must be an event type (like KEY), NOT a command
\(like DEFINITION).

If AFTER is t or omitted, the new binding goes at the end of the keymap.
AFTER should be a single event type--a symbol or a character, not a sequence.

Bindings are always added before any inherited map.

The order of bindings in a keymap only matters when it is used as
a menu, so this function is not useful for non-menu keymaps."
  (unless after (setq after t))
  (or (keymapp keymap)
      (signal 'wrong-type-argument (list 'keymapp keymap)))
  (setq key
	(if (<= (length key) 1) (aref key 0)
	  (setq keymap (lookup-key keymap
				   (apply 'vector
					  (butlast (mapcar 'identity key)))))
	  (aref key (1- (length key)))))
  (let ((tail keymap) done inserted)
    (while (and (not done) tail)
      ;; Delete any earlier bindings for the same key.
      (if (eq (car-safe (car (cdr tail))) key)
	  (setcdr tail (cdr (cdr tail))))
      ;; If we hit an included map, go down that one.
      (if (keymapp (car tail)) (setq tail (car tail)))
      ;; When we reach AFTER's binding, insert the new binding after.
      ;; If we reach an inherited keymap, insert just before that.
      ;; If we reach the end of this keymap, insert at the end.
      (if (or (and (eq (car-safe (car tail)) after)
		   (not (eq after t)))
	      (eq (car (cdr tail)) 'keymap)
	      (null (cdr tail)))
	  (progn
	    ;; Stop the scan only if we find a parent keymap.
	    ;; Keep going past the inserted element
	    ;; so we can delete any duplications that come later.
	    (if (eq (car (cdr tail)) 'keymap)
		(setq done t))
	    ;; Don't insert more than once.
	    (or inserted
		(setcdr tail (cons (cons key definition) (cdr tail))))
	    (setq inserted t)))
      (setq tail (cdr tail)))))

(defun map-keymap-sorted (function keymap)
  "Implement `map-keymap' with sorting.
Don't call this function; it is for internal use only."
  (let (list)
    (map-keymap (lambda (a b) (push (cons a b) list))
                keymap)
    (setq list (sort list
                     (lambda (a b)
                       (setq a (car a) b (car b))
                       (if (integerp a)
                           (if (integerp b) (< a b)
                             t)
                         (if (integerp b) t
                           ;; string< also accepts symbols.
                           (string< a b))))))
    (dolist (p list)
      (funcall function (car p) (cdr p)))))

(defun keymap--menu-item-binding (val)
  "Return the binding part of a menu-item."
  (cond
   ((not (consp val)) val)              ;Not a menu-item.
   ((eq 'menu-item (car val))
    (let* ((binding (nth 2 val))
           (plist (nthcdr 3 val))
           (filter (plist-get plist :filter)))
      (if filter (funcall filter binding)
        binding)))
   ((and (consp (cdr val)) (stringp (cadr val)))
    (cddr val))
   ((stringp (car val))
    (cdr val))
   (t val)))                            ;Not a menu-item either.

(defun keymap--menu-item-with-binding (item binding)
  "Build a menu-item like ITEM but with its binding changed to BINDING."
  (cond
   ((not (consp item)) binding)		;Not a menu-item.
   ((eq 'menu-item (car item))
    (setq item (copy-sequence item))
    (let ((tail (nthcdr 2 item)))
      (setcar tail binding)
      ;; Remove any potential filter.
      (if (plist-get (cdr tail) :filter)
          (setcdr tail (plist-put (cdr tail) :filter nil))))
    item)
   ((and (consp (cdr item)) (stringp (cadr item)))
    (cons (car item) (cons (cadr item) binding)))
   (t (cons (car item) binding))))

(defun keymap--merge-bindings (val1 val2)
  "Merge bindings VAL1 and VAL2."
  (let ((map1 (keymap--menu-item-binding val1))
        (map2 (keymap--menu-item-binding val2)))
    (if (not (and (keymapp map1) (keymapp map2)))
        ;; There's nothing to merge: val1 takes precedence.
        val1
      (let ((map (list 'keymap map1 map2))
            (item (if (keymapp val1) (if (keymapp val2) nil val2) val1)))
        (keymap--menu-item-with-binding item map)))))

(defun keymap-canonicalize (map)
  "Return a simpler equivalent keymap.
This resolves inheritance and redefinitions.  The returned keymap
should behave identically to a copy of KEYMAP w.r.t `lookup-key'
and use in active keymaps and menus.
Subkeymaps may be modified but are not canonicalized."
  ;; FIXME: Problem with the difference between a nil binding
  ;; that hides a binding in an inherited map and a nil binding that's ignored
  ;; to let some further binding visible.  Currently a nil binding hides all.
  ;; FIXME: we may want to carefully (re)order elements in case they're
  ;; menu-entries.
  (let ((bindings ())
        (ranges ())
	(prompt (keymap-prompt map)))
    (while (keymapp map)
      (setq map (map-keymap ;; -internal
                 (lambda (key item)
                   (if (consp key)
                       ;; Treat char-ranges specially.
                       (push (cons key item) ranges)
                     (push (cons key item) bindings)))
                 map)))
    ;; Create the new map.
    (setq map (funcall (if ranges 'make-keymap 'make-sparse-keymap) prompt))
    (dolist (binding ranges)
      ;; Treat char-ranges specially.  FIXME: need to merge as well.
      (define-key map (vector (car binding)) (cdr binding)))
    ;; Process the bindings starting from the end.
    (dolist (binding (prog1 bindings (setq bindings ())))
      (let* ((key (car binding))
             (oldbind (assq key bindings)))
        (push (if (not oldbind)
                  ;; The normal case: no duplicate bindings.
                  binding
                ;; This is the second binding for this key.
                (setq bindings (delq oldbind bindings))
                (cons key (keymap--merge-bindings (cdr binding)
                                                  (cdr oldbind))))
              bindings)))
    (nconc map bindings)))

(put 'keyboard-translate-table 'char-table-extra-slots 0)

(defun keyboard-translate (from to)
  "Translate character FROM to TO on the current terminal.
This function creates a `keyboard-translate-table' if necessary
and then modifies one entry in it."
  (or (char-table-p keyboard-translate-table)
      (setq keyboard-translate-table
	    (make-char-table 'keyboard-translate-table nil)))
  (aset keyboard-translate-table from to))

;;;; Key binding commands.

(defun global-set-key (key command)
  "Give KEY a global binding as COMMAND.
COMMAND is the command definition to use; usually it is
a symbol naming an interactively-callable function.
KEY is a key sequence; noninteractively, it is a string or vector
of characters or event types, and non-ASCII characters with codes
above 127 (such as ISO Latin-1) can be included if you use a vector.

Note that if KEY has a local binding in the current buffer,
that local binding will continue to shadow any global binding
that you make with this function."
  (interactive
   (let* ((menu-prompting nil)
          (key (read-key-sequence "Set key globally: ")))
     (list key
           (read-command (format "Set key %s to command: "
                                 (key-description key))))))
  (or (vectorp key) (stringp key)
      (signal 'wrong-type-argument (list 'arrayp key)))
  (define-key (current-global-map) key command))

(defun local-set-key (key command)
  "Give KEY a local binding as COMMAND.
COMMAND is the command definition to use; usually it is
a symbol naming an interactively-callable function.
KEY is a key sequence; noninteractively, it is a string or vector
of characters or event types, and non-ASCII characters with codes
above 127 (such as ISO Latin-1) can be included if you use a vector.

The binding goes in the current buffer's local map, which in most
cases is shared with all other buffers in the same major mode."
  (interactive "KSet key locally: \nCSet key %s locally to command: ")
  (let ((map (current-local-map)))
    (or map
	(use-local-map (setq map (make-sparse-keymap))))
    (or (vectorp key) (stringp key)
	(signal 'wrong-type-argument (list 'arrayp key)))
    (define-key map key command)))

(defun global-unset-key (key)
  "Remove global binding of KEY.
KEY is a string or vector representing a sequence of keystrokes."
  (interactive "kUnset key globally: ")
  (global-set-key key nil))

(defun local-unset-key (key)
  "Remove local binding of KEY.
KEY is a string or vector representing a sequence of keystrokes."
  (interactive "kUnset key locally: ")
  (if (current-local-map)
      (local-set-key key nil))
  nil)

;;;; substitute-key-definition and its subroutines.

(defvar key-substitution-in-progress nil
  "Used internally by `substitute-key-definition'.")

(defun substitute-key-definition (olddef newdef keymap &optional oldmap prefix)
  "Replace OLDDEF with NEWDEF for any keys in KEYMAP now defined as OLDDEF.
In other words, OLDDEF is replaced with NEWDEF wherever it appears.
Alternatively, if optional fourth argument OLDMAP is specified, we redefine
in KEYMAP as NEWDEF those keys which are defined as OLDDEF in OLDMAP.

If you don't specify OLDMAP, you can usually get the same results
in a cleaner way with command remapping, like this:
  (define-key KEYMAP [remap OLDDEF] NEWDEF)
\n(fn OLDDEF NEWDEF KEYMAP &optional OLDMAP)"
  ;; Don't document PREFIX in the doc string because we don't want to
  ;; advertise it.  It's meant for recursive calls only.  Here's its
  ;; meaning

  ;; If optional argument PREFIX is specified, it should be a key
  ;; prefix, a string.  Redefined bindings will then be bound to the
  ;; original key, with PREFIX added at the front.
  (or prefix (setq prefix ""))
  (let* ((scan (or oldmap keymap))
	 (prefix1 (vconcat prefix [nil]))
	 (key-substitution-in-progress
	  (cons scan key-substitution-in-progress)))
    ;; Scan OLDMAP, finding each char or event-symbol that
    ;; has any definition, and act on it with hack-key.
    (map-keymap
     (lambda (char defn)
       (aset prefix1 (length prefix) char)
       (substitute-key-definition-key defn olddef newdef prefix1 keymap))
     scan)))

(defun substitute-key-definition-key (defn olddef newdef prefix keymap)
  (let (inner-def skipped menu-item)
    ;; Find the actual command name within the binding.
    (if (eq (car-safe defn) 'menu-item)
	(setq menu-item defn defn (nth 2 defn))
      ;; Skip past menu-prompt.
      (while (stringp (car-safe defn))
	(push (pop defn) skipped))
      ;; Skip past cached key-equivalence data for menu items.
      (if (consp (car-safe defn))
	  (setq defn (cdr defn))))
    (if (or (eq defn olddef)
	    ;; Compare with equal if definition is a key sequence.
	    ;; That is useful for operating on function-key-map.
	    (and (or (stringp defn) (vectorp defn))
		 (equal defn olddef)))
	(define-key keymap prefix
	  (if menu-item
	      (let ((copy (copy-sequence menu-item)))
		(setcar (nthcdr 2 copy) newdef)
		copy)
	    (nconc (nreverse skipped) newdef)))
      ;; Look past a symbol that names a keymap.
      (setq inner-def
	    (or (indirect-function defn) defn))
      ;; For nested keymaps, we use `inner-def' rather than `defn' so as to
      ;; avoid autoloading a keymap.  This is mostly done to preserve the
      ;; original non-autoloading behavior of pre-map-keymap times.
      (if (and (keymapp inner-def)
	       ;; Avoid recursively scanning
	       ;; where KEYMAP does not have a submap.
	       (let ((elt (lookup-key keymap prefix)))
		 (or (null elt) (natnump elt) (keymapp elt)))
	       ;; Avoid recursively rescanning keymap being scanned.
	       (not (memq inner-def key-substitution-in-progress)))
	  ;; If this one isn't being scanned already, scan it now.
	  (substitute-key-definition olddef newdef keymap inner-def prefix)))))


;;;; The global keymap tree.

;; global-map, esc-map, and ctl-x-map have their values set up in
;; keymap.c; we just give them docstrings here.

(defvar global-map nil
  "Default global keymap mapping Emacs keyboard input into commands.
The value is a keymap which is usually (but not necessarily) Emacs's
global map.")

(defvar esc-map nil
  "Default keymap for ESC (meta) commands.
The normal global definition of the character ESC indirects to this keymap.")

(defvar ctl-x-map nil
  "Default keymap for C-x commands.
The normal global definition of the character C-x indirects to this keymap.")

(defvar ctl-x-4-map (make-sparse-keymap)
  "Keymap for subcommands of C-x 4.")
(defalias 'ctl-x-4-prefix ctl-x-4-map)
(define-key ctl-x-map "4" 'ctl-x-4-prefix)

(defvar ctl-x-5-map (make-sparse-keymap)
  "Keymap for frame commands.")
(defalias 'ctl-x-5-prefix ctl-x-5-map)
(define-key ctl-x-map "5" 'ctl-x-5-prefix)


;;;; Event manipulation functions.

(defconst listify-key-sequence-1 (logior 128 ?\M-\C-@))

(defun listify-key-sequence (key)
  "Convert a key sequence to a list of events."
  (if (vectorp key)
      (append key nil)
    (mapcar (function (lambda (c)
			(if (> c 127)
			    (logxor c listify-key-sequence-1)
			  c)))
	    key)))

(defun eventp (obj)
  "True if the argument is an event object."
  (when obj
    (or (integerp obj)
        (and (symbolp obj) obj (not (keywordp obj)))
        (and (consp obj) (symbolp (car obj))))))

(defun event-modifiers (event)
  "Return a list of symbols representing the modifier keys in event EVENT.
The elements of the list may include `meta', `control',
`shift', `hyper', `super', `alt', `click', `double', `triple', `drag',
and `down'.
EVENT may be an event or an event type.  If EVENT is a symbol
that has never been used in an event that has been read as input
in the current Emacs session, then this function may fail to include
the `click' modifier."
  (let ((type event))
    (if (listp type)
	(setq type (car type)))
    (if (symbolp type)
        ;; Don't read event-symbol-elements directly since we're not
        ;; sure the symbol has already been parsed.
	(cdr (internal-event-symbol-parse-modifiers type))
      (let ((list nil)
	    (char (logand type (lognot (logior ?\M-\^@ ?\C-\^@ ?\S-\^@
					       ?\H-\^@ ?\s-\^@ ?\A-\^@)))))
	(if (not (zerop (logand type ?\M-\^@)))
	    (push 'meta list))
	(if (or (not (zerop (logand type ?\C-\^@)))
		(< char 32))
	    (push 'control list))
	(if (or (not (zerop (logand type ?\S-\^@)))
		(/= char (downcase char)))
	    (push 'shift list))
	(or (zerop (logand type ?\H-\^@))
	    (push 'hyper list))
	(or (zerop (logand type ?\s-\^@))
	    (push 'super list))
	(or (zerop (logand type ?\A-\^@))
	    (push 'alt list))
	list))))

(defun event-basic-type (event)
  "Return the basic type of the given event (all modifiers removed).
The value is a printing character (not upper case) or a symbol.
EVENT may be an event or an event type.  If EVENT is a symbol
that has never been used in an event that has been read as input
in the current Emacs session, then this function may return nil."
  (if (consp event)
      (setq event (car event)))
  (if (symbolp event)
      (car (get event 'event-symbol-elements))
    (let* ((base (logand event (1- ?\A-\^@)))
	   (uncontrolled (if (< base 32) (logior base 64) base)))
      ;; There are some numbers that are invalid characters and
      ;; cause `downcase' to get an error.
      (condition-case ()
	  (downcase uncontrolled)
	(error uncontrolled)))))

(defsubst mouse-movement-p (object)
  "Return non-nil if OBJECT is a mouse movement event."
  (eq (car-safe object) 'mouse-movement))

(defun mouse-event-p (object)
  "Return non-nil if OBJECT is a mouse click event."
  ;; is this really correct? maybe remove mouse-movement?
  (memq (event-basic-type object) '(mouse-1 mouse-2 mouse-3 mouse-movement)))

(defun event-start (event)
  "Return the starting position of EVENT.
EVENT should be a mouse click, drag, or key press event.  If
EVENT is nil, the value of `posn-at-point' is used instead.

The following accessor functions are used to access the elements
of the position:

`posn-window': The window the event is in.
`posn-area': A symbol identifying the area the event occurred in,
or nil if the event occurred in the text area.
`posn-point': The buffer position of the event.
`posn-x-y': The pixel-based coordinates of the event.
`posn-col-row': The estimated column and row corresponding to the
position of the event.
`posn-actual-col-row': The actual column and row corresponding to the
position of the event.
`posn-string': The string object of the event, which is either
nil or (STRING . POSITION)'.
`posn-image': The image object of the event, if any.
`posn-object': The image or string object of the event, if any.
`posn-timestamp': The time the event occurred, in milliseconds.

For more information, see Info node `(elisp)Click Events'."
  (if (consp event) (nth 1 event)
    (or (posn-at-point)
        (list (selected-window) (point) '(0 . 0) 0))))

(defun event-end (event)
  "Return the ending position of EVENT.
EVENT should be a click, drag, or key press event.

See `event-start' for a description of the value returned."
  (if (consp event) (nth (if (consp (nth 2 event)) 2 1) event)
    (or (posn-at-point)
        (list (selected-window) (point) '(0 . 0) 0))))

(defsubst event-click-count (event)
  "Return the multi-click count of EVENT, a click or drag event.
The return value is a positive integer."
  (if (and (consp event) (integerp (nth 2 event))) (nth 2 event) 1))

(defsubst event-line-count (event)
  "Return the line count of EVENT, a mousewheel event.
The return value is a positive integer."
  (if (and (consp event) (integerp (nth 3 event))) (nth 3 event) 1))

;;;; Extracting fields of the positions in an event.

(defun posnp (obj)
  "Return non-nil if OBJ appears to be a valid `posn' object specifying a window.
A `posn' object is returned from functions such as `event-start'.
If OBJ is a valid `posn' object, but specifies a frame rather
than a window, return nil."
  ;; FIXME: Correct the behavior of this function so that all valid
  ;; `posn' objects are recognized, after updating other code that
  ;; depends on its present behavior.
  (and (windowp (car-safe obj))
       (atom (car-safe (setq obj (cdr obj))))                ;AREA-OR-POS.
       (integerp (car-safe (car-safe (setq obj (cdr obj))))) ;XOFFSET.
       (integerp (car-safe (cdr obj)))))                     ;TIMESTAMP.

(defsubst posn-window (position)
  "Return the window in POSITION.
POSITION should be a list of the form returned by the `event-start'
and `event-end' functions."
  (nth 0 position))

(defsubst posn-area (position)
  "Return the window area recorded in POSITION, or nil for the text area.
POSITION should be a list of the form returned by the `event-start'
and `event-end' functions."
  (let ((area (if (consp (nth 1 position))
		  (car (nth 1 position))
		(nth 1 position))))
    (and (symbolp area) area)))

(defun posn-point (position)
  "Return the buffer location in POSITION.
POSITION should be a list of the form returned by the `event-start'
and `event-end' functions.
Returns nil if POSITION does not correspond to any buffer location (e.g.
a click on a scroll bar)."
  (or (nth 5 position)
      (let ((pt (nth 1 position)))
        (or (car-safe pt)
            ;; Apparently this can also be `vertical-scroll-bar' (bug#13979).
            (if (integerp pt) pt)))))

(defun posn-set-point (position)
  "Move point to POSITION.
Select the corresponding window as well."
  (if (not (windowp (posn-window position)))
      (error "Position not in text area of window"))
  (select-window (posn-window position))
  (if (numberp (posn-point position))
      (goto-char (posn-point position))))

(defsubst posn-x-y (position)
  "Return the x and y coordinates in POSITION.
The return value has the form (X . Y), where X and Y are given in
pixels.  POSITION should be a list of the form returned by
`event-start' and `event-end'."
  (nth 2 position))

(declare-function scroll-bar-scale "scroll-bar" (num-denom whole))

(defun posn-col-row (position)
  "Return the nominal column and row in POSITION, measured in characters.
The column and row values are approximations calculated from the x
and y coordinates in POSITION and the frame's default character width
and default line height, including spacing.
For a scroll-bar event, the result column is 0, and the row
corresponds to the vertical position of the click in the scroll bar.
POSITION should be a list of the form returned by the `event-start'
and `event-end' functions."
  (let* ((pair            (posn-x-y position))
         (frame-or-window (posn-window position))
         (frame           (if (framep frame-or-window)
                              frame-or-window
                            (window-frame frame-or-window)))
         (window          (when (windowp frame-or-window) frame-or-window))
         (area            (posn-area position)))
    (cond
     ((null frame-or-window)
      '(0 . 0))
     ((eq area 'vertical-scroll-bar)
      (cons 0 (scroll-bar-scale pair (1- (window-height window)))))
     ((eq area 'horizontal-scroll-bar)
      (cons (scroll-bar-scale pair (window-width window)) 0))
     (t
      ;; FIXME: This should take line-spacing properties on
      ;; newlines into account.
      (let* ((spacing (when (display-graphic-p frame)
                        (or (with-current-buffer
                                (window-buffer (frame-selected-window frame))
                              line-spacing)
                            (frame-parameter frame 'line-spacing)))))
	(cond ((floatp spacing)
	       (setq spacing (truncate (* spacing
					  (frame-char-height frame)))))
	      ((null spacing)
	       (setq spacing 0)))
	(cons (/ (car pair) (frame-char-width frame))
	      (/ (cdr pair) (+ (frame-char-height frame) spacing))))))))

(defun posn-actual-col-row (position)
  "Return the window row number in POSITION and character number in that row.

Return nil if POSITION does not contain the actual position; in that case
`posn-col-row' can be used to get approximate values.
POSITION should be a list of the form returned by the `event-start'
and `event-end' functions.

This function does not account for the width on display, like the
number of visual columns taken by a TAB or image.  If you need
the coordinates of POSITION in character units, you should use
`posn-col-row', not this function."
  (nth 6 position))

(defsubst posn-timestamp (position)
  "Return the timestamp of POSITION.
POSITION should be a list of the form returned by the `event-start'
and `event-end' functions."
  (nth 3 position))

(defun posn-string (position)
  "Return the string object of POSITION.
Value is a cons (STRING . STRING-POS), or nil if not a string.
POSITION should be a list of the form returned by the `event-start'
and `event-end' functions."
  (let ((x (nth 4 position)))
    ;; Apparently this can also be `handle' or `below-handle' (bug#13979).
    (when (consp x) x)))

(defsubst posn-image (position)
  "Return the image object of POSITION.
Value is a list (image ...), or nil if not an image.
POSITION should be a list of the form returned by the `event-start'
and `event-end' functions."
  (nth 7 position))

(defsubst posn-object (position)
  "Return the object (image or string) of POSITION.
Value is a list (image ...) for an image object, a cons cell
\(STRING . STRING-POS) for a string object, and nil for a buffer position.
POSITION should be a list of the form returned by the `event-start'
and `event-end' functions."
  (or (posn-image position) (posn-string position)))

(defsubst posn-object-x-y (position)
  "Return the x and y coordinates relative to the object of POSITION.
The return value has the form (DX . DY), where DX and DY are
given in pixels.  POSITION should be a list of the form returned
by `event-start' and `event-end'."
  (nth 8 position))

(defsubst posn-object-width-height (position)
  "Return the pixel width and height of the object of POSITION.
The return value has the form (WIDTH . HEIGHT).  POSITION should
be a list of the form returned by `event-start' and `event-end'."
  (nth 9 position))


;;;; Obsolescent names for functions.

(make-obsolete 'forward-point "use (+ (point) N) instead." "23.1")
(make-obsolete 'buffer-has-markers-at nil "24.3")

(make-obsolete 'invocation-directory "use the variable of the same name."
               "27.1")
(make-obsolete 'invocation-name "use the variable of the same name." "27.1")

;; bug#23850
(make-obsolete 'string-to-unibyte   "use `encode-coding-string'." "26.1")
(make-obsolete 'string-as-unibyte   "use `encode-coding-string'." "26.1")
(make-obsolete 'string-make-unibyte   "use `encode-coding-string'." "26.1")
(make-obsolete 'string-to-multibyte "use `decode-coding-string'." "26.1")
(make-obsolete 'string-as-multibyte "use `decode-coding-string'." "26.1")
(make-obsolete 'string-make-multibyte "use `decode-coding-string'." "26.1")

(defun log10 (x)
  "Return (log X 10), the log base 10 of X."
  (declare (obsolete log "24.4"))
  (log x 10))

;; These are used by VM and some old programs
(defalias 'focus-frame 'ignore "")
(make-obsolete 'focus-frame "it does nothing." "22.1")
(defalias 'unfocus-frame 'ignore "")
(make-obsolete 'unfocus-frame "it does nothing." "22.1")

(set-advertised-calling-convention
 'all-completions '(string collection &optional predicate) "23.1")
(set-advertised-calling-convention 'unintern '(name obarray) "23.3")
(set-advertised-calling-convention 'indirect-function '(object) "25.1")
(set-advertised-calling-convention 'redirect-frame-focus '(frame focus-frame) "24.3")

;;;; Obsolescence declarations for variables, and aliases.

(make-obsolete-variable 'define-key-rebound-commands nil "23.2")
(make-obsolete-variable 'redisplay-end-trigger-functions 'jit-lock-register "23.1")
(make-obsolete-variable 'deferred-action-list 'post-command-hook "24.1")
(make-obsolete-variable 'deferred-action-function 'post-command-hook "24.1")
(make-obsolete-variable 'redisplay-dont-pause nil "24.5")
(make-obsolete 'window-redisplay-end-trigger nil "23.1")
(make-obsolete 'set-window-redisplay-end-trigger nil "23.1")

(make-obsolete 'process-filter-multibyte-p nil "23.1")
(make-obsolete 'set-process-filter-multibyte nil "23.1")

(make-obsolete-variable 'command-debug-status
                        "expect it to be removed in a future version." "25.2")

(define-obsolete-variable-alias 'x-lost-selection-hooks
  'x-lost-selection-functions "22.1")
(define-obsolete-variable-alias 'x-sent-selection-hooks
  'x-sent-selection-functions "22.1")

;; This was introduced in 21.4 for pre-unicode unification.  That
;; usage was rendered obsolete in 23.1 which uses Unicode internally.
;; Other uses are possible, so this variable is not _really_ obsolete,
;; but Stefan insists to mark it so.
(make-obsolete-variable 'translation-table-for-input nil "23.1")

(make-obsolete-variable 'x-gtk-use-window-move nil "26.1")

(defvaralias 'messages-buffer-max-lines 'message-log-max)

;;;; Alternate names for functions - these are not being phased out.

(defalias 'send-string 'process-send-string)
(defalias 'send-region 'process-send-region)
(defalias 'string= 'string-equal)
(defalias 'string< 'string-lessp)
(defalias 'string> 'string-greaterp)
(defalias 'move-marker 'set-marker)
(defalias 'rplaca 'setcar)
(defalias 'rplacd 'setcdr)
(defalias 'beep 'ding) ;preserve lingual purity
(defalias 'indent-to-column 'indent-to)
(defalias 'backward-delete-char 'delete-backward-char)
(defalias 'search-forward-regexp (symbol-function 're-search-forward))
(defalias 'search-backward-regexp (symbol-function 're-search-backward))
(defalias 'int-to-string 'number-to-string)
(defalias 'store-match-data 'set-match-data)
(defalias 'chmod 'set-file-modes)
(defalias 'mkdir 'make-directory)
;; These are the XEmacs names:
(defalias 'point-at-eol 'line-end-position)
(defalias 'point-at-bol 'line-beginning-position)

(defalias 'user-original-login-name 'user-login-name)


;;;; Hook manipulation functions.

(defun add-hook (hook function &optional append local)
  "Add to the value of HOOK the function FUNCTION.
FUNCTION is not added if already present.
FUNCTION is added (if necessary) at the beginning of the hook list
unless the optional argument APPEND is non-nil, in which case
FUNCTION is added at the end.

The optional fourth argument, LOCAL, if non-nil, says to modify
the hook's buffer-local value rather than its global value.
This makes the hook buffer-local, and it makes t a member of the
buffer-local value.  That acts as a flag to run the hook
functions of the global value as well as in the local value.

HOOK should be a symbol, and FUNCTION may be any valid function.  If
HOOK is void, it is first set to nil.  If HOOK's value is a single
function, it is changed to a list of functions."
  (or (boundp hook) (set hook nil))
  (or (default-boundp hook) (set-default hook nil))
  (if local (unless (local-variable-if-set-p hook)
	      (set (make-local-variable hook) (list t)))
    ;; Detect the case where make-local-variable was used on a hook
    ;; and do what we used to do.
    (unless (and (consp (symbol-value hook)) (memq t (symbol-value hook)))
      (setq local t)))
  (let ((hook-value (if local (symbol-value hook) (default-value hook))))
    ;; If the hook value is a single function, turn it into a list.
    (when (or (not (listp hook-value)) (functionp hook-value))
      (setq hook-value (list hook-value)))
    ;; Do the actual addition if necessary
    (unless (member function hook-value)
      (when (stringp function)
	(setq function (purecopy function)))
      (setq hook-value
	    (if append
		(append hook-value (list function))
	      (cons function hook-value))))
    ;; Set the actual variable
    (if local
	(progn
	  ;; If HOOK isn't a permanent local,
	  ;; but FUNCTION wants to survive a change of modes,
	  ;; mark HOOK as partially permanent.
	  (and (symbolp function)
	       (get function 'permanent-local-hook)
	       (not (get hook 'permanent-local))
	       (put hook 'permanent-local 'permanent-local-hook))
	  (set hook hook-value))
      (set-default hook hook-value))))

(defun remove-hook (hook function &optional local)
  "Remove from the value of HOOK the function FUNCTION.
HOOK should be a symbol, and FUNCTION may be any valid function.  If
FUNCTION isn't the value of HOOK, or, if FUNCTION doesn't appear in the
list of hooks to run in HOOK, then nothing is done.  See `add-hook'.

The optional third argument, LOCAL, if non-nil, says to modify
the hook's buffer-local value rather than its default value."
  (or (boundp hook) (set hook nil))
  (or (default-boundp hook) (set-default hook nil))
  ;; Do nothing if LOCAL is t but this hook has no local binding.
  (unless (and local (not (local-variable-p hook)))
    ;; Detect the case where make-local-variable was used on a hook
    ;; and do what we used to do.
    (when (and (local-variable-p hook)
	       (not (and (consp (symbol-value hook))
			 (memq t (symbol-value hook)))))
      (setq local t))
    (let ((hook-value (if local (symbol-value hook) (default-value hook))))
      ;; Remove the function, for both the list and the non-list cases.
      (if (or (not (listp hook-value)) (eq (car hook-value) 'lambda))
	  (if (equal hook-value function) (setq hook-value nil))
	(setq hook-value (delete function (copy-sequence hook-value))))
      ;; If the function is on the global hook, we need to shadow it locally
      ;;(when (and local (member function (default-value hook))
      ;;	       (not (member (cons 'not function) hook-value)))
      ;;  (push (cons 'not function) hook-value))
      ;; Set the actual variable
      (if (not local)
	  (set-default hook hook-value)
	(if (equal hook-value '(t))
	    (kill-local-variable hook)
	  (set hook hook-value))))))

(defmacro letrec (binders &rest body)
  "Bind variables according to BINDERS then eval BODY.
The value of the last form in BODY is returned.
Each element of BINDERS is a list (SYMBOL VALUEFORM) which binds
SYMBOL to the value of VALUEFORM.
All symbols are bound before the VALUEFORMs are evalled."
  ;; Only useful in lexical-binding mode.
  ;; As a special-form, we could implement it more efficiently (and cleanly,
  ;; making the vars actually unbound during evaluation of the binders).
  (declare (debug let) (indent 1))
  `(let ,(mapcar #'car binders)
     ,@(mapcar (lambda (binder) `(setq ,@binder)) binders)
     ,@body))

(defmacro with-wrapper-hook (hook args &rest body)
  "Run BODY, using wrapper functions from HOOK with additional ARGS.
HOOK is an abnormal hook.  Each hook function in HOOK \"wraps\"
around the preceding ones, like a set of nested `around' advices.

Each hook function should accept an argument list consisting of a
function FUN, followed by the additional arguments in ARGS.

The first hook function in HOOK is passed a FUN that, if it is called
with arguments ARGS, performs BODY (i.e., the default operation).
The FUN passed to each successive hook function is defined based
on the preceding hook functions; if called with arguments ARGS,
it does what the `with-wrapper-hook' call would do if the
preceding hook functions were the only ones present in HOOK.

Each hook function may call its FUN argument as many times as it wishes,
including never.  In that case, such a hook function acts to replace
the default definition altogether, and any preceding hook functions.
Of course, a subsequent hook function may do the same thing.

Each hook function definition is used to construct the FUN passed
to the next hook function, if any.  The last (or \"outermost\")
FUN is then called once."
  (declare (indent 2) (debug (form sexp body))
           (obsolete "use a <foo>-function variable modified by `add-function'."
                     "24.4"))
  `(subr--with-wrapper-hook-no-warnings ,hook ,args ,@body))

(defmacro subr--with-wrapper-hook-no-warnings (hook args &rest body)
  "Like (with-wrapper-hook HOOK ARGS BODY), but without warnings."
  ;; We need those two gensyms because CL's lexical scoping is not available
  ;; for function arguments :-(
  (let ((funs (make-symbol "funs"))
        (global (make-symbol "global"))
        (argssym (make-symbol "args"))
        (runrestofhook (make-symbol "runrestofhook")))
    ;; Since the hook is a wrapper, the loop has to be done via
    ;; recursion: a given hook function will call its parameter in order to
    ;; continue looping.
    `(letrec ((,runrestofhook
               (lambda (,funs ,global ,argssym)
                 ;; `funs' holds the functions left on the hook and `global'
                 ;; holds the functions left on the global part of the hook
                 ;; (in case the hook is local).
                 (if (consp ,funs)
                     (if (eq t (car ,funs))
                         (funcall ,runrestofhook
                                  (append ,global (cdr ,funs)) nil ,argssym)
                       (apply (car ,funs)
                              (apply-partially
                               (lambda (,funs ,global &rest ,argssym)
                                 (funcall ,runrestofhook ,funs ,global ,argssym))
                               (cdr ,funs) ,global)
                              ,argssym))
                   ;; Once there are no more functions on the hook, run
                   ;; the original body.
                   (apply (lambda ,args ,@body) ,argssym)))))
       (funcall ,runrestofhook ,hook
                ;; The global part of the hook, if any.
                ,(if (symbolp hook)
                     `(if (local-variable-p ',hook)
                          (default-value ',hook)))
                (list ,@args)))))

(defun add-to-list (list-var element &optional append compare-fn)
  "Add ELEMENT to the value of LIST-VAR if it isn't there yet.
The test for presence of ELEMENT is done with `equal', or with
COMPARE-FN if that's non-nil.
If ELEMENT is added, it is added at the beginning of the list,
unless the optional argument APPEND is non-nil, in which case
ELEMENT is added at the end.

The return value is the new value of LIST-VAR.

This is handy to add some elements to configuration variables,
but please do not abuse it in Elisp code, where you are usually
better off using `push' or `cl-pushnew'.

If you want to use `add-to-list' on a variable that is not
defined until a certain package is loaded, you should put the
call to `add-to-list' into a hook function that will be run only
after loading the package.  `eval-after-load' provides one way to
do this.  In some cases other hooks, such as major mode hooks,
can do the job."
  (declare
   (compiler-macro
    (lambda (exp)
      ;; FIXME: Something like this could be used for `set' as well.
      (if (or (not (eq 'quote (car-safe list-var)))
              (special-variable-p (cadr list-var))
              (not (macroexp-const-p append)))
          exp
        (let* ((sym (cadr list-var))
               (append (eval append))
               (msg (format-message
                     "`add-to-list' can't use lexical var `%s'; use `push' or `cl-pushnew'"
                     sym))
               ;; Big ugly hack so we only output a warning during
               ;; byte-compilation, and so we can use
               ;; byte-compile-not-lexical-var-p to silence the warning
               ;; when a defvar has been seen but not yet executed.
               (warnfun (lambda ()
                          ;; FIXME: We should also emit a warning for let-bound
                          ;; variables with dynamic binding.
                          (when (assq sym byte-compile--lexical-environment)
                            (byte-compile-report-error msg :fill))))
               (code
                (macroexp-let2 macroexp-copyable-p x element
                  `(if ,(if compare-fn
                            (progn
                              (require 'cl-lib)
                              `(cl-member ,x ,sym :test ,compare-fn))
                          ;; For bootstrapping reasons, don't rely on
                          ;; cl--compiler-macro-member for the base case.
                          `(member ,x ,sym))
                       ,sym
                     ,(if append
                          `(setq ,sym (append ,sym (list ,x)))
                        `(push ,x ,sym))))))
          (if (not (macroexp--compiling-p))
              code
            `(progn
               (macroexp--funcall-if-compiled ',warnfun)
               ,code)))))))
  (if (cond
       ((null compare-fn)
	(member element (symbol-value list-var)))
       ((eq compare-fn 'eq)
	(memq element (symbol-value list-var)))
       ((eq compare-fn 'eql)
	(memql element (symbol-value list-var)))
       (t
	(let ((lst (symbol-value list-var)))
	  (while (and lst
		      (not (funcall compare-fn element (car lst))))
	    (setq lst (cdr lst)))
          lst)))
      (symbol-value list-var)
    (set list-var
	 (if append
	     (append (symbol-value list-var) (list element))
	   (cons element (symbol-value list-var))))))


(defun add-to-ordered-list (list-var element &optional order)
  "Add ELEMENT to the value of LIST-VAR if it isn't there yet.
The test for presence of ELEMENT is done with `eq'.

The resulting list is reordered so that the elements are in the
order given by each element's numeric list order.  Elements
without a numeric list order are placed at the end of the list.

If the third optional argument ORDER is a number (integer or
float), set the element's list order to the given value.  If
ORDER is nil or omitted, do not change the numeric order of
ELEMENT.  If ORDER has any other value, remove the numeric order
of ELEMENT if it has one.

The list order for each element is stored in LIST-VAR's
`list-order' property.

The return value is the new value of LIST-VAR."
  (let ((ordering (get list-var 'list-order)))
    (unless ordering
      (put list-var 'list-order
           (setq ordering (make-hash-table :weakness 'key :test 'eq))))
    (when order
      (puthash element (and (numberp order) order) ordering))
    (unless (memq element (symbol-value list-var))
      (set list-var (cons element (symbol-value list-var))))
    (set list-var (sort (symbol-value list-var)
			(lambda (a b)
			  (let ((oa (gethash a ordering))
				(ob (gethash b ordering)))
			    (if (and oa ob)
				(< oa ob)
			      oa)))))))

(defun add-to-history (history-var newelt &optional maxelt keep-all)
  "Add NEWELT to the history list stored in the variable HISTORY-VAR.
Return the new history list.
If MAXELT is non-nil, it specifies the maximum length of the history.
Otherwise, the maximum history length is the value of the `history-length'
property on symbol HISTORY-VAR, if set, or the value of the `history-length'
variable.  The possible values of maximum length have the same meaning as
the values of `history-length'.
Remove duplicates of NEWELT if `history-delete-duplicates' is non-nil.
If optional fourth arg KEEP-ALL is non-nil, add NEWELT to history even
if it is empty or a duplicate."
  (unless maxelt
    (setq maxelt (or (get history-var 'history-length)
		     history-length)))
  (let ((history (symbol-value history-var))
	tail)
    (when (and (listp history)
	       (or keep-all
		   (not (stringp newelt))
		   (> (length newelt) 0))
	       (or keep-all
		   (not (equal (car history) newelt))))
      (if history-delete-duplicates
	  (setq history (delete newelt history)))
      (setq history (cons newelt history))
      (when (integerp maxelt)
	(if (= 0 maxelt)
	    (setq history nil)
	  (setq tail (nthcdr (1- maxelt) history))
	  (when (consp tail)
	    (setcdr tail nil)))))
    (set history-var history)))


;;;; Mode hooks.

(defvar delay-mode-hooks nil
  "If non-nil, `run-mode-hooks' should delay running the hooks.")
(defvar-local delayed-mode-hooks nil
  "List of delayed mode hooks waiting to be run.")
(put 'delay-mode-hooks 'permanent-local t)

(defvar-local delayed-after-hook-functions nil
  "List of delayed :after-hook forms waiting to be run.
These forms come from `define-derived-mode'.")

(defvar change-major-mode-after-body-hook nil
  "Normal hook run in major mode functions, before the mode hooks.")

(defvar after-change-major-mode-hook nil
  "Normal hook run at the very end of major mode functions.")

(defun run-mode-hooks (&rest hooks)
  "Run mode hooks `delayed-mode-hooks' and HOOKS, or delay HOOKS.
Call `hack-local-variables' to set up file local and directory local
variables.

If the variable `delay-mode-hooks' is non-nil, does not do anything,
just adds the HOOKS to the list `delayed-mode-hooks'.
Otherwise, runs hooks in the sequence: `change-major-mode-after-body-hook',
`delayed-mode-hooks' (in reverse order), HOOKS, then runs
`hack-local-variables', runs the hook `after-change-major-mode-hook', and
finally evaluates the functions in `delayed-after-hook-functions' (see
`define-derived-mode').

Major mode functions should use this instead of `run-hooks' when
running their FOO-mode-hook."
  (if delay-mode-hooks
      ;; Delaying case.
      (dolist (hook hooks)
	(push hook delayed-mode-hooks))
    ;; Normal case, just run the hook as before plus any delayed hooks.
    (setq hooks (nconc (nreverse delayed-mode-hooks) hooks))
    (and syntax-propertize-function
         (not (local-variable-p 'parse-sexp-lookup-properties))
         ;; `syntax-propertize' sets `parse-sexp-lookup-properties' for us, but
         ;; in order for the sexp primitives to automatically call
         ;; `syntax-propertize' we need `parse-sexp-lookup-properties' to be
         ;; set first.
         (setq-local parse-sexp-lookup-properties t))
    (setq delayed-mode-hooks nil)
    (apply #'run-hooks (cons 'change-major-mode-after-body-hook hooks))
    (if (buffer-file-name)
        (with-demoted-errors "File local-variables error: %s"
          (hack-local-variables 'no-mode)))
    (run-hooks 'after-change-major-mode-hook)
    (dolist (fun (prog1 (nreverse delayed-after-hook-functions)
                    (setq delayed-after-hook-functions nil)))
      (funcall fun))))

(defmacro delay-mode-hooks (&rest body)
  "Execute BODY, but delay any `run-mode-hooks'.
These hooks will be executed by the first following call to
`run-mode-hooks' that occurs outside any `delay-mode-hooks' form.
Only affects hooks run in the current buffer."
  (declare (debug t) (indent 0))
  `(progn
     (make-local-variable 'delay-mode-hooks)
     (let ((delay-mode-hooks t))
       ,@body)))

;; PUBLIC: find if the current mode derives from another.

(defun provided-mode-derived-p (mode &rest modes)
  "Non-nil if MODE is derived from one of MODES.
Uses the `derived-mode-parent' property of the symbol to trace backwards.
If you just want to check `major-mode', use `derived-mode-p'."
  (while (and (not (memq mode modes))
              (setq mode (get mode 'derived-mode-parent))))
  mode)

(defun derived-mode-p (&rest modes)
  "Non-nil if the current major mode is derived from one of MODES.
Uses the `derived-mode-parent' property of the symbol to trace backwards."
  (apply #'provided-mode-derived-p major-mode modes))

;;;; Minor modes.

;; If a minor mode is not defined with define-minor-mode,
;; add it here explicitly.
;; isearch-mode is deliberately excluded, since you should
;; not call it yourself.
(defvar minor-mode-list '(auto-save-mode auto-fill-mode abbrev-mode
					 overwrite-mode view-mode
                                         hs-minor-mode)
  "List of all minor mode functions.")

(defun add-minor-mode (toggle name &optional keymap after toggle-fun)
  "Register a new minor mode.

This is an XEmacs-compatibility function.  Use `define-minor-mode' instead.

TOGGLE is a symbol which is the name of a buffer-local variable that
is toggled on or off to say whether the minor mode is active or not.

NAME specifies what will appear in the mode line when the minor mode
is active.  NAME should be either a string starting with a space, or a
symbol whose value is such a string.

Optional KEYMAP is the keymap for the minor mode that will be added
to `minor-mode-map-alist'.

Optional AFTER specifies that TOGGLE should be added after AFTER
in `minor-mode-alist'.

Optional TOGGLE-FUN is an interactive function to toggle the mode.
It defaults to (and should by convention be) TOGGLE.

If TOGGLE has a non-nil `:included' property, an entry for the mode is
included in the mode-line minor mode menu.
If TOGGLE has a `:menu-tag', that is used for the menu item's label."
  (unless (memq toggle minor-mode-list)
    (push toggle minor-mode-list))

  (unless toggle-fun (setq toggle-fun toggle))
  (unless (eq toggle-fun toggle)
    (put toggle :minor-mode-function toggle-fun))
  ;; Add the name to the minor-mode-alist.
  (when name
    (let ((existing (assq toggle minor-mode-alist)))
      (if existing
	  (setcdr existing (list name))
	(let ((tail minor-mode-alist) found)
	  (while (and tail (not found))
	    (if (eq after (caar tail))
		(setq found tail)
	      (setq tail (cdr tail))))
	  (if found
	      (let ((rest (cdr found)))
		(setcdr found nil)
		(nconc found (list (list toggle name)) rest))
	    (push (list toggle name) minor-mode-alist))))))
  ;; Add the toggle to the minor-modes menu if requested.
  (when (get toggle :included)
    (define-key mode-line-mode-menu
      (vector toggle)
      (list 'menu-item
	    (concat
	     (or (get toggle :menu-tag)
		 (if (stringp name) name (symbol-name toggle)))
	     (let ((mode-name (if (symbolp name) (symbol-value name))))
	       (if (and (stringp mode-name) (string-match "[^ ]+" mode-name))
		   (concat " (" (match-string 0 mode-name) ")"))))
	    toggle-fun
	    :button (cons :toggle toggle))))

  ;; Add the map to the minor-mode-map-alist.
  (when keymap
    (let ((existing (assq toggle minor-mode-map-alist)))
      (if existing
	  (setcdr existing keymap)
	(let ((tail minor-mode-map-alist) found)
	  (while (and tail (not found))
	    (if (eq after (caar tail))
		(setq found tail)
	      (setq tail (cdr tail))))
	  (if found
	      (let ((rest (cdr found)))
		(setcdr found nil)
		(nconc found (list (cons toggle keymap)) rest))
	    (push (cons toggle keymap) minor-mode-map-alist)))))))

;;;; Load history

(defsubst autoloadp (object)
  "Non-nil if OBJECT is an autoload."
  (eq 'autoload (car-safe object)))

;; (defun autoload-type (object)
;;   "Returns the type of OBJECT or `function' or `command' if the type is nil.
;; OBJECT should be an autoload object."
;;   (when (autoloadp object)
;;     (let ((type (nth 3 object)))
;;       (cond ((null type) (if (nth 2 object) 'command 'function))
;;             ((eq 'keymap t) 'macro)
;;             (type)))))

;; (defalias 'autoload-file #'cadr
;;   "Return the name of the file from which AUTOLOAD will be loaded.
;; \n\(fn AUTOLOAD)")

(defun define-symbol-prop (symbol prop val)
  "Define the property PROP of SYMBOL to be VAL.
This is to `put' what `defalias' is to `fset'."
  ;; Can't use `cl-pushnew' here (nor `push' on (cdr foo)).
  ;; (cl-pushnew symbol (alist-get prop
  ;;                               (alist-get 'define-symbol-props
  ;;                                          current-load-list)))
  (let ((sps (assq 'define-symbol-props current-load-list)))
    (unless sps
      (setq sps (list 'define-symbol-props))
      (push sps current-load-list))
    (let ((ps (assq prop sps)))
      (unless ps
        (setq ps (list prop))
        (setcdr sps (cons ps (cdr sps))))
      (unless (member symbol (cdr ps))
        (setcdr ps (cons symbol (cdr ps))))))
  (put symbol prop val))

(defun symbol-file (symbol &optional type)
  "Return the name of the file that defined SYMBOL.
The value is normally an absolute file name.  It can also be nil,
if the definition is not associated with any file.  If SYMBOL
specifies an autoloaded function, the value can be a relative
file name without extension.

If TYPE is nil, then any kind of definition is acceptable.  If
TYPE is `defun', `defvar', or `defface', that specifies function
definition, variable definition, or face definition only.
Otherwise TYPE is assumed to be a symbol property."
  (if (and (or (null type) (eq type 'defun))
	   (symbolp symbol)
	   (autoloadp (symbol-function symbol)))
      (nth 1 (symbol-function symbol))
    (catch 'found
      (pcase-dolist (`(,file . ,elems) load-history)
	(when (if type
		  (if (eq type 'defvar)
		      ;; Variables are present just as their names.
		      (member symbol elems)
		    ;; Many other types are represented as (TYPE . NAME).
		    (or (member (cons type symbol) elems)
                        (memq symbol (alist-get type
                                                (alist-get 'define-symbol-props
                                                           elems)))))
	        ;; We accept all types, so look for variable def
	        ;; and then for any other kind.
	        (or (member symbol elems)
                    (let ((match (rassq symbol elems)))
		      (and match
		           (not (eq 'require (car match)))))))
          (throw 'found file))))))

(defun locate-library (library &optional nosuffix path interactive-call)
  "Show the precise file name of Emacs library LIBRARY.
LIBRARY should be a relative file name of the library, a string.
It can omit the suffix (a.k.a. file-name extension) if NOSUFFIX is
nil (which is the default, see below).
This command searches the directories in `load-path' like `\\[load-library]'
to find the file that `\\[load-library] RET LIBRARY RET' would load.
Optional second arg NOSUFFIX non-nil means don't add suffixes `load-suffixes'
to the specified name LIBRARY.

If the optional third arg PATH is specified, that list of directories
is used instead of `load-path'.

When called from a program, the file name is normally returned as a
string.  When run interactively, the argument INTERACTIVE-CALL is t,
and the file name is displayed in the echo area."
  (interactive (list (completing-read "Locate library: "
				      (apply-partially
                                       'locate-file-completion-table
                                       load-path (get-load-suffixes)))
		     nil nil
		     t))
  (let ((file (locate-file library
			   (or path load-path)
			   (append (unless nosuffix (get-load-suffixes))
				   load-file-rep-suffixes))))
    (if interactive-call
	(if file
	    (message "Library is file %s" (abbreviate-file-name file))
	  (message "No library %s in search path" library)))
    file))


;;;; Process stuff.

(defun start-process (name buffer program &rest program-args)
  "Start a program in a subprocess.  Return the process object for it.
NAME is name for process.  It is modified if necessary to make it unique.
BUFFER is the buffer (or buffer name) to associate with the process.

Process output (both standard output and standard error streams)
goes at end of BUFFER, unless you specify a filter function to
handle the output.  BUFFER may also be nil, meaning that this
process is not associated with any buffer.

PROGRAM is the program file name.  It is searched for in `exec-path'
\(which see).  If nil, just associate a pty with the buffer.  Remaining
arguments PROGRAM-ARGS are strings to give program as arguments.

If you want to separate standard output from standard error, use
`make-process' or invoke the command through a shell and redirect
one of them using the shell syntax.

The process runs in `default-directory' if that is local (as
determined by `unhandled-file-name-directory'), or \"~\"
otherwise.  If you want to run a process in a remote directory
use `start-file-process'."
  (unless (fboundp 'make-process)
    (error "Emacs was compiled without subprocess support"))
  (apply #'make-process
	 (append (list :name name :buffer buffer)
		 (if program
		     (list :command (cons program program-args))))))

(defun process-lines (program &rest args)
  "Execute PROGRAM with ARGS, returning its output as a list of lines.
Signal an error if the program returns with a non-zero exit status."
  (with-temp-buffer
    (let ((status (apply 'call-process program nil (current-buffer) nil args)))
      (unless (eq status 0)
	(error "%s exited with status %s" program status))
      (goto-char (point-min))
      (let (lines)
	(while (not (eobp))
	  (setq lines (cons (buffer-substring-no-properties
			     (line-beginning-position)
			     (line-end-position))
			    lines))
	  (forward-line 1))
	(nreverse lines)))))

(defun process-live-p (process)
  "Returns non-nil if PROCESS is alive.
A process is considered alive if its status is `run', `open',
`listen', `connect' or `stop'.  Value is nil if PROCESS is not a
process."
  (and (processp process)
       (memq (process-status process)
	     '(run open listen connect stop))))

;; compatibility

(defun process-kill-without-query (process &optional _flag)
  "Say no query needed if PROCESS is running when Emacs is exited.
Optional second argument if non-nil says to require a query.
Value is t if a query was formerly required."
  (declare (obsolete
            "use `process-query-on-exit-flag' or `set-process-query-on-exit-flag'."
            "22.1"))
  (let ((old (process-query-on-exit-flag process)))
    (set-process-query-on-exit-flag process nil)
    old))

(defun process-kill-buffer-query-function ()
  "Ask before killing a buffer that has a running process."
  (let ((process (get-buffer-process (current-buffer))))
    (or (not process)
        (not (memq (process-status process) '(run stop open listen)))
        (not (process-query-on-exit-flag process))
        (yes-or-no-p
	 (format "Buffer %S has a running process; kill it? "
		 (buffer-name (current-buffer)))))))

(add-hook 'kill-buffer-query-functions 'process-kill-buffer-query-function)

;; process plist management

(defun process-get (process propname)
  "Return the value of PROCESS' PROPNAME property.
This is the last value stored with `(process-put PROCESS PROPNAME VALUE)'."
  (plist-get (process-plist process) propname))

(defun process-put (process propname value)
  "Change PROCESS' PROPNAME property to VALUE.
It can be retrieved with `(process-get PROCESS PROPNAME)'."
  (set-process-plist process
		     (plist-put (process-plist process) propname value)))


;;;; Input and display facilities.

(defconst read-key-empty-map (make-sparse-keymap))

(defvar read-key-delay 0.01) ;Fast enough for 100Hz repeat rate, hopefully.

(defun read-key (&optional prompt)
  "Read a key from the keyboard.
Contrary to `read-event' this will not return a raw event but instead will
obey the input decoding and translations usually done by `read-key-sequence'.
So escape sequences and keyboard encoding are taken into account.
When there's an ambiguity because the key looks like the prefix of
some sort of escape sequence, the ambiguity is resolved via `read-key-delay'."
  ;; This overriding-terminal-local-map binding also happens to
  ;; disable quail's input methods, so although read-key-sequence
  ;; always inherits the input method, in practice read-key does not
  ;; inherit the input method (at least not if it's based on quail).
  (let ((overriding-terminal-local-map nil)
	(overriding-local-map read-key-empty-map)
        (echo-keystrokes 0)
	(old-global-map (current-global-map))
        (timer (run-with-idle-timer
                ;; Wait long enough that Emacs has the time to receive and
                ;; process all the raw events associated with the single-key.
                ;; But don't wait too long, or the user may find the delay
                ;; annoying (or keep hitting more keys which may then get
                ;; lost or misinterpreted).
                ;; This is only relevant for keys which Emacs perceives as
                ;; "prefixes", such as C-x (because of the C-x 8 map in
                ;; key-translate-table and the C-x @ map in function-key-map)
                ;; or ESC (because of terminal escape sequences in
                ;; input-decode-map).
                read-key-delay t
                (lambda ()
                  (let ((keys (this-command-keys-vector)))
                    (unless (zerop (length keys))
                      ;; `keys' is non-empty, so the user has hit at least
                      ;; one key; there's no point waiting any longer, even
                      ;; though read-key-sequence thinks we should wait
                      ;; for more input to decide how to interpret the
                      ;; current input.
                      (throw 'read-key keys)))))))
    (unwind-protect
        (progn
	  (use-global-map
           (let ((map (make-sparse-keymap)))
             ;; Don't hide the menu-bar and tool-bar entries.
             (define-key map [menu-bar] (lookup-key global-map [menu-bar]))
             (define-key map [tool-bar]
	       ;; This hack avoids evaluating the :filter (Bug#9922).
	       (or (cdr (assq 'tool-bar global-map))
		   (lookup-key global-map [tool-bar])))
             map))
          (let* ((keys
                  (catch 'read-key (read-key-sequence-vector prompt nil t)))
                 (key (aref keys 0)))
            (if (and (> (length keys) 1)
                     (memq key '(mode-line header-line
                                 left-fringe right-fringe)))
                (aref keys 1)
              key)))
      (cancel-timer timer)
      ;; For some reason, `read-key(-sequence)' leaves the prompt in the echo
      ;; area, whereas `read-event' seems to empty it just before returning
      ;; (bug#22714).  So, let's mimic the behavior of `read-event'.
      (message nil)
      (use-global-map old-global-map))))

(defvar read-passwd-map
  ;; BEWARE: `defconst' would purecopy it, breaking the sharing with
  ;; minibuffer-local-map along the way!
  (let ((map (make-sparse-keymap)))
    (set-keymap-parent map minibuffer-local-map)
    (define-key map "\C-u" #'delete-minibuffer-contents) ;bug#12570
    map)
  "Keymap used while reading passwords.")

(defun read-passwd (prompt &optional confirm default)
  "Read a password, prompting with PROMPT, and return it.
If optional CONFIRM is non-nil, read the password twice to make sure.
Optional DEFAULT is a default password to use instead of empty input.

This function echoes `.' for each character that the user types.
You could let-bind `read-hide-char' to another hiding character, though.

Once the caller uses the password, it can erase the password
by doing (clear-string STRING)."
  (if confirm
      (let (success)
        (while (not success)
          (let ((first (read-passwd prompt nil default))
                (second (read-passwd "Confirm password: " nil default)))
            (if (equal first second)
                (progn
                  (and (arrayp second) (not (eq first second)) (clear-string second))
                  (setq success first))
              (and (arrayp first) (clear-string first))
              (and (arrayp second) (clear-string second))
              (message "Password not repeated accurately; please start over")
              (sit-for 1))))
        success)
    (let ((hide-chars-fun
           (lambda (beg end _len)
             (clear-this-command-keys)
             (setq beg (min end (max (minibuffer-prompt-end)
                                     beg)))
             (dotimes (i (- end beg))
               (put-text-property (+ i beg) (+ 1 i beg)
                                  'display (string (or read-hide-char ?.))))))
          minibuf)
      (minibuffer-with-setup-hook
          (lambda ()
            (setq minibuf (current-buffer))
            ;; Turn off electricity.
            (setq-local post-self-insert-hook nil)
            (setq-local buffer-undo-list t)
            (setq-local select-active-regions nil)
            (use-local-map read-passwd-map)
            (setq-local inhibit-modification-hooks nil) ;bug#15501.
	    (setq-local show-paren-mode nil)		;bug#16091.
            (add-hook 'after-change-functions hide-chars-fun nil 'local))
        (unwind-protect
            (let ((enable-recursive-minibuffers t)
		  (read-hide-char (or read-hide-char ?.)))
              (read-string prompt nil t default)) ; t = "no history"
          (when (buffer-live-p minibuf)
            (with-current-buffer minibuf
              ;; Not sure why but it seems that there might be cases where the
              ;; minibuffer is not always properly reset later on, so undo
              ;; whatever we've done here (bug#11392).
              (remove-hook 'after-change-functions hide-chars-fun 'local)
              (kill-local-variable 'post-self-insert-hook)
              ;; And of course, don't keep the sensitive data around.
              (erase-buffer))))))))

(defun read-number (prompt &optional default)
  "Read a numeric value in the minibuffer, prompting with PROMPT.
DEFAULT specifies a default value to return if the user just types RET.
The value of DEFAULT is inserted into PROMPT.
This function is used by the `interactive' code letter `n'."
  (let ((n nil)
	(default1 (if (consp default) (car default) default)))
    (when default1
      (setq prompt
	    (if (string-match "\\(\\):[ \t]*\\'" prompt)
		(replace-match (format " (default %s)" default1) t t prompt 1)
	      (replace-regexp-in-string "[ \t]*\\'"
					(format " (default %s) " default1)
					prompt t t))))
    (while
	(progn
	  (let ((str (read-from-minibuffer
		      prompt nil nil nil nil
		      (when default
			(if (consp default)
			    (mapcar 'number-to-string (delq nil default))
			  (number-to-string default))))))
	    (condition-case nil
		(setq n (cond
			 ((zerop (length str)) default1)
			 ((stringp str) (read str))))
	      (error nil)))
	  (unless (numberp n)
	    (message "Please enter a number.")
	    (sit-for 1)
	    t)))
    n))

(defun read-char-choice (prompt chars &optional inhibit-keyboard-quit)
  "Read and return one of CHARS, prompting for PROMPT.
Any input that is not one of CHARS is ignored.

If optional argument INHIBIT-KEYBOARD-QUIT is non-nil, ignore
keyboard-quit events while waiting for a valid input."
  (unless (consp chars)
    (error "Called `read-char-choice' without valid char choices"))
  (let (char done show-help (helpbuf " *Char Help*"))
    (let ((cursor-in-echo-area t)
          (executing-kbd-macro executing-kbd-macro)
	  (esc-flag nil))
      (save-window-excursion	      ; in case we call help-form-show
	(while (not done)
	  (unless (get-text-property 0 'face prompt)
	    (setq prompt (propertize prompt 'face 'minibuffer-prompt)))
	  (setq char (let ((inhibit-quit inhibit-keyboard-quit))
		       (read-key prompt)))
	  (and show-help (buffer-live-p (get-buffer helpbuf))
	       (kill-buffer helpbuf))
	  (cond
	   ((not (numberp char)))
	   ;; If caller has set help-form, that's enough.
	   ;; They don't explicitly have to add help-char to chars.
	   ((and help-form
		 (eq char help-char)
		 (setq show-help t)
		 (help-form-show)))
	   ((memq char chars)
	    (setq done t))
	   ((and executing-kbd-macro (= char -1))
	    ;; read-event returns -1 if we are in a kbd macro and
	    ;; there are no more events in the macro.  Attempt to
	    ;; get an event interactively.
	    (setq executing-kbd-macro nil))
	   ((not inhibit-keyboard-quit)
	    (cond
	     ((and (null esc-flag) (eq char ?\e))
	      (setq esc-flag t))
	     ((memq char '(?\C-g ?\e))
	      (keyboard-quit))))))))
    ;; Display the question with the answer.  But without cursor-in-echo-area.
    (message "%s%s" prompt (char-to-string char))
    char))

(defun sit-for (seconds &optional nodisp obsolete)
  "Redisplay, then wait for SECONDS seconds.  Stop when input is available.
SECONDS may be a floating-point value.
\(On operating systems that do not support waiting for fractions of a
second, floating-point values are rounded down to the nearest integer.)

If optional arg NODISP is t, don't redisplay, just wait for input.
Redisplay does not happen if input is available before it starts.

Value is t if waited the full time with no input arriving, and nil otherwise.

An obsolete, but still supported form is
\(sit-for SECONDS &optional MILLISECONDS NODISP)
where the optional arg MILLISECONDS specifies an additional wait period,
in milliseconds; this was useful when Emacs was built without
floating point support."
  (declare (advertised-calling-convention (seconds &optional nodisp) "22.1"))
  ;; This used to be implemented in C until the following discussion:
<<<<<<< HEAD
  ;; https://lists.gnu.org/archive/html/emacs-devel/2006-07/msg00401.html
=======
  ;; https://lists.gnu.org/r/emacs-devel/2006-07/msg00401.html
>>>>>>> 89212988
  ;; Then it was moved here using an implementation based on an idle timer,
  ;; which was then replaced by the use of read-event.
  (if (numberp nodisp)
      (setq seconds (+ seconds (* 1e-3 nodisp))
            nodisp obsolete)
    (if obsolete (setq nodisp obsolete)))
  (cond
   (noninteractive
    (sleep-for seconds)
    t)
   ((input-pending-p t)
    nil)
   ((or (<= seconds 0)
        ;; We are going to call read-event below, which will record
        ;; the next key as part of the macro, even if that key
        ;; invokes kmacro-end-macro, so if we are recording a macro,
        ;; the macro will recursively call itself.  In addition, when
        ;; that key is removed from unread-command-events, it will be
        ;; recorded the second time, so the macro will have each key
        ;; doubled.  This used to happen if a macro was defined with
        ;; Flyspell mode active (because Flyspell calls sit-for in its
        ;; post-command-hook, see bug #21329.)  To avoid all that, we
        ;; simply disable the wait when we are recording a macro.
        defining-kbd-macro)
    (or nodisp (redisplay)))
   (t
    (or nodisp (redisplay))
    ;; FIXME: we should not read-event here at all, because it's much too
    ;; difficult to reliably "undo" a read-event by pushing it onto
    ;; unread-command-events.
    ;; For bug#14782, we need read-event to do the keyboard-coding-system
    ;; decoding (hence non-nil as second arg under POSIX ttys).
    ;; For bug#15614, we need read-event not to inherit-input-method.
    ;; So we temporarily suspend input-method-function.
    (let ((read (let ((input-method-function nil))
                  (read-event nil t seconds))))
      (or (null read)
	  (progn
            ;; https://lists.gnu.org/r/emacs-devel/2006-10/msg00394.html
            ;; We want `read' appear in the next command's this-command-event
            ;; but not in the current one.
            ;; By pushing (cons t read), we indicate that `read' has not
            ;; yet been recorded in this-command-keys, so it will be recorded
            ;; next time it's read.
            ;; And indeed the `seconds' argument to read-event correctly
            ;; prevented recording this event in the current command's
            ;; this-command-keys.
	    (push (cons t read) unread-command-events)
	    nil))))))

;; Behind display-popup-menus-p test.
(declare-function x-popup-dialog "menu.c" (position contents &optional header))

(defun y-or-n-p (prompt)
  "Ask user a \"y or n\" question.
Return t if answer is \"y\" and nil if it is \"n\".
PROMPT is the string to display to ask the question.  It should
end in a space; `y-or-n-p' adds \"(y or n) \" to it.

No confirmation of the answer is requested; a single character is
enough.  SPC also means yes, and DEL means no.

To be precise, this function translates user input into responses
by consulting the bindings in `query-replace-map'; see the
documentation of that variable for more information.  In this
case, the useful bindings are `act', `skip', `recenter',
`scroll-up', `scroll-down', and `quit'.
An `act' response means yes, and a `skip' response means no.
A `quit' response means to invoke `keyboard-quit'.
If the user enters `recenter', `scroll-up', or `scroll-down'
responses, perform the requested window recentering or scrolling
and ask again.

Under a windowing system a dialog box will be used if `last-nonmenu-event'
is nil and `use-dialog-box' is non-nil."
  ;; ¡Beware! when I tried to edebug this code, Emacs got into a weird state
  ;; where all the keys were unbound (i.e. it somehow got triggered
  ;; within read-key, apparently).  I had to kill it.
  (let ((answer 'recenter)
	(padded (lambda (prompt &optional dialog)
		  (let ((l (length prompt)))
		    (concat prompt
			    (if (or (zerop l) (eq ?\s (aref prompt (1- l))))
				"" " ")
			    (if dialog "" "(y or n) "))))))
    (cond
     (noninteractive
      (setq prompt (funcall padded prompt))
      (let ((temp-prompt prompt))
	(while (not (memq answer '(act skip)))
	  (let ((str (read-string temp-prompt)))
	    (cond ((member str '("y" "Y")) (setq answer 'act))
		  ((member str '("n" "N")) (setq answer 'skip))
		  (t (setq temp-prompt (concat "Please answer y or n.  "
					       prompt))))))))
     ((and (display-popup-menus-p)
           last-input-event             ; not during startup
	   (listp last-nonmenu-event)
	   use-dialog-box)
      (setq prompt (funcall padded prompt t)
	    answer (x-popup-dialog t `(,prompt ("Yes" . act) ("No" . skip)))))
     (t
      (setq prompt (funcall padded prompt))
      (while
          (let* ((scroll-actions '(recenter scroll-up scroll-down
				   scroll-other-window scroll-other-window-down))
		 (key
                  (let ((cursor-in-echo-area t))
                    (when minibuffer-auto-raise
                      (raise-frame (window-frame (minibuffer-window))))
                    (read-key (propertize (if (memq answer scroll-actions)
                                              prompt
                                            (concat "Please answer y or n.  "
                                                    prompt))
                                          'face 'minibuffer-prompt)))))
            (setq answer (lookup-key query-replace-map (vector key) t))
            (cond
	     ((memq answer '(skip act)) nil)
	     ((eq answer 'recenter)
	      (recenter) t)
	     ((eq answer 'scroll-up)
	      (ignore-errors (scroll-up-command)) t)
	     ((eq answer 'scroll-down)
	      (ignore-errors (scroll-down-command)) t)
	     ((eq answer 'scroll-other-window)
	      (ignore-errors (scroll-other-window)) t)
	     ((eq answer 'scroll-other-window-down)
	      (ignore-errors (scroll-other-window-down)) t)
	     ((or (memq answer '(exit-prefix quit)) (eq key ?\e))
	      (signal 'quit nil) t)
	     (t t)))
        (ding)
        (discard-input))))
    (let ((ret (eq answer 'act)))
      (unless noninteractive
        (message "%s%c" prompt (if ret ?y ?n)))
      ret)))


;;; Atomic change groups.

(defmacro atomic-change-group (&rest body)
  "Like `progn' but perform BODY as an atomic change group.
This means that if BODY exits abnormally,
all of its changes to the current buffer are undone.
This works regardless of whether undo is enabled in the buffer.

This mechanism is transparent to ordinary use of undo;
if undo is enabled in the buffer and BODY succeeds, the
user can undo the change normally."
  (declare (indent 0) (debug t))
  (let ((handle (make-symbol "--change-group-handle--"))
	(success (make-symbol "--change-group-success--")))
    `(let ((,handle (prepare-change-group))
	   ;; Don't truncate any undo data in the middle of this.
	   (undo-outer-limit nil)
	   (undo-limit most-positive-fixnum)
	   (undo-strong-limit most-positive-fixnum)
	   (,success nil))
       (unwind-protect
	   (progn
	     ;; This is inside the unwind-protect because
	     ;; it enables undo if that was disabled; we need
	     ;; to make sure that it gets disabled again.
	     (activate-change-group ,handle)
	     (prog1 ,(macroexp-progn body)
	       (setq ,success t)))
	 ;; Either of these functions will disable undo
	 ;; if it was disabled before.
	 (if ,success
	     (accept-change-group ,handle)
	   (cancel-change-group ,handle))))))

(defun prepare-change-group (&optional buffer)
  "Return a handle for the current buffer's state, for a change group.
If you specify BUFFER, make a handle for BUFFER's state instead.

Pass the handle to `activate-change-group' afterward to initiate
the actual changes of the change group.

To finish the change group, call either `accept-change-group' or
`cancel-change-group' passing the same handle as argument.  Call
`accept-change-group' to accept the changes in the group as final;
call `cancel-change-group' to undo them all.  You should use
`unwind-protect' to make sure the group is always finished.  The call
to `activate-change-group' should be inside the `unwind-protect'.
Once you finish the group, don't use the handle again--don't try to
finish the same group twice.  For a simple example of correct use, see
the source code of `atomic-change-group'.

The handle records only the specified buffer.  To make a multibuffer
change group, call this function once for each buffer you want to
cover, then use `nconc' to combine the returned values, like this:

  (nconc (prepare-change-group buffer-1)
         (prepare-change-group buffer-2))

You can then activate that multibuffer change group with a single
call to `activate-change-group' and finish it with a single call
to `accept-change-group' or `cancel-change-group'."

  (if buffer
      (list (cons buffer (with-current-buffer buffer buffer-undo-list)))
    (list (cons (current-buffer) buffer-undo-list))))

(defun activate-change-group (handle)
  "Activate a change group made with `prepare-change-group' (which see)."
  (dolist (elt handle)
    (with-current-buffer (car elt)
      (if (eq buffer-undo-list t)
	  (setq buffer-undo-list nil)))))

(defun accept-change-group (handle)
  "Finish a change group made with `prepare-change-group' (which see).
This finishes the change group by accepting its changes as final."
  (dolist (elt handle)
    (with-current-buffer (car elt)
      (if (eq (cdr elt) t)
	  (setq buffer-undo-list t)))))

(defun cancel-change-group (handle)
  "Finish a change group made with `prepare-change-group' (which see).
This finishes the change group by reverting all of its changes."
  (dolist (elt handle)
    (with-current-buffer (car elt)
      (setq elt (cdr elt))
      (save-restriction
	;; Widen buffer temporarily so if the buffer was narrowed within
	;; the body of `atomic-change-group' all changes can be undone.
	(widen)
	(let ((old-car (car-safe elt))
	      (old-cdr (cdr-safe elt)))
          (unwind-protect
              (progn
                ;; Temporarily truncate the undo log at ELT.
                (when (consp elt)
                  (setcar elt nil) (setcdr elt nil))
                (unless (eq last-command 'undo) (undo-start))
                ;; Make sure there's no confusion.
                (when (and (consp elt) (not (eq elt (last pending-undo-list))))
                  (error "Undoing to some unrelated state"))
                ;; Undo it all.
                (save-excursion
                  (while (listp pending-undo-list) (undo-more 1)))
                ;; Revert the undo info to what it was when we grabbed
                ;; the state.
                (setq buffer-undo-list elt))
            ;; Reset the modified cons cell ELT to its original content.
            (when (consp elt)
              (setcar elt old-car)
              (setcdr elt old-cdr))))))))

;;;; Display-related functions.

;; For compatibility.
(define-obsolete-function-alias 'redraw-modeline
  'force-mode-line-update "24.3")

(defun momentary-string-display (string pos &optional exit-char message)
  "Momentarily display STRING in the buffer at POS.
Display remains until next event is input.
If POS is a marker, only its position is used; its buffer is ignored.
Optional third arg EXIT-CHAR can be a character, event or event
description list.  EXIT-CHAR defaults to SPC.  If the input is
EXIT-CHAR it is swallowed; otherwise it is then available as
input (as a command if nothing else).
Display MESSAGE (optional fourth arg) in the echo area.
If MESSAGE is nil, instructions to type EXIT-CHAR are displayed there."
  (or exit-char (setq exit-char ?\s))
  (let ((ol (make-overlay pos pos))
        (str (copy-sequence string)))
    (unwind-protect
        (progn
          (save-excursion
            (overlay-put ol 'after-string str)
            (goto-char pos)
            ;; To avoid trouble with out-of-bounds position
            (setq pos (point))
            ;; If the string end is off screen, recenter now.
            (if (<= (window-end nil t) pos)
                (recenter (/ (window-height) 2))))
          (message (or message "Type %s to continue editing.")
                   (single-key-description exit-char))
	  (let ((event (read-key)))
	    ;; `exit-char' can be an event, or an event description list.
	    (or (eq event exit-char)
		(eq event (event-convert-list exit-char))
		(setq unread-command-events
                      (append (this-single-command-raw-keys)
                              unread-command-events)))))
      (delete-overlay ol))))


;;;; Overlay operations

(defun copy-overlay (o)
  "Return a copy of overlay O."
  (let ((o1 (if (overlay-buffer o)
                (make-overlay (overlay-start o) (overlay-end o)
                              ;; FIXME: there's no easy way to find the
                              ;; insertion-type of the two markers.
                              (overlay-buffer o))
              (let ((o1 (make-overlay (point-min) (point-min))))
                (delete-overlay o1)
                o1)))
	(props (overlay-properties o)))
    (while props
      (overlay-put o1 (pop props) (pop props)))
    o1))

(defun remove-overlays (&optional beg end name val)
  "Clear BEG and END of overlays whose property NAME has value VAL.
Overlays might be moved and/or split.
BEG and END default respectively to the beginning and end of buffer."
  ;; This speeds up the loops over overlays.
  (unless beg (setq beg (point-min)))
  (unless end (setq end (point-max)))
  (overlay-recenter end)
  (if (< end beg)
      (setq beg (prog1 end (setq end beg))))
  (save-excursion
    (dolist (o (overlays-in beg end))
      (when (eq (overlay-get o name) val)
	;; Either push this overlay outside beg...end
	;; or split it to exclude beg...end
	;; or delete it entirely (if it is contained in beg...end).
	(if (< (overlay-start o) beg)
	    (if (> (overlay-end o) end)
		(progn
		  (move-overlay (copy-overlay o)
				(overlay-start o) beg)
		  (move-overlay o end (overlay-end o)))
	      (move-overlay o (overlay-start o) beg))
	  (if (> (overlay-end o) end)
	      (move-overlay o end (overlay-end o))
	    (delete-overlay o)))))))

;;;; Miscellanea.

(defvar suspend-hook nil
  "Normal hook run by `suspend-emacs', before suspending.")

(defvar suspend-resume-hook nil
  "Normal hook run by `suspend-emacs', after Emacs is continued.")

(defvar temp-buffer-show-hook nil
  "Normal hook run by `with-output-to-temp-buffer' after displaying the buffer.
When the hook runs, the temporary buffer is current, and the window it
was displayed in is selected.")

(defvar temp-buffer-setup-hook nil
  "Normal hook run by `with-output-to-temp-buffer' at the start.
When the hook runs, the temporary buffer is current.
This hook is normally set up with a function to put the buffer in Help
mode.")

(defconst user-emacs-directory
  (if (eq system-type 'ms-dos)
      ;; MS-DOS cannot have initial dot.
      "~/_emacs.d/"
    "~/.emacs.d/")
  "Directory beneath which additional per-user Emacs-specific files are placed.
Various programs in Emacs store information in this directory.
Note that this should end with a directory separator.
See also `locate-user-emacs-file'.")

;;;; Misc. useful functions.

(defsubst buffer-narrowed-p ()
  "Return non-nil if the current buffer is narrowed."
  (/= (- (point-max) (point-min)) (buffer-size)))

(defun find-tag-default-bounds ()
  "Determine the boundaries of the default tag, based on text at point.
Return a cons cell with the beginning and end of the found tag.
If there is no plausible default, return nil."
  (bounds-of-thing-at-point 'symbol))

(defun find-tag-default ()
  "Determine default tag to search for, based on text at point.
If there is no plausible default, return nil."
  (let ((bounds (find-tag-default-bounds)))
    (when bounds
      (buffer-substring-no-properties (car bounds) (cdr bounds)))))

(defun find-tag-default-as-regexp ()
  "Return regexp that matches the default tag at point.
If there is no tag at point, return nil.

When in a major mode that does not provide its own
`find-tag-default-function', return a regexp that matches the
symbol at point exactly."
  (let ((tag (funcall (or find-tag-default-function
			  (get major-mode 'find-tag-default-function)
			  'find-tag-default))))
    (if tag (regexp-quote tag))))

(defun find-tag-default-as-symbol-regexp ()
  "Return regexp that matches the default tag at point as symbol.
If there is no tag at point, return nil.

When in a major mode that does not provide its own
`find-tag-default-function', return a regexp that matches the
symbol at point exactly."
  (let ((tag-regexp (find-tag-default-as-regexp)))
    (if (and tag-regexp
	     (eq (or find-tag-default-function
		     (get major-mode 'find-tag-default-function)
		     'find-tag-default)
		 'find-tag-default))
	(format "\\_<%s\\_>" tag-regexp)
      tag-regexp)))

(defun play-sound (sound)
  "SOUND is a list of the form `(sound KEYWORD VALUE...)'.
The following keywords are recognized:

  :file FILE - read sound data from FILE.  If FILE isn't an
absolute file name, it is searched in `data-directory'.

  :data DATA - read sound data from string DATA.

Exactly one of :file or :data must be present.

  :volume VOL - set volume to VOL.  VOL must an integer in the
range 0..100 or a float in the range 0..1.0.  If not specified,
don't change the volume setting of the sound device.

  :device DEVICE - play sound on DEVICE.  If not specified,
a system-dependent default device name is used.

Note: :data and :device are currently not supported on Windows."
  (if (fboundp 'play-sound-internal)
      (play-sound-internal sound)
    (error "This Emacs binary lacks sound support")))

(declare-function w32-shell-dos-semantics "w32-fns" nil)

(defun shell-quote-argument (argument)
  "Quote ARGUMENT for passing as argument to an inferior shell.

This function is designed to work with the syntax of your system's
standard shell, and might produce incorrect results with unusual shells.
See Info node `(elisp)Security Considerations'."
  (cond
   ((eq system-type 'ms-dos)
    ;; Quote using double quotes, but escape any existing quotes in
    ;; the argument with backslashes.
    (let ((result "")
          (start 0)
          end)
      (if (or (null (string-match "[^\"]" argument))
              (< (match-end 0) (length argument)))
          (while (string-match "[\"]" argument start)
            (setq end (match-beginning 0)
                  result (concat result (substring argument start end)
                                 "\\" (substring argument end (1+ end)))
                  start (1+ end))))
      (concat "\"" result (substring argument start) "\"")))

   ((and (eq system-type 'windows-nt) (w32-shell-dos-semantics))

    ;; First, quote argument so that CommandLineToArgvW will
    ;; understand it.  See
    ;; http://msdn.microsoft.com/en-us/library/17w5ykft%28v=vs.85%29.aspx
    ;; After we perform that level of quoting, escape shell
    ;; metacharacters so that cmd won't mangle our argument.  If the
    ;; argument contains no double quote characters, we can just
    ;; surround it with double quotes.  Otherwise, we need to prefix
    ;; each shell metacharacter with a caret.

    (setq argument
          ;; escape backslashes at end of string
          (replace-regexp-in-string
           "\\(\\\\*\\)$"
           "\\1\\1"
           ;; escape backslashes and quotes in string body
           (replace-regexp-in-string
            "\\(\\\\*\\)\""
            "\\1\\1\\\\\""
            argument)))

    (if (string-match "[%!\"]" argument)
        (concat
         "^\""
         (replace-regexp-in-string
          "\\([%!()\"<>&|^]\\)"
          "^\\1"
          argument)
         "^\"")
      (concat "\"" argument "\"")))

   (t
    (if (equal argument "")
        "''"
      ;; Quote everything except POSIX filename characters.
      ;; This should be safe enough even for really weird shells.
      (replace-regexp-in-string
       "\n" "'\n'"
       (replace-regexp-in-string "[^-0-9a-zA-Z_./\n]" "\\\\\\&" argument))))
   ))

(defsubst string-to-list (string)
  "Return a list of characters in STRING."
  (append string nil))

(defsubst string-to-vector (string)
  "Return a vector of characters in STRING."
  (vconcat string))

(defun string-or-null-p (object)
  "Return t if OBJECT is a string or nil.
Otherwise, return nil."
  (or (stringp object) (null object)))

(defun booleanp (object)
  "Return t if OBJECT is one of the two canonical boolean values: t or nil.
Otherwise, return nil."
  (and (memq object '(nil t)) t))

(defun special-form-p (object)
  "Non-nil if and only if OBJECT is a special form."
  (if (and (symbolp object) (fboundp object))
      (setq object (indirect-function object)))
  (and (subrp object) (eq (cdr (subr-arity object)) 'unevalled)))

(defun macrop (object)
  "Non-nil if and only if OBJECT is a macro."
  (let ((def (indirect-function object)))
    (when (consp def)
      (or (eq 'macro (car def))
          (and (autoloadp def) (memq (nth 4 def) '(macro t)))))))

(defun field-at-pos (pos)
  "Return the field at position POS, taking stickiness etc into account."
  (let ((raw-field (get-char-property (field-beginning pos) 'field)))
    (if (eq raw-field 'boundary)
	(get-char-property (1- (field-end pos)) 'field)
      raw-field)))

(defun sha1 (object &optional start end binary)
  "Return the SHA1 (Secure Hash Algorithm) of an OBJECT.
OBJECT is either a string or a buffer.  Optional arguments START and
END are character positions specifying which portion of OBJECT for
computing the hash.  If BINARY is non-nil, return a string in binary
form."
  (secure-hash 'sha1 object start end binary))

(defun function-get (f prop &optional autoload)
  "Return the value of property PROP of function F.
If AUTOLOAD is non-nil and F is autoloaded, try to autoload it
in the hope that it will set PROP.  If AUTOLOAD is `macro', only do it
if it's an autoloaded macro."
  (let ((val nil))
    (while (and (symbolp f)
                (null (setq val (get f prop)))
                (fboundp f))
      (let ((fundef (symbol-function f)))
        (if (and autoload (autoloadp fundef)
                 (not (equal fundef
                             (autoload-do-load fundef f
                                               (if (eq autoload 'macro)
                                                   'macro)))))
            nil                         ;Re-try `get' on the same `f'.
          (setq f fundef))))
    val))

;;;; Support for yanking and text properties.
;; Why here in subr.el rather than in simple.el?  --Stef

(defvar yank-handled-properties)
(defvar yank-excluded-properties)

(defun remove-yank-excluded-properties (start end)
  "Process text properties between START and END, inserted for a `yank'.
Perform the handling specified by `yank-handled-properties', then
remove properties specified by `yank-excluded-properties'."
  (let ((inhibit-read-only t))
    (dolist (handler yank-handled-properties)
      (let ((prop (car handler))
            (fun  (cdr handler))
            (run-start start))
        (while (< run-start end)
          (let ((value (get-text-property run-start prop))
                (run-end (next-single-property-change
                          run-start prop nil end)))
            (funcall fun value run-start run-end)
            (setq run-start run-end)))))
    (if (eq yank-excluded-properties t)
        (set-text-properties start end nil)
      (remove-list-of-text-properties start end yank-excluded-properties))))

(defvar yank-undo-function)

(defun insert-for-yank (string)
  "Insert STRING at point for the `yank' command.

This function is like `insert', except it honors the variables
`yank-handled-properties' and `yank-excluded-properties', and the
`yank-handler' text property, in the way that `yank' does."
  (let (to)
    (while (setq to (next-single-property-change 0 'yank-handler string))
      (insert-for-yank-1 (substring string 0 to))
      (setq string (substring string to))))
  (insert-for-yank-1 string))

(defun insert-for-yank-1 (string)
  "Helper for `insert-for-yank', which see."
  (let* ((handler (and (stringp string)
		       (get-text-property 0 'yank-handler string)))
	 (param (or (nth 1 handler) string))
	 (opoint (point))
	 (inhibit-read-only inhibit-read-only)
	 end)

    (setq yank-undo-function t)
    (if (nth 0 handler) ; FUNCTION
	(funcall (car handler) param)
      (insert param))
    (setq end (point))

    ;; Prevent read-only properties from interfering with the
    ;; following text property changes.
    (setq inhibit-read-only t)

    (unless (nth 2 handler) ; NOEXCLUDE
      (remove-yank-excluded-properties opoint end))

    ;; If last inserted char has properties, mark them as rear-nonsticky.
    (if (and (> end opoint)
	     (text-properties-at (1- end)))
	(put-text-property (1- end) end 'rear-nonsticky t))

    (if (eq yank-undo-function t)		   ; not set by FUNCTION
	(setq yank-undo-function (nth 3 handler))) ; UNDO
    (if (nth 4 handler)				   ; COMMAND
	(setq this-command (nth 4 handler)))))

(defun insert-buffer-substring-no-properties (buffer &optional start end)
  "Insert before point a substring of BUFFER, without text properties.
BUFFER may be a buffer or a buffer name.
Arguments START and END are character positions specifying the substring.
They default to the values of (point-min) and (point-max) in BUFFER."
  (let ((opoint (point)))
    (insert-buffer-substring buffer start end)
    (let ((inhibit-read-only t))
      (set-text-properties opoint (point) nil))))

(defun insert-buffer-substring-as-yank (buffer &optional start end)
  "Insert before point a part of BUFFER, stripping some text properties.
BUFFER may be a buffer or a buffer name.
Arguments START and END are character positions specifying the substring.
They default to the values of (point-min) and (point-max) in BUFFER.
Before insertion, process text properties according to
`yank-handled-properties' and `yank-excluded-properties'."
  ;; Since the buffer text should not normally have yank-handler properties,
  ;; there is no need to handle them here.
  (let ((opoint (point)))
    (insert-buffer-substring buffer start end)
    (remove-yank-excluded-properties opoint (point))))

(defun yank-handle-font-lock-face-property (face start end)
  "If `font-lock-defaults' is nil, apply FACE as a `face' property.
START and END denote the start and end of the text to act on.
Do nothing if FACE is nil."
  (and face
       (null font-lock-defaults)
       (put-text-property start end 'face face)))

;; This removes `mouse-face' properties in *Help* buffer buttons:
<<<<<<< HEAD
;; https://lists.gnu.org/archive/html/emacs-devel/2002-04/msg00648.html
=======
;; https://lists.gnu.org/r/emacs-devel/2002-04/msg00648.html
>>>>>>> 89212988
(defun yank-handle-category-property (category start end)
  "Apply property category CATEGORY's properties between START and END."
  (when category
    (let ((start2 start))
      (while (< start2 end)
	(let ((end2     (next-property-change start2 nil end))
	      (original (text-properties-at start2)))
	  (set-text-properties start2 end2 (symbol-plist category))
	  (add-text-properties start2 end2 original)
	  (setq start2 end2))))))


;;;; Synchronous shell commands.

(defun start-process-shell-command (name buffer &rest args)
  "Start a program in a subprocess.  Return the process object for it.
NAME is name for process.  It is modified if necessary to make it unique.
BUFFER is the buffer (or buffer name) to associate with the process.
 Process output goes at end of that buffer, unless you specify
 an output stream or filter function to handle the output.
 BUFFER may be also nil, meaning that this process is not associated
 with any buffer
COMMAND is the shell command to run.

An old calling convention accepted any number of arguments after COMMAND,
which were just concatenated to COMMAND.  This is still supported but strongly
discouraged."
  (declare (advertised-calling-convention (name buffer command) "23.1"))
  ;; We used to use `exec' to replace the shell with the command,
  ;; but that failed to handle (...) and semicolon, etc.
  (start-process name buffer shell-file-name shell-command-switch
		 (mapconcat 'identity args " ")))

(defun start-file-process-shell-command (name buffer &rest args)
  "Start a program in a subprocess.  Return the process object for it.
Similar to `start-process-shell-command', but calls `start-file-process'."
  (declare (advertised-calling-convention (name buffer command) "23.1"))
  (start-file-process
   name buffer
   (if (file-remote-p default-directory) "/bin/sh" shell-file-name)
   (if (file-remote-p default-directory) "-c" shell-command-switch)
   (mapconcat 'identity args " ")))

(defun call-process-shell-command (command &optional infile buffer display
					   &rest args)
  "Execute the shell command COMMAND synchronously in separate process.
The remaining arguments are optional.
The program's input comes from file INFILE (nil means `/dev/null').
Insert output in BUFFER before point; t means current buffer;
 nil for BUFFER means discard it; 0 means discard and don't wait.
BUFFER can also have the form (REAL-BUFFER STDERR-FILE); in that case,
REAL-BUFFER says what to do with standard output, as above,
while STDERR-FILE says what to do with standard error in the child.
STDERR-FILE may be nil (discard standard error output),
t (mix it with ordinary output), or a file name string.

Fourth arg DISPLAY non-nil means redisplay buffer as output is inserted.
Wildcards and redirection are handled as usual in the shell.

If BUFFER is 0, `call-process-shell-command' returns immediately with value nil.
Otherwise it waits for COMMAND to terminate and returns a numeric exit
status or a signal description string.
If you quit, the process is killed with SIGINT, or SIGKILL if you quit again.

An old calling convention accepted any number of arguments after DISPLAY,
which were just concatenated to COMMAND.  This is still supported but strongly
discouraged."
  (declare (advertised-calling-convention
            (command &optional infile buffer display) "24.5"))
  ;; We used to use `exec' to replace the shell with the command,
  ;; but that failed to handle (...) and semicolon, etc.
  (call-process shell-file-name
		infile buffer display
		shell-command-switch
		(mapconcat 'identity (cons command args) " ")))

(defun process-file-shell-command (command &optional infile buffer display
					   &rest args)
  "Process files synchronously in a separate process.
Similar to `call-process-shell-command', but calls `process-file'."
  (declare (advertised-calling-convention
            (command &optional infile buffer display) "24.5"))
  (process-file
   (if (file-remote-p default-directory) "/bin/sh" shell-file-name)
   infile buffer display
   (if (file-remote-p default-directory) "-c" shell-command-switch)
   (mapconcat 'identity (cons command args) " ")))

(defun call-shell-region (start end command &optional delete buffer)
  "Send text from START to END as input to an inferior shell running COMMAND.
Delete the text if fourth arg DELETE is non-nil.

Insert output in BUFFER before point; t means current buffer; nil for
 BUFFER means discard it; 0 means discard and don't wait; and `(:file
 FILE)', where FILE is a file name string, means that it should be
 written to that file (if the file already exists it is overwritten).
BUFFER can also have the form (REAL-BUFFER STDERR-FILE); in that case,
REAL-BUFFER says what to do with standard output, as above,
while STDERR-FILE says what to do with standard error in the child.
STDERR-FILE may be nil (discard standard error output),
t (mix it with ordinary output), or a file name string.

If BUFFER is 0, `call-shell-region' returns immediately with value nil.
Otherwise it waits for COMMAND to terminate
and returns a numeric exit status or a signal description string.
If you quit, the process is killed with SIGINT, or SIGKILL if you quit again."
  (call-process-region start end
                       shell-file-name delete buffer nil
                       shell-command-switch command))

;;;; Lisp macros to do various things temporarily.

(defmacro track-mouse (&rest body)
  "Evaluate BODY with mouse movement events enabled.
Within a `track-mouse' form, mouse motion generates input events that
 you can read with `read-event'.
Normally, mouse motion is ignored."
  (declare (debug t) (indent 0))
  `(internal--track-mouse (lambda () ,@body)))

(defmacro with-current-buffer (buffer-or-name &rest body)
  "Execute the forms in BODY with BUFFER-OR-NAME temporarily current.
BUFFER-OR-NAME must be a buffer or the name of an existing buffer.
The value returned is the value of the last form in BODY.  See
also `with-temp-buffer'."
  (declare (indent 1) (debug t))
  `(save-current-buffer
     (set-buffer ,buffer-or-name)
     ,@body))

(defun internal--before-with-selected-window (window)
  (let ((other-frame (window-frame window)))
    (list window (selected-window)
          ;; Selecting a window on another frame also changes that
          ;; frame's frame-selected-window.  We must save&restore it.
          (unless (eq (selected-frame) other-frame)
            (frame-selected-window other-frame))
          ;; Also remember the top-frame if on ttys.
          (unless (eq (selected-frame) other-frame)
            (tty-top-frame other-frame)))))

(defun internal--after-with-selected-window (state)
  ;; First reset frame-selected-window.
  (when (window-live-p (nth 2 state))
    ;; We don't use set-frame-selected-window because it does not
    ;; pass the `norecord' argument to Fselect_window.
    (select-window (nth 2 state) 'norecord)
    (and (frame-live-p (nth 3 state))
         (not (eq (tty-top-frame) (nth 3 state)))
         (select-frame (nth 3 state) 'norecord)))
  ;; Then reset the actual selected-window.
  (when (window-live-p (nth 1 state))
    (select-window (nth 1 state) 'norecord)))

(defmacro with-selected-window (window &rest body)
  "Execute the forms in BODY with WINDOW as the selected window.
The value returned is the value of the last form in BODY.

This macro saves and restores the selected window, as well as the
selected window of each frame.  It does not change the order of
recently selected windows.  If the previously selected window of
some frame is no longer live at the end of BODY, that frame's
selected window is left alone.  If the selected window is no
longer live, then whatever window is selected at the end of BODY
remains selected.

This macro uses `save-current-buffer' to save and restore the
current buffer, since otherwise its normal operation could
potentially make a different buffer current.  It does not alter
the buffer list ordering."
  (declare (indent 1) (debug t))
  `(let ((save-selected-window--state
          (internal--before-with-selected-window ,window)))
     (save-current-buffer
       (unwind-protect
           (progn (select-window (car save-selected-window--state) 'norecord)
		  ,@body)
         (internal--after-with-selected-window save-selected-window--state)))))

(defmacro with-selected-frame (frame &rest body)
  "Execute the forms in BODY with FRAME as the selected frame.
The value returned is the value of the last form in BODY.

This macro saves and restores the selected frame, and changes the
order of neither the recently selected windows nor the buffers in
the buffer list."
  (declare (indent 1) (debug t))
  (let ((old-frame (make-symbol "old-frame"))
	(old-buffer (make-symbol "old-buffer")))
    `(let ((,old-frame (selected-frame))
	   (,old-buffer (current-buffer)))
       (unwind-protect
	   (progn (select-frame ,frame 'norecord)
		  ,@body)
	 (when (frame-live-p ,old-frame)
	   (select-frame ,old-frame 'norecord))
	 (when (buffer-live-p ,old-buffer)
	   (set-buffer ,old-buffer))))))

(defmacro save-window-excursion (&rest body)
  "Execute BODY, then restore previous window configuration.
This macro saves the window configuration on the selected frame,
executes BODY, then calls `set-window-configuration' to restore
the saved window configuration.  The return value is the last
form in BODY.  The window configuration is also restored if BODY
exits nonlocally.

BEWARE: Most uses of this macro introduce bugs.
E.g. it should not be used to try and prevent some code from opening
a new window, since that window may sometimes appear in another frame,
in which case `save-window-excursion' cannot help."
  (declare (indent 0) (debug t))
  (let ((c (make-symbol "wconfig")))
    `(let ((,c (current-window-configuration)))
       (unwind-protect (progn ,@body)
         (set-window-configuration ,c)))))

(defun internal-temp-output-buffer-show (buffer)
  "Internal function for `with-output-to-temp-buffer'."
  (with-current-buffer buffer
    (set-buffer-modified-p nil)
    (goto-char (point-min)))

  (if temp-buffer-show-function
      (funcall temp-buffer-show-function buffer)
    (with-current-buffer buffer
      (let* ((window
	      (let ((window-combination-limit
		   ;; When `window-combination-limit' equals
		   ;; `temp-buffer' or `temp-buffer-resize' and
		   ;; `temp-buffer-resize-mode' is enabled in this
		   ;; buffer bind it to t so resizing steals space
		   ;; preferably from the window that was split.
		   (if (or (eq window-combination-limit 'temp-buffer)
			   (and (eq window-combination-limit
				    'temp-buffer-resize)
				temp-buffer-resize-mode))
		       t
		     window-combination-limit)))
		(display-buffer buffer)))
	     (frame (and window (window-frame window))))
	(when window
	  (unless (eq frame (selected-frame))
	    (make-frame-visible frame))
	  (setq minibuffer-scroll-window window)
	  (set-window-hscroll window 0)
	  ;; Don't try this with NOFORCE non-nil!
	  (set-window-start window (point-min) t)
	  ;; This should not be necessary.
	  (set-window-point window (point-min))
	  ;; Run `temp-buffer-show-hook', with the chosen window selected.
	  (with-selected-window window
	    (run-hooks 'temp-buffer-show-hook))))))
  ;; Return nil.
  nil)

;; Doc is very similar to with-temp-buffer-window.
(defmacro with-output-to-temp-buffer (bufname &rest body)
  "Bind `standard-output' to buffer BUFNAME, eval BODY, then show that buffer.

This construct makes buffer BUFNAME empty before running BODY.
It does not make the buffer current for BODY.
Instead it binds `standard-output' to that buffer, so that output
generated with `prin1' and similar functions in BODY goes into
the buffer.

At the end of BODY, this marks buffer BUFNAME unmodified and displays
it in a window, but does not select it.  The normal way to do this is
by calling `display-buffer', then running `temp-buffer-show-hook'.
However, if `temp-buffer-show-function' is non-nil, it calls that
function instead (and does not run `temp-buffer-show-hook').  The
function gets one argument, the buffer to display.

The return value of `with-output-to-temp-buffer' is the value of the
last form in BODY.  If BODY does not finish normally, the buffer
BUFNAME is not displayed.

This runs the hook `temp-buffer-setup-hook' before BODY,
with the buffer BUFNAME temporarily current.  It runs the hook
`temp-buffer-show-hook' after displaying buffer BUFNAME, with that
buffer temporarily current, and the window that was used to display it
temporarily selected.  But it doesn't run `temp-buffer-show-hook'
if it uses `temp-buffer-show-function'.

By default, the setup hook puts the buffer into Help mode before running BODY.
If BODY does not change the major mode, the show hook makes the buffer
read-only, and scans it for function and variable names to make them into
clickable cross-references.

See the related form `with-temp-buffer-window'."
  (declare (debug t))
  (let ((old-dir (make-symbol "old-dir"))
        (buf (make-symbol "buf")))
    `(let* ((,old-dir default-directory)
            (,buf
             (with-current-buffer (get-buffer-create ,bufname)
               (prog1 (current-buffer)
                 (kill-all-local-variables)
                 ;; FIXME: delete_all_overlays
                 (setq default-directory ,old-dir)
                 (setq buffer-read-only nil)
                 (setq buffer-file-name nil)
                 (setq buffer-undo-list t)
                 (let ((inhibit-read-only t)
                       (inhibit-modification-hooks t))
                   (erase-buffer)
                   (run-hooks 'temp-buffer-setup-hook)))))
            (standard-output ,buf))
       (prog1 (progn ,@body)
         (internal-temp-output-buffer-show ,buf)))))

(defmacro with-temp-file (file &rest body)
  "Create a new buffer, evaluate BODY there, and write the buffer to FILE.
The value returned is the value of the last form in BODY.
See also `with-temp-buffer'."
  (declare (indent 1) (debug t))
  (let ((temp-file (make-symbol "temp-file"))
	(temp-buffer (make-symbol "temp-buffer")))
    `(let ((,temp-file ,file)
	   (,temp-buffer
	    (get-buffer-create (generate-new-buffer-name " *temp file*"))))
       (unwind-protect
	   (prog1
	       (with-current-buffer ,temp-buffer
		 ,@body)
	     (with-current-buffer ,temp-buffer
	       (write-region nil nil ,temp-file nil 0)))
	 (and (buffer-name ,temp-buffer)
	      (kill-buffer ,temp-buffer))))))

(defmacro with-temp-message (message &rest body)
  "Display MESSAGE temporarily if non-nil while BODY is evaluated.
The original message is restored to the echo area after BODY has finished.
The value returned is the value of the last form in BODY.
MESSAGE is written to the message log buffer if `message-log-max' is non-nil.
If MESSAGE is nil, the echo area and message log buffer are unchanged.
Use a MESSAGE of \"\" to temporarily clear the echo area."
  (declare (debug t) (indent 1))
  (let ((current-message (make-symbol "current-message"))
	(temp-message (make-symbol "with-temp-message")))
    `(let ((,temp-message ,message)
	   (,current-message))
       (unwind-protect
	   (progn
	     (when ,temp-message
	       (setq ,current-message (current-message))
	       (message "%s" ,temp-message))
	     ,@body)
	 (and ,temp-message
	      (if ,current-message
		  (message "%s" ,current-message)
		(message nil)))))))

(defmacro with-temp-buffer (&rest body)
  "Create a temporary buffer, and evaluate BODY there like `progn'.
See also `with-temp-file' and `with-output-to-string'."
  (declare (indent 0) (debug t))
  (let ((temp-buffer (make-symbol "temp-buffer")))
    `(let ((,temp-buffer (generate-new-buffer " *temp*")))
       ;; FIXME: kill-buffer can change current-buffer in some odd cases.
       (with-current-buffer ,temp-buffer
         (unwind-protect
	     (progn ,@body)
           (and (buffer-name ,temp-buffer)
                (kill-buffer ,temp-buffer)))))))

(defmacro with-silent-modifications (&rest body)
  "Execute BODY, pretending it does not modify the buffer.
This macro is typically used around modifications of
text properties which do not really affect the buffer's content.
If BODY performs real modifications to the buffer's text, other
than cosmetic ones, undo data may become corrupted.

This macro will run BODY normally, but doesn't count its buffer
modifications as being buffer modifications.  This affects things
like `buffer-modified-p', checking whether the file is locked by
someone else, running buffer modification hooks, and other things
of that nature."
  (declare (debug t) (indent 0))
  (let ((modified (make-symbol "modified")))
    `(let* ((,modified (buffer-modified-p))
            (buffer-undo-list t)
            (inhibit-read-only t)
            (inhibit-modification-hooks t))
       (unwind-protect
           (progn
             ,@body)
         (unless ,modified
           (restore-buffer-modified-p nil))))))

(defmacro with-output-to-string (&rest body)
  "Execute BODY, return the text it sent to `standard-output', as a string."
  (declare (indent 0) (debug t))
  `(let ((standard-output
	  (get-buffer-create (generate-new-buffer-name " *string-output*"))))
     (unwind-protect
	 (progn
	   (let ((standard-output standard-output))
	     ,@body)
	   (with-current-buffer standard-output
	     (buffer-string)))
       (kill-buffer standard-output))))

(defmacro with-local-quit (&rest body)
  "Execute BODY, allowing quits to terminate BODY but not escape further.
When a quit terminates BODY, `with-local-quit' returns nil but
requests another quit.  That quit will be processed as soon as quitting
is allowed once again.  (Immediately, if `inhibit-quit' is nil.)"
  (declare (debug t) (indent 0))
  `(condition-case nil
       (let ((inhibit-quit nil))
	 ,@body)
     (quit (setq quit-flag t)
	   ;; This call is to give a chance to handle quit-flag
	   ;; in case inhibit-quit is nil.
	   ;; Without this, it will not be handled until the next function
	   ;; call, and that might allow it to exit thru a condition-case
	   ;; that intends to handle the quit signal next time.
	   (eval '(ignore nil)))))

;; Don't throw `throw-on-input' on those events by default.
(setq while-no-input-ignore-events
      '(focus-in focus-out help-echo iconify-frame
        make-frame-visible selection-request))

(defmacro while-no-input (&rest body)
  "Execute BODY only as long as there's no pending input.
If input arrives, that ends the execution of BODY,
and `while-no-input' returns t.  Quitting makes it return nil.
If BODY finishes, `while-no-input' returns whatever value BODY produced."
  (declare (debug t) (indent 0))
  (let ((catch-sym (make-symbol "input")))
    `(with-local-quit
       (catch ',catch-sym
	 (let ((throw-on-input ',catch-sym))
	   (or (input-pending-p)
	       (progn ,@body)))))))

(defmacro condition-case-unless-debug (var bodyform &rest handlers)
  "Like `condition-case' except that it does not prevent debugging.
More specifically if `debug-on-error' is set then the debugger will be invoked
even if this catches the signal."
  (declare (debug condition-case) (indent 2))
  `(condition-case ,var
       ,bodyform
     ,@(mapcar (lambda (handler)
                 `((debug ,@(if (listp (car handler)) (car handler)
                              (list (car handler))))
                   ,@(cdr handler)))
               handlers)))

(define-obsolete-function-alias 'condition-case-no-debug
  'condition-case-unless-debug "24.1")

(defmacro with-demoted-errors (format &rest body)
  "Run BODY and demote any errors to simple messages.
FORMAT is a string passed to `message' to format any error message.
It should contain a single %-sequence; e.g., \"Error: %S\".

If `debug-on-error' is non-nil, run BODY without catching its errors.
This is to be used around code which is not expected to signal an error
but which should be robust in the unexpected case that an error is signaled.

For backward compatibility, if FORMAT is not a constant string, it
is assumed to be part of BODY, in which case the message format
used is \"Error: %S\"."
  (declare (debug t) (indent 1))
  (let ((err (make-symbol "err"))
        (format (if (and (stringp format) body) format
                  (prog1 "Error: %S"
                    (if format (push format body))))))
    `(condition-case-unless-debug ,err
         ,(macroexp-progn body)
       (error (message ,format ,err) nil))))

(defmacro combine-after-change-calls (&rest body)
  "Execute BODY, but don't call the after-change functions till the end.
If BODY makes changes in the buffer, they are recorded
and the functions on `after-change-functions' are called several times
when BODY is finished.
The return value is the value of the last form in BODY.

If `before-change-functions' is non-nil, then calls to the after-change
functions can't be deferred, so in that case this macro has no effect.

Do not alter `after-change-functions' or `before-change-functions'
in BODY."
  (declare (indent 0) (debug t))
  `(unwind-protect
       (let ((combine-after-change-calls t))
	 . ,body)
     (combine-after-change-execute)))

(defmacro with-case-table (table &rest body)
  "Execute the forms in BODY with TABLE as the current case table.
The value returned is the value of the last form in BODY."
  (declare (indent 1) (debug t))
  (let ((old-case-table (make-symbol "table"))
	(old-buffer (make-symbol "buffer")))
    `(let ((,old-case-table (current-case-table))
	   (,old-buffer (current-buffer)))
       (unwind-protect
	   (progn (set-case-table ,table)
		  ,@body)
	 (with-current-buffer ,old-buffer
	   (set-case-table ,old-case-table))))))

(defmacro with-file-modes (modes &rest body)
  "Execute BODY with default file permissions temporarily set to MODES.
MODES is as for `set-default-file-modes'."
  (declare (indent 1) (debug t))
  (let ((umask (make-symbol "umask")))
    `(let ((,umask (default-file-modes)))
       (unwind-protect
           (progn
             (set-default-file-modes ,modes)
             ,@body)
         (set-default-file-modes ,umask)))))


;;; Matching and match data.

(defvar save-match-data-internal)

;; We use save-match-data-internal as the local variable because
;; that works ok in practice (people should not use that variable elsewhere).
;; We used to use an uninterned symbol; the compiler handles that properly
;; now, but it generates slower code.
(defmacro save-match-data (&rest body)
  "Execute the BODY forms, restoring the global value of the match data.
The value returned is the value of the last form in BODY."
  ;; It is better not to use backquote here,
  ;; because that makes a bootstrapping problem
  ;; if you need to recompile all the Lisp files using interpreted code.
  (declare (indent 0) (debug t))
  (list 'let
	'((save-match-data-internal (match-data)))
	(list 'unwind-protect
	      (cons 'progn body)
	      ;; It is safe to free (evaporate) markers immediately here,
	      ;; as Lisp programs should not copy from save-match-data-internal.
	      '(set-match-data save-match-data-internal 'evaporate))))

(defun match-string (num &optional string)
  "Return string of text matched by last search.
NUM specifies which parenthesized expression in the last regexp.
 Value is nil if NUMth pair didn't match, or there were less than NUM pairs.
Zero means the entire text matched by the whole regexp or whole string.
STRING should be given if the last search was by `string-match' on STRING.
If STRING is nil, the current buffer should be the same buffer
the search/match was performed in."
  (if (match-beginning num)
      (if string
	  (substring string (match-beginning num) (match-end num))
	(buffer-substring (match-beginning num) (match-end num)))))

(defun match-string-no-properties (num &optional string)
  "Return string of text matched by last search, without text properties.
NUM specifies which parenthesized expression in the last regexp.
 Value is nil if NUMth pair didn't match, or there were less than NUM pairs.
Zero means the entire text matched by the whole regexp or whole string.
STRING should be given if the last search was by `string-match' on STRING.
If STRING is nil, the current buffer should be the same buffer
the search/match was performed in."
  (if (match-beginning num)
      (if string
	  (substring-no-properties string (match-beginning num)
				   (match-end num))
	(buffer-substring-no-properties (match-beginning num)
					(match-end num)))))


(defun match-substitute-replacement (replacement
				     &optional fixedcase literal string subexp)
  "Return REPLACEMENT as it will be inserted by `replace-match'.
In other words, all back-references in the form `\\&' and `\\N'
are substituted with actual strings matched by the last search.
Optional FIXEDCASE, LITERAL, STRING and SUBEXP have the same
meaning as for `replace-match'."
  (let ((match (match-string 0 string)))
    (save-match-data
      (set-match-data (mapcar (lambda (x)
				(if (numberp x)
				    (- x (match-beginning 0))
				  x))
			      (match-data t)))
      (replace-match replacement fixedcase literal match subexp))))


(defun looking-back (regexp &optional limit greedy)
  "Return non-nil if text before point matches regular expression REGEXP.
Like `looking-at' except matches before point, and is slower.
LIMIT if non-nil speeds up the search by specifying a minimum
starting position, to avoid checking matches that would start
before LIMIT.

If GREEDY is non-nil, extend the match backwards as far as
possible, stopping when a single additional previous character
cannot be part of a match for REGEXP.  When the match is
extended, its starting position is allowed to occur before
LIMIT.

As a general recommendation, try to avoid using `looking-back'
wherever possible, since it is slow."
  (declare
   (advertised-calling-convention (regexp limit &optional greedy) "25.1"))
  (let ((start (point))
	(pos
	 (save-excursion
	   (and (re-search-backward (concat "\\(?:" regexp "\\)\\=") limit t)
		(point)))))
    (if (and greedy pos)
	(save-restriction
	  (narrow-to-region (point-min) start)
	  (while (and (> pos (point-min))
		      (save-excursion
			(goto-char pos)
			(backward-char 1)
			(looking-at (concat "\\(?:"  regexp "\\)\\'"))))
	    (setq pos (1- pos)))
	  (save-excursion
	    (goto-char pos)
	    (looking-at (concat "\\(?:"  regexp "\\)\\'")))))
    (not (null pos))))

(defsubst looking-at-p (regexp)
  "\
Same as `looking-at' except this function does not change the match data."
  (let ((inhibit-changing-match-data t))
    (looking-at regexp)))

(defsubst string-match-p (regexp string &optional start)
  "\
Same as `string-match' except this function does not change the match data."
  (let ((inhibit-changing-match-data t))
    (string-match regexp string start)))

(defun subregexp-context-p (regexp pos &optional start)
  "Return non-nil if POS is in a normal subregexp context in REGEXP.
A subregexp context is one where a sub-regexp can appear.
A non-subregexp context is for example within brackets, or within a
repetition bounds operator `\\=\\{...\\}', or right after a `\\'.
If START is non-nil, it should be a position in REGEXP, smaller
than POS, and known to be in a subregexp context."
  ;; Here's one possible implementation, with the great benefit that it
  ;; reuses the regexp-matcher's own parser, so it understands all the
  ;; details of the syntax.  A disadvantage is that it needs to match the
  ;; error string.
  (condition-case err
      (progn
        (string-match (substring regexp (or start 0) pos) "")
        t)
    (invalid-regexp
     (not (member (cadr err) '("Unmatched [ or [^"
                               "Unmatched \\{"
                               "Trailing backslash")))))
  ;; An alternative implementation:
  ;; (defconst re-context-re
  ;;   (let* ((harmless-ch "[^\\[]")
  ;;          (harmless-esc "\\\\[^{]")
  ;;          (class-harmless-ch "[^][]")
  ;;          (class-lb-harmless "[^]:]")
  ;;          (class-lb-colon-maybe-charclass ":\\([a-z]+:]\\)?")
  ;;          (class-lb (concat "\\[\\(" class-lb-harmless
  ;;                            "\\|" class-lb-colon-maybe-charclass "\\)"))
  ;;          (class
  ;;           (concat "\\[^?]?"
  ;;                   "\\(" class-harmless-ch
  ;;                   "\\|" class-lb "\\)*"
  ;;                   "\\[?]"))     ; special handling for bare [ at end of re
  ;;          (braces "\\\\{[0-9,]+\\\\}"))
  ;;     (concat "\\`\\(" harmless-ch "\\|" harmless-esc
  ;;             "\\|" class "\\|" braces "\\)*\\'"))
  ;;   "Matches any prefix that corresponds to a normal subregexp context.")
  ;; (string-match re-context-re (substring regexp (or start 0) pos))
  )

;;;; split-string

(defconst split-string-default-separators "[ \f\t\n\r\v]+"
  "The default value of separators for `split-string'.

A regexp matching strings of whitespace.  May be locale-dependent
\(as yet unimplemented).  Should not match non-breaking spaces.

Warning: binding this to a different value and using it as default is
likely to have undesired semantics.")

;; The specification says that if both SEPARATORS and OMIT-NULLS are
;; defaulted, OMIT-NULLS should be treated as t.  Simplifying the logical
;; expression leads to the equivalent implementation that if SEPARATORS
;; is defaulted, OMIT-NULLS is treated as t.
(defun split-string (string &optional separators omit-nulls trim)
  "Split STRING into substrings bounded by matches for SEPARATORS.

The beginning and end of STRING, and each match for SEPARATORS, are
splitting points.  The substrings matching SEPARATORS are removed, and
the substrings between the splitting points are collected as a list,
which is returned.

If SEPARATORS is non-nil, it should be a regular expression matching text
which separates, but is not part of, the substrings.  If nil it defaults to
`split-string-default-separators', normally \"[ \\f\\t\\n\\r\\v]+\", and
OMIT-NULLS is forced to t.

If OMIT-NULLS is t, zero-length substrings are omitted from the list (so
that for the default value of SEPARATORS leading and trailing whitespace
are effectively trimmed).  If nil, all zero-length substrings are retained,
which correctly parses CSV format, for example.

If TRIM is non-nil, it should be a regular expression to match
text to trim from the beginning and end of each substring.  If trimming
makes the substring empty, it is treated as null.

If you want to trim whitespace from the substrings, the reliably correct
way is using TRIM.  Making SEPARATORS match that whitespace gives incorrect
results when there is whitespace at the start or end of STRING.  If you
see such calls to `split-string', please fix them.

Note that the effect of `(split-string STRING)' is the same as
`(split-string STRING split-string-default-separators t)'.  In the rare
case that you wish to retain zero-length substrings when splitting on
whitespace, use `(split-string STRING split-string-default-separators)'.

Modifies the match data; use `save-match-data' if necessary."
  (let* ((keep-nulls (not (if separators omit-nulls t)))
	 (rexp (or separators split-string-default-separators))
	 (start 0)
	 this-start this-end
	 notfirst
	 (list nil)
	 (push-one
	  ;; Push the substring in range THIS-START to THIS-END
	  ;; onto LIST, trimming it and perhaps discarding it.
	  (lambda ()
	    (when trim
	      ;; Discard the trim from start of this substring.
	      (let ((tem (string-match trim string this-start)))
		(and (eq tem this-start)
		     (setq this-start (match-end 0)))))

	    (when (or keep-nulls (< this-start this-end))
	      (let ((this (substring string this-start this-end)))

		;; Discard the trim from end of this substring.
		(when trim
		  (let ((tem (string-match (concat trim "\\'") this 0)))
		    (and tem (< tem (length this))
			 (setq this (substring this 0 tem)))))

		;; Trimming could make it empty; check again.
		(when (or keep-nulls (> (length this) 0))
		  (push this list)))))))

    (while (and (string-match rexp string
			      (if (and notfirst
				       (= start (match-beginning 0))
				       (< start (length string)))
				  (1+ start) start))
		(< start (length string)))
      (setq notfirst t)
      (setq this-start start this-end (match-beginning 0)
	    start (match-end 0))

      (funcall push-one))

    ;; Handle the substring at the end of STRING.
    (setq this-start start this-end (length string))
    (funcall push-one)

    (nreverse list)))

(defun combine-and-quote-strings (strings &optional separator)
  "Concatenate the STRINGS, adding the SEPARATOR (default \" \").
This tries to quote the strings to avoid ambiguity such that
  (split-string-and-unquote (combine-and-quote-strings strs)) == strs
Only some SEPARATORs will work properly.

Note that this is not intended to protect STRINGS from
interpretation by shells, use `shell-quote-argument' for that."
  (let* ((sep (or separator " "))
         (re (concat "[\\\"]" "\\|" (regexp-quote sep))))
    (mapconcat
     (lambda (str)
       (if (string-match re str)
	   (concat "\"" (replace-regexp-in-string "[\\\"]" "\\\\\\&" str) "\"")
	 str))
     strings sep)))

(defun split-string-and-unquote (string &optional separator)
  "Split the STRING into a list of strings.
It understands Emacs Lisp quoting within STRING, such that
  (split-string-and-unquote (combine-and-quote-strings strs)) == strs
The SEPARATOR regexp defaults to \"\\s-+\"."
  (let ((sep (or separator "\\s-+"))
	(i (string-match "\"" string)))
    (if (null i)
	(split-string string sep t)	; no quoting:  easy
      (append (unless (eq i 0) (split-string (substring string 0 i) sep t))
	      (let ((rfs (read-from-string string i)))
		(cons (car rfs)
		      (split-string-and-unquote (substring string (cdr rfs))
						sep)))))))


;;;; Replacement in strings.

(defun subst-char-in-string (fromchar tochar string &optional inplace)
  "Replace FROMCHAR with TOCHAR in STRING each time it occurs.
Unless optional argument INPLACE is non-nil, return a new string."
  (let ((i (length string))
	(newstr (if inplace string (copy-sequence string))))
    (while (> i 0)
      (setq i (1- i))
      (if (eq (aref newstr i) fromchar)
	  (aset newstr i tochar)))
    newstr))

(defun replace-regexp-in-string (regexp rep string &optional
					fixedcase literal subexp start)
  "Replace all matches for REGEXP with REP in STRING.

Return a new string containing the replacements.

Optional arguments FIXEDCASE, LITERAL and SUBEXP are like the
arguments with the same names of function `replace-match'.  If START
is non-nil, start replacements at that index in STRING.

REP is either a string used as the NEWTEXT arg of `replace-match' or a
function.  If it is a function, it is called with the actual text of each
match, and its value is used as the replacement text.  When REP is called,
the match data are the result of matching REGEXP against a substring
of STRING, the same substring that is the actual text of the match which
is passed to REP as its argument.

To replace only the first match (if any), make REGEXP match up to \\\\='
and replace a sub-expression, e.g.
  (replace-regexp-in-string \"\\\\(foo\\\\).*\\\\\\='\" \"bar\" \" foo foo\" nil nil 1)
    => \" bar foo\""

  ;; To avoid excessive consing from multiple matches in long strings,
  ;; don't just call `replace-match' continually.  Walk down the
  ;; string looking for matches of REGEXP and building up a (reversed)
  ;; list MATCHES.  This comprises segments of STRING which weren't
  ;; matched interspersed with replacements for segments that were.
  ;; [For a `large' number of replacements it's more efficient to
  ;; operate in a temporary buffer; we can't tell from the function's
  ;; args whether to choose the buffer-based implementation, though it
  ;; might be reasonable to do so for long enough STRING.]
  (let ((l (length string))
	(start (or start 0))
	matches str mb me)
    (save-match-data
      (while (and (< start l) (string-match regexp string start))
	(setq mb (match-beginning 0)
	      me (match-end 0))
	;; If we matched the empty string, make sure we advance by one char
	(when (= me mb) (setq me (min l (1+ mb))))
	;; Generate a replacement for the matched substring.
	;; Operate only on the substring to minimize string consing.
	;; Set up match data for the substring for replacement;
	;; presumably this is likely to be faster than munging the
	;; match data directly in Lisp.
	(string-match regexp (setq str (substring string mb me)))
	(setq matches
	      (cons (replace-match (if (stringp rep)
				       rep
				     (funcall rep (match-string 0 str)))
				   fixedcase literal str subexp)
		    (cons (substring string start mb) ; unmatched prefix
			  matches)))
	(setq start me))
      ;; Reconstruct a string from the pieces.
      (setq matches (cons (substring string start l) matches)) ; leftover
      (apply #'concat (nreverse matches)))))

(defun string-prefix-p (prefix string &optional ignore-case)
  "Return non-nil if PREFIX is a prefix of STRING.
If IGNORE-CASE is non-nil, the comparison is done without paying attention
to case differences."
  (let ((prefix-length (length prefix)))
    (if (> prefix-length (length string)) nil
      (eq t (compare-strings prefix 0 prefix-length string
			     0 prefix-length ignore-case)))))

(defun string-suffix-p (suffix string  &optional ignore-case)
  "Return non-nil if SUFFIX is a suffix of STRING.
If IGNORE-CASE is non-nil, the comparison is done without paying
attention to case differences."
  (let ((start-pos (- (length string) (length suffix))))
    (and (>= start-pos 0)
         (eq t (compare-strings suffix nil nil
                                string start-pos nil ignore-case)))))

(defun bidi-string-mark-left-to-right (str)
  "Return a string that can be safely inserted in left-to-right text.

Normally, inserting a string with right-to-left (RTL) script into
a buffer may cause some subsequent text to be displayed as part
of the RTL segment (usually this affects punctuation characters).
This function returns a string which displays as STR but forces
subsequent text to be displayed as left-to-right.

If STR contains any RTL character, this function returns a string
consisting of STR followed by an invisible left-to-right mark
\(LRM) character.  Otherwise, it returns STR."
  (unless (stringp str)
    (signal 'wrong-type-argument (list 'stringp str)))
  (if (string-match "\\cR" str)
      (concat str (propertize (string ?\x200e) 'invisible t))
    str))

(defun string-greaterp (string1 string2)
  "Return non-nil if STRING1 is greater than STRING2 in lexicographic order.
Case is significant.
Symbols are also allowed; their print names are used instead."
  (string-lessp string2 string1))


;;;; Specifying things to do later.

(defun load-history-regexp (file)
  "Form a regexp to find FILE in `load-history'.
FILE, a string, is described in the function `eval-after-load'."
  (if (file-name-absolute-p file)
      (setq file (file-truename file)))
  (concat (if (file-name-absolute-p file) "\\`" "\\(\\`\\|/\\)")
	  (regexp-quote file)
	  (if (file-name-extension file)
	      ""
	    ;; Note: regexp-opt can't be used here, since we need to call
	    ;; this before Emacs has been fully started.  2006-05-21
	    (concat "\\(" (mapconcat 'regexp-quote load-suffixes "\\|") "\\)?"))
	  "\\(" (mapconcat 'regexp-quote jka-compr-load-suffixes "\\|")
	  "\\)?\\'"))

(defun load-history-filename-element (file-regexp)
  "Get the first elt of `load-history' whose car matches FILE-REGEXP.
Return nil if there isn't one."
  (let* ((loads load-history)
	 (load-elt (and loads (car loads))))
    (save-match-data
      (while (and loads
		  (or (null (car load-elt))
		      (not (string-match file-regexp (car load-elt)))))
	(setq loads (cdr loads)
	      load-elt (and loads (car loads)))))
    load-elt))

(put 'eval-after-load 'lisp-indent-function 1)
(defun eval-after-load (file form)
  "Arrange that if FILE is loaded, FORM will be run immediately afterwards.
If FILE is already loaded, evaluate FORM right now.
FORM can be an Elisp expression (in which case it's passed to `eval'),
or a function (in which case it's passed to `funcall' with no argument).

If a matching file is loaded again, FORM will be evaluated again.

If FILE is a string, it may be either an absolute or a relative file
name, and may have an extension (e.g. \".el\") or may lack one, and
additionally may or may not have an extension denoting a compressed
format (e.g. \".gz\").

When FILE is absolute, this first converts it to a true name by chasing
symbolic links.  Only a file of this name (see next paragraph regarding
extensions) will trigger the evaluation of FORM.  When FILE is relative,
a file whose absolute true name ends in FILE will trigger evaluation.

When FILE lacks an extension, a file name with any extension will trigger
evaluation.  Otherwise, its extension must match FILE's.  A further
extension for a compressed format (e.g. \".gz\") on FILE will not affect
this name matching.

Alternatively, FILE can be a feature (i.e. a symbol), in which case FORM
is evaluated at the end of any file that `provide's this feature.
If the feature is provided when evaluating code not associated with a
file, FORM is evaluated immediately after the provide statement.

Usually FILE is just a library name like \"font-lock\" or a feature name
like `font-lock'.

This function makes or adds to an entry on `after-load-alist'."
  (declare (compiler-macro
            (lambda (whole)
              (if (eq 'quote (car-safe form))
                  ;; Quote with lambda so the compiler can look inside.
                  `(eval-after-load ,file (lambda () ,(nth 1 form)))
                whole))))
  ;; Add this FORM into after-load-alist (regardless of whether we'll be
  ;; evaluating it now).
  (let* ((regexp-or-feature
	  (if (stringp file)
              (setq file (purecopy (load-history-regexp file)))
            file))
	 (elt (assoc regexp-or-feature after-load-alist))
         (func
          (if (functionp form) form
            ;; Try to use the "current" lexical/dynamic mode for `form'.
            (eval `(lambda () ,form) lexical-binding))))
    (unless elt
      (setq elt (list regexp-or-feature))
      (push elt after-load-alist))
    ;; Is there an already loaded file whose name (or `provide' name)
    ;; matches FILE?
    (prog1 (if (if (stringp file)
		   (load-history-filename-element regexp-or-feature)
		 (featurep file))
	       (funcall func))
      (let ((delayed-func
             (if (not (symbolp regexp-or-feature)) func
               ;; For features, the after-load-alist elements get run when
               ;; `provide' is called rather than at the end of the file.
               ;; So add an indirection to make sure that `func' is really run
               ;; "after-load" in case the provide call happens early.
               (lambda ()
                 (if (not load-file-name)
                     ;; Not being provided from a file, run func right now.
                     (funcall func)
                   (let ((lfn load-file-name)
                         ;; Don't use letrec, because equal (in
                         ;; add/remove-hook) would get trapped in a cycle.
                         (fun (make-symbol "eval-after-load-helper")))
                     (fset fun (lambda (file)
                                 (when (equal file lfn)
                                   (remove-hook 'after-load-functions fun)
                                   (funcall func))))
                     (add-hook 'after-load-functions fun 'append)))))))
        ;; Add FORM to the element unless it's already there.
        (unless (member delayed-func (cdr elt))
          (nconc elt (list delayed-func)))))))

(defmacro with-eval-after-load (file &rest body)
  "Execute BODY after FILE is loaded.
FILE is normally a feature name, but it can also be a file name,
in case that file does not provide any feature.  See `eval-after-load'
for more details about the different forms of FILE and their semantics."
  (declare (indent 1) (debug t))
  `(eval-after-load ,file (lambda () ,@body)))

(defvar after-load-functions nil
  "Special hook run after loading a file.
Each function there is called with a single argument, the absolute
name of the file just loaded.")

(defun do-after-load-evaluation (abs-file)
  "Evaluate all `eval-after-load' forms, if any, for ABS-FILE.
ABS-FILE, a string, should be the absolute true name of a file just loaded.
This function is called directly from the C code."
  ;; Run the relevant eval-after-load forms.
  (dolist (a-l-element after-load-alist)
    (when (and (stringp (car a-l-element))
               (string-match-p (car a-l-element) abs-file))
      ;; discard the file name regexp
      (mapc #'funcall (cdr a-l-element))))
  ;; Complain when the user uses obsolete files.
  (when (string-match-p "/obsolete/\\([^/]*\\)\\'" abs-file)
    ;; Maybe we should just use display-warning?  This seems yucky...
    (let* ((file (file-name-nondirectory abs-file))
	   (msg (format "Package %s is obsolete!"
			(substring file 0
				   (string-match "\\.elc?\\>" file)))))
      ;; Cribbed from cl--compiling-file.
      (if (and (boundp 'byte-compile--outbuffer)
	       (bufferp (symbol-value 'byte-compile--outbuffer))
	       (equal (buffer-name (symbol-value 'byte-compile--outbuffer))
		      " *Compiler Output*"))
	  ;; Don't warn about obsolete files using other obsolete files.
	  (unless (and (stringp byte-compile-current-file)
		       (string-match-p "/obsolete/[^/]*\\'"
				       (expand-file-name
					byte-compile-current-file
					byte-compile-root-dir)))
	    (byte-compile-warn "%s" msg))
	(run-with-timer 0 nil
			(lambda (msg)
			  (message "%s" msg))
                        msg))))

  ;; Finally, run any other hook.
  (run-hook-with-args 'after-load-functions abs-file))

(defun eval-next-after-load (file)
  "Read the following input sexp, and run it whenever FILE is loaded.
This makes or adds to an entry on `after-load-alist'.
FILE should be the name of a library, with no directory name."
  (declare (obsolete eval-after-load "23.2"))
  (eval-after-load file (read)))


(defun display-delayed-warnings ()
  "Display delayed warnings from `delayed-warnings-list'.
Used from `delayed-warnings-hook' (which see)."
  (dolist (warning (nreverse delayed-warnings-list))
    (apply 'display-warning warning))
  (setq delayed-warnings-list nil))

(defun collapse-delayed-warnings ()
  "Remove duplicates from `delayed-warnings-list'.
Collapse identical adjacent warnings into one (plus count).
Used from `delayed-warnings-hook' (which see)."
  (let ((count 1)
        collapsed warning)
    (while delayed-warnings-list
      (setq warning (pop delayed-warnings-list))
      (if (equal warning (car delayed-warnings-list))
          (setq count (1+ count))
        (when (> count 1)
          (setcdr warning (cons (format "%s [%d times]" (cadr warning) count)
                                (cddr warning)))
          (setq count 1))
        (push warning collapsed)))
    (setq delayed-warnings-list (nreverse collapsed))))

;; At present this is only used for Emacs internals.
<<<<<<< HEAD
;; Ref https://lists.gnu.org/archive/html/emacs-devel/2012-02/msg00085.html
=======
;; Ref https://lists.gnu.org/r/emacs-devel/2012-02/msg00085.html
>>>>>>> 89212988
(defvar delayed-warnings-hook '(collapse-delayed-warnings
                                display-delayed-warnings)
  "Normal hook run to process and display delayed warnings.
By default, this hook contains functions to consolidate the
warnings listed in `delayed-warnings-list', display them, and set
`delayed-warnings-list' back to nil.")

(defun delay-warning (type message &optional level buffer-name)
  "Display a delayed warning.
Aside from going through `delayed-warnings-list', this is equivalent
to `display-warning'."
  (push (list type message level buffer-name) delayed-warnings-list))


;;;; invisibility specs

(defun add-to-invisibility-spec (element)
  "Add ELEMENT to `buffer-invisibility-spec'.
See documentation for `buffer-invisibility-spec' for the kind of elements
that can be added."
  (if (eq buffer-invisibility-spec t)
      (setq buffer-invisibility-spec (list t)))
  (setq buffer-invisibility-spec
	(cons element buffer-invisibility-spec)))

(defun remove-from-invisibility-spec (element)
  "Remove ELEMENT from `buffer-invisibility-spec'."
  (setq buffer-invisibility-spec
        (if (consp buffer-invisibility-spec)
	    (delete element buffer-invisibility-spec)
          (list t))))

;;;; Syntax tables.

(defmacro with-syntax-table (table &rest body)
  "Evaluate BODY with syntax table of current buffer set to TABLE.
The syntax table of the current buffer is saved, BODY is evaluated, and the
saved table is restored, even in case of an abnormal exit.
Value is what BODY returns."
  (declare (debug t) (indent 1))
  (let ((old-table (make-symbol "table"))
	(old-buffer (make-symbol "buffer")))
    `(let ((,old-table (syntax-table))
	   (,old-buffer (current-buffer)))
       (unwind-protect
	   (progn
	     (set-syntax-table ,table)
	     ,@body)
	 (save-current-buffer
	   (set-buffer ,old-buffer)
	   (set-syntax-table ,old-table))))))

(defun make-syntax-table (&optional oldtable)
  "Return a new syntax table.
Create a syntax table which inherits from OLDTABLE (if non-nil) or
from `standard-syntax-table' otherwise."
  (let ((table (make-char-table 'syntax-table nil)))
    (set-char-table-parent table (or oldtable (standard-syntax-table)))
    table))

(defun syntax-after (pos)
  "Return the raw syntax descriptor for the char after POS.
If POS is outside the buffer's accessible portion, return nil."
  (unless (or (< pos (point-min)) (>= pos (point-max)))
    (let ((st (if parse-sexp-lookup-properties
		  (get-char-property pos 'syntax-table))))
      (if (consp st) st
	(aref (or st (syntax-table)) (char-after pos))))))

(defun syntax-class (syntax)
  "Return the code for the syntax class described by SYNTAX.

SYNTAX should be a raw syntax descriptor; the return value is a
integer which encodes the corresponding syntax class.  See Info
node `(elisp)Syntax Table Internals' for a list of codes.

If SYNTAX is nil, return nil."
  (and syntax (logand (car syntax) 65535)))

;; Utility motion commands

(defvar word-move-empty-char-table nil
  "Used in `forward-word-strictly' and `backward-word-strictly'
to countermand the effect of `find-word-boundary-function-table'.")

(defun forward-word-strictly (&optional arg)
  "Move point forward ARG words (backward if ARG is negative).
If ARG is omitted or nil, move point forward one word.
Normally returns t.
If an edge of the buffer or a field boundary is reached, point is left there
and the function returns nil.  Field boundaries are not noticed if
`inhibit-field-text-motion' is non-nil.

This function is like `forward-word', but it is not affected
by `find-word-boundary-function-table'.  It is also not interactive."
  (let ((find-word-boundary-function-table
         (if (char-table-p word-move-empty-char-table)
             word-move-empty-char-table
           (setq word-move-empty-char-table (make-char-table nil)))))
    (forward-word (or arg 1))))

(defun backward-word-strictly (&optional arg)
  "Move backward until encountering the beginning of a word.
With argument ARG, do this that many times.
If ARG is omitted or nil, move point backward one word.

This function is like `forward-word', but it is not affected
by `find-word-boundary-function-table'.  It is also not interactive."
  (let ((find-word-boundary-function-table
         (if (char-table-p word-move-empty-char-table)
             word-move-empty-char-table
           (setq word-move-empty-char-table (make-char-table nil)))))
    (forward-word (- (or arg 1)))))

;;  Whitespace

(defun forward-whitespace (arg)
  "Move point to the end of the next sequence of whitespace chars.
Each such sequence may be a single newline, or a sequence of
consecutive space and/or tab characters.
With prefix argument ARG, do it ARG times if positive, or move
backwards ARG times if negative."
  (interactive "^p")
  (if (natnump arg)
      (re-search-forward "[ \t]+\\|\n" nil 'move arg)
    (while (< arg 0)
      (if (re-search-backward "[ \t]+\\|\n" nil 'move)
	  (or (eq (char-after (match-beginning 0)) ?\n)
	      (skip-chars-backward " \t")))
      (setq arg (1+ arg)))))

;;  Symbols

(defun forward-symbol (arg)
  "Move point to the next position that is the end of a symbol.
A symbol is any sequence of characters that are in either the
word constituent or symbol constituent syntax class.
With prefix argument ARG, do it ARG times if positive, or move
backwards ARG times if negative."
  (interactive "^p")
  (if (natnump arg)
      (re-search-forward "\\(\\sw\\|\\s_\\)+" nil 'move arg)
    (while (< arg 0)
      (if (re-search-backward "\\(\\sw\\|\\s_\\)+" nil 'move)
	  (skip-syntax-backward "w_"))
      (setq arg (1+ arg)))))

;;  Syntax blocks

(defun forward-same-syntax (&optional arg)
  "Move point past all characters with the same syntax class.
With prefix argument ARG, do it ARG times if positive, or move
backwards ARG times if negative."
  (interactive "^p")
  (or arg (setq arg 1))
  (while (< arg 0)
    (skip-syntax-backward
     (char-to-string (char-syntax (char-before))))
    (setq arg (1+ arg)))
  (while (> arg 0)
    (skip-syntax-forward (char-to-string (char-syntax (char-after))))
    (setq arg (1- arg))))


;;;; Text clones

(defvar text-clone--maintaining nil)

(defun text-clone--maintain (ol1 after beg end &optional _len)
  "Propagate the changes made under the overlay OL1 to the other clones.
This is used on the `modification-hooks' property of text clones."
  (when (and after (not undo-in-progress)
             (not text-clone--maintaining)
             (overlay-start ol1))
    (let ((margin (if (overlay-get ol1 'text-clone-spreadp) 1 0)))
      (setq beg (max beg (+ (overlay-start ol1) margin)))
      (setq end (min end (- (overlay-end ol1) margin)))
      (when (<= beg end)
	(save-excursion
	  (when (overlay-get ol1 'text-clone-syntax)
	    ;; Check content of the clone's text.
	    (let ((cbeg (+ (overlay-start ol1) margin))
		  (cend (- (overlay-end ol1) margin)))
	      (goto-char cbeg)
	      (save-match-data
		(if (not (re-search-forward
			  (overlay-get ol1 'text-clone-syntax) cend t))
		    ;; Mark the overlay for deletion.
		    (setq end cbeg)
		  (when (< (match-end 0) cend)
		    ;; Shrink the clone at its end.
		    (setq end (min end (match-end 0)))
		    (move-overlay ol1 (overlay-start ol1)
				  (+ (match-end 0) margin)))
		  (when (> (match-beginning 0) cbeg)
		    ;; Shrink the clone at its beginning.
		    (setq beg (max (match-beginning 0) beg))
		    (move-overlay ol1 (- (match-beginning 0) margin)
				  (overlay-end ol1)))))))
	  ;; Now go ahead and update the clones.
	  (let ((head (- beg (overlay-start ol1)))
		(tail (- (overlay-end ol1) end))
		(str (buffer-substring beg end))
		(nothing-left t)
		(text-clone--maintaining t))
	    (dolist (ol2 (overlay-get ol1 'text-clones))
	      (let ((oe (overlay-end ol2)))
		(unless (or (eq ol1 ol2) (null oe))
		  (setq nothing-left nil)
		  (let ((mod-beg (+ (overlay-start ol2) head)))
		    ;;(overlay-put ol2 'modification-hooks nil)
		    (goto-char (- (overlay-end ol2) tail))
		    (unless (> mod-beg (point))
		      (save-excursion (insert str))
		      (delete-region mod-beg (point)))
		    ;;(overlay-put ol2 'modification-hooks '(text-clone--maintain))
		    ))))
	    (if nothing-left (delete-overlay ol1))))))))

(defun text-clone-create (start end &optional spreadp syntax)
  "Create a text clone of START...END at point.
Text clones are chunks of text that are automatically kept identical:
changes done to one of the clones will be immediately propagated to the other.

The buffer's content at point is assumed to be already identical to
the one between START and END.
If SYNTAX is provided it's a regexp that describes the possible text of
the clones; the clone will be shrunk or killed if necessary to ensure that
its text matches the regexp.
If SPREADP is non-nil it indicates that text inserted before/after the
clone should be incorporated in the clone."
  ;; To deal with SPREADP we can either use an overlay with `nil t' along
  ;; with insert-(behind|in-front-of)-hooks or use a slightly larger overlay
  ;; (with a one-char margin at each end) with `t nil'.
  ;; We opted for a larger overlay because it behaves better in the case
  ;; where the clone is reduced to the empty string (we want the overlay to
  ;; stay when the clone's content is the empty string and we want to use
  ;; `evaporate' to make sure those overlays get deleted when needed).
  ;;
  (let* ((pt-end (+ (point) (- end start)))
  	 (start-margin (if (or (not spreadp) (bobp) (<= start (point-min)))
			   0 1))
  	 (end-margin (if (or (not spreadp)
			     (>= pt-end (point-max))
  			     (>= start (point-max)))
  			 0 1))
         ;; FIXME: Reuse overlays at point to extend dups!
  	 (ol1 (make-overlay (- start start-margin) (+ end end-margin) nil t))
  	 (ol2 (make-overlay (- (point) start-margin) (+ pt-end end-margin) nil t))
	 (dups (list ol1 ol2)))
    (overlay-put ol1 'modification-hooks '(text-clone--maintain))
    (when spreadp (overlay-put ol1 'text-clone-spreadp t))
    (when syntax (overlay-put ol1 'text-clone-syntax syntax))
    ;;(overlay-put ol1 'face 'underline)
    (overlay-put ol1 'evaporate t)
    (overlay-put ol1 'text-clones dups)
    ;;
    (overlay-put ol2 'modification-hooks '(text-clone--maintain))
    (when spreadp (overlay-put ol2 'text-clone-spreadp t))
    (when syntax (overlay-put ol2 'text-clone-syntax syntax))
    ;;(overlay-put ol2 'face 'underline)
    (overlay-put ol2 'evaporate t)
    (overlay-put ol2 'text-clones dups)))

;;;; Mail user agents.

;; Here we include just enough for other packages to be able
;; to define them.

(defun define-mail-user-agent (symbol composefunc sendfunc
				      &optional abortfunc hookvar)
  "Define a symbol to identify a mail-sending package for `mail-user-agent'.

SYMBOL can be any Lisp symbol.  Its function definition and/or
value as a variable do not matter for this usage; we use only certain
properties on its property list, to encode the rest of the arguments.

COMPOSEFUNC is program callable function that composes an outgoing
mail message buffer.  This function should set up the basics of the
buffer without requiring user interaction.  It should populate the
standard mail headers, leaving the `to:' and `subject:' headers blank
by default.

COMPOSEFUNC should accept several optional arguments--the same
arguments that `compose-mail' takes.  See that function's documentation.

SENDFUNC is the command a user would run to send the message.

Optional ABORTFUNC is the command a user would run to abort the
message.  For mail packages that don't have a separate abort function,
this can be `kill-buffer' (the equivalent of omitting this argument).

Optional HOOKVAR is a hook variable that gets run before the message
is actually sent.  Callers that use the `mail-user-agent' may
install a hook function temporarily on this hook variable.
If HOOKVAR is nil, `mail-send-hook' is used.

The properties used on SYMBOL are `composefunc', `sendfunc',
`abortfunc', and `hookvar'."
  (put symbol 'composefunc composefunc)
  (put symbol 'sendfunc sendfunc)
  (put symbol 'abortfunc (or abortfunc 'kill-buffer))
  (put symbol 'hookvar (or hookvar 'mail-send-hook)))


(defun backtrace--print-frame (evald func args flags)
  "Print a trace of a single stack frame to `standard-output'.
EVALD, FUNC, ARGS, FLAGS are as in `mapbacktrace'."
  (princ (if (plist-get flags :debug-on-exit) "* " "  "))
  (cond
   ((and evald (not debugger-stack-frame-as-list))
    (cl-prin1 func)
    (if args (cl-prin1 args) (princ "()")))
   (t
    (cl-prin1 (cons func args))))
  (princ "\n"))

(defun backtrace ()
  "Print a trace of Lisp function calls currently active.
Output stream used is value of `standard-output'."
  (let ((print-level (or print-level 8))
        (print-escape-control-characters t))
    (mapbacktrace #'backtrace--print-frame 'backtrace)))

(defun backtrace-frames (&optional base)
  "Collect all frames of current backtrace into a list.
If non-nil, BASE should be a function, and frames before its
nearest activation frames are discarded."
  (let ((frames nil))
    (mapbacktrace (lambda (&rest frame) (push frame frames))
                  (or base 'backtrace-frames))
    (nreverse frames)))

(defun backtrace-frame (nframes &optional base)
  "Return the function and arguments NFRAMES up from current execution point.
If non-nil, BASE should be a function, and NFRAMES counts from its
nearest activation frame.
If the frame has not evaluated the arguments yet (or is a special form),
the value is (nil FUNCTION ARG-FORMS...).
If the frame has evaluated its arguments and called its function already,
the value is (t FUNCTION ARG-VALUES...).
A &rest arg is represented as the tail of the list ARG-VALUES.
FUNCTION is whatever was supplied as car of evaluated list,
or a lambda expression for macro calls.
If NFRAMES is more than the number of frames, the value is nil."
  (backtrace-frame--internal
   (lambda (evald func args _) `(,evald ,func ,@args))
   nframes (or base 'backtrace-frame)))


(defvar called-interactively-p-functions nil
  "Special hook called to skip special frames in `called-interactively-p'.
The functions are called with 3 arguments: (I FRAME1 FRAME2),
where FRAME1 is a \"current frame\", FRAME2 is the next frame,
I is the index of the frame after FRAME2.  It should return nil
if those frames don't seem special and otherwise, it should return
the number of frames to skip (minus 1).")

(defconst internal--funcall-interactively
  (symbol-function 'funcall-interactively))

(defun called-interactively-p (&optional kind)
  "Return t if the containing function was called by `call-interactively'.
If KIND is `interactive', then only return t if the call was made
interactively by the user, i.e. not in `noninteractive' mode nor
when `executing-kbd-macro'.
If KIND is `any', on the other hand, it will return t for any kind of
interactive call, including being called as the binding of a key or
from a keyboard macro, even in `noninteractive' mode.

This function is very brittle, it may fail to return the intended result when
the code is debugged, advised, or instrumented in some form.  Some macros and
special forms (such as `condition-case') may also sometimes wrap their bodies
in a `lambda', so any call to `called-interactively-p' from those bodies will
indicate whether that lambda (rather than the surrounding function) was called
interactively.

Instead of using this function, it is cleaner and more reliable to give your
function an extra optional argument whose `interactive' spec specifies
non-nil unconditionally (\"p\" is a good way to do this), or via
\(not (or executing-kbd-macro noninteractive)).

The only known proper use of `interactive' for KIND is in deciding
whether to display a helpful message, or how to display it.  If you're
thinking of using it for any other purpose, it is quite likely that
you're making a mistake.  Think: what do you want to do when the
command is called from a keyboard macro?"
  (declare (advertised-calling-convention (kind) "23.1"))
  (when (not (and (eq kind 'interactive)
                  (or executing-kbd-macro noninteractive)))
    (let* ((i 1) ;; 0 is the called-interactively-p frame.
           frame nextframe
           (get-next-frame
            (lambda ()
              (setq frame nextframe)
              (setq nextframe (backtrace-frame i 'called-interactively-p))
              ;; (message "Frame %d = %S" i nextframe)
              (setq i (1+ i)))))
      (funcall get-next-frame) ;; Get the first frame.
      (while
          ;; FIXME: The edebug and advice handling should be made modular and
          ;; provided directly by edebug.el and nadvice.el.
          (progn
            ;; frame    =(backtrace-frame i-2)
            ;; nextframe=(backtrace-frame i-1)
            (funcall get-next-frame)
            ;; `pcase' would be a fairly good fit here, but it sometimes moves
            ;; branches within local functions, which then messes up the
            ;; `backtrace-frame' data we get,
            (or
             ;; Skip special forms (from non-compiled code).
             (and frame (null (car frame)))
             ;; Skip also `interactive-p' (because we don't want to know if
             ;; interactive-p was called interactively but if it's caller was)
             ;; and `byte-code' (idem; this appears in subexpressions of things
             ;; like condition-case, which are wrapped in a separate bytecode
             ;; chunk).
             ;; FIXME: For lexical-binding code, this is much worse,
             ;; because the frames look like "byte-code -> funcall -> #[...]",
             ;; which is not a reliable signature.
             (memq (nth 1 frame) '(interactive-p 'byte-code))
             ;; Skip package-specific stack-frames.
             (let ((skip (run-hook-with-args-until-success
                          'called-interactively-p-functions
                          i frame nextframe)))
               (pcase skip
                 (`nil nil)
                 (`0 t)
                 (_ (setq i (+ i skip -1)) (funcall get-next-frame)))))))
      ;; Now `frame' should be "the function from which we were called".
      (pcase (cons frame nextframe)
        ;; No subr calls `interactive-p', so we can rule that out.
        (`((,_ ,(pred (lambda (f) (subrp (indirect-function f)))) . ,_) . ,_) nil)
        ;; In case #<subr funcall-interactively> without going through the
        ;; `funcall-interactively' symbol (bug#3984).
        (`(,_ . (t ,(pred (lambda (f)
                            (eq internal--funcall-interactively
                                (indirect-function f))))
                   . ,_))
         t)))))

(defun interactive-p ()
  "Return t if the containing function was run directly by user input.
This means that the function was called with `call-interactively'
\(which includes being called as the binding of a key)
and input is currently coming from the keyboard (not a keyboard macro),
and Emacs is not running in batch mode (`noninteractive' is nil).

The only known proper use of `interactive-p' is in deciding whether to
display a helpful message, or how to display it.  If you're thinking
of using it for any other purpose, it is quite likely that you're
making a mistake.  Think: what do you want to do when the command is
called from a keyboard macro or in batch mode?

To test whether your function was called with `call-interactively',
either (i) add an extra optional argument and give it an `interactive'
spec that specifies non-nil unconditionally (such as \"p\"); or (ii)
use `called-interactively-p'.

To test whether a function can be called interactively, use
`commandp'."
  (declare (obsolete called-interactively-p "23.2"))
  (called-interactively-p 'interactive))

(defun internal-push-keymap (keymap symbol)
  (let ((map (symbol-value symbol)))
    (unless (memq keymap map)
      (unless (memq 'add-keymap-witness (symbol-value symbol))
        (setq map (make-composed-keymap nil (symbol-value symbol)))
        (push 'add-keymap-witness (cdr map))
        (set symbol map))
      (push keymap (cdr map)))))

(defun internal-pop-keymap (keymap symbol)
  (let ((map (symbol-value symbol)))
    (when (memq keymap map)
      (setf (cdr map) (delq keymap (cdr map))))
    (let ((tail (cddr map)))
      (and (or (null tail) (keymapp tail))
           (eq 'add-keymap-witness (nth 1 map))
           (set symbol tail)))))

(define-obsolete-function-alias
  'set-temporary-overlay-map 'set-transient-map "24.4")

(defun set-transient-map (map &optional keep-pred on-exit)
  "Set MAP as a temporary keymap taking precedence over other keymaps.
Normally, MAP is used only once, to look up the very next key.
However, if the optional argument KEEP-PRED is t, MAP stays
active if a key from MAP is used.  KEEP-PRED can also be a
function of no arguments: it is called from `pre-command-hook' and
if it returns non-nil, then MAP stays active.

Optional arg ON-EXIT, if non-nil, specifies a function that is
called, with no arguments, after MAP is deactivated.

This uses `overriding-terminal-local-map' which takes precedence over all other
keymaps.  As usual, if no match for a key is found in MAP, the normal key
lookup sequence then continues.

This returns an \"exit function\", which can be called with no argument
to deactivate this transient map, regardless of KEEP-PRED."
  (let* ((clearfun (make-symbol "clear-transient-map"))
         (exitfun
          (lambda ()
            (internal-pop-keymap map 'overriding-terminal-local-map)
            (remove-hook 'pre-command-hook clearfun)
            (when on-exit (funcall on-exit)))))
    ;; Don't use letrec, because equal (in add/remove-hook) would get trapped
    ;; in a cycle.
    (fset clearfun
          (lambda ()
            (with-demoted-errors "set-transient-map PCH: %S"
              (unless (cond
                       ((null keep-pred) nil)
                       ((and (not (eq map (cadr overriding-terminal-local-map)))
                             (memq map (cddr overriding-terminal-local-map)))
                        ;; There's presumably some other transient-map in
                        ;; effect.  Wait for that one to terminate before we
                        ;; remove ourselves.
                        ;; For example, if isearch and C-u both use transient
                        ;; maps, then the lifetime of the C-u should be nested
                        ;; within isearch's, so the pre-command-hook of
                        ;; isearch should be suspended during the C-u one so
                        ;; we don't exit isearch just because we hit 1 after
                        ;; C-u and that 1 exits isearch whereas it doesn't
                        ;; exit C-u.
                        t)
                       ((eq t keep-pred)
                        (let ((mc (lookup-key map (this-command-keys-vector))))
                          ;; If the key is unbound `this-command` is
                          ;; nil and so is `mc`.
                          (and mc (eq this-command mc))))
                       (t (funcall keep-pred)))
                (funcall exitfun)))))
    (add-hook 'pre-command-hook clearfun)
    (internal-push-keymap map 'overriding-terminal-local-map)
    exitfun))

;;;; Progress reporters.

;; Progress reporter has the following structure:
;;
;;	(NEXT-UPDATE-VALUE . [NEXT-UPDATE-TIME
;;			      MIN-VALUE
;;			      MAX-VALUE
;;			      MESSAGE
;;			      MIN-CHANGE
;;			      MIN-TIME])
;;
;; This weirdness is for optimization reasons: we want
;; `progress-reporter-update' to be as fast as possible, so
;; `(car reporter)' is better than `(aref reporter 0)'.
;;
;; NEXT-UPDATE-TIME is a float.  While `float-time' loses a couple
;; digits of precision, it doesn't really matter here.  On the other
;; hand, it greatly simplifies the code.

(defsubst progress-reporter-update (reporter &optional value)
  "Report progress of an operation in the echo area.
REPORTER should be the result of a call to `make-progress-reporter'.

If REPORTER is a numerical progress reporter---i.e. if it was
 made using non-nil MIN-VALUE and MAX-VALUE arguments to
 `make-progress-reporter'---then VALUE should be a number between
 MIN-VALUE and MAX-VALUE.

If REPORTER is a non-numerical reporter, VALUE should be nil.

This function is relatively inexpensive.  If the change since
last update is too small or insufficient time has passed, it does
nothing."
  (when (or (not (numberp value))      ; For pulsing reporter
	    (>= value (car reporter))) ; For numerical reporter
    (progress-reporter-do-update reporter value)))

(defun make-progress-reporter (message &optional min-value max-value
				       current-value min-change min-time)
  "Return progress reporter object for use with `progress-reporter-update'.

MESSAGE is shown in the echo area, with a status indicator
appended to the end.  When you call `progress-reporter-done', the
word \"done\" is printed after the MESSAGE.  You can change the
MESSAGE of an existing progress reporter by calling
`progress-reporter-force-update'.

MIN-VALUE and MAX-VALUE, if non-nil, are starting (0% complete)
and final (100% complete) states of operation; the latter should
be larger.  In this case, the status message shows the percentage
progress.

If MIN-VALUE and/or MAX-VALUE is omitted or nil, the status
message shows a \"spinning\", non-numeric indicator.

Optional CURRENT-VALUE is the initial progress; the default is
MIN-VALUE.
Optional MIN-CHANGE is the minimal change in percents to report;
the default is 1%.
CURRENT-VALUE and MIN-CHANGE do not have any effect if MIN-VALUE
and/or MAX-VALUE are nil.

Optional MIN-TIME specifies the minimum interval time between
echo area updates (default is 0.2 seconds.)  If the OS is not
capable of measuring fractions of seconds, this parameter is
effectively rounded up."
  (when (string-match "[[:alnum:]]\\'" message)
    (setq message (concat message "...")))
  (unless min-time
    (setq min-time 0.2))
  (let ((reporter
	 ;; Force a call to `message' now
	 (cons (or min-value 0)
	       (vector (if (>= min-time 0.02)
			   (float-time) nil)
		       min-value
		       max-value
		       message
		       (if min-change (max (min min-change 50) 1) 1)
		       min-time))))
    (progress-reporter-update reporter (or current-value min-value))
    reporter))

(defun progress-reporter-force-update (reporter &optional value new-message)
  "Report progress of an operation in the echo area unconditionally.

The first two arguments are the same as in `progress-reporter-update'.
NEW-MESSAGE, if non-nil, sets a new message for the reporter."
  (let ((parameters (cdr reporter)))
    (when new-message
      (aset parameters 3 new-message))
    (when (aref parameters 0)
      (aset parameters 0 (float-time)))
    (progress-reporter-do-update reporter value)))

(defvar progress-reporter--pulse-characters ["-" "\\" "|" "/"]
  "Characters to use for pulsing progress reporters.")

(defun progress-reporter-do-update (reporter value)
  (let* ((parameters   (cdr reporter))
	 (update-time  (aref parameters 0))
	 (min-value    (aref parameters 1))
	 (max-value    (aref parameters 2))
	 (text         (aref parameters 3))
	 (enough-time-passed
	  ;; See if enough time has passed since the last update.
	  (or (not update-time)
	      (when (>= (float-time) update-time)
		;; Calculate time for the next update
		(aset parameters 0 (+ update-time (aref parameters 5)))))))
    (cond ((and min-value max-value)
	   ;; Numerical indicator
	   (let* ((one-percent (/ (- max-value min-value) 100.0))
		  (percentage  (if (= max-value min-value)
				   0
				 (truncate (/ (- value min-value)
					      one-percent)))))
	     ;; Calculate NEXT-UPDATE-VALUE.  If we are not printing
	     ;; message because not enough time has passed, use 1
	     ;; instead of MIN-CHANGE.  This makes delays between echo
	     ;; area updates closer to MIN-TIME.
	     (setcar reporter
		     (min (+ min-value (* (+ percentage
					     (if enough-time-passed
						 ;; MIN-CHANGE
						 (aref parameters 4)
					       1))
					  one-percent))
			  max-value))
	     (when (integerp value)
	       (setcar reporter (ceiling (car reporter))))
	     ;; Only print message if enough time has passed
	     (when enough-time-passed
	       (if (> percentage 0)
		   (message "%s%d%%" text percentage)
		 (message "%s" text)))))
	  ;; Pulsing indicator
	  (enough-time-passed
	   (let ((index (mod (1+ (car reporter)) 4))
		 (message-log-max nil))
	     (setcar reporter index)
	     (message "%s %s"
		      text
		      (aref progress-reporter--pulse-characters
			    index)))))))

(defun progress-reporter-done (reporter)
  "Print reporter's message followed by word \"done\" in echo area."
  (message "%sdone" (aref (cdr reporter) 3)))

(defmacro dotimes-with-progress-reporter (spec message &rest body)
  "Loop a certain number of times and report progress in the echo area.
Evaluate BODY with VAR bound to successive integers running from
0, inclusive, to COUNT, exclusive.  Then evaluate RESULT to get
the return value (nil if RESULT is omitted).

At each iteration MESSAGE followed by progress percentage is
printed in the echo area.  After the loop is finished, MESSAGE
followed by word \"done\" is printed.  This macro is a
convenience wrapper around `make-progress-reporter' and friends.

\(fn (VAR COUNT [RESULT]) MESSAGE BODY...)"
  (declare (indent 2) (debug ((symbolp form &optional form) form body)))
  (let ((temp (make-symbol "--dotimes-temp--"))
	(temp2 (make-symbol "--dotimes-temp2--"))
	(start 0)
	(end (nth 1 spec)))
    `(let ((,temp ,end)
	   (,(car spec) ,start)
	   (,temp2 (make-progress-reporter ,message ,start ,end)))
       (while (< ,(car spec) ,temp)
	 ,@body
	 (progress-reporter-update ,temp2
				   (setq ,(car spec) (1+ ,(car spec)))))
       (progress-reporter-done ,temp2)
       nil ,@(cdr (cdr spec)))))


;;;; Comparing version strings.

(defconst version-separator "."
  "Specify the string used to separate the version elements.

Usually the separator is \".\", but it can be any other string.")


(defconst version-regexp-alist
  '(("^[-._+ ]?snapshot$"                                 . -4)
    ;; treat "1.2.3-20050920" and "1.2-3" as snapshot releases
    ("^[-._+]$"                                           . -4)
    ;; treat "1.2.3-CVS" as snapshot release
    ("^[-._+ ]?\\(cvs\\|git\\|bzr\\|svn\\|hg\\|darcs\\)$" . -4)
    ("^[-._+ ]?alpha$"                                    . -3)
    ("^[-._+ ]?beta$"                                     . -2)
    ("^[-._+ ]?\\(pre\\|rc\\)$"                           . -1))
  "Specify association between non-numeric version and its priority.

This association is used to handle version string like \"1.0pre2\",
\"0.9alpha1\", etc.  It's used by `version-to-list' (which see) to convert the
non-numeric part of a version string to an integer.  For example:

   String Version    Integer List Version
   \"0.9snapshot\"     (0  9 -4)
   \"1.0-git\"         (1  0 -4)
   \"1.0.cvs\"         (1  0 -4)
   \"1.0pre2\"         (1  0 -1 2)
   \"1.0PRE2\"         (1  0 -1 2)
   \"22.8beta3\"       (22 8 -2 3)
   \"22.8 Beta3\"      (22 8 -2 3)
   \"0.9alpha1\"       (0  9 -3 1)
   \"0.9AlphA1\"       (0  9 -3 1)
   \"0.9 alpha\"       (0  9 -3)

Each element has the following form:

   (REGEXP . PRIORITY)

Where:

REGEXP		regexp used to match non-numeric part of a version string.
		It should begin with the `^' anchor and end with a `$' to
		prevent false hits.  Letter-case is ignored while matching
		REGEXP.

PRIORITY	a negative integer specifying non-numeric priority of REGEXP.")


(defun version-to-list (ver)
  "Convert version string VER into a list of integers.

The version syntax is given by the following EBNF:

   VERSION ::= NUMBER ( SEPARATOR NUMBER )*.

   NUMBER ::= (0|1|2|3|4|5|6|7|8|9)+.

   SEPARATOR ::= `version-separator' (which see)
	       | `version-regexp-alist' (which see).

The NUMBER part is optional if SEPARATOR is a match for an element
in `version-regexp-alist'.

Examples of valid version syntax:

   1.0pre2   1.0.7.5   22.8beta3   0.9alpha1   6.9.30Beta   2.4.snapshot   .5

Examples of invalid version syntax:

   1.0prepre2   1.0..7.5   22.8X3   alpha3.2

Examples of version conversion:

   Version String    Version as a List of Integers
   \".5\"              (0 5)
   \"0.9 alpha\"       (0  9 -3)
   \"0.9AlphA1\"       (0  9 -3 1)
   \"0.9snapshot\"     (0  9 -4)
   \"1.0-git\"         (1  0 -4)
   \"1.0.7.5\"         (1  0  7 5)
   \"1.0.cvs\"         (1  0 -4)
   \"1.0PRE2\"         (1  0 -1 2)
   \"1.0pre2\"         (1  0 -1 2)
   \"22.8 Beta3\"      (22 8 -2 3)
   \"22.8beta3\"       (22 8 -2 3)

See documentation for `version-separator' and `version-regexp-alist'."
  (unless (stringp ver)
    (error "Version must be a string"))
  ;; Change .x.y to 0.x.y
  (if (and (>= (length ver) (length version-separator))
	   (string-equal (substring ver 0 (length version-separator))
			 version-separator))
      (setq ver (concat "0" ver)))
  (unless (string-match-p "^[0-9]" ver)
    (error "Invalid version syntax: `%s' (must start with a number)" ver))

  (save-match-data
    (let ((i 0)
	  (case-fold-search t)		; ignore case in matching
	  lst s al)
      ;; Parse the version-string up to a separator until there are none left
      (while (and (setq s (string-match "[0-9]+" ver i))
		  (= s i))
        ;; Add the numeric part to the beginning of the version list;
        ;; lst gets reversed at the end
	(setq lst (cons (string-to-number (substring ver i (match-end 0)))
			lst)
	      i   (match-end 0))
	;; handle non-numeric part
	(when (and (setq s (string-match "[^0-9]+" ver i))
		   (= s i))
	  (setq s (substring ver i (match-end 0))
		i (match-end 0))
	  ;; handle alpha, beta, pre, etc. separator
	  (unless (string= s version-separator)
	    (setq al version-regexp-alist)
	    (while (and al (not (string-match (caar al) s)))
	      (setq al (cdr al)))
	    (cond (al
		   (push (cdar al) lst))
        ;; Convert 22.3a to 22.3.1, 22.3b to 22.3.2, etc., but only if
        ;; the letter is the end of the version-string, to avoid
        ;; 22.8X3 being valid
        ((and (string-match "^[-._+ ]?\\([a-zA-Z]\\)$" s)
           (= i (length ver)))
		   (push (- (aref (downcase (match-string 1 s)) 0) ?a -1)
			 lst))
		  (t (error "Invalid version syntax: `%s'" ver))))))
    (nreverse lst))))

(defun version-list-< (l1 l2)
  "Return t if L1, a list specification of a version, is lower than L2.

Note that a version specified by the list (1) is equal to (1 0),
\(1 0 0), (1 0 0 0), etc.  That is, the trailing zeros are insignificant.
Also, a version given by the list (1) is higher than (1 -1), which in
turn is higher than (1 -2), which is higher than (1 -3)."
  (while (and l1 l2 (= (car l1) (car l2)))
    (setq l1 (cdr l1)
	  l2 (cdr l2)))
  (cond
   ;; l1 not null and l2 not null
   ((and l1 l2) (< (car l1) (car l2)))
   ;; l1 null and l2 null         ==> l1 length = l2 length
   ((and (null l1) (null l2)) nil)
   ;; l1 not null and l2 null     ==> l1 length > l2 length
   (l1 (< (version-list-not-zero l1) 0))
   ;; l1 null and l2 not null     ==> l2 length > l1 length
   (t  (< 0 (version-list-not-zero l2)))))


(defun version-list-= (l1 l2)
  "Return t if L1, a list specification of a version, is equal to L2.

Note that a version specified by the list (1) is equal to (1 0),
\(1 0 0), (1 0 0 0), etc.  That is, the trailing zeros are insignificant.
Also, a version given by the list (1) is higher than (1 -1), which in
turn is higher than (1 -2), which is higher than (1 -3)."
  (while (and l1 l2 (= (car l1) (car l2)))
    (setq l1 (cdr l1)
	  l2 (cdr l2)))
  (cond
   ;; l1 not null and l2 not null
   ((and l1 l2) nil)
   ;; l1 null and l2 null     ==> l1 length = l2 length
   ((and (null l1) (null l2)))
   ;; l1 not null and l2 null ==> l1 length > l2 length
   (l1 (zerop (version-list-not-zero l1)))
   ;; l1 null and l2 not null ==> l2 length > l1 length
   (t  (zerop (version-list-not-zero l2)))))


(defun version-list-<= (l1 l2)
  "Return t if L1, a list specification of a version, is lower or equal to L2.

Note that integer list (1) is equal to (1 0), (1 0 0), (1 0 0 0),
etc.  That is, the trailing zeroes are insignificant.  Also, integer
list (1) is greater than (1 -1) which is greater than (1 -2)
which is greater than (1 -3)."
  (while (and l1 l2 (= (car l1) (car l2)))
    (setq l1 (cdr l1)
	  l2 (cdr l2)))
  (cond
   ;; l1 not null and l2 not null
   ((and l1 l2) (< (car l1) (car l2)))
   ;; l1 null and l2 null     ==> l1 length = l2 length
   ((and (null l1) (null l2)))
   ;; l1 not null and l2 null ==> l1 length > l2 length
   (l1 (<= (version-list-not-zero l1) 0))
   ;; l1 null and l2 not null ==> l2 length > l1 length
   (t  (<= 0 (version-list-not-zero l2)))))

(defun version-list-not-zero (lst)
  "Return the first non-zero element of LST, which is a list of integers.

If all LST elements are zeros or LST is nil, return zero."
  (while (and lst (zerop (car lst)))
    (setq lst (cdr lst)))
  (if lst
      (car lst)
    ;; there is no element different of zero
    0))


(defun version< (v1 v2)
  "Return t if version V1 is lower (older) than V2.

Note that version string \"1\" is equal to \"1.0\", \"1.0.0\", \"1.0.0.0\",
etc.  That is, the trailing \".0\"s are insignificant.  Also, version
string \"1\" is higher (newer) than \"1pre\", which is higher than \"1beta\",
which is higher than \"1alpha\", which is higher than \"1snapshot\".
Also, \"-GIT\", \"-CVS\" and \"-NNN\" are treated as snapshot versions."
  (version-list-< (version-to-list v1) (version-to-list v2)))

(defun version<= (v1 v2)
  "Return t if version V1 is lower (older) than or equal to V2.

Note that version string \"1\" is equal to \"1.0\", \"1.0.0\", \"1.0.0.0\",
etc.  That is, the trailing \".0\"s are insignificant.  Also, version
string \"1\" is higher (newer) than \"1pre\", which is higher than \"1beta\",
which is higher than \"1alpha\", which is higher than \"1snapshot\".
Also, \"-GIT\", \"-CVS\" and \"-NNN\" are treated as snapshot versions."
  (version-list-<= (version-to-list v1) (version-to-list v2)))

(defun version= (v1 v2)
  "Return t if version V1 is equal to V2.

Note that version string \"1\" is equal to \"1.0\", \"1.0.0\", \"1.0.0.0\",
etc.  That is, the trailing \".0\"s are insignificant.  Also, version
string \"1\" is higher (newer) than \"1pre\", which is higher than \"1beta\",
which is higher than \"1alpha\", which is higher than \"1snapshot\".
Also, \"-GIT\", \"-CVS\" and \"-NNN\" are treated as snapshot versions."
  (version-list-= (version-to-list v1) (version-to-list v2)))

(defvar package--builtin-versions
  ;; Mostly populated by loaddefs.el via autoload-builtin-package-versions.
  (purecopy `((emacs . ,(version-to-list emacs-version))))
  "Alist giving the version of each versioned builtin package.
I.e. each element of the list is of the form (NAME . VERSION) where
NAME is the package name as a symbol, and VERSION is its version
as a list.")

(defun package--description-file (dir)
  (concat (let ((subdir (file-name-nondirectory
                         (directory-file-name dir))))
            (if (string-match "\\([^.].*?\\)-\\([0-9]+\\(?:[.][0-9]+\\|\\(?:pre\\|beta\\|alpha\\)[0-9]+\\)*\\)" subdir)
                (match-string 1 subdir) subdir))
          "-pkg.el"))


;;; Thread support.

(defmacro with-mutex (mutex &rest body)
  "Invoke BODY with MUTEX held, releasing MUTEX when done.
This is the simplest safe way to acquire and release a mutex."
  (declare (indent 1) (debug t))
  (let ((sym (make-symbol "mutex")))
    `(let ((,sym ,mutex))
       (mutex-lock ,sym)
       (unwind-protect
	   (progn ,@body)
	 (mutex-unlock ,sym)))))


;;; Misc.

(defvar definition-prefixes (make-hash-table :test 'equal)
  "Hash table mapping prefixes to the files in which they're used.
This can be used to automatically fetch not-yet-loaded definitions.
More specifically, if there is a value of the form (FILES...) for a string PREFIX
it means that the FILES define variables or functions with names that start
with PREFIX.

Note that it does not imply that all definitions starting with PREFIX can
be found in those files.  E.g. if prefix is \"gnus-article-\" there might
still be definitions of the form \"gnus-article-toto-titi\" in other files, which would
presumably appear in this table under another prefix such as \"gnus-\"
or \"gnus-article-toto-\".")

(defun register-definition-prefixes (file prefixes)
  "Register that FILE uses PREFIXES."
  (dolist (prefix prefixes)
    (puthash prefix (cons file (gethash prefix definition-prefixes))
             definition-prefixes)))

(defconst menu-bar-separator '("--")
  "Separator for menus.")

;; The following statement ought to be in print.c, but `provide' can't
;; be used there.
<<<<<<< HEAD
;; https://lists.gnu.org/archive/html/emacs-devel/2009-08/msg00236.html
=======
;; https://lists.gnu.org/r/emacs-devel/2009-08/msg00236.html
>>>>>>> 89212988
(when (hash-table-p (car (read-from-string
			  (prin1-to-string (make-hash-table)))))
  (provide 'hashtable-print-readable))

;; This is used in lisp/Makefile.in and in leim/Makefile.in to
;; generate file names for autoloads, custom-deps, and finder-data.
(defun unmsys--file-name (file)
  "Produce the canonical file name for FILE from its MSYS form.

On systems other than MS-Windows, just returns FILE.
On MS-Windows, converts /d/foo/bar form of file names
passed by MSYS Make into d:/foo/bar that Emacs can grok.

This function is called from lisp/Makefile and leim/Makefile."
  (when (and (eq system-type 'windows-nt)
	     (string-match "\\`/[a-zA-Z]/" file))
    (setq file (concat (substring file 1 2) ":" (substring file 2))))
  file)


;;; subr.el ends here<|MERGE_RESOLUTION|>--- conflicted
+++ resolved
@@ -580,11 +580,7 @@
           (setq tail (cdr tail))))))
   list)
 
-<<<<<<< HEAD
-;; See https://lists.gnu.org/archive/html/emacs-devel/2013-05/msg00204.html
-=======
 ;; See https://lists.gnu.org/r/emacs-devel/2013-05/msg00204.html
->>>>>>> 89212988
 (defun delete-consecutive-dups (list &optional circular)
   "Destructively remove `equal' consecutive duplicates from LIST.
 First and last elements are considered consecutive if CIRCULAR is
@@ -2466,11 +2462,7 @@
 floating point support."
   (declare (advertised-calling-convention (seconds &optional nodisp) "22.1"))
   ;; This used to be implemented in C until the following discussion:
-<<<<<<< HEAD
-  ;; https://lists.gnu.org/archive/html/emacs-devel/2006-07/msg00401.html
-=======
   ;; https://lists.gnu.org/r/emacs-devel/2006-07/msg00401.html
->>>>>>> 89212988
   ;; Then it was moved here using an implementation based on an idle timer,
   ;; which was then replaced by the use of read-event.
   (if (numberp nodisp)
@@ -3147,11 +3139,7 @@
        (put-text-property start end 'face face)))
 
 ;; This removes `mouse-face' properties in *Help* buffer buttons:
-<<<<<<< HEAD
-;; https://lists.gnu.org/archive/html/emacs-devel/2002-04/msg00648.html
-=======
 ;; https://lists.gnu.org/r/emacs-devel/2002-04/msg00648.html
->>>>>>> 89212988
 (defun yank-handle-category-property (category start end)
   "Apply property category CATEGORY's properties between START and END."
   (when category
@@ -4274,11 +4262,7 @@
     (setq delayed-warnings-list (nreverse collapsed))))
 
 ;; At present this is only used for Emacs internals.
-<<<<<<< HEAD
-;; Ref https://lists.gnu.org/archive/html/emacs-devel/2012-02/msg00085.html
-=======
 ;; Ref https://lists.gnu.org/r/emacs-devel/2012-02/msg00085.html
->>>>>>> 89212988
 (defvar delayed-warnings-hook '(collapse-delayed-warnings
                                 display-delayed-warnings)
   "Normal hook run to process and display delayed warnings.
@@ -5298,11 +5282,7 @@
 
 ;; The following statement ought to be in print.c, but `provide' can't
 ;; be used there.
-<<<<<<< HEAD
-;; https://lists.gnu.org/archive/html/emacs-devel/2009-08/msg00236.html
-=======
 ;; https://lists.gnu.org/r/emacs-devel/2009-08/msg00236.html
->>>>>>> 89212988
 (when (hash-table-p (car (read-from-string
 			  (prin1-to-string (make-hash-table)))))
   (provide 'hashtable-print-readable))
