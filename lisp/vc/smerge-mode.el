;;; smerge-mode.el --- Minor mode to resolve diff3 conflicts -*- lexical-binding: t -*-

;; Copyright (C) 1999-2018 Free Software Foundation, Inc.

;; Author: Stefan Monnier <monnier@iro.umontreal.ca>
;; Keywords: vc, tools, revision control, merge, diff3, cvs, conflict

;; This file is part of GNU Emacs.

;; GNU Emacs is free software: you can redistribute it and/or modify
;; it under the terms of the GNU General Public License as published by
;; the Free Software Foundation, either version 3 of the License, or
;; (at your option) any later version.

;; GNU Emacs is distributed in the hope that it will be useful,
;; but WITHOUT ANY WARRANTY; without even the implied warranty of
;; MERCHANTABILITY or FITNESS FOR A PARTICULAR PURPOSE.  See the
;; GNU General Public License for more details.

;; You should have received a copy of the GNU General Public License
;; along with GNU Emacs.  If not, see <https://www.gnu.org/licenses/>.

;;; Commentary:

;; Provides a lightweight alternative to emerge/ediff.
;; To use it, simply add to your .emacs the following lines:
;;
;;   (autoload 'smerge-mode "smerge-mode" nil t)
;;
;; you can even have it turned on automatically with the following
;; piece of code in your .emacs:
;;
;;   (defun sm-try-smerge ()
;;     (save-excursion
;;   	 (goto-char (point-min))
;;   	 (when (re-search-forward "^<<<<<<< " nil t)
;;   	   (smerge-mode 1))))
;;   (add-hook 'find-file-hook 'sm-try-smerge t)

;;; Todo:

;; - if requested, ask the user whether he wants to call ediff right away

;;; Code:

(eval-when-compile (require 'cl-lib))
(require 'diff-mode)                    ;For diff-auto-refine-mode.
(require 'newcomment)

;;; The real definition comes later.
(defvar smerge-mode)

(defgroup smerge ()
  "Minor mode to highlight and resolve diff3 conflicts."
  :group 'tools
  :prefix "smerge-")

(defcustom smerge-diff-buffer-name "*vc-diff*"
  "Buffer name to use for displaying diffs."
  :type '(choice
	  (const "*vc-diff*")
	  (const "*cvs-diff*")
	  (const "*smerge-diff*")
	  string))

(defcustom smerge-diff-switches
  (append '("-d" "-b")
	  (if (listp diff-switches) diff-switches (list diff-switches)))
  "A list of strings specifying switches to be passed to diff.
Used in `smerge-diff-base-upper' and related functions."
  :type '(repeat string))

(defcustom smerge-auto-leave t
  "Non-nil means to leave `smerge-mode' when the last conflict is resolved."
  :type 'boolean)

(defface smerge-upper
  '((((class color) (min-colors 88) (background light))
     :background "#ffdddd")
    (((class color) (min-colors 88) (background dark))
     :background "#553333")
    (((class color))
     :foreground "red"))
  "Face for the `upper' version of a conflict.")
(define-obsolete-face-alias 'smerge-mine 'smerge-upper "26.1")
(defvar smerge-upper-face 'smerge-upper)

(defface smerge-lower
  '((((class color) (min-colors 88) (background light))
     :background "#ddffdd")
    (((class color) (min-colors 88) (background dark))
     :background "#335533")
    (((class color))
     :foreground "green"))
  "Face for the `lower' version of a conflict.")
(define-obsolete-face-alias 'smerge-other 'smerge-lower "26.1")
(defvar smerge-lower-face 'smerge-lower)

(defface smerge-base
  '((((class color) (min-colors 88) (background light))
     :background "#ffffaa")
    (((class color) (min-colors 88) (background dark))
     :background "#888833")
    (((class color))
     :foreground "yellow"))
  "Face for the base code.")
(defvar smerge-base-face 'smerge-base)

(defface smerge-markers
  '((((background light))
     (:background "grey85"))
    (((background dark))
     (:background "grey30")))
  "Face for the conflict markers.")
(defvar smerge-markers-face 'smerge-markers)

(defface smerge-refined-changed
  '((t nil))
  "Face used for char-based changes shown by `smerge-refine'.")
(define-obsolete-face-alias 'smerge-refined-change 'smerge-refined-changed "24.5")

(defface smerge-refined-removed
  '((default
     :inherit smerge-refined-change)
    (((class color) (min-colors 88) (background light))
     :background "#ffbbbb")
    (((class color) (min-colors 88) (background dark))
     :background "#aa2222")
    (t :inverse-video t))
  "Face used for removed characters shown by `smerge-refine'."
  :version "24.3")

(defface smerge-refined-added
  '((default
     :inherit smerge-refined-change)
    (((class color) (min-colors 88) (background light))
     :background "#aaffaa")
    (((class color) (min-colors 88) (background dark))
     :background "#22aa22")
    (t :inverse-video t))
  "Face used for added characters shown by `smerge-refine'."
  :version "24.3")

(easy-mmode-defmap smerge-basic-map
  `(("n" . smerge-next)
    ("p" . smerge-prev)
    ("r" . smerge-resolve)
    ("a" . smerge-keep-all)
    ("b" . smerge-keep-base)
    ("o" . smerge-keep-lower)           ; for the obsolete keep-other
    ("l" . smerge-keep-lower)
    ("m" . smerge-keep-upper)           ; for the obsolete keep-mine
    ("u" . smerge-keep-upper)
    ("E" . smerge-ediff)
    ("C" . smerge-combine-with-next)
    ("R" . smerge-refine)
    ("\C-m" . smerge-keep-current)
    ("=" . ,(make-sparse-keymap "Diff"))
    ("=<" "base-upper" . smerge-diff-base-upper)
    ("=>" "base-lower" . smerge-diff-base-lower)
    ("==" "upper-lower" . smerge-diff-upper-lower))
  "The base keymap for `smerge-mode'.")

(defcustom smerge-command-prefix "\C-c^"
  "Prefix for `smerge-mode' commands."
  :type '(choice (const :tag "ESC"   "\e")
		 (const :tag "C-c ^" "\C-c^" )
		 (const :tag "none"  "")
		 string))

(easy-mmode-defmap smerge-mode-map
  `((,smerge-command-prefix . ,smerge-basic-map))
  "Keymap for `smerge-mode'.")

(defvar smerge-check-cache nil)
(make-variable-buffer-local 'smerge-check-cache)
(defun smerge-check (n)
  (condition-case nil
      (let ((state (cons (point) (buffer-modified-tick))))
	(unless (equal (cdr smerge-check-cache) state)
	  (smerge-match-conflict)
	  (setq smerge-check-cache (cons (match-data) state)))
	(nth (* 2 n) (car smerge-check-cache)))
    (error nil)))

(easy-menu-define smerge-mode-menu smerge-mode-map
  "Menu for `smerge-mode'."
  '("SMerge"
    ["Next" smerge-next :help "Go to next conflict"]
    ["Previous" smerge-prev :help "Go to previous conflict"]
    "--"
    ["Keep All" smerge-keep-all :help "Keep all three versions"
     :active (smerge-check 1)]
    ["Keep Current" smerge-keep-current :help "Use current (at point) version"
     :active (and (smerge-check 1) (> (smerge-get-current) 0))]
    "--"
    ["Revert to Base" smerge-keep-base :help "Revert to base version"
     :active (smerge-check 2)]
    ["Keep Upper" smerge-keep-upper :help "Keep `upper' version"
     :active (smerge-check 1)]
    ["Keep Lower" smerge-keep-lower :help "Keep `lower' version"
     :active (smerge-check 3)]
    "--"
    ["Diff Base/Upper" smerge-diff-base-upper
     :help "Diff `base' and `upper' for current conflict"
     :active (smerge-check 2)]
    ["Diff Base/Lower" smerge-diff-base-lower
     :help "Diff `base' and `lower' for current conflict"
     :active (smerge-check 2)]
    ["Diff Upper/Lower" smerge-diff-upper-lower
     :help "Diff `upper' and `lower' for current conflict"
     :active (smerge-check 1)]
    "--"
    ["Invoke Ediff" smerge-ediff
     :help "Use Ediff to resolve the conflicts"
     :active (smerge-check 1)]
    ["Auto Resolve" smerge-resolve
     :help "Try auto-resolution heuristics"
     :active (smerge-check 1)]
    ["Combine" smerge-combine-with-next
     :help "Combine current conflict with next"
     :active (smerge-check 1)]
    ))

(easy-menu-define smerge-context-menu nil
  "Context menu for upper area in `smerge-mode'."
  '(nil
    ["Keep Current" smerge-keep-current :help "Use current (at point) version"]
    ["Kill Current" smerge-kill-current :help "Remove current (at point) version"]
    ["Keep All" smerge-keep-all :help "Keep all three versions"]
    "---"
    ["More..." (popup-menu smerge-mode-menu) :help "Show full SMerge mode menu"]
    ))

(defconst smerge-font-lock-keywords
  '((smerge-find-conflict
     (1 smerge-upper-face prepend t)
     (2 smerge-base-face prepend t)
     (3 smerge-lower-face prepend t)
     ;; FIXME: `keep' doesn't work right with syntactic fontification.
     (0 smerge-markers-face keep)
     (4 nil t t)
     (5 nil t t)))
  "Font lock patterns for `smerge-mode'.")

(defconst smerge-begin-re "^<<<<<<< \\(.*\\)\n")
(defconst smerge-end-re "^>>>>>>> \\(.*\\)\n")
(defconst smerge-base-re "^||||||| \\(.*\\)\n")
(defconst smerge-lower-re "^=======\n")

(defvar smerge-conflict-style nil
  "Keep track of which style of conflict is in use.
Can be nil if the style is undecided, or else:
- `diff3-E'
- `diff3-A'")

;; Compiler pacifiers
(defvar font-lock-mode)
(defvar font-lock-keywords)

;;;;
;;;; Actual code
;;;;

;; Define smerge-next and smerge-prev
(easy-mmode-define-navigation smerge smerge-begin-re "conflict" nil nil
  (if diff-auto-refine-mode
      (condition-case nil (smerge-refine) (error nil))))

(defconst smerge-match-names ["conflict" "upper" "base" "lower"])

(defun smerge-ensure-match (n)
  (unless (match-end n)
    (error "No `%s'" (aref smerge-match-names n))))

(defun smerge-auto-leave ()
  (when (and smerge-auto-leave
	     (save-excursion (goto-char (point-min))
			     (not (re-search-forward smerge-begin-re nil t))))
    (when (and (listp buffer-undo-list) smerge-mode)
      (push (list 'apply 'smerge-mode 1) buffer-undo-list))
    (smerge-mode -1)))


(defun smerge-keep-all ()
  "Concatenate all versions."
  (interactive)
  (smerge-match-conflict)
  (let ((mb2 (or (match-beginning 2) (point-max)))
	(me2 (or (match-end 2) (point-min))))
    (delete-region (match-end 3) (match-end 0))
    (delete-region (max me2 (match-end 1)) (match-beginning 3))
    (if (and (match-end 2) (/= (match-end 1) (match-end 3)))
	(delete-region (match-end 1) (match-beginning 2)))
    (delete-region (match-beginning 0) (min (match-beginning 1) mb2))
    (smerge-auto-leave)))

(defun smerge-keep-n (n)
  (smerge-remove-props (match-beginning 0) (match-end 0))
  ;; We used to use replace-match, but that did not preserve markers so well.
  (delete-region (match-end n) (match-end 0))
  (delete-region (match-beginning 0) (match-beginning n)))

(defun smerge-combine-with-next ()
  "Combine the current conflict with the next one."
  ;; `smerge-auto-combine' relies on the finish position (at the beginning
  ;; of the closing marker).
  (interactive)
  (smerge-match-conflict)
  (let ((ends nil))
    (dolist (i '(3 2 1 0))
      (push (if (match-end i) (copy-marker (match-end i) t)) ends))
    (setq ends (apply 'vector ends))
    (goto-char (aref ends 0))
    (if (not (re-search-forward smerge-begin-re nil t))
	(error "No next conflict")
      (smerge-match-conflict)
      (let ((match-data (mapcar (lambda (m) (if m (copy-marker m)))
				(match-data))))
	;; First copy the in-between text in each alternative.
	(dolist (i '(1 2 3))
	  (when (aref ends i)
	    (goto-char (aref ends i))
	    (insert-buffer-substring (current-buffer)
				     (aref ends 0) (car match-data))))
	(delete-region (aref ends 0) (car match-data))
	;; Then move the second conflict's alternatives into the first.
	(dolist (i '(1 2 3))
	  (set-match-data match-data)
	  (when (and (aref ends i) (match-end i))
	    (goto-char (aref ends i))
	    (insert-buffer-substring (current-buffer)
				     (match-beginning i) (match-end i))))
	(delete-region (car match-data) (cadr match-data))
	;; Free the markers.
	(dolist (m match-data) (if m (move-marker m nil)))
	(mapc (lambda (m) (if m (move-marker m nil))) ends)))))

(defvar smerge-auto-combine-max-separation 2
  "Max number of lines between conflicts that should be combined.")

(defun smerge-auto-combine ()
  "Automatically combine conflicts that are near each other."
  (interactive)
  (save-excursion
    (goto-char (point-min))
    (while (smerge-find-conflict)
      ;; 2 is 1 (default) + 1 (the begin markers).
      (while (save-excursion
               (smerge-find-conflict
                (line-beginning-position
                 (+ 2 smerge-auto-combine-max-separation))))
        (forward-line -1)               ;Go back inside the conflict.
        (smerge-combine-with-next)
        (forward-line 1)                ;Move past the end of the conflict.
        ))))

(defvar smerge-resolve-function
  (lambda () (user-error "Don't know how to resolve"))
  "Mode-specific merge function.
The function is called with zero or one argument (non-nil if the resolution
function should only apply safe heuristics) and with the match data set
according to `smerge-match-conflict'.")

(defvar smerge-text-properties
  `(help-echo "merge conflict: mouse-3 shows a menu"
    ;; mouse-face highlight
    keymap (keymap (down-mouse-3 . smerge-popup-context-menu))))

(defun smerge-remove-props (beg end)
  (remove-overlays beg end 'smerge 'refine)
  (remove-overlays beg end 'smerge 'conflict)
  ;; Now that we use overlays rather than text-properties, this function
  ;; does not cause refontification any more.  It can be seen very clearly
  ;; in buffers where jit-lock-contextually is not t, in which case deleting
  ;; the "<<<<<<< foobar" leading line leaves the rest of the conflict
  ;; highlighted as if it were still a valid conflict.  Note that in many
  ;; important cases (such as the previous example) we're actually called
  ;; during font-locking so inhibit-modification-hooks is non-nil, so we
  ;; can't just modify the buffer and expect font-lock to be triggered as in:
  ;; (put-text-property beg end 'smerge-force-highlighting nil)
  (with-silent-modifications
    (remove-text-properties beg end '(fontified nil))))

(defun smerge-popup-context-menu (event)
  "Pop up the Smerge mode context menu under mouse."
  (interactive "e")
  (if (and smerge-mode
	   (save-excursion (posn-set-point (event-end event)) (smerge-check 1)))
      (progn
	(posn-set-point (event-end event))
	(smerge-match-conflict)
	(let ((i (smerge-get-current))
	      o)
	  (if (<= i 0)
	      ;; Out of range
	      (popup-menu smerge-mode-menu)
	    ;; Install overlay.
	    (setq o (make-overlay (match-beginning i) (match-end i)))
	    (unwind-protect
		(progn
		  (overlay-put o 'face 'highlight)
		  (sit-for 0)		;Display the new highlighting.
		  (popup-menu smerge-context-menu))
	      ;; Delete overlay.
	      (delete-overlay o)))))
    ;; There's no conflict at point, the text-props are just obsolete.
    (save-excursion
      (let ((beg (re-search-backward smerge-end-re nil t))
	    (end (re-search-forward smerge-begin-re nil t)))
	(smerge-remove-props (or beg (point-min)) (or end (point-max)))
	(push event unread-command-events)))))

(defun smerge-apply-resolution-patch (buf m0b m0e m3b m3e &optional m2b)
  "Replace the conflict with a bunch of subconflicts.
BUF contains a plain diff between match-1 and match-3."
  (let ((line 1)
        (textbuf (current-buffer))
        (name1 (progn (goto-char m0b)
                      (buffer-substring (+ (point) 8) (line-end-position))))
        (name2 (when m2b (goto-char m2b) (forward-line -1)
                     (buffer-substring (+ (point) 8) (line-end-position))))
        (name3 (progn (goto-char m0e) (forward-line -1)
                      (buffer-substring (+ (point) 8) (line-end-position)))))
    (smerge-remove-props m0b m0e)
    (delete-region m3e m0e)
    (delete-region m0b m3b)
    (setq m3b m0b)
    (setq m3e (- m3e (- m3b m0b)))
    (goto-char m3b)
    (with-current-buffer buf
      (goto-char (point-min))
      (while (not (eobp))
        (if (not (looking-at "\\([0-9]+\\)\\(?:,\\([0-9]+\\)\\)?\\([acd]\\)\\([0-9]+\\)\\(?:,\\([0-9]+\\)\\)?$"))
            (error "Unexpected patch hunk header: %s"
                   (buffer-substring (point) (line-end-position)))
          (let* ((op (char-after (match-beginning 3)))
                 (startline (+ (string-to-number (match-string 1))
                               ;; No clue why this is the way it is, but line
                               ;; numbers seem to be off-by-one for `a' ops.
                               (if (eq op ?a) 1 0)))
                 (endline (if (eq op ?a) startline
                            (1+ (if (match-end 2)
                                    (string-to-number (match-string 2))
                                  startline))))
                 (lines (- endline startline))
                 (otherlines (cond
                              ((eq op ?d) nil)
                              ((null (match-end 5)) 1)
                              (t (- (string-to-number (match-string 5))
                                    (string-to-number (match-string 4)) -1))))
                 othertext)
            (forward-line 1)                             ;Skip header.
            (forward-line lines)                         ;Skip deleted text.
            (if (eq op ?c) (forward-line 1))             ;Skip separator.
            (setq othertext
                  (if (null otherlines) ""
                    (let ((pos (point)))
                      (dotimes (_i otherlines) (delete-char 2) (forward-line 1))
                      (buffer-substring pos (point)))))
            (with-current-buffer textbuf
              (forward-line (- startline line))
              (insert "<<<<<<< " name1 "\n" othertext
                      (if name2 (concat "||||||| " name2 "\n") "")
                      "=======\n")
              (forward-line lines)
              (insert ">>>>>>> " name3 "\n")
              (setq line endline))))))))

(defconst smerge-resolve--normalize-re "[\n\t][ \t\n]*\\| [ \t\n]+")

(defun smerge-resolve--extract-comment (beg end)
  "Extract the text within the comments that span BEG..END."
  (save-excursion
    (let ((comments ())
          combeg)
      (goto-char beg)
      (while (and (< (point) end)
                  (setq combeg (comment-search-forward end t)))
        (let ((beg (point)))
          (goto-char combeg)
          (comment-forward 1)
          (save-excursion
            (comment-enter-backward)
            (push " " comments)
            (push (buffer-substring-no-properties beg (point)) comments))))
      (push " " comments)
      (with-temp-buffer
        (apply #'insert (nreverse comments))
        (goto-char (point-min))
        (while (re-search-forward smerge-resolve--normalize-re
                                  nil t)
          (replace-match " "))
        (buffer-string)))))

(defun smerge-resolve--normalize (beg end)
  (replace-regexp-in-string
   smerge-resolve--normalize-re " "
   (concat " " (buffer-substring-no-properties beg end) " ")))

(defun smerge-resolve (&optional safe)
  "Resolve the conflict at point intelligently.
This relies on mode-specific knowledge and thus only works in some
major modes.  Uses `smerge-resolve-function' to do the actual work."
  (interactive)
  (smerge-match-conflict)
  (smerge-remove-props (match-beginning 0) (match-end 0))
  (let ((md (match-data))
	(m0b (match-beginning 0))
	(m1b (match-beginning 1))
	(m2b (match-beginning 2))
	(m3b (match-beginning 3))
	(m0e (match-end 0))
	(m1e (match-end 1))
	(m2e (match-end 2))
	(m3e (match-end 3))
	(buf (generate-new-buffer " *smerge*"))
        m b o
        choice)
    (unwind-protect
	(progn
          (cond
           ;; Trivial diff3 -A non-conflicts.
           ((and (eq (match-end 1) (match-end 3))
                 (eq (match-beginning 1) (match-beginning 3)))
            (smerge-keep-n 3))
           ;; Mode-specific conflict resolution.
           ((condition-case nil
                (atomic-change-group
                  (if safe
                      (funcall smerge-resolve-function safe)
                    (funcall smerge-resolve-function))
                  t)
              (error nil))
            ;; Nothing to do: the resolution function has done it already.
            nil)
           ;; Non-conflict.
	   ((and (eq m1e m3e) (eq m1b m3b))
	    (set-match-data md) (smerge-keep-n 3))
           ;; Refine a 2-way conflict using "diff -b".
           ;; In case of a 3-way conflict with an empty base
           ;; (i.e. 2 conflicting additions), we do the same, presuming
           ;; that the 2 additions should be somehow merged rather
           ;; than concatenated.
	   ((let ((lines (count-lines m3b m3e)))
              (setq m (make-temp-file "smm"))
              (write-region m1b m1e m nil 'silent)
              (setq o (make-temp-file "smo"))
              (write-region m3b m3e o nil 'silent)
              (not (or (eq m1b m1e) (eq m3b m3e)
                       (and (not (zerop (call-process diff-command
                                                      nil buf nil "-b" o m)))
                            ;; TODO: We don't know how to do the refinement
                            ;; if there's a non-empty ancestor and m1 and m3
                            ;; aren't just plain equal.
                            m2b (not (eq m2b m2e)))
                       (with-current-buffer buf
                         (goto-char (point-min))
                         ;; Make sure there's some refinement.
                         (looking-at
                          (concat "1," (number-to-string lines) "c"))))))
            (smerge-apply-resolution-patch buf m0b m0e m3b m3e m2b))
	   ;; "Mere whitespace changes" conflicts.
           ((when m2e
              (setq b (make-temp-file "smb"))
              (write-region m2b m2e b nil 'silent)
              (with-current-buffer buf (erase-buffer))
              ;; Only minor whitespace changes made locally.
              ;; BEWARE: pass "-c" 'cause the output is reused in the next test.
              (zerop (call-process diff-command nil buf nil "-bc" b m)))
            (set-match-data md)
	    (smerge-keep-n 3))
	   ;; Try "diff -b BASE UPPER | patch LOWER".
	   ((when (and (not safe) m2e b
                       ;; If the BASE is empty, this would just concatenate
                       ;; the two, which is rarely right.
                       (not (eq m2b m2e)))
              ;; BEWARE: we're using here the patch of the previous test.
	      (with-current-buffer buf
		(zerop (call-process-region
			(point-min) (point-max) "patch" t nil nil
			"-r" null-device "--no-backup-if-mismatch"
			"-fl" o))))
	    (save-restriction
	      (narrow-to-region m0b m0e)
              (smerge-remove-props m0b m0e)
	      (insert-file-contents o nil nil nil t)))
	   ;; Try "diff -b BASE LOWER | patch UPPER".
	   ((when (and (not safe) m2e b
                       ;; If the BASE is empty, this would just concatenate
                       ;; the two, which is rarely right.
                       (not (eq m2b m2e)))
	      (write-region m3b m3e o nil 'silent)
	      (call-process diff-command nil buf nil "-bc" b o)
	      (with-current-buffer buf
		(zerop (call-process-region
			(point-min) (point-max) "patch" t nil nil
			"-r" null-device "--no-backup-if-mismatch"
			"-fl" m))))
	    (save-restriction
	      (narrow-to-region m0b m0e)
              (smerge-remove-props m0b m0e)
	      (insert-file-contents m nil nil nil t)))
           ;; If the conflict is only made of comments, and one of the two
           ;; changes is only rearranging spaces (e.g. reflowing text) while
           ;; the other is a real change, drop the space-rearrangement.
           ((and m2e
                 (comment-only-p m1b m1e)
                 (comment-only-p m2b m2e)
                 (comment-only-p m3b m3e)
                 (let ((t1 (smerge-resolve--extract-comment m1b m1e))
                       (t2 (smerge-resolve--extract-comment m2b m2e))
                       (t3 (smerge-resolve--extract-comment m3b m3e)))
                   (cond
                    ((and (equal t1 t2) (not (equal t2 t3)))
                     (setq choice 3))
                    ((and (not (equal t1 t2)) (equal t2 t3))
                     (setq choice 1)))))
            (set-match-data md)
	    (smerge-keep-n choice))
           ;; Idem, when the conflict is contained within a single comment.
           ((save-excursion
              (and m2e
                   (nth 4 (syntax-ppss m0b))
                   ;; If there's a conflict earlier in the file,
                   ;; syntax-ppss is not reliable.
                   (not (re-search-backward smerge-begin-re nil t))
                   (progn (goto-char (nth 8 (syntax-ppss m0b)))
                          (forward-comment 1)
                          (> (point) m0e))
                   (let ((t1 (smerge-resolve--normalize m1b m1e))
                         (t2 (smerge-resolve--normalize m2b m2e))
                         (t3 (smerge-resolve--normalize m3b m3e)))
                     (cond
                    ((and (equal t1 t2) (not (equal t2 t3)))
                     (setq choice 3))
                    ((and (not (equal t1 t2)) (equal t2 t3))
                     (setq choice 1))))))
            (set-match-data md)
	    (smerge-keep-n choice))
           (t
            (user-error "Don't know how to resolve"))))
      (if (buffer-name buf) (kill-buffer buf))
      (if m (delete-file m))
      (if b (delete-file b))
      (if o (delete-file o))))
  (smerge-auto-leave))

(defun smerge-resolve-all ()
  "Perform automatic resolution on all conflicts."
  (interactive)
  (save-excursion
    (goto-char (point-min))
    (while (re-search-forward smerge-begin-re nil t)
      (condition-case nil
          (progn
            (smerge-match-conflict)
            (smerge-resolve 'safe))
        (error nil)))))

(defun smerge-batch-resolve ()
  ;; command-line-args-left is what is left of the command line.
  (if (not noninteractive)
      (error "`smerge-batch-resolve' is to be used only with -batch"))
  (while command-line-args-left
    (let ((file (pop command-line-args-left)))
      (if (string-match "\\.rej\\'" file)
          ;; .rej files should never contain diff3 markers, on the other hand,
          ;; in Arch, .rej files are sometimes used to indicate that the
          ;; main file has diff3 markers.  So you can pass **/*.rej and
          ;; it will DTRT.
          (setq file (substring file 0 (match-beginning 0))))
      (message "Resolving conflicts in %s..." file)
      (when (file-readable-p file)
        (with-current-buffer (find-file-noselect file)
          (smerge-resolve-all)
          (save-buffer)
          (kill-buffer (current-buffer)))))))

(defun smerge-keep-base ()
  "Revert to the base version."
  (interactive)
  (smerge-match-conflict)
  (smerge-ensure-match 2)
  (smerge-keep-n 2)
  (smerge-auto-leave))

(defun smerge-keep-lower ()
  "Keep the \"lower\" version of a merge conflict.
In a conflict that looks like:
  <<<<<<<
  UUU
  =======
  LLL
  >>>>>>>
this keeps \"LLL\"."
  (interactive)
  (smerge-match-conflict)
  ;;(smerge-ensure-match 3)
  (smerge-keep-n 3)
  (smerge-auto-leave))

(define-obsolete-function-alias 'smerge-keep-other 'smerge-keep-lower "26.1")

(defun smerge-keep-upper ()
  "Keep the \"upper\" version of a merge conflict.
In a conflict that looks like:
  <<<<<<<
  UUU
  =======
  LLL
  >>>>>>>
this keeps \"UUU\"."
  (interactive)
  (smerge-match-conflict)
  ;;(smerge-ensure-match 1)
  (smerge-keep-n 1)
  (smerge-auto-leave))

(define-obsolete-function-alias 'smerge-keep-mine 'smerge-keep-upper "26.1")

(defun smerge-get-current ()
  (let ((i 3))
    (while (or (not (match-end i))
	       (< (point) (match-beginning i))
	       (> (point) (match-end i)))
      (cl-decf i))
    i))

(defun smerge-keep-current ()
  "Use the current (under the cursor) version."
  (interactive)
  (smerge-match-conflict)
  (let ((i (smerge-get-current)))
    (if (<= i 0) (error "Not inside a version")
      (smerge-keep-n i)
      (smerge-auto-leave))))

(defun smerge-kill-current ()
  "Remove the current (under the cursor) version."
  (interactive)
  (smerge-match-conflict)
  (let ((i (smerge-get-current)))
    (if (<= i 0) (error "Not inside a version")
      (let ((left nil))
	(dolist (n '(3 2 1))
	  (if (and (match-end n) (/= (match-end n) (match-end i)))
	      (push n left)))
	(if (and (cdr left)
		 (/= (match-end (car left)) (match-end (cadr left))))
	    (ding)			;We don't know how to do that.
	  (smerge-keep-n (car left))
	  (smerge-auto-leave))))))

(defun smerge-diff-base-upper ()
  "Diff `base' and `upper' version in current conflict region."
  (interactive)
  (smerge-diff 2 1))

(define-obsolete-function-alias 'smerge-diff-base-mine
  'smerge-diff-base-upper "26.1")

(defun smerge-diff-base-lower ()
  "Diff `base' and `lower' version in current conflict region."
  (interactive)
  (smerge-diff 2 3))

(define-obsolete-function-alias 'smerge-diff-base-other
  'smerge-diff-base-lower "26.1")

(defun smerge-diff-upper-lower ()
  "Diff `upper' and `lower' version in current conflict region."
  (interactive)
  (smerge-diff 1 3))

(define-obsolete-function-alias 'smerge-diff-mine-other
  'smerge-diff-upper-lower "26.1")

(defun smerge-match-conflict ()
  "Get info about the conflict.  Puts the info in the `match-data'.
The submatches contain:
 0:  the whole conflict.
 1:  upper version of the code.
 2:  base version of the code.
 3:  lower version of the code.
An error is raised if not inside a conflict."
  (save-excursion
    (condition-case nil
	(let* ((orig-point (point))

	       (_ (forward-line 1))
	       (_ (re-search-backward smerge-begin-re))

	       (start (match-beginning 0))
	       (upper-start (match-end 0))
	       (filename (or (match-string 1) ""))

	       (_ (re-search-forward smerge-end-re))
	       (_ (cl-assert (< orig-point (match-end 0))))

	       (lower-end (match-beginning 0))
	       (end (match-end 0))

	       (_ (re-search-backward smerge-lower-re start))

	       (upper-end (match-beginning 0))
	       (lower-start (match-end 0))

	       base-start base-end)

	  ;; handle the various conflict styles
	  (cond
	   ((save-excursion
	      (goto-char upper-start)
	      (re-search-forward smerge-begin-re end t))
	    ;; There's a nested conflict and we're after the beginning
	    ;; of the outer one but before the beginning of the inner one.
	    ;; Of course, maybe this is not a nested conflict but in that
	    ;; case it can only be something nastier that we don't know how
	    ;; to handle, so may as well arbitrarily decide to treat it as
	    ;; a nested conflict.  --Stef
	    (error "There is a nested conflict"))

	   ((re-search-backward smerge-base-re start t)
	    ;; a 3-parts conflict
	    (set (make-local-variable 'smerge-conflict-style) 'diff3-A)
	    (setq base-end upper-end)
	    (setq upper-end (match-beginning 0))
	    (setq base-start (match-end 0)))

	   ((string= filename (file-name-nondirectory
			       (or buffer-file-name "")))
	    ;; a 2-parts conflict
	    (set (make-local-variable 'smerge-conflict-style) 'diff3-E))

	   ((and (not base-start)
		 (or (eq smerge-conflict-style 'diff3-A)
		     (equal filename "ANCESTOR")
		     (string-match "\\`[.0-9]+\\'" filename)))
	    ;; a same-diff conflict
	    (setq base-start upper-start)
	    (setq base-end   upper-end)
	    (setq upper-start lower-start)
	    (setq upper-end   lower-end)))

	  (store-match-data (list start end
				  upper-start upper-end
				  base-start base-end
				  lower-start lower-end
				  (when base-start (1- base-start)) base-start
				  (1- lower-start) lower-start))
	  t)
      (search-failed (user-error "Point not in conflict region")))))

(defun smerge-conflict-overlay (pos)
  "Return the conflict overlay at POS if any."
  (let ((ols (overlays-at pos))
        conflict)
    (dolist (ol ols)
      (if (and (eq (overlay-get ol 'smerge) 'conflict)
               (> (overlay-end ol) pos))
          (setq conflict ol)))
    conflict))

(defun smerge-find-conflict (&optional limit)
  "Find and match a conflict region.  Intended as a font-lock MATCHER.
The submatches are the same as in `smerge-match-conflict'.
Returns non-nil if a match is found between point and LIMIT.
Point is moved to the end of the conflict."
  (let ((found nil)
        (pos (point))
        conflict)
    ;; First check to see if point is already inside a conflict, using
    ;; the conflict overlays.
    (while (and (not found) (setq conflict (smerge-conflict-overlay pos)))
      ;; Check the overlay's validity and kill it if it's out of date.
      (condition-case nil
          (progn
            (goto-char (overlay-start conflict))
            (smerge-match-conflict)
            (goto-char (match-end 0))
            (if (<= (point) pos)
                (error "Matching backward!")
              (setq found t)))
        (error (smerge-remove-props
                (overlay-start conflict) (overlay-end conflict))
               (goto-char pos))))
    ;; If we're not already inside a conflict, look for the next conflict
    ;; and add/update its overlay.
    (while (and (not found) (re-search-forward smerge-begin-re limit t))
      (condition-case nil
          (progn
            (smerge-match-conflict)
            (goto-char (match-end 0))
            (let ((conflict (smerge-conflict-overlay (1- (point)))))
              (if conflict
                  ;; Update its location, just in case it got messed up.
                  (move-overlay conflict (match-beginning 0) (match-end 0))
                (setq conflict (make-overlay (match-beginning 0) (match-end 0)
                                             nil 'front-advance nil))
                (overlay-put conflict 'evaporate t)
                (overlay-put conflict 'smerge 'conflict)
                (let ((props smerge-text-properties))
                  (while props
                    (overlay-put conflict (pop props) (pop props))))))
            (setq found t))
        (error nil)))
    found))

;;; Refined change highlighting

(defvar smerge-refine-forward-function #'smerge--refine-forward
  "Function used to determine an \"atomic\" element.
You can set it to `forward-char' to get char-level granularity.
Its behavior has mainly two restrictions:
- if this function encounters a newline, it's important that it stops right
  after the newline.
  This only matters if `smerge-refine-ignore-whitespace' is nil.
- it needs to be unaffected by changes performed by the `preproc' argument
  to `smerge-refine-regions'.
  This only matters if `smerge-refine-weight-hack' is nil.")

(defvar smerge-refine-ignore-whitespace t
  "If non-nil, indicate that `smerge-refine' should try to ignore change in whitespace.")

(defvar smerge-refine-weight-hack t
  "If non-nil, pass to diff as many lines as there are chars in the region.
I.e. each atomic element (e.g. word) will be copied as many times (on different
lines) as it has chars.  This has two advantages:
- if `diff' tries to minimize the number *lines* (rather than chars)
  added/removed, this adjust the weights so that adding/removing long
  symbols is considered correspondingly more costly.
- `smerge-refine-forward-function' only needs to be called when chopping up
  the regions, and `forward-char' can be used afterwards.
It has the following disadvantages:
- cannot use `diff -w' because the weighting causes added spaces in a line
  to be represented as added copies of some line, so `diff -w' can't do the
  right thing any more.
- Is a bit more costly (may in degenerate cases use temp files that are 10x
  larger than the refined regions).")

(defun smerge--refine-forward (n)
  (let ((case-fold-search nil)
        (re "[[:upper:]]?[[:lower:]]+\\|[[:upper:]]+\\|[[:digit:]]+\\|.\\|\n"))
    (when (and smerge-refine-ignore-whitespace
               ;; smerge-refine-weight-hack causes additional spaces to
               ;; appear as additional lines as well, so even if diff ignores
               ;; whitespace changes, it'll report added/removed lines :-(
               (not smerge-refine-weight-hack))
      (setq re (concat "[ \t]*\\(?:" re "\\)")))
    (dotimes (_i n)
      (unless (looking-at re) (error "Smerge refine internal error"))
      (goto-char (match-end 0)))))

(defvar smerge--refine-long-words)

(defun smerge--refine-chopup-region (beg end file &optional preproc)
  "Chopup the region into small elements, one per line.
Save the result into FILE.
If non-nil, PREPROC is called with no argument in a buffer that contains
a copy of the text, just before chopping it up.  It can be used to replace
chars to try and eliminate some spurious differences."
  ;; We used to chop up char-by-char rather than word-by-word like ediff
  ;; does.  It had the benefit of simplicity and very fine results, but it
  ;; often suffered from problem that diff would find correlations where
  ;; there aren't any, so the resulting "change" didn't make much sense.
  ;; You can still get this behavior by setting
  ;; `smerge-refine-forward-function' to `forward-char'.
  (with-temp-buffer
    (insert-buffer-substring (marker-buffer beg) beg end)
    (when preproc (goto-char (point-min)) (funcall preproc))
    (when smerge-refine-ignore-whitespace
      ;; It doesn't make much of a difference for diff-fine-highlight
      ;; because we still have the _/+/</>/! prefix anyway.  Can still be
      ;; useful in other circumstances.
      (subst-char-in-region (point-min) (point-max) ?\n ?\s))
    (goto-char (point-min))
    (while (not (eobp))
      (cl-assert (bolp))
      (let ((start (point)))
        (funcall smerge-refine-forward-function 1)
        (let ((len (- (point) start)))
          (cl-assert (>= len 1))
          ;; We add \n after each chunk except after \n, so we get
          ;; one line per text chunk, where each line contains
          ;; just one chunk, except for \n chars which are
          ;; represented by the empty line.
          (unless (bolp) (insert ?\n))
          (when (and smerge-refine-weight-hack (> len 1))
            (let ((s (buffer-substring-no-properties start (point))))
              ;; The weight-hack inserts N copies of words of size N,
              ;; so it naturally suffers from an O(N²) blow up.
              ;; To circumvent this, we map each long word
              ;; to a shorter (but still unique) replacement.
              ;; Another option would be to change smerge--refine-forward
              ;; so it chops up long words into smaller ones.
              (when (> len 8)
                (let ((short (gethash s smerge--refine-long-words)))
                  (unless short
                    ;; To avoid accidental conflicts with ≤8 words,
                    ;; we make sure the replacement is >8 chars.  Overall,
                    ;; this should bound the blowup factor to ~10x,
                    ;; tho if those chars end up encoded as multiple bytes
                    ;; each, it could probably still reach ~30x in
                    ;; pathological cases.
                    (setq short
                          (concat (substring s 0 7)
                                  " "
                                  (string
                                   (+ ?0
                                      (hash-table-count
                                       smerge--refine-long-words)))
                                  "\n"))
                    (puthash s short smerge--refine-long-words))
                  (delete-region start (point))
                  (insert short)
                  (setq s short)))
              (dotimes (_i (1- len)) (insert s)))))))
    (unless (bolp) (error "Smerge refine internal error"))
    (let ((coding-system-for-write 'utf-8-emacs-unix))
      (write-region (point-min) (point-max) file nil 'nomessage))))

(defun smerge--refine-highlight-change (beg match-num1 match-num2 props)
  ;; TODO: Add a property pointing to the corresponding text in the
  ;; other region.
  (with-current-buffer (marker-buffer beg)
    (goto-char beg)
    (let* ((startline (- (string-to-number match-num1) 1))
           (beg (progn (funcall (if smerge-refine-weight-hack
                                    #'forward-char
                                  smerge-refine-forward-function)
                                startline)
                       (point)))
           (end (progn (funcall (if smerge-refine-weight-hack
                                    #'forward-char
                                  smerge-refine-forward-function)
                          (if match-num2
                              (- (string-to-number match-num2)
                                 startline)
                            1))
                       (point))))
      (when smerge-refine-ignore-whitespace
        (skip-chars-backward " \t\n" beg) (setq end (point))
        (goto-char beg)
        (skip-chars-forward " \t\n" end)  (setq beg (point)))
      (when (> end beg)
        (let ((ol (make-overlay
                   beg end nil
                   ;; Make them tend to shrink rather than spread when editing.
                   'front-advance nil)))
          (overlay-put ol 'evaporate t)
          (dolist (x props) (overlay-put ol (car x) (cdr x)))
          ol)))))

;;;###autoload
(defun smerge-refine-regions (beg1 end1 beg2 end2 props-c &optional preproc props-r props-a)
  "Show fine differences in the two regions BEG1..END1 and BEG2..END2.
PROPS-C is an alist of properties to put (via overlays) on the changes.
PROPS-R is an alist of properties to put on removed characters.
PROPS-A is an alist of properties to put on added characters.
If PROPS-R and PROPS-A are nil, put PROPS-C on all changes.
If PROPS-C is nil, but PROPS-R and PROPS-A are non-nil,
put PROPS-A on added characters, PROPS-R on removed characters.
If PROPS-C, PROPS-R and PROPS-A are non-nil, put PROPS-C on changed characters,
PROPS-A on added characters, and PROPS-R on removed characters.

If non-nil, PREPROC is called with no argument in a buffer that contains
a copy of a region, just before preparing it to for `diff'.  It can be
used to replace chars to try and eliminate some spurious differences."
  (let* ((pos (point))
         deactivate-mark         ; The code does not modify any visible buffer.
         (file1 (make-temp-file "diff1"))
         (file2 (make-temp-file "diff2"))
         (smerge--refine-long-words
          (if smerge-refine-weight-hack (make-hash-table :test #'equal))))
    (unless (markerp beg1) (setq beg1 (copy-marker beg1)))
    (unless (markerp beg2) (setq beg2 (copy-marker beg2)))
    ;; Chop up regions into smaller elements and save into files.
    (smerge--refine-chopup-region beg1 end1 file1 preproc)
    (smerge--refine-chopup-region beg2 end2 file2 preproc)

    ;; Call diff on those files.
    (unwind-protect
        (with-temp-buffer
          ;; Allow decoding the EOL format, as on MS-Windows the Diff
          ;; utility might produce CR-LF EOLs.
          (let ((coding-system-for-read 'utf-8-emacs))
            (call-process diff-command nil t nil
                          (if (and smerge-refine-ignore-whitespace
                                   (not smerge-refine-weight-hack))
                              ;; Pass -a so diff treats it as a text file even
                              ;; if it contains \0 and such.
                              ;; Pass -d so as to get the smallest change, but
                              ;; also and more importantly because otherwise it
                              ;; may happen that diff doesn't behave like
                              ;; smerge-refine-weight-hack expects it to.
<<<<<<< HEAD
                              ;; See https://lists.gnu.org/archive/html/emacs-devel/2007-11/msg00401.html
=======
                              ;; See https://lists.gnu.org/r/emacs-devel/2007-11/msg00401.html
>>>>>>> 89212988
                              "-awd" "-ad")
                          file1 file2))
          ;; Process diff's output.
          (goto-char (point-min))
          (let ((last1 nil)
                (last2 nil))
            (while (not (eobp))
              (if (not (looking-at "\\([0-9]+\\)\\(?:,\\([0-9]+\\)\\)?\\([acd]\\)\\([0-9]+\\)\\(?:,\\([0-9]+\\)\\)?$"))
                  (error "Unexpected patch hunk header: %s"
                         (buffer-substring (point) (line-end-position))))
              (let ((op (char-after (match-beginning 3)))
                    (m1 (match-string 1))
                    (m2 (match-string 2))
                    (m4 (match-string 4))
                    (m5 (match-string 5)))
                (when (memq op '(?d ?c))
                  (setq last1
                        (smerge--refine-highlight-change
			 beg1 m1 m2
			 ;; Try to use props-c only for changed chars,
			 ;; fallback to props-r for changed/removed chars,
			 ;; but if props-r is nil then fallback to props-c.
			 (or (and (eq op '?c) props-c) props-r props-c))))
                (when (memq op '(?a ?c))
                  (setq last2
                        (smerge--refine-highlight-change
			 beg2 m4 m5
			 ;; Same logic as for removed chars above.
			 (or (and (eq op '?c) props-c) props-a props-c)))))
              (forward-line 1)                            ;Skip hunk header.
              (and (re-search-forward "^[0-9]" nil 'move) ;Skip hunk body.
                   (goto-char (match-beginning 0))))
            ;; (cl-assert (or (null last1) (< (overlay-start last1) end1)))
            ;; (cl-assert (or (null last2) (< (overlay-start last2) end2)))
            (if smerge-refine-weight-hack
                (progn
                  ;; (cl-assert (or (null last1) (<= (overlay-end last1) end1)))
                  ;; (cl-assert (or (null last2) (<= (overlay-end last2) end2)))
                  )
              ;; smerge-refine-forward-function when calling in chopup may
              ;; have stopped because it bumped into EOB whereas in
              ;; smerge-refine-weight-hack it may go a bit further.
              (if (and last1 (> (overlay-end last1) end1))
                  (move-overlay last1 (overlay-start last1) end1))
              (if (and last2 (> (overlay-end last2) end2))
                  (move-overlay last2 (overlay-start last2) end2))
              )))
      (goto-char pos)
      (delete-file file1)
      (delete-file file2))))
(define-obsolete-function-alias 'smerge-refine-subst
  #'smerge-refine-regions "26.1")

(defun smerge-refine (&optional part)
  "Highlight the words of the conflict that are different.
For 3-way conflicts, highlights only two of the three parts.
A numeric argument PART can be used to specify which two parts;
repeating the command will highlight other two parts."
  (interactive
   (if (integerp current-prefix-arg) (list current-prefix-arg)
     (smerge-match-conflict)
     (let* ((prop (get-text-property (match-beginning 0) 'smerge-refine-part))
            (part (if (and (consp prop)
                           (eq (buffer-chars-modified-tick) (car prop)))
                      (cdr prop))))
       ;; If already highlighted, cycle.
       (list (if (integerp part) (1+ (mod part 3)))))))

  (if (and (integerp part) (or (< part 1) (> part 3)))
      (error "No conflict part nb %s" part))
  (smerge-match-conflict)
  (remove-overlays (match-beginning 0) (match-end 0) 'smerge 'refine)
  ;; Ignore `part' if not applicable, and default it if not provided.
  (setq part (cond ((null (match-end 2)) 2)
                   ((eq (match-end 1) (match-end 3)) 1)
                   ((integerp part) part)
                   ;; If one of the parts is empty, any refinement using
                   ;; it will be trivial and uninteresting.
                   ((eq (match-end 1) (match-beginning 1)) 1)
                   ((eq (match-end 3) (match-beginning 3)) 3)
                   (t 2)))
  (let ((n1 (if (eq part 1) 2 1))
        (n2 (if (eq part 3) 2 3))
	(smerge-use-changed-face
	 (and (face-differs-from-default-p 'smerge-refined-change)
	      (not (face-equal 'smerge-refined-change 'smerge-refined-added))
	      (not (face-equal 'smerge-refined-change 'smerge-refined-removed)))))
    (smerge-ensure-match n1)
    (smerge-ensure-match n2)
    (with-silent-modifications
      (put-text-property (match-beginning 0) (1+ (match-beginning 0))
                         'smerge-refine-part
                         (cons (buffer-chars-modified-tick) part)))
    (smerge-refine-regions (match-beginning n1) (match-end n1)
                         (match-beginning n2)  (match-end n2)
                         (if smerge-use-changed-face
			     '((smerge . refine) (font-lock-face . smerge-refined-change)))
			 nil
			 (unless smerge-use-changed-face
			   '((smerge . refine) (font-lock-face . smerge-refined-removed)))
			 (unless smerge-use-changed-face
			   '((smerge . refine) (font-lock-face . smerge-refined-added))))))

(defun smerge-swap ()
  "Swap the \"Upper\" and the \"Lower\" chunks.
Can be used before things like `smerge-keep-all' or `smerge-resolve' where the
ordering can have some subtle influence on the result, such as preferring the
spacing of the \"Lower\" chunk."
  (interactive)
  (smerge-match-conflict)
  (goto-char (match-beginning 3))
  (let ((txt3 (delete-and-extract-region (point) (match-end 3))))
    (insert (delete-and-extract-region (match-beginning 1) (match-end 1)))
    (goto-char (match-beginning 1))
    (insert txt3)))

(defun smerge-diff (n1 n2)
  (smerge-match-conflict)
  (smerge-ensure-match n1)
  (smerge-ensure-match n2)
  (let ((name1 (aref smerge-match-names n1))
	(name2 (aref smerge-match-names n2))
	;; Read them before the match-data gets clobbered.
	(beg1 (match-beginning n1))
	(end1 (match-end n1))
	(beg2 (match-beginning n2))
	(end2 (match-end n2))
	(file1 (make-temp-file "smerge1"))
	(file2 (make-temp-file "smerge2"))
	(dir default-directory)
	(file (if buffer-file-name (file-relative-name buffer-file-name)))
        ;; We would want to use `emacs-mule-unix' for read&write, but we
        ;; bump into problems with the coding-system used by diff to write
        ;; the file names and the time stamps in the header.
        ;; `buffer-file-coding-system' is not always correct either, but if
        ;; the OS/user uses only one coding-system, then it works.
	(coding-system-for-read buffer-file-coding-system))
    (write-region beg1 end1 file1 nil 'nomessage)
    (write-region beg2 end2 file2 nil 'nomessage)
    (unwind-protect
	(with-current-buffer (get-buffer-create smerge-diff-buffer-name)
	  (setq default-directory dir)
	  (let ((inhibit-read-only t))
	    (erase-buffer)
	    (let ((status
		   (apply 'call-process diff-command nil t nil
			  (append smerge-diff-switches
				  (list "-L" (concat name1 "/" file)
					"-L" (concat name2 "/" file)
					file1 file2)))))
	      (if (eq status 0) (insert "No differences found.\n"))))
	  (goto-char (point-min))
	  (diff-mode)
	  (display-buffer (current-buffer) t))
      (delete-file file1)
      (delete-file file2))))

;; compiler pacifiers
(defvar smerge-ediff-windows)
(defvar smerge-ediff-buf)
(defvar ediff-buffer-A)
(defvar ediff-buffer-B)
(defvar ediff-buffer-C)
(defvar ediff-ancestor-buffer)
(defvar ediff-quit-hook)
(declare-function ediff-cleanup-mess "ediff-util" nil)

(defun smerge--get-marker (regexp default)
  (save-excursion
    (goto-char (point-min))
    (if (and (search-forward-regexp regexp nil t)
	     (> (match-end 1) (match-beginning 1)))
	(concat default "=" (match-string-no-properties 1))
      default)))

;;;###autoload
(defun smerge-ediff (&optional name-upper name-lower name-base)
  "Invoke ediff to resolve the conflicts.
NAME-UPPER, NAME-LOWER, and NAME-BASE, if non-nil, are used for the
buffer names."
  (interactive)
  (let* ((buf (current-buffer))
	 (mode major-mode)
	 ;;(ediff-default-variant 'default-B)
	 (config (current-window-configuration))
	 (filename (file-name-nondirectory (or buffer-file-name "-")))
	 (upper (generate-new-buffer
		(or name-upper
                    (concat "*" filename " "
                            (smerge--get-marker smerge-begin-re "UPPER")
                            "*"))))
	 (lower (generate-new-buffer
		 (or name-lower
                     (concat "*" filename " "
                             (smerge--get-marker smerge-end-re "LOWER")
                             "*"))))
	 base)
    (with-current-buffer upper
      (buffer-disable-undo)
      (insert-buffer-substring buf)
      (goto-char (point-min))
      (while (smerge-find-conflict)
	(when (match-beginning 2) (setq base t))
	(smerge-keep-n 1))
      (buffer-enable-undo)
      (set-buffer-modified-p nil)
      (funcall mode))

    (with-current-buffer lower
      (buffer-disable-undo)
      (insert-buffer-substring buf)
      (goto-char (point-min))
      (while (smerge-find-conflict)
	(smerge-keep-n 3))
      (buffer-enable-undo)
      (set-buffer-modified-p nil)
      (funcall mode))

    (when base
      (setq base (generate-new-buffer
		  (or name-base
                      (concat "*" filename " "
                              (smerge--get-marker smerge-base-re "BASE")
                              "*"))))
      (with-current-buffer base
	(buffer-disable-undo)
	(insert-buffer-substring buf)
	(goto-char (point-min))
	(while (smerge-find-conflict)
	  (if (match-end 2)
	      (smerge-keep-n 2)
	    (delete-region (match-beginning 0) (match-end 0))))
	(buffer-enable-undo)
	(set-buffer-modified-p nil)
	(funcall mode)))

    ;; the rest of the code is inspired from vc.el
    ;; Fire up ediff.
    (set-buffer
     (if base
	 (ediff-merge-buffers-with-ancestor upper lower base)
	  ;; nil 'ediff-merge-revisions-with-ancestor buffer-file-name)
       (ediff-merge-buffers upper lower)))
        ;; nil 'ediff-merge-revisions buffer-file-name)))

    ;; Ediff is now set up, and we are in the control buffer.
    ;; Do a few further adjustments and take precautions for exit.
    (set (make-local-variable 'smerge-ediff-windows) config)
    (set (make-local-variable 'smerge-ediff-buf) buf)
    (set (make-local-variable 'ediff-quit-hook)
	 (lambda ()
	   (let ((buffer-A ediff-buffer-A)
		 (buffer-B ediff-buffer-B)
		 (buffer-C ediff-buffer-C)
		 (buffer-Ancestor ediff-ancestor-buffer)
		 (buf smerge-ediff-buf)
		 (windows smerge-ediff-windows))
	     (ediff-cleanup-mess)
	     (with-current-buffer buf
	       (erase-buffer)
	       (insert-buffer-substring buffer-C)
	       (kill-buffer buffer-A)
	       (kill-buffer buffer-B)
	       (kill-buffer buffer-C)
	       (when (bufferp buffer-Ancestor) (kill-buffer buffer-Ancestor))
	       (set-window-configuration windows)
	       (message "Conflict resolution finished; you may save the buffer")))))
    (message "Please resolve conflicts now; exit ediff when done")))

(defun smerge-makeup-conflict (pt1 pt2 pt3 &optional pt4)
  "Insert diff3 markers to make a new conflict.
Uses point and mark for two of the relevant positions and previous marks
for the other ones.
By default, makes up a 2-way conflict,
with a \\[universal-argument] prefix, makes up a 3-way conflict."
  (interactive
   (list (point)
         (mark)
         (progn (pop-mark) (mark))
         (when current-prefix-arg (pop-mark) (mark))))
  ;; Start from the end so as to avoid problems with pos-changes.
  (pcase-let ((`(,pt1 ,pt2 ,pt3 ,pt4)
               (sort `(,pt1 ,pt2 ,pt3 ,@(if pt4 (list pt4))) '>=)))
    (goto-char pt1) (beginning-of-line)
    (insert ">>>>>>> LOWER\n")
    (goto-char pt2) (beginning-of-line)
    (insert "=======\n")
    (goto-char pt3) (beginning-of-line)
    (when pt4
      (insert "||||||| BASE\n")
      (goto-char pt4) (beginning-of-line))
    (insert "<<<<<<< UPPER\n"))
  (if smerge-mode nil (smerge-mode 1))
  (smerge-refine))


(defconst smerge-parsep-re
  (concat smerge-begin-re "\\|" smerge-end-re "\\|"
          smerge-base-re "\\|" smerge-lower-re "\\|"))

;;;###autoload
(define-minor-mode smerge-mode
  "Minor mode to simplify editing output from the diff3 program.
With a prefix argument ARG, enable the mode if ARG is positive,
and disable it otherwise.  If called from Lisp, enable the mode
if ARG is omitted or nil.
\\{smerge-mode-map}"
  :group 'smerge :lighter " SMerge"
  (when (and (boundp 'font-lock-mode) font-lock-mode)
    (save-excursion
      (if smerge-mode
	  (font-lock-add-keywords nil smerge-font-lock-keywords 'append)
	(font-lock-remove-keywords nil smerge-font-lock-keywords))
      (goto-char (point-min))
      (while (smerge-find-conflict)
	(save-excursion
	  (font-lock-fontify-region (match-beginning 0) (match-end 0) nil)))))
  (if (string-match (regexp-quote smerge-parsep-re) paragraph-separate)
      (unless smerge-mode
        (set (make-local-variable 'paragraph-separate)
             (replace-match "" t t paragraph-separate)))
    (when smerge-mode
        (set (make-local-variable 'paragraph-separate)
             (concat smerge-parsep-re paragraph-separate))))
  (unless smerge-mode
    (smerge-remove-props (point-min) (point-max))))

;;;###autoload
(defun smerge-start-session ()
  "Turn on `smerge-mode' and move point to first conflict marker.
If no conflict maker is found, turn off `smerge-mode'."
  (interactive)
  (smerge-mode 1)
  (condition-case nil
      (unless (looking-at smerge-begin-re)
        (smerge-next))
    (error (smerge-auto-leave))))

(provide 'smerge-mode)

;;; smerge-mode.el ends here<|MERGE_RESOLUTION|>--- conflicted
+++ resolved
@@ -1094,11 +1094,7 @@
                               ;; also and more importantly because otherwise it
                               ;; may happen that diff doesn't behave like
                               ;; smerge-refine-weight-hack expects it to.
-<<<<<<< HEAD
-                              ;; See https://lists.gnu.org/archive/html/emacs-devel/2007-11/msg00401.html
-=======
                               ;; See https://lists.gnu.org/r/emacs-devel/2007-11/msg00401.html
->>>>>>> 89212988
                               "-awd" "-ad")
                           file1 file2))
           ;; Process diff's output.
