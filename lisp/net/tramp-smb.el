--- conflicted
+++ resolved
@@ -530,13 +530,8 @@
 		      (tramp-message v 6 "\n%s" (buffer-string))))
 
 		;; Reset the transfer process properties.
-<<<<<<< HEAD
-		(tramp-set-connection-property v "process-name" nil)
-		(tramp-set-connection-property v "process-buffer" nil)
-=======
 		(tramp-flush-connection-property v "process-name")
 		(tramp-flush-connection-property v "process-buffer")
->>>>>>> 89212988
 		(when t1 (delete-directory tmpdir 'recursive))))
 
 	    ;; Handle KEEP-DATE argument.
