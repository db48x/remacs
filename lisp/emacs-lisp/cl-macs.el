;;; cl-macs.el --- Common Lisp macros  -*- lexical-binding: t -*-

;; Copyright (C) 1993, 2001-2018 Free Software Foundation, Inc.

;; Author: Dave Gillespie <daveg@synaptics.com>
;; Old-Version: 2.02
;; Keywords: extensions
;; Package: emacs

;; This file is part of GNU Emacs.

;; GNU Emacs is free software: you can redistribute it and/or modify
;; it under the terms of the GNU General Public License as published by
;; the Free Software Foundation, either version 3 of the License, or
;; (at your option) any later version.

;; GNU Emacs is distributed in the hope that it will be useful,
;; but WITHOUT ANY WARRANTY; without even the implied warranty of
;; MERCHANTABILITY or FITNESS FOR A PARTICULAR PURPOSE.  See the
;; GNU General Public License for more details.

;; You should have received a copy of the GNU General Public License
;; along with GNU Emacs.  If not, see <https://www.gnu.org/licenses/>.

;;; Commentary:

;; These are extensions to Emacs Lisp that provide a degree of
;; Common Lisp compatibility, beyond what is already built-in
;; in Emacs Lisp.
;;
;; This package was written by Dave Gillespie; it is a complete
;; rewrite of Cesar Quiroz's original cl.el package of December 1986.
;;
;; Bug reports, comments, and suggestions are welcome!

;; This file contains the portions of the Common Lisp extensions
;; package which should be autoloaded, but need only be present
;; if the compiler or interpreter is used---this file is not
;; necessary for executing compiled code.

;; See cl.el for Change Log.


;;; Code:

(require 'cl-lib)
(require 'macroexp)
;; `gv' is required here because cl-macs can be loaded before loaddefs.el.
(require 'gv)

(defmacro cl--pop2 (place)
  (declare (debug edebug-sexps))
  `(prog1 (car (cdr ,place))
     (setq ,place (cdr (cdr ,place)))))

(defvar cl--optimize-safety)
(defvar cl--optimize-speed)

;;; Initialization.

;; Place compiler macros at the beginning, otherwise uses of the corresponding
;; functions can lead to recursive-loads that prevent the calls from
;; being optimized.

;;;###autoload
(defun cl--compiler-macro-list* (_form arg &rest others)
  (let* ((args (reverse (cons arg others)))
	 (form (car args)))
    (while (setq args (cdr args))
      (setq form `(cons ,(car args) ,form)))
    form))

;; Note: `cl--compiler-macro-cXXr' has been copied to
;; `internal--compiler-macro-cXXr' in subr.el.  If you amend either
;; one, you may want to amend the other, too.
;;;###autoload
(define-obsolete-function-alias 'cl--compiler-macro-cXXr
  'internal--compiler-macro-cXXr "25.1")

;;; Some predicates for analyzing Lisp forms.
;; These are used by various
;; macro expanders to optimize the results in certain common cases.

(defconst cl--simple-funcs '(car cdr nth aref elt if and or + - 1+ 1- min max
			    car-safe cdr-safe progn prog1 prog2))
(defconst cl--safe-funcs '(* / % length memq list vector vectorp
			  < > <= >= = error))

(defun cl--simple-expr-p (x &optional size)
  "Check if no side effects, and executes quickly."
  (or size (setq size 10))
  (if (and (consp x) (not (memq (car x) '(quote function cl-function))))
      (and (symbolp (car x))
	   (or (memq (car x) cl--simple-funcs)
	       (get (car x) 'side-effect-free))
	   (progn
	     (setq size (1- size))
	     (while (and (setq x (cdr x))
			 (setq size (cl--simple-expr-p (car x) size))))
	     (and (null x) (>= size 0) size)))
    (and (> size 0) (1- size))))

(defun cl--simple-exprs-p (xs)
  (while (and xs (cl--simple-expr-p (car xs)))
    (setq xs (cdr xs)))
  (not xs))

(defun cl--safe-expr-p (x)
  "Check if no side effects."
  (or (not (and (consp x) (not (memq (car x) '(quote function cl-function)))))
      (and (symbolp (car x))
	   (or (memq (car x) cl--simple-funcs)
	       (memq (car x) cl--safe-funcs)
	       (get (car x) 'side-effect-free))
	   (progn
	     (while (and (setq x (cdr x)) (cl--safe-expr-p (car x))))
	     (null x)))))

;;; Check if constant (i.e., no side effects or dependencies).
(defun cl--const-expr-p (x)
  (cond ((consp x)
	 (or (eq (car x) 'quote)
	     (and (memq (car x) '(function cl-function))
		  (or (symbolp (nth 1 x))
		      (and (eq (car-safe (nth 1 x)) 'lambda) 'func)))))
	((symbolp x) (and (memq x '(nil t)) t))
	(t t)))

(defun cl--const-expr-val (x)
  "Return the value of X known at compile-time.
If X is not known at compile time, return nil.  Before testing
whether X is known at compile time, macroexpand it completely in
`macroexpand-all-environment'."
  (let ((x (macroexpand-all x macroexpand-all-environment)))
    (if (macroexp-const-p x)
        (if (consp x) (nth 1 x) x))))

(defun cl--expr-contains (x y)
  "Count number of times X refers to Y.  Return nil for 0 times."
  ;; FIXME: This is naive, and it will cl-count Y as referred twice in
  ;; (let ((Y 1)) Y) even though it should be 0.  Also it is often called on
  ;; non-macroexpanded code, so it may also miss some occurrences that would
  ;; only appear in the expanded code.
  (cond ((equal y x) 1)
	((and (consp x) (not (memq (car x) '(quote function cl-function))))
	 (let ((sum 0))
	   (while (consp x)
	     (setq sum (+ sum (or (cl--expr-contains (pop x) y) 0))))
	   (setq sum (+ sum (or (cl--expr-contains x y) 0)))
	   (and (> sum 0) sum)))
	(t nil)))

(defun cl--expr-contains-any (x y)
  (while (and y (not (cl--expr-contains x (car y)))) (pop y))
  y)

(defun cl--expr-depends-p (x y)
  "Check whether X may depend on any of the symbols in Y."
  (and (not (macroexp-const-p x))
       (or (not (cl--safe-expr-p x)) (cl--expr-contains-any x y))))

;;; Symbols.

(defvar cl--gensym-counter 0)
;;;###autoload
(defun cl-gensym (&optional prefix)
  "Generate a new uninterned symbol.
The name is made by appending a number to PREFIX, default \"G\"."
  (let ((pfix (if (stringp prefix) prefix "G"))
	(num (if (integerp prefix) prefix
	       (prog1 cl--gensym-counter
		 (setq cl--gensym-counter (1+ cl--gensym-counter))))))
    (make-symbol (format "%s%d" pfix num))))

(defvar cl--gentemp-counter 0)
;;;###autoload
(defun cl-gentemp (&optional prefix)
  "Generate a new interned symbol with a unique name.
The name is made by appending a number to PREFIX, default \"T\"."
  (let ((pfix (if (stringp prefix) prefix "T"))
	name)
    (while (intern-soft (setq name (format "%s%d" pfix cl--gentemp-counter)))
      (setq cl--gentemp-counter (1+ cl--gentemp-counter)))
    (intern name)))


;;; Program structure.

(def-edebug-spec cl-declarations
  (&rest ("cl-declare" &rest sexp)))

(def-edebug-spec cl-declarations-or-string
  (&or lambda-doc cl-declarations))

(def-edebug-spec cl-lambda-list
  (([&rest cl-lambda-arg]
    [&optional ["&optional" cl-&optional-arg &rest cl-&optional-arg]]
    [&optional ["&rest" cl-lambda-arg]]
    [&optional ["&key" [cl-&key-arg &rest cl-&key-arg]
		&optional "&allow-other-keys"]]
    [&optional ["&aux" &rest
		&or (symbolp &optional def-form) symbolp]]
    . [&or arg nil])))

(def-edebug-spec cl-&optional-arg
  (&or (cl-lambda-arg &optional def-form arg) arg))

(def-edebug-spec cl-&key-arg
  (&or ([&or (symbolp cl-lambda-arg) arg] &optional def-form arg) arg))

(def-edebug-spec cl-lambda-arg
  (&or arg cl-lambda-list1))

(def-edebug-spec cl-lambda-list1
  (([&optional ["&whole" arg]]  ;; only allowed at lower levels
    [&rest cl-lambda-arg]
    [&optional ["&optional" cl-&optional-arg &rest cl-&optional-arg]]
    [&optional ["&rest" cl-lambda-arg]]
    [&optional ["&key" cl-&key-arg &rest cl-&key-arg
                &optional "&allow-other-keys"]]
    [&optional ["&aux" &rest
                &or (symbolp &optional def-form) symbolp]]
    . [&or arg nil])))

(def-edebug-spec cl-type-spec sexp)

(defconst cl--lambda-list-keywords
  '(&optional &rest &key &allow-other-keys &aux &whole &body &environment))

;; Internal hacks used in formal arg lists:
;; - &cl-quote: Added to formal-arglists to mean that any default value
;;   mentioned in the formal arglist should be considered as implicitly
;;   quoted rather than evaluated.  This is used in `cl-defsubst' when
;;   performing compiler-macro-expansion, since at that time the
;;   arguments hold expressions rather than values.
;; - &cl-defs (DEF . DEFS): Gives the default value to use for missing
;;   optional arguments which don't have an explicit default value.
;;   DEFS is an alist mapping vars to their default default value.
;;   and DEF is the default default to use for all other vars.

(defvar cl--bind-block) ;Name of surrounding block, only use for `signal' data.
(defvar cl--bind-defs) ;(DEF . DEFS) giving the "default default" for optargs.
(defvar cl--bind-enquote)      ;Non-nil if &cl-quote was in the formal arglist!
(defvar cl--bind-lets) (defvar cl--bind-forms)

(defun cl--transform-lambda (form bind-block)
  "Transform a function form FORM of name BIND-BLOCK.
BIND-BLOCK is the name of the symbol to which the function will be bound,
and which will be used for the name of the `cl-block' surrounding the
function's body.
FORM is of the form (ARGS . BODY)."
  (let* ((args (car form)) (body (cdr form)) (orig-args args)
	 (cl--bind-block bind-block) (cl--bind-defs nil) (cl--bind-enquote nil)
         (parsed-body (macroexp-parse-body body))
	 (header (car parsed-body)) (simple-args nil))
    (setq body (cdr parsed-body))
    ;; "(. X) to (&rest X)" conversion already done in cl--do-arglist, but we
    ;; do it here as well, so as to be able to see if we can avoid
    ;; cl--do-arglist.
    (setq args (if (listp args) (cl-copy-list args) (list '&rest args)))
    (let ((p (last args))) (if (cdr p) (setcdr p (list '&rest (cdr p)))))
    (let ((cl-defs (memq '&cl-defs args)))
      (when cl-defs
        (setq cl--bind-defs (cadr cl-defs))
	;; Remove "&cl-defs DEFS" from args.
        (setcdr cl-defs (cddr cl-defs))
	(setq args (delq '&cl-defs args))))
    (if (setq cl--bind-enquote (memq '&cl-quote args))
	(setq args (delq '&cl-quote args)))
    (if (memq '&whole args) (error "&whole not currently implemented"))
    (let* ((p (memq '&environment args))
           (v (cadr p)))
      (if p (setq args (nconc (delq (car p) (delq v args))
                              `(&aux (,v macroexpand-all-environment))))))
    ;; Take away all the simple args whose parsing can be handled more
    ;; efficiently by a plain old `lambda' than the manual parsing generated
    ;; by `cl--do-arglist'.
    (let ((optional nil))
      (while (and args (symbolp (car args))
                  (not (memq (car args) '(nil &rest &body &key &aux)))
                  (or (not optional)
                      ;; Optional args whose default is nil are simple.
                      (null (nth 1 (assq (car args) (cdr cl--bind-defs)))))
                  (not (and (eq (car args) '&optional) (setq optional t)
                            (car cl--bind-defs))))
        (push (pop args) simple-args))
      (when optional
        (if args (push '&optional args))
        ;; Don't keep a dummy trailing &optional without actual optional args.
        (if (eq '&optional (car simple-args)) (pop simple-args))))
    (or (eq cl--bind-block 'cl-none)
	(setq body (list `(cl-block ,cl--bind-block ,@body))))
    (let* ((cl--bind-lets nil) (cl--bind-forms nil)
           (rest-args
            (cond
             ((null args) nil)
             ((eq (car args) '&aux)
              (cl--do-&aux args)
              (setq cl--bind-lets (nreverse cl--bind-lets))
              nil)
             (t ;; `simple-args' doesn't handle all the parsing that we need,
              ;; so we pass the rest to cl--do-arglist which will do
              ;; "manual" parsing.
              (let ((slen (length simple-args)))
                (when (memq '&optional simple-args)
                  (cl-decf slen))
                (setq header
                      ;; Macro expansion can take place in the middle of
                      ;; apparently harmless computation, so it should not
                      ;; touch the match-data.
                      (save-match-data
                        (cons (help-add-fundoc-usage
                               (if (stringp (car header)) (pop header))
                               ;; Be careful with make-symbol and (back)quote,
                               ;; see bug#12884.
                               (help--docstring-quote
                                (let ((print-gensym nil) (print-quoted t)
                                      (print-escape-newlines t))
                                  (format "%S" (cons 'fn (cl--make-usage-args
                                                          orig-args))))))
                              header)))
                ;; FIXME: we'd want to choose an arg name for the &rest param
                ;; and pass that as `expr' to cl--do-arglist, but that ends up
                ;; generating code with a redundant let-binding, so we instead
                ;; pass a dummy and then look in cl--bind-lets to find what var
                ;; this was bound to.
                (cl--do-arglist args :dummy slen)
                (setq cl--bind-lets (nreverse cl--bind-lets))
                ;; (cl-assert (eq :dummy (nth 1 (car cl--bind-lets))))
                (list '&rest (car (pop cl--bind-lets))))))))
      `(nil
        (,@(nreverse simple-args) ,@rest-args)
        ,@header
        ,(macroexp-let* cl--bind-lets
                        (macroexp-progn
                         `(,@(nreverse cl--bind-forms)
                           ,@body)))))))

;;;###autoload
(defmacro cl-defun (name args &rest body)
  "Define NAME as a function.
Like normal `defun', except ARGLIST allows full Common Lisp conventions,
and BODY is implicitly surrounded by (cl-block NAME ...).

The full form of a Common Lisp function argument list is

   (VAR...
    [&optional (VAR [INITFORM [SVAR]])...]
    [&rest|&body VAR]
    [&key (([KEYWORD] VAR) [INITFORM [SVAR]])... [&allow-other-keys]]
    [&aux (VAR [INITFORM])...])

VAR may be replaced recursively with an argument list for
destructuring, `&whole' is supported within these sublists.  If
SVAR, INITFORM, and KEYWORD are all omitted, then `(VAR)' may be
written simply `VAR'.  See the Info node `(cl)Argument Lists' for
more details.

\(fn NAME ARGLIST [DOCSTRING] BODY...)"
  (declare (debug
            ;; Same as defun but use cl-lambda-list.
            (&define [&or name ("setf" :name setf name)]
                     cl-lambda-list
                     cl-declarations-or-string
                     [&optional ("interactive" interactive)]
                     def-body))
           (doc-string 3)
           (indent 2))
  (let* ((res (cl--transform-lambda (cons args body) name))
	 (form `(defun ,name ,@(cdr res))))
    (if (car res) `(progn ,(car res) ,form) form)))

;;;###autoload
(defmacro cl-iter-defun (name args &rest body)
  "Define NAME as a generator function.
Like normal `iter-defun', except ARGLIST allows full Common Lisp conventions,
and BODY is implicitly surrounded by (cl-block NAME ...).

\(fn NAME ARGLIST [DOCSTRING] BODY...)"
  (declare (debug
            ;; Same as iter-defun but use cl-lambda-list.
            (&define [&or name ("setf" :name setf name)]
                     cl-lambda-list
                     cl-declarations-or-string
                     [&optional ("interactive" interactive)]
                     def-body))
           (doc-string 3)
           (indent 2))
  (require 'generator)
  (let* ((res (cl--transform-lambda (cons args body) name))
         (form `(iter-defun ,name ,@(cdr res))))
    (if (car res) `(progn ,(car res) ,form) form)))

;; The lambda list for macros is different from that of normal lambdas.
;; Note that &environment is only allowed as first or last items in the
;; top level list.

(def-edebug-spec cl-macro-list
  (([&optional "&environment" arg]
    [&rest cl-macro-arg]
    [&optional ["&optional" &rest
		&or (cl-macro-arg &optional def-form cl-macro-arg) arg]]
    [&optional [[&or "&rest" "&body"] cl-macro-arg]]
    [&optional ["&key" [&rest
			[&or ([&or (symbolp cl-macro-arg) arg]
			      &optional def-form cl-macro-arg)
			     arg]]
		&optional "&allow-other-keys"]]
    [&optional ["&aux" &rest
		&or (symbolp &optional def-form) symbolp]]
    [&optional "&environment" arg]
    )))

(def-edebug-spec cl-macro-arg
  (&or arg cl-macro-list1))

(def-edebug-spec cl-macro-list1
  (([&optional "&whole" arg]  ;; only allowed at lower levels
    [&rest cl-macro-arg]
    [&optional ["&optional" &rest
		&or (cl-macro-arg &optional def-form cl-macro-arg) arg]]
    [&optional [[&or "&rest" "&body"] cl-macro-arg]]
    [&optional ["&key" [&rest
			[&or ([&or (symbolp cl-macro-arg) arg]
			      &optional def-form cl-macro-arg)
			     arg]]
		&optional "&allow-other-keys"]]
    [&optional ["&aux" &rest
		&or (symbolp &optional def-form) symbolp]]
    . [&or arg nil])))

;;;###autoload
(defmacro cl-defmacro (name args &rest body)
  "Define NAME as a macro.
Like normal `defmacro', except ARGLIST allows full Common Lisp conventions,
and BODY is implicitly surrounded by (cl-block NAME ...).

The full form of a Common Lisp macro argument list is

   (VAR...
    [&optional (VAR [INITFORM [SVAR]])...]
    [&rest|&body VAR]
    [&key (([KEYWORD] VAR) [INITFORM [SVAR]])... [&allow-other-keys]]
    [&aux (VAR [INITFORM])...]
    [&environment VAR])

VAR may be replaced recursively with an argument list for
destructuring, `&whole' is supported within these sublists.  If
SVAR, INITFORM, and KEYWORD are all omitted, then `(VAR)' may be
written simply `VAR'.  See the Info node `(cl)Argument Lists' for
more details.

\(fn NAME ARGLIST [DOCSTRING] BODY...)"
  (declare (debug
            (&define name cl-macro-list cl-declarations-or-string def-body))
           (doc-string 3)
           (indent 2))
  (let* ((res (cl--transform-lambda (cons args body) name))
	 (form `(defmacro ,name ,@(cdr res))))
    (if (car res) `(progn ,(car res) ,form) form)))

(def-edebug-spec cl-lambda-expr
  (&define ("lambda" cl-lambda-list
	    cl-declarations-or-string
	    [&optional ("interactive" interactive)]
	    def-body)))

;; Redefine function-form to also match cl-function
(def-edebug-spec function-form
  ;; form at the end could also handle "function",
  ;; but recognize it specially to avoid wrapping function forms.
  (&or ([&or "quote" "function"] &or symbolp lambda-expr)
       ("cl-function" cl-function)
       form))

;;;###autoload
(defmacro cl-function (func)
  "Introduce a function.
Like normal `function', except that if argument is a lambda form,
its argument list allows full Common Lisp conventions."
  (declare (debug (&or symbolp cl-lambda-expr)))
  (if (eq (car-safe func) 'lambda)
      (let* ((res (cl--transform-lambda (cdr func) 'cl-none))
	     (form `(function (lambda . ,(cdr res)))))
	(if (car res) `(progn ,(car res) ,form) form))
    `(function ,func)))

(defun cl--make-usage-var (x)
  "X can be a var or a (destructuring) lambda-list."
  (cond
   ((symbolp x) (make-symbol (upcase (symbol-name x))))
   ((consp x) (cl--make-usage-args x))
   (t x)))

(defun cl--make-usage-args (arglist)
  (let ((aux (ignore-errors (cl-position '&aux arglist))))
    (when aux
      ;; `&aux' args aren't arguments, so let's just drop them from the
      ;; usage info.
      (setq arglist (cl-subseq arglist 0 aux))))
  (if (cdr-safe (last arglist))         ;Not a proper list.
      (let* ((last (last arglist))
             (tail (cdr last)))
        (unwind-protect
            (progn
              (setcdr last nil)
              (nconc (cl--make-usage-args arglist) (cl--make-usage-var tail)))
          (setcdr last tail)))
    ;; `orig-args' can contain &cl-defs.
    (let ((x (memq '&cl-defs arglist)))
      (when x (setq arglist (delq (car x) (remq (cadr x) arglist)))))
    (let ((state nil))
      (mapcar (lambda (x)
                (cond
                 ((symbolp x)
                  (let ((first (aref (symbol-name x) 0)))
                    (if (eq ?\& first)
                        (setq state x)
                      ;; Strip a leading underscore, since it only
                      ;; means that this argument is unused.
                      (make-symbol (upcase (if (eq ?_ first)
                                               (substring (symbol-name x) 1)
                                             (symbol-name x)))))))
                 ((not (consp x)) x)
                 ((memq state '(nil &rest)) (cl--make-usage-args x))
                 (t      ;(VAR INITFORM SVAR) or ((KEYWORD VAR) INITFORM SVAR).
                  (cl-list*
                   (if (and (consp (car x)) (eq state '&key))
                       (list (caar x) (cl--make-usage-var (nth 1 (car x))))
                     (cl--make-usage-var (car x)))
                   (nth 1 x)                        ;INITFORM.
                   (cl--make-usage-args (nthcdr 2 x)) ;SVAR.
                   ))))
              arglist))))

(defun cl--do-&aux (args)
  (while (and (eq (car args) '&aux) (pop args))
    (while (and args (not (memq (car args) cl--lambda-list-keywords)))
      (if (consp (car args))
          (if (and cl--bind-enquote (cl-cadar args))
              (cl--do-arglist (caar args)
                              `',(cadr (pop args)))
            (cl--do-arglist (caar args) (cadr (pop args))))
        (cl--do-arglist (pop args) nil))))
  (if args (error "Malformed argument list ends with: %S" args)))

(defun cl--do-arglist (args expr &optional num)   ; uses cl--bind-*
  (if (nlistp args)
      (if (or (memq args cl--lambda-list-keywords) (not (symbolp args)))
	  (error "Invalid argument name: %s" args)
	(push (list args expr) cl--bind-lets))
    (setq args (cl-copy-list args))
    (let ((p (last args))) (if (cdr p) (setcdr p (list '&rest (cdr p)))))
    (let ((p (memq '&body args))) (if p (setcar p '&rest)))
    (if (memq '&environment args) (error "&environment used incorrectly"))
    (let ((restarg (memq '&rest args))
	  (safety (if (cl--compiling-file) cl--optimize-safety 3))
	  (keys t)
	  (laterarg nil) (exactarg nil) minarg)
      (or num (setq num 0))
      (setq restarg (if (listp (cadr restarg))
                        (make-symbol "--cl-rest--")
                      (cadr restarg)))
      (push (list restarg expr) cl--bind-lets)
      (if (eq (car args) '&whole)
	  (push (list (cl--pop2 args) restarg) cl--bind-lets))
      (let ((p args))
	(setq minarg restarg)
	(while (and p (not (memq (car p) cl--lambda-list-keywords)))
	  (or (eq p args) (setq minarg (list 'cdr minarg)))
	  (setq p (cdr p)))
	(if (memq (car p) '(nil &aux))
	    (setq minarg `(= (length ,restarg)
                             ,(length (cl-ldiff args p)))
		  exactarg (not (eq args p)))))
      (while (and args (not (memq (car args) cl--lambda-list-keywords)))
	(let ((poparg (list (if (or (cdr args) (not exactarg)) 'pop 'car)
			    restarg)))
	  (cl--do-arglist
	   (pop args)
	   (if (or laterarg (= safety 0)) poparg
	     `(if ,minarg ,poparg
                (signal 'wrong-number-of-arguments
                        (list ,(and (not (eq cl--bind-block 'cl-none))
                                    `',cl--bind-block)
                              (length ,restarg)))))))
	(setq num (1+ num) laterarg t))
      (while (and (eq (car args) '&optional) (pop args))
	(while (and args (not (memq (car args) cl--lambda-list-keywords)))
	  (let ((arg (pop args)))
	    (or (consp arg) (setq arg (list arg)))
	    (if (cddr arg) (cl--do-arglist (nth 2 arg) `(and ,restarg t)))
	    (let ((def (if (cdr arg) (nth 1 arg)
			 (or (car cl--bind-defs)
			     (nth 1 (assq (car arg) cl--bind-defs)))))
		  (poparg `(pop ,restarg)))
	      (and def cl--bind-enquote (setq def `',def))
	      (cl--do-arglist (car arg)
			     (if def `(if ,restarg ,poparg ,def) poparg))
	      (setq num (1+ num))))))
      (if (eq (car args) '&rest)
	  (let ((arg (cl--pop2 args)))
	    (if (consp arg) (cl--do-arglist arg restarg)))
	(or (eq (car args) '&key) (= safety 0) exactarg
	    (push `(if ,restarg
                       (signal 'wrong-number-of-arguments
                               (list
                                ,(and (not (eq cl--bind-block 'cl-none))
                                      `',cl--bind-block)
                                (+ ,num (length ,restarg)))))
                  cl--bind-forms)))
      (while (and (eq (car args) '&key) (pop args))
        (unless (listp keys) (setq keys nil))
	(while (and args (not (memq (car args) cl--lambda-list-keywords)))
	  (let ((arg (pop args)))
	    (or (consp arg) (setq arg (list arg)))
	    (let* ((karg (if (consp (car arg)) (caar arg)
                           (let ((name (symbol-name (car arg))))
                             ;; Strip a leading underscore, since it only
                             ;; means that this argument is unused, but
                             ;; shouldn't affect the key's name (bug#12367).
                             (if (eq ?_ (aref name 0))
                                 (setq name (substring name 1)))
                             (intern (format ":%s" name)))))
		   (varg (if (consp (car arg)) (cl-cadar arg) (car arg)))
		   (def (if (cdr arg) (cadr arg)
                          ;; The ordering between those two or clauses is
                          ;; irrelevant, since in practice only one of the two
                          ;; is ever non-nil (the car is only used for
                          ;; cl-deftype which doesn't use the cdr).
			  (or (car cl--bind-defs)
                              (cadr (assq varg cl--bind-defs)))))
                   (look `(plist-member ,restarg ',karg)))
	      (and def cl--bind-enquote (setq def `',def))
	      (if (cddr arg)
		  (let* ((temp (or (nth 2 arg) (make-symbol "--cl-var--")))
			 (val `(car (cdr ,temp))))
		    (cl--do-arglist temp look)
		    (cl--do-arglist varg
				   `(if ,temp
                                        (prog1 ,val (setq ,temp t))
                                      ,def)))
		(cl--do-arglist
		 varg
		 `(car (cdr ,(if (null def)
				 look
			       `(or ,look
                                    ,(if (eq (cl--const-expr-p def) t)
					 `'(nil ,(cl--const-expr-val def))
				       `(list nil ,def))))))))
	      (push karg keys)))))
      (when (consp keys) (setq keys (nreverse keys)))
      (or (and (eq (car args) '&allow-other-keys) (pop args))
	  (= safety 0)
          (cond
           ((eq keys t) nil)            ;No &keys at all
           ((null keys)                 ;A &key but no actual keys specified.
            (push `(when ,restarg
                     (error ,(format "Keyword argument %%s not one of %s"
                                     keys)
                            (car ,restarg)))
                  cl--bind-forms))
           (t
	    (let* ((var (make-symbol "--cl-keys--"))
		   (allow '(:allow-other-keys))
		   (check `(while ,var
                             (cond
                              ((memq (car ,var) ',(append keys allow))
                               (setq ,var (cdr (cdr ,var))))
                              ((car (cdr (memq (quote ,@allow) ,restarg)))
                               (setq ,var nil))
                              (t
                               (error
                                ,(format "Keyword argument %%s not one of %s"
                                         keys)
                                (car ,var)))))))
	      (push `(let ((,var ,restarg)) ,check) cl--bind-forms)))))
      (cl--do-&aux args)
      nil)))

(defun cl--arglist-args (args)
  (if (nlistp args) (list args)
    (let ((res nil) (kind nil) arg)
      (while (consp args)
	(setq arg (pop args))
	(if (memq arg cl--lambda-list-keywords) (setq kind arg)
	  (if (eq arg '&cl-defs) (pop args)
	    (and (consp arg) kind (setq arg (car arg)))
	    (and (consp arg) (cdr arg) (eq kind '&key) (setq arg (cadr arg)))
	    (setq res (nconc res (cl--arglist-args arg))))))
      (nconc res (and args (list args))))))

;;;###autoload
(defmacro cl-destructuring-bind (args expr &rest body)
  "Bind the variables in ARGS to the result of EXPR and execute BODY."
  (declare (indent 2)
           (debug (&define cl-macro-list1 def-form cl-declarations def-body)))
  (let* ((cl--bind-lets nil) (cl--bind-forms nil)
	 (cl--bind-defs nil) (cl--bind-block 'cl-none) (cl--bind-enquote nil))
    (cl--do-arglist (or args '(&aux)) expr)
    (macroexp-let* (nreverse cl--bind-lets)
                   (macroexp-progn (append (nreverse cl--bind-forms) body)))))


;;; The `cl-eval-when' form.

(defvar cl--not-toplevel nil)

;;;###autoload
(defmacro cl-eval-when (when &rest body)
  "Control when BODY is evaluated.
If `compile' is in WHEN, BODY is evaluated when compiled at top-level.
If `load' is in WHEN, BODY is evaluated when loaded after top-level compile.
If `eval' is in WHEN, BODY is evaluated when interpreted or at non-top-level.

\(fn (WHEN...) BODY...)"
  (declare (indent 1) (debug (sexp body)))
  (if (and (fboundp 'cl--compiling-file) (cl--compiling-file)
	   (not cl--not-toplevel) (not (boundp 'for-effect))) ;Horrible kludge.
      (let ((comp (or (memq 'compile when) (memq :compile-toplevel when)))
	    (cl--not-toplevel t))
	(if (or (memq 'load when) (memq :load-toplevel when))
	    (if comp (cons 'progn (mapcar 'cl--compile-time-too body))
	      `(if nil nil ,@body))
	  (progn (if comp (eval (cons 'progn body))) nil)))
    (and (or (memq 'eval when) (memq :execute when))
	 (cons 'progn body))))

(defun cl--compile-time-too (form)
  (or (and (symbolp (car-safe form)) (get (car-safe form) 'byte-hunk-handler))
      (setq form (macroexpand
		  form (cons '(cl-eval-when) byte-compile-macro-environment))))
  (cond ((eq (car-safe form) 'progn)
	 (cons 'progn (mapcar 'cl--compile-time-too (cdr form))))
	((eq (car-safe form) 'cl-eval-when)
	 (let ((when (nth 1 form)))
	   (if (or (memq 'eval when) (memq :execute when))
	       `(cl-eval-when (compile ,@when) ,@(cddr form))
	     form)))
	(t (eval form) form)))

;;;###autoload
(defmacro cl-load-time-value (form &optional _read-only)
  "Like `progn', but evaluates the body at load time.
The result of the body appears to the compiler as a quoted constant."
  (declare (debug (form &optional sexp)))
  (if (cl--compiling-file)
      (let* ((temp (cl-gentemp "--cl-load-time--"))
	     (set `(setq ,temp ,form)))
	(if (and (fboundp 'byte-compile-file-form-defmumble)
		 (boundp 'this-kind) (boundp 'that-one))
            ;; Else, we can't output right away, so we have to delay it to the
            ;; next time we're at the top-level.
            ;; FIXME: Use advice-add/remove.
            (fset 'byte-compile-file-form
                  (let ((old (symbol-function 'byte-compile-file-form)))
                    (lambda (form)
                      (fset 'byte-compile-file-form old)
                      (byte-compile-file-form set)
                      (byte-compile-file-form form))))
          ;; If we're not in the middle of compiling something, we can
          ;; output directly to byte-compile-outbuffer, to make sure
          ;; temp is set before we use it.
          (print set byte-compile--outbuffer))
	temp)
    `',(eval form)))


;;; Conditional control structures.

;;;###autoload
(defmacro cl-case (expr &rest clauses)
  "Eval EXPR and choose among clauses on that value.
Each clause looks like (KEYLIST BODY...).  EXPR is evaluated and compared
against each key in each KEYLIST; the corresponding BODY is evaluated.
If no clause succeeds, cl-case returns nil.  A single atom may be used in
place of a KEYLIST of one atom.  A KEYLIST of t or `otherwise' is
allowed only in the final clause, and matches if no other keys match.
Key values are compared by `eql'.
\n(fn EXPR (KEYLIST BODY...)...)"
  (declare (indent 1) (debug (form &rest (sexp body))))
  (macroexp-let2 macroexp-copyable-p temp expr
    (let* ((head-list nil))
      `(cond
        ,@(mapcar
           (lambda (c)
             (cons (cond ((memq (car c) '(t otherwise)) t)
                         ((eq (car c) 'cl--ecase-error-flag)
                          `(error "cl-ecase failed: %s, %s"
                                  ,temp ',(reverse head-list)))
                         ((listp (car c))
                          (setq head-list (append (car c) head-list))
                          `(cl-member ,temp ',(car c)))
                         (t
                          (if (memq (car c) head-list)
                              (error "Duplicate key in case: %s"
                                     (car c)))
                          (push (car c) head-list)
                          `(eql ,temp ',(car c))))
                   (or (cdr c) '(nil))))
           clauses)))))

;;;###autoload
(defmacro cl-ecase (expr &rest clauses)
  "Like `cl-case', but error if no case fits.
`otherwise'-clauses are not allowed.
\n(fn EXPR (KEYLIST BODY...)...)"
  (declare (indent 1) (debug cl-case))
  `(cl-case ,expr ,@clauses (cl--ecase-error-flag)))

;;;###autoload
(defmacro cl-typecase (expr &rest clauses)
  "Evals EXPR, chooses among clauses on that value.
Each clause looks like (TYPE BODY...).  EXPR is evaluated and, if it
satisfies TYPE, the corresponding BODY is evaluated.  If no clause succeeds,
cl-typecase returns nil.  A TYPE of t or `otherwise' is allowed only in the
final clause, and matches if no other keys match.
\n(fn EXPR (TYPE BODY...)...)"
  (declare (indent 1)
           (debug (form &rest ([&or cl-type-spec "otherwise"] body))))
  (macroexp-let2 macroexp-copyable-p temp expr
    (let* ((type-list nil))
      (cons
       'cond
       (mapcar
        (function
         (lambda (c)
           (cons (cond ((eq (car c) 'otherwise) t)
                       ((eq (car c) 'cl--ecase-error-flag)
                        `(error "cl-etypecase failed: %s, %s"
                                ,temp ',(reverse type-list)))
                       (t
                        (push (car c) type-list)
                        `(cl-typep ,temp ',(car c))))
                 (or (cdr c) '(nil)))))
        clauses)))))

;;;###autoload
(defmacro cl-etypecase (expr &rest clauses)
  "Like `cl-typecase', but error if no case fits.
`otherwise'-clauses are not allowed.
\n(fn EXPR (TYPE BODY...)...)"
  (declare (indent 1) (debug cl-typecase))
  `(cl-typecase ,expr ,@clauses (cl--ecase-error-flag)))


;;; Blocks and exits.

;;;###autoload
(defmacro cl-block (name &rest body)
  "Define a lexically-scoped block named NAME.
NAME may be any symbol.  Code inside the BODY forms can call `cl-return-from'
to jump prematurely out of the block.  This differs from `catch' and `throw'
in two respects:  First, the NAME is an unevaluated symbol rather than a
quoted symbol or other form; and second, NAME is lexically rather than
dynamically scoped:  Only references to it within BODY will work.  These
references may appear inside macro expansions, but not inside functions
called from BODY."
  (declare (indent 1) (debug (symbolp body)))
  (if (cl--safe-expr-p `(progn ,@body)) `(progn ,@body)
    `(cl--block-wrapper
      (catch ',(intern (format "--cl-block-%s--" name))
        ,@body))))

;;;###autoload
(defmacro cl-return (&optional result)
  "Return from the block named nil.
This is equivalent to `(cl-return-from nil RESULT)'."
  (declare (debug (&optional form)))
  `(cl-return-from nil ,result))

;;;###autoload
(defmacro cl-return-from (name &optional result)
  "Return from the block named NAME.
This jumps out to the innermost enclosing `(cl-block NAME ...)' form,
returning RESULT from that form (or nil if RESULT is omitted).
This is compatible with Common Lisp, but note that `defun' and
`defmacro' do not create implicit blocks as they do in Common Lisp."
  (declare (indent 1) (debug (symbolp &optional form)))
  (let ((name2 (intern (format "--cl-block-%s--" name))))
    `(cl--block-throw ',name2 ,result)))


;;; The "cl-loop" macro.

(defvar cl--loop-args) (defvar cl--loop-accum-var) (defvar cl--loop-accum-vars)
(defvar cl--loop-bindings) (defvar cl--loop-body)
(defvar cl--loop-finally)
(defvar cl--loop-finish-flag)           ;Symbol set to nil to exit the loop?
(defvar cl--loop-first-flag)
(defvar cl--loop-initially) (defvar cl--loop-iterator-function)
(defvar cl--loop-name)
(defvar cl--loop-result) (defvar cl--loop-result-explicit)
(defvar cl--loop-result-var) (defvar cl--loop-steps)
(defvar cl--loop-symbol-macs) (defvar cl--loop-guard-cond)

(defun cl--loop-set-iterator-function (kind iterator)
  (if cl--loop-iterator-function
      ;; FIXME: Of course, we could make it work, but why bother.
      (error "Iteration on %S does not support this combination" kind)
    (setq cl--loop-iterator-function iterator)))

;;;###autoload
(defmacro cl-loop (&rest loop-args)
  "The Common Lisp `loop' macro.
Valid clauses include:
  For clauses:
    for VAR from/upfrom/downfrom EXPR1 to/upto/downto/above/below EXPR2 [by EXPR3]
    for VAR = EXPR1 then EXPR2
    for VAR in/on/in-ref LIST [by FUNC]
    for VAR across/across-ref ARRAY
    for VAR being:
      the elements of/of-ref SEQUENCE [using (index VAR2)]
      the symbols [of OBARRAY]
      the hash-keys/hash-values of HASH-TABLE [using (hash-values/hash-keys V2)]
      the key-codes/key-bindings/key-seqs of KEYMAP [using (key-bindings VAR2)]
      the overlays/intervals [of BUFFER] [from POS1] [to POS2]
      the frames/buffers
      the windows [of FRAME]
  Iteration clauses:
    repeat INTEGER
    while/until/always/never/thereis CONDITION
  Accumulation clauses:
    collect/append/nconc/concat/vconcat/count/sum/maximize/minimize FORM
      [into VAR]
  Miscellaneous clauses:
    with VAR = INIT
    if/when/unless COND CLAUSE [and CLAUSE]... else CLAUSE [and CLAUSE...]
    named NAME
    initially/finally [do] EXPRS...
    do EXPRS...
    [finally] return EXPR

For more details, see Info node `(cl)Loop Facility'.

\(fn CLAUSE...)"
  (declare (debug (&rest &or
                         ;; These are usually followed by a symbol, but it can
                         ;; actually be any destructuring-bind pattern, which
                         ;; would erroneously match `form'.
                         [[&or "for" "as" "with" "and"] sexp]
                         ;; These are followed by expressions which could
                         ;; erroneously match `symbolp'.
                         [[&or "from" "upfrom" "downfrom" "to" "upto" "downto"
                               "above" "below" "by" "in" "on" "=" "across"
                               "repeat" "while" "until" "always" "never"
                               "thereis" "collect" "append" "nconc" "sum"
                               "count" "maximize" "minimize" "if" "unless"
                               "return"]
                          form]
                         ["using" (symbolp symbolp)]
                         ;; Simple default, which covers 99% of the cases.
                         symbolp form)))
  (if (not (memq t (mapcar #'symbolp
                           (delq nil (delq t (cl-copy-list loop-args))))))
      `(cl-block nil (while t ,@loop-args))
    (let ((cl--loop-args loop-args) (cl--loop-name nil) (cl--loop-bindings nil)
	  (cl--loop-body nil)		(cl--loop-steps nil)
	  (cl--loop-result nil)		(cl--loop-result-explicit nil)
	  (cl--loop-result-var nil)	(cl--loop-finish-flag nil)
	  (cl--loop-accum-var nil)	(cl--loop-accum-vars nil)
	  (cl--loop-initially nil)	(cl--loop-finally nil)
	  (cl--loop-iterator-function nil) (cl--loop-first-flag nil)
          (cl--loop-symbol-macs nil) (cl--loop-guard-cond nil))
      ;; Here is more or less how those dynbind vars are used after looping
      ;; over cl--parse-loop-clause:
      ;;
      ;; (cl-block ,cl--loop-name
      ;;   (cl-symbol-macrolet ,cl--loop-symbol-macs
      ;;     (foldl #'cl--loop-let
      ;;            `((,cl--loop-result-var)
      ;;              ((,cl--loop-first-flag t))
      ;;              ((,cl--loop-finish-flag t))
      ;;              ,@cl--loop-bindings)
      ;;           ,@(nreverse cl--loop-initially)
      ;;           (while                   ;(well: cl--loop-iterator-function)
      ;;               ,(car (cl--loop-build-ands (nreverse cl--loop-body)))
      ;;             ,@(cadr (cl--loop-build-ands (nreverse cl--loop-body)))
      ;;             ,@(nreverse cl--loop-steps)
      ;;             (setq ,cl--loop-first-flag nil))
      ;;           (if (not ,cl--loop-finish-flag) ;FIXME: Why `if' vs `progn'?
      ;;               ,cl--loop-result-var
      ;;             ,@(nreverse cl--loop-finally)
      ;;             ,(or cl--loop-result-explicit
      ;;                  cl--loop-result)))))
      ;;
      (setq cl--loop-args (append cl--loop-args '(cl-end-loop)))
      (while (not (eq (car cl--loop-args) 'cl-end-loop))
        (cl--parse-loop-clause))
      (if cl--loop-finish-flag
	  (push `((,cl--loop-finish-flag t)) cl--loop-bindings))
      (if cl--loop-first-flag
	  (progn (push `((,cl--loop-first-flag t)) cl--loop-bindings)
		 (push `(setq ,cl--loop-first-flag nil) cl--loop-steps)))
      (let* ((epilogue (nconc (nreverse cl--loop-finally)
			      (list (or cl--loop-result-explicit
                                        cl--loop-result))))
	     (ands (cl--loop-build-ands (nreverse cl--loop-body)))
	     (while-body
              (nconc
               (cadr ands)
               (if (or (not cl--loop-guard-cond) (not cl--loop-first-flag))
                   (nreverse cl--loop-steps)
                 ;; Right after update the loop variable ensure that the loop
                 ;; condition, i.e. (car ands), is still satisfied; otherwise,
                 ;; set `cl--loop-first-flag' nil and skip the remaining
                 ;; body forms (#Bug#29799).
                 ;;
                 ;; (last cl--loop-steps) updates the loop var
                 ;; (car (butlast cl--loop-steps)) sets `cl--loop-first-flag' nil
                 ;; (nreverse (cdr (butlast cl--loop-steps))) are the
                 ;; remaining body forms.
                 (append (last cl--loop-steps)
                         `((and ,(car ands)
                                ,@(nreverse (cdr (butlast cl--loop-steps)))))
                         `(,(car (butlast cl--loop-steps)))))))
	     (body (append
		    (nreverse cl--loop-initially)
		    (list (if cl--loop-iterator-function
			      `(cl-block --cl-finish--
                                 ,(funcall cl--loop-iterator-function
                                           (if (eq (car ands) t) while-body
                                             (cons `(or ,(car ands)
                                                        (cl-return-from
                                                            --cl-finish--
                                                          nil))
                                                   while-body))))
			    `(while ,(car ands) ,@while-body)))
		    (if cl--loop-finish-flag
			(if (equal epilogue '(nil)) (list cl--loop-result-var)
			  `((if ,cl--loop-finish-flag
				(progn ,@epilogue) ,cl--loop-result-var)))
		      epilogue))))
	(if cl--loop-result-var
            (push (list cl--loop-result-var) cl--loop-bindings))
	(while cl--loop-bindings
	  (if (cdar cl--loop-bindings)
	      (setq body (list (cl--loop-let (pop cl--loop-bindings) body t)))
	    (let ((lets nil))
	      (while (and cl--loop-bindings
			  (not (cdar cl--loop-bindings)))
		(push (car (pop cl--loop-bindings)) lets))
	      (setq body (list (cl--loop-let lets body nil))))))
	(if cl--loop-symbol-macs
	    (setq body
                  (list `(cl-symbol-macrolet ,cl--loop-symbol-macs ,@body))))
	`(cl-block ,cl--loop-name ,@body)))))

;; Below is a complete spec for cl-loop, in several parts that correspond
;; to the syntax given in CLtL2.  The specs do more than specify where
;; the forms are; it also specifies, as much as Edebug allows, all the
;; syntactically valid cl-loop clauses.  The disadvantage of this
;; completeness is rigidity, but the "for ... being" clause allows
;; arbitrary extensions of the form: [symbolp &rest &or symbolp form].

;; (def-edebug-spec cl-loop
;;   ([&optional ["named" symbolp]]
;;    [&rest
;;     &or
;;     ["repeat" form]
;;     loop-for-as
;;     loop-with
;;     loop-initial-final]
;;    [&rest loop-clause]
;;    ))

;; (def-edebug-spec loop-with
;;   ("with" loop-var
;;    loop-type-spec
;;    [&optional ["=" form]]
;;    &rest ["and" loop-var
;; 	  loop-type-spec
;; 	  [&optional ["=" form]]]))

;; (def-edebug-spec loop-for-as
;;   ([&or "for" "as"] loop-for-as-subclause
;;    &rest ["and" loop-for-as-subclause]))

;; (def-edebug-spec loop-for-as-subclause
;;   (loop-var
;;    loop-type-spec
;;    &or
;;    [[&or "in" "on" "in-ref" "across-ref"]
;;     form &optional ["by" function-form]]

;;    ["=" form &optional ["then" form]]
;;    ["across" form]
;;    ["being"
;;     [&or "the" "each"]
;;     &or
;;     [[&or "element" "elements"]
;;      [&or "of" "in" "of-ref"] form
;;      &optional "using" ["index" symbolp]];; is this right?
;;     [[&or "hash-key" "hash-keys"
;; 	  "hash-value" "hash-values"]
;;      [&or "of" "in"]
;;      hash-table-p &optional ["using" ([&or "hash-value" "hash-values"
;; 					   "hash-key" "hash-keys"] sexp)]]

;;     [[&or "symbol" "present-symbol" "external-symbol"
;; 	  "symbols" "present-symbols" "external-symbols"]
;;      [&or "in" "of"] package-p]

;;     ;; Extensions for Emacs Lisp, including Lucid Emacs.
;;     [[&or "frame" "frames"
;; 	  "screen" "screens"
;; 	  "buffer" "buffers"]]

;;     [[&or "window" "windows"]
;;      [&or "of" "in"] form]

;;     [[&or "overlay" "overlays"
;; 	  "extent" "extents"]
;;      [&or "of" "in"] form
;;      &optional [[&or "from" "to"] form]]

;;     [[&or "interval" "intervals"]
;;      [&or "in" "of"] form
;;      &optional [[&or "from" "to"] form]
;;      ["property" form]]

;;     [[&or "key-code" "key-codes"
;; 	  "key-seq" "key-seqs"
;; 	  "key-binding" "key-bindings"]
;;      [&or "in" "of"] form
;;      &optional ["using" ([&or "key-code" "key-codes"
;; 			      "key-seq" "key-seqs"
;; 			      "key-binding" "key-bindings"]
;; 			 sexp)]]
;;     ;; For arbitrary extensions, recognize anything else.
;;     [symbolp &rest &or symbolp form]
;;     ]

;;    ;; arithmetic - must be last since all parts are optional.
;;    [[&optional [[&or "from" "downfrom" "upfrom"] form]]
;;     [&optional [[&or "to" "downto" "upto" "below" "above"] form]]
;;     [&optional ["by" form]]
;;     ]))

;; (def-edebug-spec loop-initial-final
;;   (&or ["initially"
;; 	;; [&optional &or "do" "doing"]  ;; CLtL2 doesn't allow this.
;; 	&rest loop-non-atomic-expr]
;;        ["finally" &or
;; 	[[&optional &or "do" "doing"] &rest loop-non-atomic-expr]
;; 	["return" form]]))

;; (def-edebug-spec loop-and-clause
;;   (loop-clause &rest ["and" loop-clause]))

;; (def-edebug-spec loop-clause
;;   (&or
;;    [[&or "while" "until" "always" "never" "thereis"] form]

;;    [[&or "collect" "collecting"
;; 	 "append" "appending"
;; 	 "nconc" "nconcing"
;; 	 "concat" "vconcat"] form
;; 	 [&optional ["into" loop-var]]]

;;    [[&or "count" "counting"
;; 	 "sum" "summing"
;; 	 "maximize" "maximizing"
;; 	 "minimize" "minimizing"] form
;; 	 [&optional ["into" loop-var]]
;; 	 loop-type-spec]

;;    [[&or "if" "when" "unless"]
;;     form loop-and-clause
;;     [&optional ["else" loop-and-clause]]
;;     [&optional "end"]]

;;    [[&or "do" "doing"] &rest loop-non-atomic-expr]

;;    ["return" form]
;;    loop-initial-final
;;    ))

;; (def-edebug-spec loop-non-atomic-expr
;;   ([&not atom] form))

;; (def-edebug-spec loop-var
;;   ;; The symbolp must be last alternative to recognize e.g. (a b . c)
;;   ;; loop-var =>
;;   ;; (loop-var . [&or nil loop-var])
;;   ;; (symbolp . [&or nil loop-var])
;;   ;; (symbolp . loop-var)
;;   ;; (symbolp . (symbolp . [&or nil loop-var]))
;;   ;; (symbolp . (symbolp . loop-var))
;;   ;; (symbolp . (symbolp . symbolp)) == (symbolp symbolp . symbolp)
;;   (&or (loop-var . [&or nil loop-var]) [gate symbolp]))

;; (def-edebug-spec loop-type-spec
;;   (&optional ["of-type" loop-d-type-spec]))

;; (def-edebug-spec loop-d-type-spec
;;   (&or (loop-d-type-spec . [&or nil loop-d-type-spec]) cl-type-spec))



(defun cl--parse-loop-clause ()		; uses loop-*
  (let ((word (pop cl--loop-args))
	(hash-types '(hash-key hash-keys hash-value hash-values))
	(key-types '(key-code key-codes key-seq key-seqs
		     key-binding key-bindings)))
    (cond

     ((null cl--loop-args)
      (error "Malformed `cl-loop' macro"))

     ((eq word 'named)
      (setq cl--loop-name (pop cl--loop-args)))

     ((eq word 'initially)
      (if (memq (car cl--loop-args) '(do doing)) (pop cl--loop-args))
      (or (consp (car cl--loop-args))
          (error "Syntax error on `initially' clause"))
      (while (consp (car cl--loop-args))
	(push (pop cl--loop-args) cl--loop-initially)))

     ((eq word 'finally)
      (if (eq (car cl--loop-args) 'return)
	  (setq cl--loop-result-explicit
                (or (cl--pop2 cl--loop-args) '(quote nil)))
	(if (memq (car cl--loop-args) '(do doing)) (pop cl--loop-args))
	(or (consp (car cl--loop-args))
            (error "Syntax error on `finally' clause"))
	(if (and (eq (caar cl--loop-args) 'return) (null cl--loop-name))
	    (setq cl--loop-result-explicit
                  (or (nth 1 (pop cl--loop-args)) '(quote nil)))
	  (while (consp (car cl--loop-args))
	    (push (pop cl--loop-args) cl--loop-finally)))))

     ((memq word '(for as))
      (let ((loop-for-bindings nil) (loop-for-sets nil) (loop-for-steps nil)
	    (ands nil))
	(while
	    ;; Use `cl-gensym' rather than `make-symbol'.  It's important that
	    ;; (not (eq (symbol-name var1) (symbol-name var2))) because
	    ;; these vars get added to the macro-environment.
	    (let ((var (or (pop cl--loop-args) (cl-gensym "--cl-var--"))))
	      (setq word (pop cl--loop-args))
	      (if (eq word 'being) (setq word (pop cl--loop-args)))
	      (if (memq word '(the each)) (setq word (pop cl--loop-args)))
	      (if (memq word '(buffer buffers))
		  (setq word 'in
                        cl--loop-args (cons '(buffer-list) cl--loop-args)))
	      (cond

	       ((memq word '(from downfrom upfrom to downto upto
			     above below by))
		(push word cl--loop-args)
		(if (memq (car cl--loop-args) '(downto above))
		    (error "Must specify `from' value for downward cl-loop"))
		(let* ((down (or (eq (car cl--loop-args) 'downfrom)
				 (memq (nth 2 cl--loop-args)
                                       '(downto above))))
		       (excl (or (memq (car cl--loop-args) '(above below))
				 (memq (nth 2 cl--loop-args)
                                       '(above below))))
		       (start (and (memq (car cl--loop-args)
                                         '(from upfrom downfrom))
				   (cl--pop2 cl--loop-args)))
		       (end (and (memq (car cl--loop-args)
				       '(to upto downto above below))
				 (cl--pop2 cl--loop-args)))
		       (step (and (eq (car cl--loop-args) 'by)
                                  (cl--pop2 cl--loop-args)))
		       (end-var (and (not (macroexp-const-p end))
				     (make-symbol "--cl-var--")))
		       (step-var (and (not (macroexp-const-p step))
				      (make-symbol "--cl-var--"))))
		  (and step (numberp step) (<= step 0)
		       (error "Loop `by' value is not positive: %s" step))
		  (push (list var (or start 0)) loop-for-bindings)
		  (if end-var (push (list end-var end) loop-for-bindings))
		  (if step-var (push (list step-var step)
				     loop-for-bindings))
		  (if end
		      (push (list
			     (if down (if excl '> '>=) (if excl '< '<=))
			     var (or end-var end))
                            cl--loop-body))
		  (push (list var (list (if down '- '+) var
					(or step-var step 1)))
			loop-for-steps)))

	       ((memq word '(in in-ref on))
		(let* ((on (eq word 'on))
		       (temp (if (and on (symbolp var))
				 var (make-symbol "--cl-var--"))))
		  (push (list temp (pop cl--loop-args)) loop-for-bindings)
		  (push `(consp ,temp) cl--loop-body)
		  (if (eq word 'in-ref)
		      (push (list var `(car ,temp)) cl--loop-symbol-macs)
		    (or (eq temp var)
			(progn
			  (push (list var nil) loop-for-bindings)
			  (push (list var (if on temp `(car ,temp)))
				loop-for-sets))))
		  (push (list temp
			      (if (eq (car cl--loop-args) 'by)
				  (let ((step (cl--pop2 cl--loop-args)))
				    (if (and (memq (car-safe step)
						   '(quote function
							   cl-function))
					     (symbolp (nth 1 step)))
					(list (nth 1 step) temp)
				      `(funcall ,step ,temp)))
				`(cdr ,temp)))
			loop-for-steps)))

	       ((eq word '=)
		(let* ((start (pop cl--loop-args))
		       (then (if (eq (car cl--loop-args) 'then)
                                 (cl--pop2 cl--loop-args) start)))
		  (push (list var nil) loop-for-bindings)
		  (if (or ands (eq (car cl--loop-args) 'and))
		      (progn
			(push `(,var
				(if ,(or cl--loop-first-flag
					 (setq cl--loop-first-flag
					       (make-symbol "--cl-var--")))
				    ,start ,var))
			      loop-for-sets)
			(push (list var then) loop-for-steps))
		    (push (list var
				(if (eq start then) start
				  `(if ,(or cl--loop-first-flag
					    (setq cl--loop-first-flag
						  (make-symbol "--cl-var--")))
				       ,start ,then)))
			  loop-for-sets))))

	       ((memq word '(across across-ref))
		(let ((temp-vec (make-symbol "--cl-vec--"))
                      (temp-len (make-symbol "--cl-len--"))
		      (temp-idx (make-symbol "--cl-idx--")))
		  (push (list temp-vec (pop cl--loop-args)) loop-for-bindings)
		  (push (list temp-len `(length ,temp-vec)) loop-for-bindings)
		  (push (list temp-idx -1) loop-for-bindings)
		  (push `(< (setq ,temp-idx (1+ ,temp-idx))
                            ,temp-len)
                        cl--loop-body)
		  (if (eq word 'across-ref)
		      (push (list var `(aref ,temp-vec ,temp-idx))
			    cl--loop-symbol-macs)
		    (push (list var nil) loop-for-bindings)
		    (push (list var `(aref ,temp-vec ,temp-idx))
			  loop-for-sets))))

	       ((memq word '(element elements))
		(let ((ref (or (memq (car cl--loop-args) '(in-ref of-ref))
			       (and (not (memq (car cl--loop-args) '(in of)))
				    (error "Expected `of'"))))
		      (seq (cl--pop2 cl--loop-args))
		      (temp-seq (make-symbol "--cl-seq--"))
	              (temp-len (make-symbol "--cl-len--"))
		      (temp-idx
                       (if (eq (car cl--loop-args) 'using)
                           (if (and (= (length (cadr cl--loop-args)) 2)
                                    (eq (cl-caadr cl--loop-args) 'index))
                               (cadr (cl--pop2 cl--loop-args))
                             (error "Bad `using' clause"))
                         (make-symbol "--cl-idx--"))))
		  (push (list temp-seq seq) loop-for-bindings)
		  (push (list temp-idx 0) loop-for-bindings)
		  (if ref
                      (progn
			(push (list temp-len `(length ,temp-seq))
			      loop-for-bindings)
			(push (list var `(elt ,temp-seq ,temp-idx))
			      cl--loop-symbol-macs)
			(push `(< ,temp-idx ,temp-len) cl--loop-body))
                    ;; Evaluate seq length just if needed, that is, when seq is not a cons.
                    (push (list temp-len (or (consp seq) `(length ,temp-seq)))
			  loop-for-bindings)
		    (push (list var nil) loop-for-bindings)
		    (push `(and ,temp-seq
				(or (consp ,temp-seq)
                                    (< ,temp-idx ,temp-len)))
			  cl--loop-body)
		    (push (list var `(if (consp ,temp-seq)
                                         (pop ,temp-seq)
                                       (aref ,temp-seq ,temp-idx)))
			  loop-for-sets))
		  (push (list temp-idx `(1+ ,temp-idx))
			loop-for-steps)))

	       ((memq word hash-types)
		(or (memq (car cl--loop-args) '(in of))
                    (error "Expected `of'"))
		(let* ((table (cl--pop2 cl--loop-args))
		       (other
                        (if (eq (car cl--loop-args) 'using)
                            (if (and (= (length (cadr cl--loop-args)) 2)
                                     (memq (cl-caadr cl--loop-args) hash-types)
                                     (not (eq (cl-caadr cl--loop-args) word)))
                                (cadr (cl--pop2 cl--loop-args))
                              (error "Bad `using' clause"))
                          (make-symbol "--cl-var--"))))
		  (if (memq word '(hash-value hash-values))
		      (setq var (prog1 other (setq other var))))
		  (cl--loop-set-iterator-function
                   'hash-tables (lambda (body)
                                  `(maphash (lambda (,var ,other) . ,body)
                                            ,table)))))

	       ((memq word '(symbol present-symbol external-symbol
			     symbols present-symbols external-symbols))
		(let ((ob (and (memq (car cl--loop-args) '(in of))
                               (cl--pop2 cl--loop-args))))
		  (cl--loop-set-iterator-function
                   'symbols (lambda (body)
                              `(mapatoms (lambda (,var) . ,body) ,ob)))))

	       ((memq word '(overlay overlays extent extents))
		(let ((buf nil) (from nil) (to nil))
		  (while (memq (car cl--loop-args) '(in of from to))
		    (cond ((eq (car cl--loop-args) 'from)
                           (setq from (cl--pop2 cl--loop-args)))
			  ((eq (car cl--loop-args) 'to)
                           (setq to (cl--pop2 cl--loop-args)))
			  (t (setq buf (cl--pop2 cl--loop-args)))))
		  (cl--loop-set-iterator-function
                   'overlays (lambda (body)
                               `(cl--map-overlays
                                 (lambda (,var ,(make-symbol "--cl-var--"))
                                   (progn . ,body) nil)
                                 ,buf ,from ,to)))))

	       ((memq word '(interval intervals))
		(let ((buf nil) (prop nil) (from nil) (to nil)
		      (var1 (make-symbol "--cl-var1--"))
		      (var2 (make-symbol "--cl-var2--")))
		  (while (memq (car cl--loop-args) '(in of property from to))
		    (cond ((eq (car cl--loop-args) 'from)
                           (setq from (cl--pop2 cl--loop-args)))
			  ((eq (car cl--loop-args) 'to)
                           (setq to (cl--pop2 cl--loop-args)))
			  ((eq (car cl--loop-args) 'property)
			   (setq prop (cl--pop2 cl--loop-args)))
			  (t (setq buf (cl--pop2 cl--loop-args)))))
		  (if (and (consp var) (symbolp (car var)) (symbolp (cdr var)))
		      (setq var1 (car var) var2 (cdr var))
		    (push (list var `(cons ,var1 ,var2)) loop-for-sets))
		  (cl--loop-set-iterator-function
                   'intervals (lambda (body)
                                `(cl--map-intervals
                                  (lambda (,var1 ,var2) . ,body)
                                  ,buf ,prop ,from ,to)))))

	       ((memq word key-types)
		(or (memq (car cl--loop-args) '(in of))
                    (error "Expected `of'"))
		(let ((cl-map (cl--pop2 cl--loop-args))
		      (other
                       (if (eq (car cl--loop-args) 'using)
                           (if (and (= (length (cadr cl--loop-args)) 2)
                                    (memq (cl-caadr cl--loop-args) key-types)
                                    (not (eq (cl-caadr cl--loop-args) word)))
                               (cadr (cl--pop2 cl--loop-args))
                             (error "Bad `using' clause"))
                         (make-symbol "--cl-var--"))))
		  (if (memq word '(key-binding key-bindings))
		      (setq var (prog1 other (setq other var))))
		  (cl--loop-set-iterator-function
                   'keys (lambda (body)
                           `(,(if (memq word '(key-seq key-seqs))
                                  'cl--map-keymap-recursively 'map-keymap)
                             (lambda (,var ,other) . ,body) ,cl-map)))))

	       ((memq word '(frame frames screen screens))
		(let ((temp (make-symbol "--cl-var--")))
		  (push (list var  '(selected-frame))
			loop-for-bindings)
		  (push (list temp nil) loop-for-bindings)
		  (push `(prog1 (not (eq ,var ,temp))
                           (or ,temp (setq ,temp ,var)))
			cl--loop-body)
		  (push (list var `(next-frame ,var))
			loop-for-steps)))

	       ((memq word '(window windows))
		(let ((scr (and (memq (car cl--loop-args) '(in of))
                                (cl--pop2 cl--loop-args)))
		      (temp (make-symbol "--cl-var--"))
		      (minip (make-symbol "--cl-minip--")))
		  (push (list var (if scr
				      `(frame-selected-window ,scr)
				    '(selected-window)))
			loop-for-bindings)
		  ;; If we started in the minibuffer, we need to
		  ;; ensure that next-window will bring us back there
		  ;; at some point.  (Bug#7492).
		  ;; (Consider using walk-windows instead of cl-loop if
		  ;; you care about such things.)
		  (push (list minip `(minibufferp (window-buffer ,var)))
			loop-for-bindings)
		  (push (list temp nil) loop-for-bindings)
		  (push `(prog1 (not (eq ,var ,temp))
                           (or ,temp (setq ,temp ,var)))
			cl--loop-body)
		  (push (list var `(next-window ,var ,minip))
			loop-for-steps)))

	       (t
		;; This is an advertised interface: (info "(cl)Other Clauses").
		(let ((handler (and (symbolp word)
				    (get word 'cl-loop-for-handler))))
		  (if handler
		      (funcall handler var)
		    (error "Expected a `for' preposition, found %s" word)))))
	      (eq (car cl--loop-args) 'and))
	  (setq ands t)
	  (pop cl--loop-args))
	(if (and ands loop-for-bindings)
	    (push (nreverse loop-for-bindings) cl--loop-bindings)
	  (setq cl--loop-bindings (nconc (mapcar 'list loop-for-bindings)
				     cl--loop-bindings)))
	(if loop-for-sets
	    (push `(progn
                     ,(cl--loop-let (nreverse loop-for-sets) 'setq ands)
                     t)
                  cl--loop-body))
	(when loop-for-steps
          (setq cl--loop-guard-cond t)
	  (push (cons (if ands 'cl-psetq 'setq)
		      (apply 'append (nreverse loop-for-steps)))
		cl--loop-steps))))

     ((eq word 'repeat)
      (let ((temp (make-symbol "--cl-var--")))
	(push (list (list temp (pop cl--loop-args))) cl--loop-bindings)
	(push `(>= (setq ,temp (1- ,temp)) 0) cl--loop-body)))

     ((memq word '(collect collecting))
      (let ((what (pop cl--loop-args))
	    (var (cl--loop-handle-accum nil 'nreverse)))
	(if (eq var cl--loop-accum-var)
	    (push `(progn (push ,what ,var) t) cl--loop-body)
	  (push `(progn
                   (setq ,var (nconc ,var (list ,what)))
                   t)
                cl--loop-body))))

     ((memq word '(nconc nconcing append appending))
      (let ((what (pop cl--loop-args))
	    (var (cl--loop-handle-accum nil 'nreverse)))
	(push `(progn
                 (setq ,var
                       ,(if (eq var cl--loop-accum-var)
                            `(nconc
                              (,(if (memq word '(nconc nconcing))
                                    #'nreverse #'reverse)
                               ,what)
                              ,var)
                          `(,(if (memq word '(nconc nconcing))
                                 #'nconc #'append)
                            ,var ,what)))
                 t)
              cl--loop-body)))

     ((memq word '(concat concating))
      (let ((what (pop cl--loop-args))
	    (var (cl--loop-handle-accum "")))
	(push `(progn (cl-callf concat ,var ,what) t) cl--loop-body)))

     ((memq word '(vconcat vconcating))
      (let ((what (pop cl--loop-args))
	    (var (cl--loop-handle-accum [])))
	(push `(progn (cl-callf vconcat ,var ,what) t) cl--loop-body)))

     ((memq word '(sum summing))
      (let ((what (pop cl--loop-args))
	    (var (cl--loop-handle-accum 0)))
	(push `(progn (cl-incf ,var ,what) t) cl--loop-body)))

     ((memq word '(count counting))
      (let ((what (pop cl--loop-args))
	    (var (cl--loop-handle-accum 0)))
	(push `(progn (if ,what (cl-incf ,var)) t) cl--loop-body)))

     ((memq word '(minimize minimizing maximize maximizing))
      (push `(progn ,(macroexp-let2 macroexp-copyable-p temp
                                    (pop cl--loop-args)
                       (let* ((var (cl--loop-handle-accum nil))
                              (func (intern (substring (symbol-name word)
                                                       0 3))))
                         `(setq ,var (if ,var (,func ,var ,temp) ,temp))))
                    t)
            cl--loop-body))

     ((eq word 'with)
      (let ((bindings nil))
	(while (progn (push (list (pop cl--loop-args)
				  (and (eq (car cl--loop-args) '=)
                                       (cl--pop2 cl--loop-args)))
			    bindings)
		      (eq (car cl--loop-args) 'and))
	  (pop cl--loop-args))
	(push (nreverse bindings) cl--loop-bindings)))

     ((eq word 'while)
      (push (pop cl--loop-args) cl--loop-body))

     ((eq word 'until)
      (push `(not ,(pop cl--loop-args)) cl--loop-body))

     ((eq word 'always)
      (or cl--loop-finish-flag
          (setq cl--loop-finish-flag (make-symbol "--cl-flag--")))
      (push `(setq ,cl--loop-finish-flag ,(pop cl--loop-args)) cl--loop-body)
      (setq cl--loop-result t))

     ((eq word 'never)
      (or cl--loop-finish-flag
          (setq cl--loop-finish-flag (make-symbol "--cl-flag--")))
      (push `(setq ,cl--loop-finish-flag (not ,(pop cl--loop-args)))
	    cl--loop-body)
      (setq cl--loop-result t))

     ((eq word 'thereis)
      (or cl--loop-finish-flag
          (setq cl--loop-finish-flag (make-symbol "--cl-flag--")))
      (or cl--loop-result-var
          (setq cl--loop-result-var (make-symbol "--cl-var--")))
      (push `(setq ,cl--loop-finish-flag
                   (not (setq ,cl--loop-result-var ,(pop cl--loop-args))))
	    cl--loop-body))

     ((memq word '(if when unless))
      (let* ((cond (pop cl--loop-args))
	     (then (let ((cl--loop-body nil))
		     (cl--parse-loop-clause)
		     (cl--loop-build-ands (nreverse cl--loop-body))))
	     (else (let ((cl--loop-body nil))
		     (if (eq (car cl--loop-args) 'else)
			 (progn (pop cl--loop-args) (cl--parse-loop-clause)))
		     (cl--loop-build-ands (nreverse cl--loop-body))))
	     (simple (and (eq (car then) t) (eq (car else) t))))
	(if (eq (car cl--loop-args) 'end) (pop cl--loop-args))
	(if (eq word 'unless) (setq then (prog1 else (setq else then))))
	(let ((form (cons (if simple (cons 'progn (nth 1 then)) (nth 2 then))
			  (if simple (nth 1 else) (list (nth 2 else))))))
	  (setq form (if (cl--expr-contains form 'it)
                         `(let ((it ,cond)) (if it ,@form))
                       `(if ,cond ,@form)))
	  (push (if simple `(progn ,form t) form) cl--loop-body))))

     ((memq word '(do doing))
      (let ((body nil))
	(or (consp (car cl--loop-args)) (error "Syntax error on `do' clause"))
	(while (consp (car cl--loop-args)) (push (pop cl--loop-args) body))
	(push (cons 'progn (nreverse (cons t body))) cl--loop-body)))

     ((eq word 'return)
      (or cl--loop-finish-flag
          (setq cl--loop-finish-flag (make-symbol "--cl-var--")))
      (or cl--loop-result-var
          (setq cl--loop-result-var (make-symbol "--cl-var--")))
      (push `(setq ,cl--loop-result-var ,(pop cl--loop-args)
                   ,cl--loop-finish-flag nil)
            cl--loop-body))

     (t
      ;; This is an advertised interface: (info "(cl)Other Clauses").
      (let ((handler (and (symbolp word) (get word 'cl-loop-handler))))
	(or handler (error "Expected a cl-loop keyword, found %s" word))
	(funcall handler))))
    (if (eq (car cl--loop-args) 'and)
	(progn (pop cl--loop-args) (cl--parse-loop-clause)))))

(defun cl--unused-var-p (sym)
  (or (null sym) (eq ?_ (aref (symbol-name sym) 0))))

(defun cl--loop-let (specs body par)    ; modifies cl--loop-bindings
  "Build an expression equivalent to (let SPECS BODY).
SPECS can include bindings using `cl-loop's destructuring (not to be
confused with the patterns of `cl-destructuring-bind').
If PAR is nil, do the bindings step by step, like `let*'.
If BODY is `setq', then use SPECS for assignments rather than for bindings."
  (let ((temps nil) (new nil))
    (when par
      (let ((p specs))
        (while (and p (or (symbolp (car-safe (car p))) (null (cl-cadar p))))
          (setq p (cdr p)))
        (when p
          (setq par nil)
          (dolist (spec specs)
            (or (macroexp-const-p (cadr spec))
                (let ((temp (make-symbol "--cl-var--")))
                  (push (list temp (cadr spec)) temps)
                  (setcar (cdr spec) temp)))))))
    (while specs
      (let* ((binding (pop specs))
             (spec (car-safe binding)))
        (if (and (consp binding) (or (consp spec) (cl--unused-var-p spec)))
            (let* ((nspecs nil)
                   (expr (car (cdr-safe binding)))
                   (temp (last spec 0)))
              (if (and (cl--unused-var-p temp) (null expr))
                  nil ;; Don't bother declaring/setting `temp' since it won't
		      ;; be used when `expr' is nil, anyway.
		(when (or (null temp)
                          (and (eq body 'setq) (cl--unused-var-p temp)))
                  ;; Prefer a fresh uninterned symbol over "_to", to avoid
                  ;; warnings that we set an unused variable.
                  (setq temp (make-symbol "--cl-var--"))
                  ;; Make sure this temp variable is locally declared.
                  (when (eq body 'setq)
                    (push (list (list temp)) cl--loop-bindings)))
                (push (list temp expr) new))
              (while (consp spec)
                (push (list (pop spec)
                            (and expr (list (if spec 'pop 'car) temp)))
                      nspecs))
              (setq specs (nconc (nreverse nspecs) specs)))
          (push binding new))))
    (if (eq body 'setq)
	(let ((set (cons (if par 'cl-psetq 'setq)
                         (apply 'nconc (nreverse new)))))
	  (if temps `(let* ,(nreverse temps) ,set) set))
      `(,(if par 'let 'let*)
        ,(nconc (nreverse temps) (nreverse new)) ,@body))))

(defun cl--loop-handle-accum (def &optional func) ; uses loop-*
  (if (eq (car cl--loop-args) 'into)
      (let ((var (cl--pop2 cl--loop-args)))
	(or (memq var cl--loop-accum-vars)
	    (progn (push (list (list var def)) cl--loop-bindings)
		   (push var cl--loop-accum-vars)))
	var)
    (or cl--loop-accum-var
	(progn
	  (push (list (list
                       (setq cl--loop-accum-var (make-symbol "--cl-var--"))
                       def))
                cl--loop-bindings)
	  (setq cl--loop-result (if func (list func cl--loop-accum-var)
                                  cl--loop-accum-var))
	  cl--loop-accum-var))))

(defun cl--loop-build-ands (clauses)
  "Return various representations of (and . CLAUSES).
CLAUSES is a list of Elisp expressions, where clauses of the form
\(progn E1 E2 E3 .. t) are the focus of particular optimizations.
The return value has shape (COND BODY COMBO)
such that COMBO is equivalent to (and . CLAUSES)."
  (let ((ands nil)
	(body nil))
    ;; Look through `clauses', trying to optimize (progn ,@A t) (progn ,@B) ,@C
    ;; into (progn ,@A ,@B) ,@C.
    (while clauses
      (if (and (eq (car-safe (car clauses)) 'progn)
	       (eq (car (last (car clauses))) t))
	  (if (cdr clauses)
	      (setq clauses (cons (nconc (butlast (car clauses))
					 (if (eq (car-safe (cadr clauses))
						 'progn)
					     (cl-cdadr clauses)
					   (list (cadr clauses))))
				  (cddr clauses)))
            ;; A final (progn ,@A t) is moved outside of the `and'.
	    (setq body (cdr (butlast (pop clauses)))))
	(push (pop clauses) ands)))
    (setq ands (or (nreverse ands) (list t)))
    (list (if (cdr ands) (cons 'and ands) (car ands))
	  body
	  (let ((full (if body
			  (append ands (list (cons 'progn (append body '(t)))))
			ands)))
	    (if (cdr full) (cons 'and full) (car full))))))


;;; Other iteration control structures.

;;;###autoload
(defmacro cl-do (steps endtest &rest body)
  "The Common Lisp `do' loop.

\(fn ((VAR INIT [STEP])...) (END-TEST [RESULT...]) BODY...)"
  (declare (indent 2)
           (debug
            ((&rest &or symbolp (symbolp &optional form form))
             (form body)
             cl-declarations body)))
  (cl--expand-do-loop steps endtest body nil))

;;;###autoload
(defmacro cl-do* (steps endtest &rest body)
  "The Common Lisp `do*' loop.

\(fn ((VAR INIT [STEP])...) (END-TEST [RESULT...]) BODY...)"
  (declare (indent 2) (debug cl-do))
  (cl--expand-do-loop steps endtest body t))

(defun cl--expand-do-loop (steps endtest body star)
  `(cl-block nil
     (,(if star 'let* 'let)
      ,(mapcar (lambda (c) (if (consp c) (list (car c) (nth 1 c)) c))
               steps)
      (while (not ,(car endtest))
        ,@body
        ,@(let ((sets (mapcar (lambda (c)
                                (and (consp c) (cdr (cdr c))
                                     (list (car c) (nth 2 c))))
                              steps)))
            (setq sets (delq nil sets))
            (and sets
                 (list (cons (if (or star (not (cdr sets)))
                                 'setq 'cl-psetq)
                             (apply 'append sets))))))
      ,@(or (cdr endtest) '(nil)))))

;;;###autoload
(defmacro cl-dolist (spec &rest body)
  "Loop over a list.
Evaluate BODY with VAR bound to each `car' from LIST, in turn.
Then evaluate RESULT to get return value, default nil.
An implicit nil block is established around the loop.

\(fn (VAR LIST [RESULT]) BODY...)"
  (declare (debug ((symbolp form &optional form) cl-declarations body))
           (indent 1))
  (let ((loop `(dolist ,spec ,@body)))
    (if (advice-member-p 'cl--wrap-in-nil-block 'dolist)
        loop `(cl-block nil ,loop))))

;;;###autoload
(defmacro cl-dotimes (spec &rest body)
  "Loop a certain number of times.
Evaluate BODY with VAR bound to successive integers from 0, inclusive,
to COUNT, exclusive.  Then evaluate RESULT to get return value, default
nil.

\(fn (VAR COUNT [RESULT]) BODY...)"
  (declare (debug cl-dolist) (indent 1))
  (let ((loop `(dotimes ,spec ,@body)))
    (if (advice-member-p 'cl--wrap-in-nil-block 'dotimes)
        loop `(cl-block nil ,loop))))

(defvar cl--tagbody-alist nil)

;;;###autoload
(defmacro cl-tagbody (&rest labels-or-stmts)
  "Execute statements while providing for control transfers to labels.
Each element of LABELS-OR-STMTS can be either a label (integer or symbol)
or a `cons' cell, in which case it's taken to be a statement.
This distinction is made before performing macroexpansion.
Statements are executed in sequence left to right, discarding any return value,
stopping only when reaching the end of LABELS-OR-STMTS.
Any statement can transfer control at any time to the statements that follow
one of the labels with the special form (go LABEL).
Labels have lexical scope and dynamic extent."
  (let ((blocks '())
        (first-label (if (consp (car labels-or-stmts))
                       'cl--preamble (pop labels-or-stmts))))
    (let ((block (list first-label)))
      (dolist (label-or-stmt labels-or-stmts)
        (if (consp label-or-stmt) (push label-or-stmt block)
          ;; Add a "go to next block" to implement the fallthrough.
          (unless (eq 'go (car-safe (car-safe block)))
            (push `(go ,label-or-stmt) block))
          (push (nreverse block) blocks)
          (setq block (list label-or-stmt))))
      (unless (eq 'go (car-safe (car-safe block)))
        (push `(go cl--exit) block))
      (push (nreverse block) blocks))
    (let ((catch-tag (make-symbol "cl--tagbody-tag"))
          (cl--tagbody-alist cl--tagbody-alist))
      (push (cons 'cl--exit catch-tag) cl--tagbody-alist)
      (dolist (block blocks)
        (push (cons (car block) catch-tag) cl--tagbody-alist))
      (macroexpand-all
       `(let ((next-label ',first-label))
          (while
              (not (eq (setq next-label
                             (catch ',catch-tag
                               (cl-case next-label
                                 ,@blocks)))
                       'cl--exit))))
       `((go . ,(lambda (label)
                  (let ((catch-tag (cdr (assq label cl--tagbody-alist))))
                    (unless catch-tag
                      (error "Unknown cl-tagbody go label `%S'" label))
                    `(throw ',catch-tag ',label))))
         ,@macroexpand-all-environment)))))

(defun cl--prog (binder bindings body)
  (let (decls)
    (while (eq 'declare (car-safe (car body)))
      (push (pop body) decls))
    `(cl-block nil
       (,binder ,bindings
         ,@(nreverse decls)
         (cl-tagbody . ,body)))))

;;;###autoload
(defmacro cl-prog (bindings &rest body)
  "Run BODY like a `cl-tagbody' after setting up the BINDINGS.
Shorthand for (cl-block nil (let BINDINGS (cl-tagbody BODY)))"
  (cl--prog 'let bindings body))

;;;###autoload
(defmacro cl-prog* (bindings &rest body)
  "Run BODY like a `cl-tagbody' after setting up the BINDINGS.
Shorthand for (cl-block nil (let* BINDINGS (cl-tagbody BODY)))"
  (cl--prog 'let* bindings body))

;;;###autoload
(defmacro cl-do-symbols (spec &rest body)
  "Loop over all symbols.
Evaluate BODY with VAR bound to each interned symbol, or to each symbol
from OBARRAY.

\(fn (VAR [OBARRAY [RESULT]]) BODY...)"
  (declare (indent 1)
           (debug ((symbolp &optional form form) cl-declarations body)))
  ;; Apparently this doesn't have an implicit block.
  `(cl-block nil
     (let (,(car spec))
       (mapatoms #'(lambda (,(car spec)) ,@body)
                 ,@(and (cadr spec) (list (cadr spec))))
       ,(nth 2 spec))))

;;;###autoload
(defmacro cl-do-all-symbols (spec &rest body)
  "Like `cl-do-symbols', but use the default obarray.

\(fn (VAR [RESULT]) BODY...)"
  (declare (indent 1) (debug ((symbolp &optional form) cl-declarations body)))
  `(cl-do-symbols (,(car spec) nil ,(cadr spec)) ,@body))


;;; Assignments.

;;;###autoload
(defmacro cl-psetq (&rest args)
  "Set SYMs to the values VALs in parallel.
This is like `setq', except that all VAL forms are evaluated (in order)
before assigning any symbols SYM to the corresponding values.

\(fn SYM VAL SYM VAL ...)"
  (declare (debug setq))
  (cons 'cl-psetf args))


;;; Binding control structures.

;;;###autoload
(defmacro cl-progv (symbols values &rest body)
  "Bind SYMBOLS to VALUES dynamically in BODY.
The forms SYMBOLS and VALUES are evaluated, and must evaluate to lists.
Each symbol in the first list is bound to the corresponding value in the
second list (or to nil if VALUES is shorter than SYMBOLS); then the
BODY forms are executed and their result is returned.  This is much like
a `let' form, except that the list of symbols can be computed at run-time."
  (declare (indent 2) (debug (form form body)))
  (let ((bodyfun (make-symbol "body"))
        (binds (make-symbol "binds"))
        (syms (make-symbol "syms"))
        (vals (make-symbol "vals")))
    `(progn
       (let* ((,syms ,symbols)
              (,vals ,values)
              (,bodyfun (lambda () ,@body))
              (,binds ()))
         (while ,syms
           (push (list (pop ,syms) (list 'quote (pop ,vals))) ,binds))
         (eval (list 'let ,binds (list 'funcall (list 'quote ,bodyfun))))))))

(defconst cl--labels-magic (make-symbol "cl--labels-magic"))

(defvar cl--labels-convert-cache nil)

(defun cl--labels-convert (f)
  "Special macro-expander to rename (function F) references in `cl-labels'."
  (cond
   ;; ¡¡Big Ugly Hack!! We can't use a compiler-macro because those are checked
   ;; *after* handling `function', but we want to stop macroexpansion from
   ;; being applied infinitely, so we use a cache to return the exact `form'
   ;; being expanded even though we don't receive it.
   ((eq f (car cl--labels-convert-cache)) (cdr cl--labels-convert-cache))
   (t
    (let* ((found (assq f macroexpand-all-environment))
           (replacement (and found
                             (ignore-errors
                               (funcall (cdr found) cl--labels-magic)))))
      (if (and replacement (eq cl--labels-magic (car replacement)))
          (nth 1 replacement)
        (let ((res `(function ,f)))
          (setq cl--labels-convert-cache (cons f res))
          res))))))

;;;###autoload
(defmacro cl-flet (bindings &rest body)
  "Make local function definitions.
Like `cl-labels' but the definitions are not recursive.
Each binding can take the form (FUNC EXP) where
FUNC is the function name, and EXP is an expression that returns the
function value to which it should be bound, or it can take the more common
form \(FUNC ARGLIST BODY...) which is a shorthand
for (FUNC (lambda ARGLIST BODY)).

\(fn ((FUNC ARGLIST BODY...) ...) FORM...)"
  (declare (indent 1) (debug ((&rest (cl-defun)) cl-declarations body)))
  (let ((binds ()) (newenv macroexpand-all-environment))
    (dolist (binding bindings)
      (let ((var (make-symbol (format "--cl-%s--" (car binding))))
            (args-and-body (cdr binding)))
        (if (and (= (length args-and-body) 1) (symbolp (car args-and-body)))
            ;; Optimize (cl-flet ((fun var)) body).
            (setq var (car args-and-body))
          (push (list var (if (= (length args-and-body) 1)
                              (car args-and-body)
                            `(cl-function (lambda . ,args-and-body))))
                binds))
	(push (cons (car binding)
                    (lambda (&rest args)
                      (if (eq (car args) cl--labels-magic)
                          (list cl--labels-magic var)
                        `(funcall ,var ,@args))))
              newenv)))
    ;; FIXME: Eliminate those functions which aren't referenced.
    (macroexp-let* (nreverse binds)
                   (macroexpand-all
                    `(progn ,@body)
                    ;; Don't override lexical-let's macro-expander.
                    (if (assq 'function newenv) newenv
                      (cons (cons 'function #'cl--labels-convert) newenv))))))

;;;###autoload
(defmacro cl-flet* (bindings &rest body)
  "Make local function definitions.
Like `cl-flet' but the definitions can refer to previous ones.

\(fn ((FUNC ARGLIST BODY...) ...) FORM...)"
  (declare (indent 1) (debug cl-flet))
  (cond
   ((null bindings) (macroexp-progn body))
   ((null (cdr bindings)) `(cl-flet ,bindings ,@body))
   (t `(cl-flet (,(pop bindings)) (cl-flet* ,bindings ,@body)))))

;;;###autoload
(defmacro cl-labels (bindings &rest body)
  "Make temporary function bindings.
The bindings can be recursive and the scoping is lexical, but capturing them
in closures will only work if `lexical-binding' is in use.

\(fn ((FUNC ARGLIST BODY...) ...) FORM...)"
  (declare (indent 1) (debug cl-flet))
  (let ((binds ()) (newenv macroexpand-all-environment))
    (dolist (binding bindings)
      (let ((var (make-symbol (format "--cl-%s--" (car binding)))))
	(push (list var `(cl-function (lambda . ,(cdr binding)))) binds)
	(push (cons (car binding)
                    (lambda (&rest args)
                      (if (eq (car args) cl--labels-magic)
                          (list cl--labels-magic var)
                        (cl-list* 'funcall var args))))
              newenv)))
    (macroexpand-all `(letrec ,(nreverse binds) ,@body)
                     ;; Don't override lexical-let's macro-expander.
                     (if (assq 'function newenv) newenv
                       (cons (cons 'function #'cl--labels-convert) newenv)))))

;; The following ought to have a better definition for use with newer
;; byte compilers.
;;;###autoload
(defmacro cl-macrolet (bindings &rest body)
  "Make temporary macro definitions.
This is like `cl-flet', but for macros instead of functions.

\(fn ((NAME ARGLIST BODY...) ...) FORM...)"
  (declare (indent 1)
           (debug
            ((&rest (&define name (&rest arg) cl-declarations-or-string
                             def-body))
             cl-declarations body)))
  (if (cdr bindings)
      `(cl-macrolet (,(car bindings)) (cl-macrolet ,(cdr bindings) ,@body))
    (if (null bindings) (macroexp-progn body)
      (let* ((name (caar bindings))
	     (res (cl--transform-lambda (cdar bindings) name)))
	(eval (car res))
	(macroexpand-all (macroexp-progn body)
			 (cons (cons name
                                     (eval `(cl-function (lambda ,@(cdr res))) t))
			       macroexpand-all-environment))))))

(defun cl--sm-macroexpand (orig-fun exp &optional env)
  "Special macro expander advice used inside `cl-symbol-macrolet'.
This function extends `macroexpand' during macro expansion
of `cl-symbol-macrolet' to additionally expand symbol macros."
  (let ((macroexpand-all-environment env)
        (venv (alist-get :cl-symbol-macros env)))
    (while
        (progn
          (setq exp (funcall orig-fun exp env))
          (pcase exp
            ((pred symbolp)
             ;; Perform symbol-macro expansion.
             (let ((symval (assq exp venv)))
               (when symval
                 (setq exp (cadr symval)))))
            (`(setq . ,_)
             ;; Convert setq to setf if required by symbol-macro expansion.
             (let* ((args (mapcar (lambda (f) (macroexpand f env))
                                  (cdr exp)))
                    (p args))
               (while (and p (symbolp (car p))) (setq p (cddr p)))
               (if p (setq exp (cons 'setf args))
                 (setq exp (cons 'setq args))
                 ;; Don't loop further.
                 nil)))
            ;; CL's symbol-macrolet used to treat re-bindings as candidates for
            ;; expansion (turning the let into a letf if needed), contrary to
            ;; Common-Lisp where such re-bindings hide the symbol-macro.
            ;; Not sure if there actually is code out there which depends
            ;; on this behavior (haven't found any yet).
            ;; Such code should explicitly use `cl-letf' instead, I think.
            ;;
            ;; (`(,(or `let `let*) . ,(or `(,bindings . ,body) dontcare))
            ;;  (let ((letf nil) (found nil) (nbs ()))
            ;;    (dolist (binding bindings)
            ;;      (let* ((var (if (symbolp binding) binding (car binding)))
            ;;             (sm (assq var venv)))
            ;;        (push (if (not (cdr sm))
            ;;                  binding
            ;;                (let ((nexp (cadr sm)))
            ;;                  (setq found t)
            ;;                  (unless (symbolp nexp) (setq letf t))
            ;;                  (cons nexp (cdr-safe binding))))
            ;;              nbs)))
            ;;    (when found
            ;;      (setq exp `(,(if letf
            ;;                       (if (eq (car exp) 'let) 'cl-letf 'cl-letf*)
            ;;                     (car exp))
            ;;                  ,(nreverse nbs)
            ;;                  ,@body)))))
            ;;
            ;; We implement the Common-Lisp behavior, instead (see bug#26073):
            ;; The behavior of CL made sense in a dynamically scoped
            ;; language, but nowadays, lexical scoping semantics is more often
            ;; expected.
            (`(,(or `let `let*) . ,(or `(,bindings . ,body) dontcare))
             (let ((nbs ()) (found nil))
               (dolist (binding bindings)
                 (let* ((var (if (symbolp binding) binding (car binding)))
                        (val (and found (consp binding) (eq 'let* (car exp))
                                  (list (macroexpand-all (cadr binding)
                                                         env)))))
                   (push (if (assq var venv)
                             ;; This binding should hide "its" surrounding
                             ;; symbol-macro, but given the way macroexpand-all
                             ;; works (i.e. the `env' we receive as input will
                             ;; be (re)applied to the code we return), we can't
                             ;; prevent application of `env' to the
                             ;; sub-expressions, so we need to α-rename this
                             ;; variable instead.
                             (let ((nvar (make-symbol (symbol-name var))))
                               (setq found t)
                               (push (list var nvar) venv)
                               (push (cons :cl-symbol-macros venv) env)
                               (cons nvar (or val (cdr-safe binding))))
                           (if val (cons var val) binding))
                         nbs)))
               (when found
                 (setq exp `(,(car exp)
                             ,(nreverse nbs)
                             ,@(macroexp-unprogn
                                (macroexpand-all (macroexp-progn body)
                                                 env)))))
               nil))
            ;; Do the same as for `let' but for variables introduced
            ;; via other means, such as `lambda' and `condition-case'.
            (`(function (lambda ,args . ,body))
             (let ((nargs ()) (found nil))
               (dolist (var args)
                 (push (cond
                        ((memq var '(&optional &rest)) var)
                        ((assq var venv)
                         (let ((nvar (make-symbol (symbol-name var))))
                           (setq found t)
                           (push (list var nvar) venv)
                           (push (cons :cl-symbol-macros venv) env)
                           nvar))
                        (t var))
                       nargs))
               (when found
                 (setq exp `(function
                             (lambda ,(nreverse nargs)
                               . ,(mapcar (lambda (exp)
                                            (macroexpand-all exp env))
                                          body)))))
               nil))
            ((and `(condition-case ,var ,exp . ,clauses)
                  (guard (assq var venv)))
             (let ((nvar (make-symbol (symbol-name var))))
               (push (list var nvar) venv)
               (push (cons :cl-symbol-macros venv) env)
               (setq exp
                     `(condition-case ,nvar ,(macroexpand-all exp env)
                        . ,(mapcar
                            (lambda (clause)
                              `(,(car clause)
                                . ,(mapcar (lambda (exp)
                                             (macroexpand-all exp env))
                                           (cdr clause))))
                            clauses)))
               nil))
            )))
    exp))

;;;###autoload
(defmacro cl-symbol-macrolet (bindings &rest body)
  "Make symbol macro definitions.
Within the body FORMs, references to the variable NAME will be replaced
by EXPANSION, and (setq NAME ...) will act like (setf EXPANSION ...).

\(fn ((NAME EXPANSION) ...) FORM...)"
  (declare (indent 1) (debug ((&rest (symbolp sexp)) cl-declarations body)))
  (let ((malformed-bindings nil)
        (advised (advice-member-p #'cl--sm-macroexpand 'macroexpand)))
    (dolist (binding bindings)
      (unless (and (consp binding) (symbolp (car binding))
                   (consp (cdr binding)) (null (cddr binding)))
        (push binding malformed-bindings)))
    (unwind-protect
        (progn
          (unless advised
            (advice-add 'macroexpand :around #'cl--sm-macroexpand))
          (let* ((venv (cdr (assq :cl-symbol-macros
                                  macroexpand-all-environment)))
                 (expansion
                  (macroexpand-all (macroexp-progn body)
                                   (cons (cons :cl-symbol-macros
                                               (append bindings venv))
                                         macroexpand-all-environment))))
            (if malformed-bindings
                (macroexp--warn-and-return
                 (format-message "Malformed `cl-symbol-macrolet' binding(s): %S"
                                 (nreverse malformed-bindings))
                 expansion)
              expansion)))
      (unless advised
        (advice-remove 'macroexpand #'cl--sm-macroexpand)))))

;;; Multiple values.

;;;###autoload
(defmacro cl-multiple-value-bind (vars form &rest body)
  "Collect multiple return values.
FORM must return a list; the BODY is then executed with the first N elements
of this list bound (`let'-style) to each of the symbols SYM in turn.  This
is analogous to the Common Lisp `multiple-value-bind' macro, using lists to
simulate true multiple return values.  For compatibility, (cl-values A B C) is
a synonym for (list A B C).

\(fn (SYM...) FORM BODY)"
  (declare (indent 2) (debug ((&rest symbolp) form body)))
  (let ((temp (make-symbol "--cl-var--")) (n -1))
    `(let* ((,temp ,form)
            ,@(mapcar (lambda (v)
                        (list v `(nth ,(setq n (1+ n)) ,temp)))
                      vars))
       ,@body)))

;;;###autoload
(defmacro cl-multiple-value-setq (vars form)
  "Collect multiple return values.
FORM must return a list; the first N elements of this list are stored in
each of the symbols SYM in turn.  This is analogous to the Common Lisp
`multiple-value-setq' macro, using lists to simulate true multiple return
values.  For compatibility, (cl-values A B C) is a synonym for (list A B C).

\(fn (SYM...) FORM)"
  (declare (indent 1) (debug ((&rest symbolp) form)))
  (cond ((null vars) `(progn ,form nil))
	((null (cdr vars)) `(setq ,(car vars) (car ,form)))
	(t
	 (let* ((temp (make-symbol "--cl-var--")) (n 0))
	   `(let ((,temp ,form))
              (prog1 (setq ,(pop vars) (car ,temp))
                (setq ,@(apply #'nconc
                               (mapcar (lambda (v)
                                         (list v `(nth ,(setq n (1+ n))
                                                       ,temp)))
                                       vars)))))))))


;;; Declarations.

;;;###autoload
(defmacro cl-locally (&rest body)
  "Equivalent to `progn'."
  (declare (debug t))
  (cons 'progn body))
;;;###autoload
(defmacro cl-the (type form)
  "Return FORM.  If type-checking is enabled, assert that it is of TYPE."
  (declare (indent 1) (debug (cl-type-spec form)))
  (if (not (or (not (cl--compiling-file))
               (< cl--optimize-speed 3)
               (= cl--optimize-safety 3)))
      form
    (macroexp-let2 macroexp-copyable-p temp form
      `(progn (unless (cl-typep ,temp ',type)
                (signal 'wrong-type-argument
                        (list ',type ,temp ',form)))
              ,temp))))

(defvar cl--proclaim-history t)    ; for future compilers
(defvar cl--declare-stack t)       ; for future compilers

(defun cl--do-proclaim (spec hist)
  (and hist (listp cl--proclaim-history) (push spec cl--proclaim-history))
  (cond ((eq (car-safe spec) 'special)
	 (if (boundp 'byte-compile-bound-variables)
	     (setq byte-compile-bound-variables
		   (append (cdr spec) byte-compile-bound-variables))))

	((eq (car-safe spec) 'inline)
	 (while (setq spec (cdr spec))
	   (or (memq (get (car spec) 'byte-optimizer)
		     '(nil byte-compile-inline-expand))
	       (error "%s already has a byte-optimizer, can't make it inline"
		      (car spec)))
	   (put (car spec) 'byte-optimizer 'byte-compile-inline-expand)))

	((eq (car-safe spec) 'notinline)
	 (while (setq spec (cdr spec))
	   (if (eq (get (car spec) 'byte-optimizer)
		   'byte-compile-inline-expand)
	       (put (car spec) 'byte-optimizer nil))))

	((eq (car-safe spec) 'optimize)
	 (let ((speed (assq (nth 1 (assq 'speed (cdr spec)))
			    '((0 nil) (1 t) (2 t) (3 t))))
	       (safety (assq (nth 1 (assq 'safety (cdr spec)))
			     '((0 t) (1 t) (2 t) (3 nil)))))
	   (if speed (setq cl--optimize-speed (car speed)
			   byte-optimize (nth 1 speed)))
	   (if safety (setq cl--optimize-safety (car safety)
			    byte-compile-delete-errors (nth 1 safety)))))

	((and (eq (car-safe spec) 'warn) (boundp 'byte-compile-warnings))
	 (while (setq spec (cdr spec))
	   (if (consp (car spec))
	       (if (eq (cl-cadar spec) 0)
                   (byte-compile-disable-warning (caar spec))
                 (byte-compile-enable-warning (caar spec)))))))
  nil)

;;; Process any proclamations made before cl-macs was loaded.
(defvar cl--proclaims-deferred)
(let ((p (reverse cl--proclaims-deferred)))
  (while p (cl--do-proclaim (pop p) t))
  (setq cl--proclaims-deferred nil))

;;;###autoload
(defmacro cl-declare (&rest specs)
  "Declare SPECS about the current function while compiling.
For instance

  (cl-declare (warn 0))

will turn off byte-compile warnings in the function.
See Info node `(cl)Declarations' for details."
  (if (cl--compiling-file)
      (while specs
	(if (listp cl--declare-stack) (push (car specs) cl--declare-stack))
	(cl--do-proclaim (pop specs) nil)))
  nil)

;;; The standard modify macros.

;; `setf' is now part of core Elisp, defined in gv.el.

;;;###autoload
(defmacro cl-psetf (&rest args)
  "Set PLACEs to the values VALs in parallel.
This is like `setf', except that all VAL forms are evaluated (in order)
before assigning any PLACEs to the corresponding values.

\(fn PLACE VAL PLACE VAL ...)"
  (declare (debug setf))
  (let ((p args) (simple t) (vars nil))
    (while p
      (if (or (not (symbolp (car p))) (cl--expr-depends-p (nth 1 p) vars))
	  (setq simple nil))
      (if (memq (car p) vars)
	  (error "Destination duplicated in psetf: %s" (car p)))
      (push (pop p) vars)
      (or p (error "Odd number of arguments to cl-psetf"))
      (pop p))
    (if simple
	`(progn (setq ,@args) nil)
      (setq args (reverse args))
      (let ((expr `(setf ,(cadr args) ,(car args))))
	(while (setq args (cddr args))
	  (setq expr `(setf ,(cadr args) (prog1 ,(car args) ,expr))))
	`(progn ,expr nil)))))

;;;###autoload
(defmacro cl-remf (place tag)
  "Remove TAG from property list PLACE.
PLACE may be a symbol, or any generalized variable allowed by `setf'.
The form returns true if TAG was found and removed, nil otherwise."
  (declare (debug (place form)))
  (gv-letplace (tval setter) place
    (macroexp-let2 macroexp-copyable-p ttag tag
      `(if (eq ,ttag (car ,tval))
           (progn ,(funcall setter `(cddr ,tval))
                  t)
         (cl--do-remf ,tval ,ttag)))))

;;;###autoload
(defmacro cl-shiftf (place &rest args)
  "Shift left among PLACEs.
Example: (cl-shiftf A B C) sets A to B, B to C, and returns the old A.
Each PLACE may be a symbol, or any generalized variable allowed by `setf'.

\(fn PLACE... VAL)"
  (declare (debug (&rest place)))
  (cond
   ((null args) place)
   ((symbolp place) `(prog1 ,place (setq ,place (cl-shiftf ,@args))))
   (t
    (gv-letplace (getter setter) place
      `(prog1 ,getter
         ,(funcall setter `(cl-shiftf ,@args)))))))

;;;###autoload
(defmacro cl-rotatef (&rest args)
  "Rotate left among PLACEs.
Example: (cl-rotatef A B C) sets A to B, B to C, and C to A.  It returns nil.
Each PLACE may be a symbol, or any generalized variable allowed by `setf'.

\(fn PLACE...)"
  (declare (debug (&rest place)))
  (if (not (memq nil (mapcar 'symbolp args)))
      (and (cdr args)
	   (let ((sets nil)
		 (first (car args)))
	     (while (cdr args)
	       (setq sets (nconc sets (list (pop args) (car args)))))
	     `(cl-psetf ,@sets ,(car args) ,first)))
    (let* ((places (reverse args))
	   (temp (make-symbol "--cl-rotatef--"))
	   (form temp))
      (while (cdr places)
        (setq form
              (gv-letplace (getter setter) (pop places)
                `(prog1 ,getter ,(funcall setter form)))))
      (gv-letplace (getter setter) (car places)
	(macroexp-let* `((,temp ,getter))
                       `(progn ,(funcall setter form) nil))))))

;; FIXME: `letf' is unsatisfactory because it does not really "restore" the
;; previous state.  If the getter/setter loses information, that info is
;; not recovered.

(defun cl--letf (bindings simplebinds binds body)
  ;; It's not quite clear what the semantics of cl-letf should be.
  ;; E.g. in (cl-letf ((PLACE1 VAL1) (PLACE2 VAL2)) BODY), while it's clear
  ;; that the actual assignments ("bindings") should only happen after
  ;; evaluating VAL1 and VAL2, it's not clear when the sub-expressions of
  ;; PLACE1 and PLACE2 should be evaluated.  Should we have
  ;;    PLACE1; VAL1; PLACE2; VAL2; bind1; bind2
  ;; or
  ;;    VAL1; VAL2; PLACE1; PLACE2; bind1; bind2
  ;; or
  ;;    VAL1; VAL2; PLACE1; bind1; PLACE2; bind2
  ;; Common-Lisp's `psetf' does the first, so we'll do the same.
  (if (null bindings)
      (if (and (null binds) (null simplebinds)) (macroexp-progn body)
        `(let* (,@(mapcar (lambda (x)
                            (pcase-let ((`(,vold ,getter ,_setter ,_vnew) x))
                              (list vold getter)))
                          binds)
                ,@simplebinds)
           (unwind-protect
               ,(macroexp-progn
                 (append
                  (delq nil
                        (mapcar (lambda (x)
                                  (pcase x
                                    ;; If there's no vnew, do nothing.
                                    (`(,_vold ,_getter ,setter ,vnew)
                                     (funcall setter vnew))))
                                binds))
                  body))
             ,@(mapcar (lambda (x)
                         (pcase-let ((`(,vold ,_getter ,setter ,_vnew) x))
                           (funcall setter vold)))
                       binds))))
    (let* ((binding (car bindings))
           (place (macroexpand (car binding) macroexpand-all-environment)))
      (gv-letplace (getter setter) place
        (macroexp-let2 nil vnew (cadr binding)
          (if (symbolp place)
              ;; Special-case for simple variables.
              (cl--letf (cdr bindings)
                        (cons `(,getter ,(if (cdr binding) vnew getter))
                              simplebinds)
                        binds body)
            (cl--letf (cdr bindings) simplebinds
                      (cons `(,(make-symbol "old") ,getter ,setter
                              ,@(if (cdr binding) (list vnew)))
                            binds)
                      body)))))))

;;;###autoload
(defmacro cl-letf (bindings &rest body)
  "Temporarily bind to PLACEs.
This is the analogue of `let', but with generalized variables (in the
sense of `setf') for the PLACEs.  Each PLACE is set to the corresponding
VALUE, then the BODY forms are executed.  On exit, either normally or
because of a `throw' or error, the PLACEs are set back to their original
values.  Note that this macro is *not* available in Common Lisp.
As a special case, if `(PLACE)' is used instead of `(PLACE VALUE)',
the PLACE is not modified before executing BODY.

\(fn ((PLACE VALUE) ...) BODY...)"
  (declare (indent 1) (debug ((&rest [&or (symbolp form)
                                          (gate gv-place &optional form)])
                              body)))
<<<<<<< HEAD
  (if (and (not (cdr bindings)) (cdar bindings) (symbolp (caar bindings)))
=======
  (if (and (not (cdr bindings)) (cdar bindings) (symbolp (caar bindings))
           (not (assq (caar bindings)
                      (alist-get :cl-symbol-macros macroexpand-all-environment))))
>>>>>>> 89212988
      `(let ,bindings ,@body)
    (cl--letf bindings () () body)))

;;;###autoload
(defmacro cl-letf* (bindings &rest body)
  "Temporarily bind to PLACEs.
Like `cl-letf' but where the bindings are performed one at a time,
rather than all at the end (i.e. like `let*' rather than like `let')."
  (declare (indent 1) (debug cl-letf))
  (dolist (binding (reverse bindings))
    (setq body (list `(cl-letf (,binding) ,@body))))
  (macroexp-progn body))

;;;###autoload
(defmacro cl-callf (func place &rest args)
  "Set PLACE to (FUNC PLACE ARGS...).
FUNC should be an unquoted function name.  PLACE may be a symbol,
or any generalized variable allowed by `setf'."
  (declare (indent 2) (debug (cl-function place &rest form)))
  (gv-letplace (getter setter) place
    (let* ((rargs (cons getter args)))
      (funcall setter
               (if (symbolp func) (cons func rargs)
                 `(funcall #',func ,@rargs))))))

;;;###autoload
(defmacro cl-callf2 (func arg1 place &rest args)
  "Set PLACE to (FUNC ARG1 PLACE ARGS...).
Like `cl-callf', but PLACE is the second argument of FUNC, not the first.

\(fn FUNC ARG1 PLACE ARGS...)"
  (declare (indent 3) (debug (cl-function form place &rest form)))
  (if (and (cl--safe-expr-p arg1) (cl--simple-expr-p place) (symbolp func))
      `(setf ,place (,func ,arg1 ,place ,@args))
    (macroexp-let2 nil a1 arg1
      (gv-letplace (getter setter) place
        (let* ((rargs (cl-list* a1 getter args)))
          (funcall setter
                   (if (symbolp func) (cons func rargs)
                     `(funcall #',func ,@rargs))))))))

;;;###autoload
(defmacro cl-defsubst (name args &rest body)
  "Define NAME as a function.
Like `defun', except the function is automatically declared `inline' and
the arguments are immutable.
ARGLIST allows full Common Lisp conventions, and BODY is implicitly
surrounded by (cl-block NAME ...).
The function's arguments should be treated as immutable.

\(fn NAME ARGLIST [DOCSTRING] BODY...)"
  (declare (debug cl-defun) (indent 2))
  (let* ((argns (cl--arglist-args args))
	 (real-args (if (eq '&cl-defs (car args)) (cddr args) args))
         (p argns)
         ;; (pbody (cons 'progn body))
         )
    (while (and p (eq (cl--expr-contains real-args (car p)) 1)) (pop p))
    `(progn
       ,(if p nil   ; give up if defaults refer to earlier args
          `(cl-define-compiler-macro ,name
             ,(if (memq '&key args)
                  `(&whole cl-whole &cl-quote ,@args)
                (cons '&cl-quote args))
             ,(format "compiler-macro for inlining `%s'." name)
             (cl--defsubst-expand
              ',argns '(cl-block ,name ,@(cdr (macroexp-parse-body body)))
              ;; We used to pass `simple' as
              ;; (not (or unsafe (cl-expr-access-order pbody argns)))
              ;; But this is much too simplistic since it
              ;; does not pay attention to the argvs (and
              ;; cl-expr-access-order itself is also too naive).
              nil
              ,(and (memq '&key args) 'cl-whole) nil ,@argns)))
       (cl-defun ,name ,args ,@body))))

(defun cl--defsubst-expand (argns body simple whole _unsafe &rest argvs)
  (if (and whole (not (cl--safe-expr-p (cons 'progn argvs)))) whole
    (if (cl--simple-exprs-p argvs) (setq simple t))
    (let* ((substs ())
           (lets (delq nil
                       (cl-mapcar (lambda (argn argv)
                                    (if (or simple (macroexp-const-p argv))
                                        (progn (push (cons argn argv) substs)
                                               nil)
                                      (list argn argv)))
                                  argns argvs))))
      ;; FIXME: `sublis/subst' will happily substitute the symbol
      ;; `argn' in places where it's not used as a reference
      ;; to a variable.
      ;; FIXME: `sublis/subst' will happily copy `argv' to a different
      ;; scope, leading to name capture.
      (setq body (cond ((null substs) body)
                       ((null (cdr substs))
                        (cl-subst (cdar substs) (caar substs) body))
                       (t (cl--sublis substs body))))
      (if lets `(let ,lets ,body) body))))

(defun cl--sublis (alist tree)
  "Perform substitutions indicated by ALIST in TREE (non-destructively)."
  (let ((x (assq tree alist)))
    (cond
     (x (cdr x))
     ((consp tree)
      (cons (cl--sublis alist (car tree)) (cl--sublis alist (cdr tree))))
     (t tree))))

;;; Structures.

(defmacro cl--find-class (type)
  `(get ,type 'cl--class))

;; Rather than hard code cl-structure-object, we indirect through this variable
;; for bootstrapping reasons.
(defvar cl--struct-default-parent nil)

;;;###autoload
(defmacro cl-defstruct (struct &rest descs)
  "Define a struct type.
This macro defines a new data type called NAME that stores data
in SLOTs.  It defines a `make-NAME' constructor, a `copy-NAME'
copier, a `NAME-p' predicate, and slot accessors named `NAME-SLOT'.
You can use the accessors to set the corresponding slots, via `setf'.

NAME may instead take the form (NAME OPTIONS...), where each
OPTION is either a single keyword or (KEYWORD VALUE) where
KEYWORD can be one of :conc-name, :constructor, :copier, :predicate,
:type, :named, :initial-offset, :print-function, or :include.

Each SLOT may instead take the form (SNAME SDEFAULT SOPTIONS...), where
SDEFAULT is the default value of that slot and SOPTIONS are keyword-value
pairs for that slot.
Currently, only one keyword is supported, `:read-only'.  If this has a
non-nil value, that slot cannot be set via `setf'.

\(fn NAME SLOTS...)"
  (declare (doc-string 2) (indent 1)
           (debug
            (&define                    ;Makes top-level form not be wrapped.
             [&or symbolp
                  (gate
                   symbolp &rest
                   [&or symbolp
                        (&or [":conc-name" symbolp]
                             [":constructor" symbolp &optional cl-lambda-list]
                             [":copier" symbolp]
                             [":predicate" symbolp]
                             [":include" symbolp &rest sexp] ;; Not finished.
                             [":print-function" sexp]
                             [":type" symbolp]
                             [":named"]
                             [":initial-offset" natnump])])]
             [&optional stringp]
             ;; All the above is for the following def-form.
             &rest &or symbolp (symbolp &optional def-form &rest sexp))))
  (let* ((name (if (consp struct) (car struct) struct))
	 (opts (cdr-safe struct))
	 (slots nil)
	 (defaults nil)
	 (conc-name (concat (symbol-name name) "-"))
	 (constructor (intern (format "make-%s" name)))
	 (constrs nil)
	 (copier (intern (format "copy-%s" name)))
	 (predicate (intern (format "%s-p" name)))
	 (print-func nil) (print-auto nil)
	 (safety (if (cl--compiling-file) cl--optimize-safety 3))
	 (include nil)
         ;; There are 4 types of structs:
         ;; - `vector' type: means we should use a vector, which can come
         ;;   with or without a tag `name', which is usually in slot 0
         ;;   but obeys :initial-offset.
         ;; - `list' type: same as `vector' but using lists.
         ;; - `record' type: means we should use a record, which necessarily
         ;;   comes tagged in slot 0.  Currently we'll use the `name' as
         ;;   the tag, but we may want to change it so that the class object
         ;;   is used as the tag.
         ;; - nil type: this is the "pre-record default", which uses a vector
         ;;   with a tag in slot 0 which is a symbol of the form
         ;;   `cl-struct-NAME'.  We need to still support this for backward
         ;;   compatibility with old .elc files.
	 (tag name)
	 (tag-symbol (intern (format "cl-struct-%s-tags" name)))
	 (include-descs nil)
	 (include-name nil)
	 (type nil)         ;nil here means not specified explicitly.
	 (named nil)
	 (forms nil)
         (docstring (if (stringp (car descs)) (pop descs)))
	 pred-form pred-check)
    ;; Can't use `cl-check-type' yet.
    (unless (cl--struct-name-p name)
      (signal 'wrong-type-argument (list 'cl-struct-name-p name 'name)))
    (setq descs (cons '(cl-tag-slot)
		      (mapcar (function (lambda (x) (if (consp x) x (list x))))
			      descs)))
    (while opts
      (let ((opt (if (consp (car opts)) (caar opts) (car opts)))
	    (args (cdr-safe (pop opts))))
	(cond ((eq opt :conc-name)
	       (if args
		   (setq conc-name (if (car args)
				       (symbol-name (car args)) ""))))
	      ((eq opt :constructor)
	       (if (cdr args)
                   (progn
                     ;; If this defines a constructor of the same name as
                     ;; the default one, don't define the default.
                     (if (eq (car args) constructor)
                         (setq constructor nil))
                     (push args constrs))
		 (if args (setq constructor (car args)))))
	      ((eq opt :copier)
	       (if args (setq copier (car args))))
	      ((eq opt :predicate)
	       (if args (setq predicate (car args))))
	      ((eq opt :include)
               ;; FIXME: Actually, we can include more than once as long as
               ;; we include EIEIO classes rather than cl-structs!
               (when include-name (error "Can't :include more than once"))
               (setq include-name (car args))
               (setq include-descs (mapcar (function
                                            (lambda (x)
                                              (if (consp x) x (list x))))
                                           (cdr args))))
	      ((eq opt :print-function)
	       (setq print-func (car args)))
	      ((eq opt :type)
	       (setq type (car args))
               (unless (memq type '(vector list))
                 (error "Invalid :type specifier: %s" type)))
	      ((eq opt :named)
	       (setq named t))
	      ((eq opt :initial-offset)
	       (setq descs (nconc (make-list (car args) '(cl-skip-slot))
				  descs)))
	      (t
	       (error "Structure option %s unrecognized" opt)))))
    (unless (or include-name type)
      (setq include-name cl--struct-default-parent))
    (when include-name (setq include (cl--struct-get-class include-name)))
    (if print-func
	(setq print-func
              `(progn (funcall #',print-func cl-x cl-s cl-n) t))
      (or type (and include (not (cl--struct-class-print include)))
	  (setq print-auto t
		print-func (and (or (not (or include type)) (null print-func))
				`(progn
                                   (princ ,(format "#S(%s" name) cl-s))))))
    (if include
	(let* ((inc-type (cl--struct-class-type include))
               (old-descs (cl-struct-slot-info include)))
	  (and type (not (eq inc-type type))
	       (error ":type disagrees with :include for %s" name))
	  (while include-descs
	    (setcar (memq (or (assq (caar include-descs) old-descs)
			      (error "No slot %s in included struct %s"
				     (caar include-descs) include))
			  old-descs)
		    (pop include-descs)))
	  (setq descs (append old-descs (delq (assq 'cl-tag-slot descs) descs))
		type inc-type
		named (if (memq type '(vector list))
                          (assq 'cl-tag-slot descs)
                        'true))
	  (if (cl--struct-class-named include) (setq named t)))
      (unless type
	(setq named 'true)))
    (or named (setq descs (delq (assq 'cl-tag-slot descs) descs)))
    (when (and (null predicate) named)
      (setq predicate (intern (format "cl--struct-%s-p" name))))
    (setq pred-form (and named
			 (let ((pos (- (length descs)
				       (length (memq (assq 'cl-tag-slot descs)
						     descs)))))
			   (cond
                            ((null type) ;Record type.
                             `(memq (type-of cl-x) ,tag-symbol))
                            ((eq type 'vector)
                             `(and (vectorp cl-x)
                                   (>= (length cl-x) ,(length descs))
                                   (memq (aref cl-x ,pos) ,tag-symbol)))
                            ((= pos 0) `(memq (car-safe cl-x) ,tag-symbol))
                            (t `(and (consp cl-x)
				     (memq (nth ,pos cl-x) ,tag-symbol))))))
	  pred-check (and pred-form (> safety 0)
			  (if (and (eq (cl-caadr pred-form) 'vectorp)
				   (= safety 1))
			      (cons 'and (cl-cdddr pred-form))
                            `(,predicate cl-x))))
    (when pred-form
      (push `(cl-defsubst ,predicate (cl-x)
               (declare (side-effect-free error-free))
               ,(if (eq (car pred-form) 'and)
                    (append pred-form '(t))
                  `(and ,pred-form t)))
            forms)
      (push `(put ',name 'cl-deftype-satisfies ',predicate) forms))
    (let ((pos 0) (descp descs))
      (while descp
	(let* ((desc (pop descp))
	       (slot (pop desc)))
	  (if (memq slot '(cl-tag-slot cl-skip-slot))
	      (progn
		(push nil slots)
		(push (and (eq slot 'cl-tag-slot) `',tag)
			 defaults))
	    (if (assq slot descp)
		(error "Duplicate slots named %s in %s" slot name))
	    (let ((accessor (intern (format "%s%s" conc-name slot))))
	      (push slot slots)
	      (push (pop desc) defaults)
	      ;; The arg "cl-x" is referenced by name in eg pred-form
	      ;; and pred-check, so changing it is not straightforward.
	      (push `(cl-defsubst ,accessor (cl-x)
                       ,(format "Access slot \"%s\" of `%s' struct CL-X."
                                slot struct)
                       (declare (side-effect-free t))
                       ,@(and pred-check
			      (list `(or ,pred-check
                                         (signal 'wrong-type-argument
                                                 (list ',name cl-x)))))
                       ,(if (memq type '(nil vector)) `(aref cl-x ,pos)
                          (if (= pos 0) '(car cl-x)
                            `(nth ,pos cl-x))))
                    forms)
              (when (cl-oddp (length desc))
                (push
                 (macroexp--warn-and-return
                  (format "Missing value for option `%S' of slot `%s' in struct %s!"
                          (car (last desc)) slot name)
                  'nil)
                 forms)
                (when (and (keywordp (car defaults))
                           (not (keywordp (car desc))))
                  (let ((kw (car defaults)))
                    (push
                     (macroexp--warn-and-return
                      (format "  I'll take `%s' to be an option rather than a default value."
                              kw)
                      'nil)
                     forms)
                    (push kw desc)
                    (setcar defaults nil))))
              (if (plist-get desc ':read-only)
                  (push `(gv-define-expander ,accessor
                           (lambda (_cl-do _cl-x)
                             (error "%s is a read-only slot" ',accessor)))
                        forms)
                ;; For normal slots, we don't need to define a setf-expander,
                ;; since gv-get can use the compiler macro to get the
                ;; same result.
                ;; (push `(gv-define-setter ,accessor (cl-val cl-x)
                ;;          ;; If cl is loaded only for compilation,
                ;;          ;; the call to cl--struct-setf-expander would
                ;;          ;; cause a warning because it may not be
                ;;          ;; defined at run time.  Suppress that warning.
                ;;          (progn
                ;;            (declare-function
                ;;             cl--struct-setf-expander "cl-macs"
                ;;             (x name accessor pred-form pos))
                ;;            (cl--struct-setf-expander
                ;;             cl-val cl-x ',name ',accessor
                ;;             ,(and pred-check `',pred-check)
                ;;             ,pos)))
                ;;       forms)
                )
	      (if print-auto
		  (nconc print-func
			 (list `(princ ,(format " %s" slot) cl-s)
			       `(prin1 (,accessor cl-x) cl-s)))))))
	(setq pos (1+ pos))))
    (setq slots (nreverse slots)
	  defaults (nreverse defaults))
    (and copier
         (push `(defalias ',copier #'copy-sequence)
               forms))
    (if constructor
	(push (list constructor
                    (cons '&key (delq nil (copy-sequence slots))))
              constrs))
    (pcase-dolist (`(,cname ,args ,doc) constrs)
      (let* ((anames (cl--arglist-args args))
	     (make (cl-mapcar (function (lambda (s d) (if (memq s anames) s d)))
			    slots defaults)))
	(push `(cl-defsubst ,cname
                   (&cl-defs (nil ,@descs) ,@args)
                 ,(if (stringp doc) doc
                    (format "Constructor for objects of type `%s'." name))
                 ,@(if (cl--safe-expr-p `(progn ,@(mapcar #'cl-second descs)))
                       '((declare (side-effect-free t))))
                 (,(or type #'record) ,@make))
              forms)))
    (if print-auto (nconc print-func (list '(princ ")" cl-s) t)))
    ;; Don't bother adding to cl-custom-print-functions since it's not used
    ;; by anything anyway!
    ;;(if print-func
    ;;    (push `(if (boundp 'cl-custom-print-functions)
    ;;               (push
    ;;                ;; The auto-generated function does not pay attention to
    ;;                ;; the depth argument cl-n.
    ;;                (lambda (cl-x cl-s ,(if print-auto '_cl-n 'cl-n))
    ;;                  (and ,pred-form ,print-func))
    ;;                cl-custom-print-functions))
    ;;          forms))
    `(progn
       (defvar ,tag-symbol)
       ,@(nreverse forms)
       ;; Call cl-struct-define during compilation as well, so that
       ;; a subsequent cl-defstruct in the same file can correctly include this
       ;; struct as a parent.
       (eval-and-compile
         (cl-struct-define ',name ,docstring ',include-name
                           ',(or type 'record) ,(eq named t) ',descs
                           ',tag-symbol ',tag ',print-auto))
       ',name)))

;;; Add cl-struct support to pcase

(defun cl--struct-all-parents (class)
  (when (cl--struct-class-p class)
    (let ((res ())
          (classes (list class)))
      ;; BFS precedence.
      (while (let ((class (pop classes)))
               (push class res)
               (setq classes
                     (append classes
                             (cl--class-parents class)))))
      (nreverse res))))

;;;###autoload
(pcase-defmacro cl-struct (type &rest fields)
  "Pcase patterns to match cl-structs.
Elements of FIELDS can be of the form (NAME PAT) in which case the contents of
field NAME is matched against PAT, or they can be of the form NAME which
is a shorthand for (NAME NAME)."
  (declare (debug (sexp &rest [&or (sexp pcase-PAT) sexp])))
  `(and (pred (pcase--flip cl-typep ',type))
        ,@(mapcar
           (lambda (field)
             (let* ((name (if (consp field) (car field) field))
                    (pat (if (consp field) (cadr field) field)))
               `(app ,(if (eq (cl-struct-sequence-type type) 'list)
                          `(nth ,(cl-struct-slot-offset type name))
                        `(pcase--flip aref ,(cl-struct-slot-offset type name)))
                     ,pat)))
           fields)))

(defun cl--defstruct-predicate (type)
  (let ((cons (assq (cl-struct-sequence-type type)
                    `((list . consp)
                      (vector . vectorp)
                      (nil . recordp)))))
    (if cons
        (cdr cons)
      'recordp)))

(defun cl--pcase-mutually-exclusive-p (orig pred1 pred2)
  "Extra special cases for `cl-typep' predicates."
  (let* ((x1 pred1) (x2 pred2)
         (t1
          (and (eq 'pcase--flip (car-safe x1)) (setq x1 (cdr x1))
               (eq 'cl-typep (car-safe x1))    (setq x1 (cdr x1))
               (null (cdr-safe x1))            (setq x1 (car x1))
               (eq 'quote (car-safe x1))       (cadr x1)))
         (t2
          (and (eq 'pcase--flip (car-safe x2)) (setq x2 (cdr x2))
               (eq 'cl-typep (car-safe x2))    (setq x2 (cdr x2))
               (null (cdr-safe x2))            (setq x2 (car x2))
               (eq 'quote (car-safe x2))       (cadr x2))))
    (or
     (and (symbolp t1) (symbolp t2)
          (let ((c1 (cl--find-class t1))
                (c2 (cl--find-class t2)))
            (and c1 c2
                 (not (or (memq c1 (cl--struct-all-parents c2))
                          (memq c2 (cl--struct-all-parents c1)))))))
     (let ((c1 (and (symbolp t1) (cl--find-class t1))))
       (and c1 (cl--struct-class-p c1)
            (funcall orig (cl--defstruct-predicate t1)
                     pred2)))
     (let ((c2 (and (symbolp t2) (cl--find-class t2))))
       (and c2 (cl--struct-class-p c2)
            (funcall orig pred1
                     (cl--defstruct-predicate t2))))
     (funcall orig pred1 pred2))))
(advice-add 'pcase--mutually-exclusive-p
            :around #'cl--pcase-mutually-exclusive-p)


(defun cl-struct-sequence-type (struct-type)
  "Return the sequence used to build STRUCT-TYPE.
STRUCT-TYPE is a symbol naming a struct type.  Return `record',
`vector`, or `list' if STRUCT-TYPE is a struct type, nil otherwise."
  (declare (side-effect-free t) (pure t))
  (cl--struct-class-type (cl--struct-get-class struct-type)))

(defun cl-struct-slot-info (struct-type)
  "Return a list of slot names of struct STRUCT-TYPE.
Each entry is a list (SLOT-NAME . OPTS), where SLOT-NAME is a
slot name symbol and OPTS is a list of slot options given to
`cl-defstruct'.  Dummy slots that represent the struct name and
slots skipped by :initial-offset may appear in the list."
  (declare (side-effect-free t) (pure t))
  (let* ((class (cl--struct-get-class struct-type))
         (slots (cl--struct-class-slots class))
         (type (cl--struct-class-type class))
         (descs (if type () (list '(cl-tag-slot)))))
    (dotimes (i (length slots))
      (let ((slot (aref slots i)))
        (push `(,(cl--slot-descriptor-name slot)
                ,(cl--slot-descriptor-initform slot)
                ,@(if (not (eq (cl--slot-descriptor-type slot) t))
                      `(:type ,(cl--slot-descriptor-type slot)))
                ,@(cl--slot-descriptor-props slot))
              descs)))
    (nreverse descs)))

(define-error 'cl-struct-unknown-slot "struct %S has no slot %S")

(defun cl-struct-slot-offset (struct-type slot-name)
  "Return the offset of slot SLOT-NAME in STRUCT-TYPE.
The returned zero-based slot index is relative to the start of
the structure data type and is adjusted for any structure name
and :initial-offset slots.  Signal error if struct STRUCT-TYPE
does not contain SLOT-NAME."
  (declare (side-effect-free t) (pure t))
  (or (gethash slot-name
               (cl--class-index-table (cl--struct-get-class struct-type)))
      (signal 'cl-struct-unknown-slot (list struct-type slot-name))))

(defvar byte-compile-function-environment)
(defvar byte-compile-macro-environment)

(defun cl--macroexp-fboundp (sym)
  "Return non-nil if SYM will be bound when we run the code.
Of course, we really can't know that for sure, so it's just a heuristic."
  (or (fboundp sym)
      (and (cl--compiling-file)
           (or (cdr (assq sym byte-compile-function-environment))
               (cdr (assq sym byte-compile-macro-environment))))))

(put 'null 'cl-deftype-satisfies #'null)
(put 'atom 'cl-deftype-satisfies #'atom)
(put 'real 'cl-deftype-satisfies #'numberp)
(put 'fixnum 'cl-deftype-satisfies #'integerp)
(put 'base-char 'cl-deftype-satisfies #'characterp)
(put 'character 'cl-deftype-satisfies #'natnump)


;;;###autoload
(define-inline cl-typep (val type)
  (inline-letevals (val)
    (pcase (inline-const-val type)
      ((and `(,name . ,args) (guard (get name 'cl-deftype-handler)))
       (inline-quote
        (cl-typep ,val ',(apply (get name 'cl-deftype-handler) args))))
      (`(,(and name (or 'integer 'float 'real 'number))
         . ,(or `(,min ,max) pcase--dontcare))
       (inline-quote
        (and (cl-typep ,val ',name)
             ,(if (memq min '(* nil)) t
                (if (consp min)
                    (inline-quote (> ,val ',(car min)))
                  (inline-quote (>= ,val ',min))))
             ,(if (memq max '(* nil)) t
                (if (consp max)
                    (inline-quote (< ,val ',(car max)))
                  (inline-quote (<= ,val ',max)))))))
      (`(not ,type) (inline-quote (not (cl-typep ,val ',type))))
      (`(,(and name (or 'and 'or)) . ,types)
       (cond
        ((null types) (inline-quote ',(eq name 'and)))
        ((null (cdr types))
         (inline-quote (cl-typep ,val ',(car types))))
        (t
         (let ((head (car types))
               (rest `(,name . ,(cdr types))))
           (cond
            ((eq name 'and)
             (inline-quote (and (cl-typep ,val ',head)
                             (cl-typep ,val ',rest))))
            (t
             (inline-quote (or (cl-typep ,val ',head)
                            (cl-typep ,val ',rest)))))))))
      (`(eql ,v)          (inline-quote (and (eql ,val ',v) t)))
      (`(member . ,args)  (inline-quote (and (memql ,val ',args) t)))
      (`(satisfies ,pred) (inline-quote (funcall #',pred ,val)))
      ((and (pred symbolp) type (guard (get type 'cl-deftype-handler)))
       (inline-quote
        (cl-typep ,val ',(funcall (get type 'cl-deftype-handler)))))
      ((and (pred symbolp) type (guard (get type 'cl-deftype-satisfies)))
       (inline-quote (funcall #',(get type 'cl-deftype-satisfies) ,val)))
      ((and (or 'nil 't) type) (inline-quote ',type))
      ((and (pred symbolp) type)
       (let* ((name (symbol-name type))
              (namep (intern (concat name "p"))))
         (cond
          ((cl--macroexp-fboundp namep) (inline-quote (funcall #',namep ,val)))
          ((cl--macroexp-fboundp
            (setq namep (intern (concat name "-p"))))
           (inline-quote (funcall #',namep ,val)))
          ((cl--macroexp-fboundp type) (inline-quote (funcall #',type ,val)))
          (t (error "Unknown type %S" type)))))
      (type (error "Bad type spec: %s" type)))))


;;;###autoload
(defmacro cl-check-type (form type &optional string)
  "Verify that FORM is of type TYPE; signal an error if not.
STRING is an optional description of the desired type."
  (declare (debug (place cl-type-spec &optional stringp)))
  (and (or (not (cl--compiling-file))
	   (< cl--optimize-speed 3) (= cl--optimize-safety 3))
       (macroexp-let2 macroexp-copyable-p temp form
         `(progn (or (cl-typep ,temp ',type)
                     (signal 'wrong-type-argument
                             (list ,(or string `',type) ,temp ',form)))
                 nil))))

;;;###autoload
(defmacro cl-assert (form &optional show-args string &rest args)
  ;; FIXME: This is actually not compatible with Common-Lisp's `assert'.
  "Verify that FORM returns non-nil; signal an error if not.
Second arg SHOW-ARGS means to include arguments of FORM in message.
Other args STRING and ARGS... are arguments to be passed to `error'.
They are not evaluated unless the assertion fails.  If STRING is
omitted, a default message listing FORM itself is used."
  (declare (debug (form &rest form)))
  (and (or (not (cl--compiling-file))
	   (< cl--optimize-speed 3) (= cl--optimize-safety 3))
       (let ((sargs (and show-args
                         (delq nil (mapcar (lambda (x)
                                             (unless (macroexp-const-p x)
                                               x))
                                           (cdr-safe form))))))
	 `(progn
            (or ,form
                (cl--assertion-failed
                 ',form ,@(if (or string sargs args)
                              `(,string (list ,@sargs) (list ,@args)))))
            nil))))

;;; Compiler macros.

;;;###autoload
(defmacro cl-define-compiler-macro (func args &rest body)
  "Define a compiler-only macro.
This is like `defmacro', but macro expansion occurs only if the call to
FUNC is compiled (i.e., not interpreted).  Compiler macros should be used
for optimizing the way calls to FUNC are compiled; the form returned by
BODY should do the same thing as a call to the normal function called
FUNC, though possibly more efficiently.  Note that, like regular macros,
compiler macros are expanded repeatedly until no further expansions are
possible.  Unlike regular macros, BODY can decide to \"punt\" and leave the
original function call alone by declaring an initial `&whole foo' parameter
and then returning foo."
  (declare (debug cl-defmacro) (indent 2))
  (let ((p args) (res nil))
    (while (consp p) (push (pop p) res))
    (setq args (nconc (nreverse res) (and p (list '&rest p)))))
  ;; FIXME: The code in bytecomp mishandles top-level expressions that define
  ;; uninterned functions.  E.g. it would generate code like:
  ;;    (defalias '#1=#:foo--cmacro #[514 ...])
  ;;    (put 'foo 'compiler-macro '#:foo--cmacro)
  ;; So we circumvent this by using an interned name.
  (let ((fname (intern (concat (symbol-name func) "--cmacro"))))
    `(eval-and-compile
       ;; Name the compiler-macro function, so that `symbol-file' can find it.
       (cl-defun ,fname ,(if (memq '&whole args) (delq '&whole args)
                           (cons '_cl-whole-arg args))
         ,@body)
       (put ',func 'compiler-macro #',fname))))

;;;###autoload
(defun cl-compiler-macroexpand (form)
  "Like `macroexpand', but for compiler macros.
Expands FORM repeatedly until no further expansion is possible.
Returns FORM unchanged if it has no compiler macro, or if it has a
macro that returns its `&whole' argument."
  (while
      (let ((func (car-safe form)) (handler nil))
	(while (and (symbolp func)
		    (not (setq handler (get func 'compiler-macro)))
		    (fboundp func)
		    (or (not (autoloadp (symbol-function func)))
			(autoload-do-load (symbol-function func) func)))
	  (setq func (symbol-function func)))
	(and handler
	     (not (eq form (setq form (apply handler form (cdr form))))))))
  form)

;; Optimize away unused block-wrappers.

(defvar cl--active-block-names nil)

(cl-define-compiler-macro cl--block-wrapper (cl-form)
  (let* ((cl-entry (cons (nth 1 (nth 1 cl-form)) nil))
         (cl--active-block-names (cons cl-entry cl--active-block-names))
         (cl-body (macroexpand-all      ;Performs compiler-macro expansions.
                   (macroexp-progn (cddr cl-form))
                   macroexpand-all-environment)))
    ;; FIXME: To avoid re-applying macroexpand-all, we'd like to be able
    ;; to indicate that this return value is already fully expanded.
    (if (cdr cl-entry)
        `(catch ,(nth 1 cl-form) ,@(macroexp-unprogn cl-body))
      cl-body)))

(cl-define-compiler-macro cl--block-throw (cl-tag cl-value)
  (let ((cl-found (assq (nth 1 cl-tag) cl--active-block-names)))
    (if cl-found (setcdr cl-found t)))
  `(throw ,cl-tag ,cl-value))

;; Compile-time optimizations for some functions defined in this package.

(defun cl--compiler-macro-member (form a list &rest keys)
  (let ((test (and (= (length keys) 2) (eq (car keys) :test)
		   (cl--const-expr-val (nth 1 keys)))))
    (cond ((eq test 'eq) `(memq ,a ,list))
	  ((eq test 'equal) `(member ,a ,list))
	  ((or (null keys) (eq test 'eql)) `(memql ,a ,list))
	  (t form))))

(defun cl--compiler-macro-assoc (form a list &rest keys)
  (let ((test (and (= (length keys) 2) (eq (car keys) :test)
		   (cl--const-expr-val (nth 1 keys)))))
    (cond ((eq test 'eq) `(assq ,a ,list))
	  ((eq test 'equal) `(assoc ,a ,list))
	  ((and (macroexp-const-p a) (or (null keys) (eq test 'eql)))
	   (if (floatp (cl--const-expr-val a))
	       `(assoc ,a ,list) `(assq ,a ,list)))
	  (t form))))

;;;###autoload
(defun cl--compiler-macro-adjoin (form a list &rest keys)
  (if (memq :key keys) form
    (macroexp-let2* macroexp-copyable-p ((va a) (vlist list))
      `(if (cl-member ,va ,vlist ,@keys) ,vlist (cons ,va ,vlist)))))

(defun cl--compiler-macro-get (_form sym prop &optional def)
  (if def
      `(cl-getf (symbol-plist ,sym) ,prop ,def)
    `(get ,sym ,prop)))

(dolist (y '(cl-first cl-second cl-third cl-fourth
             cl-fifth cl-sixth cl-seventh
             cl-eighth cl-ninth cl-tenth
             cl-rest cl-endp cl-plusp cl-minusp
             cl-caaar cl-caadr cl-cadar
             cl-caddr cl-cdaar cl-cdadr
             cl-cddar cl-cdddr cl-caaaar
             cl-caaadr cl-caadar cl-caaddr
             cl-cadaar cl-cadadr cl-caddar
             cl-cadddr cl-cdaaar cl-cdaadr
             cl-cdadar cl-cdaddr cl-cddaar
             cl-cddadr cl-cdddar cl-cddddr))
  (put y 'side-effect-free t))

;;; Things that are inline.
(cl-proclaim '(inline cl-acons cl-map cl-concatenate cl-notany
               cl-notevery cl-revappend cl-nreconc gethash))

;;; Things that are side-effect-free.
(mapc (lambda (x) (function-put x 'side-effect-free t))
      '(cl-oddp cl-evenp cl-signum last butlast cl-ldiff cl-pairlis cl-gcd
        cl-lcm cl-isqrt cl-floor cl-ceiling cl-truncate cl-round cl-mod cl-rem
        cl-subseq cl-list-length cl-get cl-getf))

;;; Things that are side-effect-and-error-free.
(mapc (lambda (x) (function-put x 'side-effect-free 'error-free))
      '(eql cl-list* cl-subst cl-acons cl-equalp
        cl-random-state-p copy-tree cl-sublis))

;;; Types and assertions.

;;;###autoload
(defmacro cl-deftype (name arglist &rest body)
  "Define NAME as a new data type.
The type name can then be used in `cl-typecase', `cl-check-type', etc."
  (declare (debug cl-defmacro) (doc-string 3) (indent 2))
  `(cl-eval-when (compile load eval)
     (put ',name 'cl-deftype-handler
          (cl-function (lambda (&cl-defs ('*) ,@arglist) ,@body)))))

(cl-deftype extended-char () `(and character (not base-char)))

;;; Additional functions that we can now define because we've defined
;;; `cl-defsubst' and `cl-typep'.

(define-inline cl-struct-slot-value (struct-type slot-name inst)
  "Return the value of slot SLOT-NAME in INST of STRUCT-TYPE.
STRUCT and SLOT-NAME are symbols.  INST is a structure instance."
  (declare (side-effect-free t))
  (inline-letevals (struct-type slot-name inst)
    (inline-quote
     (progn
       (unless (cl-typep ,inst ,struct-type)
         (signal 'wrong-type-argument (list ,struct-type ,inst)))
       ;; We could use `elt', but since the byte compiler will resolve the
       ;; branch below at compile time, it's more efficient to use the
       ;; type-specific accessor.
       (if (eq (cl-struct-sequence-type ,struct-type) 'list)
           (nth (cl-struct-slot-offset ,struct-type ,slot-name) ,inst)
         (aref ,inst (cl-struct-slot-offset ,struct-type ,slot-name)))))))

(run-hooks 'cl-macs-load-hook)

;; Local variables:
;; byte-compile-dynamic: t
;; generated-autoload-file: "cl-loaddefs.el"
;; End:

(provide 'cl-macs)

;;; cl-macs.el ends here<|MERGE_RESOLUTION|>--- conflicted
+++ resolved
@@ -2527,13 +2527,9 @@
   (declare (indent 1) (debug ((&rest [&or (symbolp form)
                                           (gate gv-place &optional form)])
                               body)))
-<<<<<<< HEAD
-  (if (and (not (cdr bindings)) (cdar bindings) (symbolp (caar bindings)))
-=======
   (if (and (not (cdr bindings)) (cdar bindings) (symbolp (caar bindings))
            (not (assq (caar bindings)
                       (alist-get :cl-symbol-macros macroexpand-all-environment))))
->>>>>>> 89212988
       `(let ,bindings ,@body)
     (cl--letf bindings () () body)))
 
