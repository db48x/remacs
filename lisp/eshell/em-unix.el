;;; em-unix.el --- UNIX command aliases  -*- lexical-binding:t -*-

;; Copyright (C) 1999-2018 Free Software Foundation, Inc.

;; Author: John Wiegley <johnw@gnu.org>

;; This file is part of GNU Emacs.

;; GNU Emacs is free software: you can redistribute it and/or modify
;; it under the terms of the GNU General Public License as published by
;; the Free Software Foundation, either version 3 of the License, or
;; (at your option) any later version.

;; GNU Emacs is distributed in the hope that it will be useful,
;; but WITHOUT ANY WARRANTY; without even the implied warranty of
;; MERCHANTABILITY or FITNESS FOR A PARTICULAR PURPOSE.  See the
;; GNU General Public License for more details.

;; You should have received a copy of the GNU General Public License
;; along with GNU Emacs.  If not, see <https://www.gnu.org/licenses/>.

;;; Commentary:

;; This file contains implementations of several UNIX command in Emacs
;; Lisp, for several reasons:
;;
;;   1) it makes them available on all platforms where the Lisp
;;      functions used are available
;;
;;   2) it makes their functionality accessible and modified by the
;;      Lisp programmer.
;;
;;   3) it allows Eshell to refrain from having to invoke external
;;      processes for common operations.

;;; Code:

(require 'eshell)
(require 'esh-opt)
(require 'pcomplete)

;;;###autoload
(progn
(defgroup eshell-unix nil
  "This module defines many of the more common UNIX utilities as
aliases implemented in Lisp.  These include mv, ln, cp, rm, etc.  If
the user passes arguments which are too complex, or are unrecognized
by the Lisp variant, the external version will be called (if
available).  The only reason not to use them would be because they are
usually much slower.  But in several cases their tight integration
with Eshell makes them more versatile than their traditional cousins
\(such as being able to use `kill' to kill Eshell background processes
by name)."
  :tag "UNIX commands in Lisp"
  :group 'eshell-module))

(defcustom eshell-unix-load-hook nil
  "A list of functions to run when `eshell-unix' is loaded."
  :version "24.1"			; removed eshell-unix-initialize
  :type 'hook
  :group 'eshell-unix)

(defcustom eshell-plain-grep-behavior nil
  "If non-nil, standalone \"grep\" commands will behave normally.
Standalone in this context means not redirected, and not on the
receiving side of a command pipeline."
  :type 'boolean
  :group 'eshell-unix)

(defcustom eshell-no-grep-available (not (eshell-search-path "grep"))
  "If non-nil, no grep is available on the current machine."
  :type 'boolean
  :group 'eshell-unix)

(defcustom eshell-plain-diff-behavior nil
  "If non-nil, standalone \"diff\" commands will behave normally.
Standalone in this context means not redirected, and not on the
receiving side of a command pipeline."
  :type 'boolean
  :group 'eshell-unix)

(defcustom eshell-plain-locate-behavior (featurep 'xemacs)
  "If non-nil, standalone \"locate\" commands will behave normally.
Standalone in this context means not redirected, and not on the
receiving side of a command pipeline."
  :type 'boolean
  :group 'eshell-unix)

(defcustom eshell-rm-removes-directories nil
  "If non-nil, `rm' will remove directory entries.
Otherwise, `rmdir' is required."
  :type 'boolean
  :group 'eshell-unix)

(defcustom eshell-rm-interactive-query (= (user-uid) 0)
  "If non-nil, `rm' will query before removing anything."
  :type 'boolean
  :group 'eshell-unix)

(defcustom eshell-mv-interactive-query (= (user-uid) 0)
  "If non-nil, `mv' will query before overwriting anything."
  :type 'boolean
  :group 'eshell-unix)

(defcustom eshell-mv-overwrite-files t
  "If non-nil, `mv' will overwrite files without warning."
  :type 'boolean
  :group 'eshell-unix)

(defcustom eshell-cp-interactive-query (= (user-uid) 0)
  "If non-nil, `cp' will query before overwriting anything."
  :type 'boolean
  :group 'eshell-unix)

(defcustom eshell-cp-overwrite-files t
  "If non-nil, `cp' will overwrite files without warning."
  :type 'boolean
  :group 'eshell-unix)

(defcustom eshell-ln-interactive-query (= (user-uid) 0)
  "If non-nil, `ln' will query before overwriting anything."
  :type 'boolean
  :group 'eshell-unix)

(defcustom eshell-ln-overwrite-files nil
  "If non-nil, `ln' will overwrite files without warning."
  :type 'boolean
  :group 'eshell-unix)

(defcustom eshell-default-target-is-dot nil
  "If non-nil, the default destination for cp, mv or ln is `.'."
  :type 'boolean
  :group 'eshell-unix)

(defcustom eshell-du-prefer-over-ange nil
  "Use Eshell's du in ange-ftp remote directories.
Otherwise, Emacs will attempt to use rsh to invoke du on the remote machine."
  :type 'boolean
  :group 'eshell-unix)

;;; Functions:

(defun eshell-unix-initialize ()
  "Initialize the UNIX support/emulation code."
  (when (eshell-using-module 'eshell-cmpl)
    (add-hook 'pcomplete-try-first-hook
	      'eshell-complete-host-reference nil t))
  (make-local-variable 'eshell-complex-commands)
  (setq eshell-complex-commands
	(append '("grep" "egrep" "fgrep" "agrep" "glimpse" "locate"
		  "cat" "time" "cp" "mv" "make" "du" "diff")
		eshell-complex-commands)))

(defalias 'eshell/date     'current-time-string)
(defalias 'eshell/basename 'file-name-nondirectory)
(defalias 'eshell/dirname  'file-name-directory)

(defvar em-interactive)
(defvar em-preview)
(defvar em-recursive)
(defvar em-verbose)

(defun eshell/man (&rest args)
  "Invoke man, flattening the arguments appropriately."
  (funcall 'man (apply 'eshell-flatten-and-stringify args)))

(put 'eshell/man 'eshell-no-numeric-conversions t)

(defun eshell/info (&rest args)
  "Run the info command in-frame with the same behavior as command-line `info', ie:
  `info'           => goes to top info window
  `info arg1'      => IF arg1 is a file, then visits arg1
  `info arg1'      => OTHERWISE goes to top info window and then menu item arg1
  `info arg1 arg2' => does action for arg1 (either visit-file or menu-item) and then menu item arg2
  etc."
  (eval-and-compile (require 'info))
  (let ((file (cond
                ((not (stringp (car args)))
                 nil)
                ((file-exists-p (expand-file-name (car args)))
                 (expand-file-name (car args)))
                ((file-exists-p (concat (expand-file-name (car args)) ".info"))
                 (concat (expand-file-name (car args)) ".info")))))

    ;; If the first arg is a file, then go to that file's Top node
    ;; Otherwise, go to the global directory
    (if file
      (progn
        (setq args (cdr args))
        (Info-find-node file "Top"))
      (Info-directory))

    ;; Treat all remaining args as menu references
    (while args
      (Info-menu (car args))
      (setq args (cdr args)))))

(defun eshell-remove-entries (files &optional toplevel)
  "Remove all of the given FILES, perhaps interactively."
  (while files
    (if (string-match "\\`\\.\\.?\\'"
		      (file-name-nondirectory (car files)))
	(if toplevel
	    (eshell-error "rm: cannot remove `.' or `..'\n"))
      (if (and (file-directory-p (car files))
	       (not (file-symlink-p (car files))))
	  (progn
	    (if em-verbose
		(eshell-printn (format-message "rm: removing directory `%s'"
					       (car files))))
	    (unless
		(or em-preview
		    (and em-interactive
			 (not (y-or-n-p
			       (format-message "rm: remove directory `%s'? "
					       (car files))))))
	      (eshell-funcalln 'delete-directory (car files) t t)))
	(if em-verbose
	    (eshell-printn (format-message "rm: removing file `%s'"
					   (car files))))
	(unless (or em-preview
		    (and em-interactive
			 (not (y-or-n-p
			       (format-message "rm: remove `%s'? "
					       (car files))))))
	  (eshell-funcalln 'delete-file (car files) t))))
    (setq files (cdr files))))

(defun eshell/rm (&rest args)
  "Implementation of rm in Lisp.
This is implemented to call either `delete-file', `kill-buffer',
`kill-process', or `unintern', depending on the nature of the
argument."
  (setq args (eshell-flatten-list args))
  (eshell-eval-using-options
   "rm" args
   '((?h "help" nil nil "show this usage screen")
     (?f "force" nil force-removal "force removal")
     (?i "interactive" nil em-interactive "prompt before any removal")
     (?n "preview" nil em-preview "don't change anything on disk")
     (?r "recursive" nil em-recursive
	 "remove the contents of directories recursively")
     (?R nil nil em-recursive "(same)")
     (?v "verbose" nil em-verbose "explain what is being done")
     :preserve-args
     :external "rm"
     :show-usage
     :usage "[OPTION]... FILE...
Remove (unlink) the FILE(s).")
   (unless em-interactive
     (setq em-interactive eshell-rm-interactive-query))
   (if (and force-removal em-interactive)
       (setq em-interactive nil))
   (while args
     (let ((entry (if (stringp (car args))
		      (directory-file-name (car args))
		    (if (numberp (car args))
			(number-to-string (car args))
		      (car args)))))
       (cond
	((bufferp entry)
	 (if em-verbose
	     (eshell-printn (format-message "rm: removing buffer `%s'" entry)))
	 (unless (or em-preview
		     (and em-interactive
			  (not (y-or-n-p (format-message
					  "rm: delete buffer `%s'? "
					  entry)))))
	   (eshell-funcalln 'kill-buffer entry)))
	((eshell-processp entry)
	 (if em-verbose
	     (eshell-printn (format-message "rm: killing process `%s'" entry)))
	 (unless (or em-preview
		     (and em-interactive
			  (not (y-or-n-p (format-message
					  "rm: kill process `%s'? "
					  entry)))))
	   (eshell-funcalln 'kill-process entry)))
	((symbolp entry)
	 (if em-verbose
	     (eshell-printn (format-message
			     "rm: uninterning symbol `%s'" entry)))
	 (unless
	     (or em-preview
		 (and em-interactive
		      (not (y-or-n-p (format-message
				      "rm: unintern symbol `%s'? "
				      entry)))))
	   (eshell-funcalln 'unintern entry)))
	((stringp entry)
	 ;; -f should silently ignore missing files (bug#15373).
	 (unless (and force-removal
		      (not (file-exists-p entry)))
	   (if (and (file-directory-p entry)
		    (not (file-symlink-p entry)))
	       (if (or em-recursive
		       eshell-rm-removes-directories)
		   (if (or em-preview
			   (not em-interactive)
			   (y-or-n-p
			    (format-message "rm: descend into directory `%s'? "
					    entry)))
		     (eshell-remove-entries (list entry) t))
		 (eshell-error (format "rm: %s: is a directory\n" entry)))
	     (eshell-remove-entries (list entry) t))))))
     (setq args (cdr args)))
   nil))

(put 'eshell/rm 'eshell-no-numeric-conversions t)

(defun eshell/mkdir (&rest args)
  "Implementation of mkdir in Lisp."
  (eshell-eval-using-options
   "mkdir" args
   '((?h "help" nil nil "show this usage screen")
     (?p "parents" nil em-parents "make parent directories as needed")
     :external "mkdir"
     :show-usage
     :usage "[OPTION] DIRECTORY...
Create the DIRECTORY(ies), if they do not already exist.")
   (while args
     (eshell-funcalln 'make-directory (car args) em-parents)
     (setq args (cdr args)))
   nil))

(put 'eshell/mkdir 'eshell-no-numeric-conversions t)

(defun eshell/rmdir (&rest args)
  "Implementation of rmdir in Lisp."
  (eshell-eval-using-options
   "rmdir" args
   '((?h "help" nil nil "show this usage screen")
     :external "rmdir"
     :show-usage
     :usage "[OPTION] DIRECTORY...
Remove the DIRECTORY(ies), if they are empty.")
   (while args
     (eshell-funcalln 'delete-directory (car args))
     (setq args (cdr args)))
   nil))

(put 'eshell/rmdir 'eshell-no-numeric-conversions t)

(defvar no-dereference)

(defvar eshell-warn-dot-directories t)

(defun eshell-shuffle-files (command action files target func deep &rest args)
  "Shuffle around some filesystem entries, using FUNC to do the work."
  (let ((attr-target (eshell-file-attributes target))
	(is-dir (or (file-directory-p target)
		    (and em-preview (not eshell-warn-dot-directories))))
	attr)
    (if (and (not em-preview) (not is-dir)
	     (> (length files) 1))
	(error "%s: when %s multiple files, last argument must be a directory"
	       command action))
    (while files
      (setcar files (directory-file-name (car files)))
      (cond
       ((string-match "\\`\\.\\.?\\'"
		      (file-name-nondirectory (car files)))
	(if eshell-warn-dot-directories
	    (eshell-error (format "%s: %s: omitting directory\n"
				  command (car files)))))
       ((and attr-target
	     (or (not (eshell-under-windows-p))
		 (eq system-type 'ms-dos))
	     (setq attr (eshell-file-attributes (car files)))
	     (nth 10 attr-target) (nth 10 attr)
	     ;; Use equal, not -, since the inode and the device could
	     ;; cons cells.
	     (equal (nth 10 attr-target) (nth 10 attr))
	     (nth 11 attr-target) (nth 11 attr)
	     (equal (nth 11 attr-target) (nth 11 attr)))
	(eshell-error (format-message "%s: `%s' and `%s' are the same file\n"
				      command (car files) target)))
       (t
	(let ((source (car files))
	      (target (if is-dir
			  (expand-file-name
			   (file-name-nondirectory (car files)) target)
			target))
	      link)
	  (if (and (file-directory-p source)
		   (or (not no-dereference)
		       (not (file-symlink-p source)))
		   (not (memq func '(make-symbolic-link
				     add-name-to-file))))
	      (if (and (eq func 'copy-file)
		       (not em-recursive))
		  (eshell-error (format "%s: %s: omitting directory\n"
					command (car files)))
		(let (eshell-warn-dot-directories)
		  (if (and (not deep)
			   (eq func 'rename-file)
			   ;; Use equal, since the device might be a
			   ;; cons cell.
			   (equal (nth 11 (eshell-file-attributes
					   (file-name-directory
					    (directory-file-name
					     (expand-file-name source)))))
				  (nth 11 (eshell-file-attributes
					   (file-name-directory
					    (directory-file-name
					     (expand-file-name target)))))))
		      (apply 'eshell-funcalln func source target args)
		  (unless (file-directory-p target)
		    (if em-verbose
			(eshell-printn
			 (format "%s: making directory %s"
				 command target)))
		    (unless em-preview
		      (eshell-funcalln 'make-directory target)))
		  (apply 'eshell-shuffle-files
			 command action
			 (mapcar
			  (function
			   (lambda (file)
			     (concat source "/" file)))
			  (directory-files source))
			 target func t args)
		  (when (eq func 'rename-file)
		    (if em-verbose
			(eshell-printn
			 (format "%s: deleting directory %s"
				 command source)))
		    (unless em-preview
		      (eshell-funcalln 'delete-directory source))))))
	    (if em-verbose
		(eshell-printn (format "%s: %s -> %s" command
				       source target)))
	    (unless em-preview
	      (if (and no-dereference
		       (setq link (file-symlink-p source)))
		  (progn
		    (apply 'eshell-funcalln 'make-symbolic-link
			   link target args)
		    (if (eq func 'rename-file)
			(if (and (file-directory-p source)
				 (not (file-symlink-p source)))
			    (eshell-funcalln 'delete-directory source)
			  (eshell-funcalln 'delete-file source))))
		(apply 'eshell-funcalln func source target args)))))))
      (setq files (cdr files)))))

(defun eshell-shorthand-tar-command (command args)
  "Rewrite `cp -v dir a.tar.gz' to `tar cvzf a.tar.gz dir'."
  (let* ((archive (car (last args)))
	 (tar-args
	  (cond ((string-match "z2" archive) "If")
		((string-match "gz" archive) "zf")
		((string-match "\\(az\\|Z\\)" archive) "Zf")
		(t "f"))))
    (if (file-exists-p archive)
	(setq tar-args (concat "u" tar-args))
      (setq tar-args (concat "c" tar-args)))
    (if em-verbose
	(setq tar-args (concat "v" tar-args)))
    (if (equal command "mv")
	(setq tar-args (concat "--remove-files -" tar-args)))
    ;; truncate the archive name from the arguments
    (setcdr (last args 2) nil)
    (throw 'eshell-replace-command
	   (eshell-parse-command
	    (format "tar %s %s" tar-args archive) args))))

(defvar ange-cache)			; XEmacs?  See esh-util

;; this is to avoid duplicating code...
(defmacro eshell-mvcpln-template (command action func query-var
					  force-var &optional preserve)
  `(let ((len (length args)))
     (if (or (= len 0)
	     (and (= len 1) (null eshell-default-target-is-dot)))
	 (error "%s: missing destination file or directory" ,command))
     (if (= len 1)
	 (nconc args '(".")))
     (setq args (eshell-stringify-list (eshell-flatten-list args)))
     (if (and ,(not (equal command "ln"))
	      (string-match eshell-tar-regexp (car (last args)))
	      (or (> (length args) 2)
		  (and (file-directory-p (car args))
		       (or (not no-dereference)
			   (not (file-symlink-p (car args)))))))
	 (eshell-shorthand-tar-command ,command args)
       (let ((target (car (last args)))
	     ange-cache)
	 (setcdr (last args 2) nil)
	 (eshell-shuffle-files
	  ,command ,action args target ,func nil
	  ,@(append
	     `((if (and (or em-interactive
			    ,query-var)
			(not force))
		   1 (or force ,force-var)))
	     (if preserve
		 (list preserve)))))
       nil)))

(defun eshell/mv (&rest args)
  "Implementation of mv in Lisp."
  (eshell-eval-using-options
   "mv" args
   '((?f "force" nil force
	 "remove existing destinations, never prompt")
     (?i "interactive" nil em-interactive
	 "request confirmation if target already exists")
     (?n "preview" nil em-preview
	 "don't change anything on disk")
     (?v "verbose" nil em-verbose
	 "explain what is being done")
     (nil "help" nil nil "show this usage screen")
     :preserve-args
     :external "mv"
     :show-usage
     :usage "[OPTION]... SOURCE DEST
   or: mv [OPTION]... SOURCE... DIRECTORY
Rename SOURCE to DEST, or move SOURCE(s) to DIRECTORY.
[OPTION] DIRECTORY...")
   (let ((no-dereference t))
     (eshell-mvcpln-template "mv" "moving" 'rename-file
			     eshell-mv-interactive-query
			     eshell-mv-overwrite-files))))

(put 'eshell/mv 'eshell-no-numeric-conversions t)

(defun eshell/cp (&rest args)
  "Implementation of cp in Lisp."
  (eshell-eval-using-options
   "cp" args
   '((?a "archive" nil archive
	 "same as -dpR")
     (?d "no-dereference" nil no-dereference
	 "preserve links")
     (?f "force" nil force
	 "remove existing destinations, never prompt")
     (?i "interactive" nil em-interactive
	 "request confirmation if target already exists")
     (?n "preview" nil em-preview
	 "don't change anything on disk")
     (?p "preserve" nil preserve
	 "preserve file attributes if possible")
     (?r "recursive" nil em-recursive
	 "copy directories recursively")
     (?R nil nil em-recursive
	 "as for -r")
     (?v "verbose" nil em-verbose
	 "explain what is being done")
     (nil "help" nil nil "show this usage screen")
     :preserve-args
     :external "cp"
     :show-usage
     :usage "[OPTION]... SOURCE DEST
   or:  cp [OPTION]... SOURCE... DIRECTORY
Copy SOURCE to DEST, or multiple SOURCE(s) to DIRECTORY.")
   (if archive
       (setq preserve t no-dereference t em-recursive t))
   (eshell-mvcpln-template "cp" "copying" 'copy-file
			   eshell-cp-interactive-query
			   eshell-cp-overwrite-files preserve)))

(put 'eshell/cp 'eshell-no-numeric-conversions t)

(defun eshell/ln (&rest args)
  "Implementation of ln in Lisp."
  (eshell-eval-using-options
   "ln" args
   '((?h "help" nil nil "show this usage screen")
     (?s "symbolic" nil symbolic
	 "make symbolic links instead of hard links")
     (?i "interactive" nil em-interactive
	 "request confirmation if target already exists")
     (?f "force" nil force "remove existing destinations, never prompt")
     (?n "preview" nil em-preview
	 "don't change anything on disk")
     (?v "verbose" nil em-verbose "explain what is being done")
     :preserve-args
     :external "ln"
     :show-usage
     :usage "[OPTION]... TARGET [LINK_NAME]
   or:  ln [OPTION]... TARGET... DIRECTORY
Create a link to the specified TARGET with optional LINK_NAME.  If there is
more than one TARGET, the last argument must be a directory;  create links
in DIRECTORY to each TARGET.  Create hard links by default, symbolic links
with `--symbolic'.  When creating hard links, each TARGET must exist.")
   (let ((no-dereference t))
     (eshell-mvcpln-template "ln" "linking"
			     (if symbolic
				 'make-symbolic-link
			       'add-name-to-file)
			     eshell-ln-interactive-query
			     eshell-ln-overwrite-files))))

(put 'eshell/ln 'eshell-no-numeric-conversions t)

(defun eshell/cat (&rest args)
  "Implementation of cat in Lisp.
If in a pipeline, or the file is not a regular file, directory or
symlink, then revert to the system's definition of cat."
  (setq args (eshell-stringify-list (eshell-flatten-list args)))
  (if (or eshell-in-pipeline-p
	  (catch 'special
	    (dolist (arg args)
	      (unless (or (and (stringp arg)
			       (> (length arg) 0)
			       (eq (aref arg 0) ?-))
			  (let ((attrs (eshell-file-attributes arg)))
			    (and attrs (memq (aref (nth 8 attrs) 0)
					     '(?d ?l ?-)))))
		(throw 'special t)))))
      (let ((ext-cat (eshell-search-path "cat")))
	(if ext-cat
	    (throw 'eshell-replace-command
		   (eshell-parse-command (eshell-quote-argument ext-cat) args))
	  (if eshell-in-pipeline-p
	      (error "Eshell's `cat' does not work in pipelines")
	    (error "Eshell's `cat' cannot display one of the files given"))))
    (eshell-init-print-buffer)
    (eshell-eval-using-options
     "cat" args
     '((?h "help" nil nil "show this usage screen")
       :external "cat"
       :show-usage
       :usage "[OPTION] FILE...
Concatenate FILE(s), or standard input, to standard output.")
     (dolist (file args)
       (if (string= file "-")
	   (throw 'eshell-external
		  (eshell-external-command "cat" args))))
     (let ((curbuf (current-buffer)))
       (dolist (file args)
	 (with-temp-buffer
	   (insert-file-contents file)
	   (goto-char (point-min))
	   (while (not (eobp))
	     (let ((str (buffer-substring
			 (point) (min (1+ (line-end-position))
				      (point-max)))))
	       (with-current-buffer curbuf
		 (eshell-buffered-print str)))
	     (forward-line)))))
     (eshell-flush)
     ;; if the file does not end in a newline, do not emit one
     (setq eshell-ensure-newline-p nil))))

(put 'eshell/cat 'eshell-no-numeric-conversions t)

;; special front-end functions for compilation-mode buffers

(defun eshell/make (&rest args)
  "Use `compile' to do background makes."
  (if (and eshell-current-subjob-p
	   (eshell-interactive-output-p))
      (let ((compilation-process-setup-function
	     (list 'lambda nil
		   (list 'setq 'process-environment
			 (list 'quote (eshell-copy-environment))))))
	(compile (concat "make " (eshell-flatten-and-stringify args))))
    (throw 'eshell-replace-command
	   (eshell-parse-command "*make" (eshell-stringify-list
					  (eshell-flatten-list args))))))

(put 'eshell/make 'eshell-no-numeric-conversions t)

(defun eshell-occur-mode-goto-occurrence ()
  "Go to the occurrence the current line describes."
  (interactive)
  (let ((pos (occur-mode-find-occurrence)))
    (pop-to-buffer (marker-buffer pos))
    (goto-char (marker-position pos))))

(defun eshell-occur-mode-mouse-goto (event)
  "In Occur mode, go to the occurrence whose line you click on."
  (interactive "e")
  (let (pos)
    (with-current-buffer (window-buffer (posn-window (event-end event)))
      (save-excursion
	(goto-char (posn-point (event-end event)))
	(setq pos (occur-mode-find-occurrence))))
    (pop-to-buffer (marker-buffer pos))
    (goto-char (marker-position pos))))

(defun eshell-poor-mans-grep (args)
  "A poor version of grep that opens every file and uses `occur'.
This eats up memory, since it leaves the buffers open (to speed future
searches), and it's very slow.  But, if your system has no grep
available..."
  (save-selected-window
    (let ((default-dir default-directory))
      (with-current-buffer (get-buffer-create "*grep*")
	(let ((inhibit-read-only t)
	      (default-directory default-dir))
	  (erase-buffer)
	  (occur-mode)
	  (let ((files (eshell-stringify-list
			(eshell-flatten-list (cdr args))))
		(inhibit-redisplay t)
		string)
	    (when (car args)
	      (if (get-buffer "*Occur*")
		  (kill-buffer (get-buffer "*Occur*")))
	      (setq string nil)
	      (while files
		(with-current-buffer (find-file-noselect (car files))
		  (save-excursion
		    (ignore-errors
		      (occur (car args))))
		  (if (get-buffer "*Occur*")
		      (with-current-buffer (get-buffer "*Occur*")
			(setq string (buffer-string))
			(kill-buffer (current-buffer)))))
		(if string (insert string))
		(setq string nil
		      files (cdr files)))))
	  (local-set-key [mouse-2] 'eshell-occur-mode-mouse-goto)
	  (local-set-key [(control ?c) (control ?c)]
			 'eshell-occur-mode-goto-occurrence)
	  (local-set-key [(control ?m)]
			 'eshell-occur-mode-goto-occurrence)
	  (local-set-key [return] 'eshell-occur-mode-goto-occurrence)
	  (pop-to-buffer (current-buffer) t)
	  (goto-char (point-min))
	  (resize-temp-buffer-window))))))

(defvar compilation-scroll-output)

(defun eshell-grep (command args &optional maybe-use-occur)
  "Generic service function for the various grep aliases.
It calls Emacs's grep utility if the command is not redirecting output,
and if it's not part of a command pipeline.  Otherwise, it calls the
external command."
  (if (and maybe-use-occur eshell-no-grep-available)
      (eshell-poor-mans-grep args)
    (if (or eshell-plain-grep-behavior
	    (not (and (eshell-interactive-output-p)
		      (not eshell-in-pipeline-p)
		      (not eshell-in-subcommand-p))))
	(throw 'eshell-replace-command
	       (eshell-parse-command (concat "*" command)
				     (eshell-stringify-list
				      (eshell-flatten-list args))))
      (let* ((args (mapconcat 'identity
			      (mapcar 'shell-quote-argument
				      (eshell-stringify-list
				       (eshell-flatten-list args)))
			      " "))
	     (cmd (progn
		    (set-text-properties 0 (length args)
					 '(invisible t) args)
		    (format "%s -n %s"
			    (pcase command
			      ("egrep" "grep -E")
			      ("fgrep" "grep -F")
			      (x x))
			    args)))
	     compilation-scroll-output)
	(grep cmd)))))

(defun eshell/grep (&rest args)
  "Use Emacs grep facility instead of calling external grep."
  (eshell-grep "grep" args t))

(defun eshell/egrep (&rest args)
  "Use Emacs grep facility instead of calling external grep -E."
  (eshell-grep "egrep" args t))

(defun eshell/fgrep (&rest args)
  "Use Emacs grep facility instead of calling external grep -F."
  (eshell-grep "fgrep" args t))

(defun eshell/agrep (&rest args)
  "Use Emacs grep facility instead of calling external agrep."
  (eshell-grep "agrep" args))

(defun eshell/glimpse (&rest args)
  "Use Emacs grep facility instead of calling external glimpse."
  (let (null-device)
    (eshell-grep "glimpse" (append '("-z" "-y") args))))

;; completions rules for some common UNIX commands

(defsubst eshell-complete-hostname ()
  "Complete a command that wants a hostname for an argument."
  (pcomplete-here (eshell-read-host-names)))

(defun eshell-complete-host-reference ()
  "If there is a host reference, complete it."
  (let ((arg (pcomplete-actual-arg))
	index)
    (when (setq index (string-match "@[a-z.]*\\'" arg))
      (setq pcomplete-stub (substring arg (1+ index))
	    pcomplete-last-completion-raw t)
      (throw 'pcomplete-completions (eshell-read-host-names)))))

(defalias 'pcomplete/ftp    'eshell-complete-hostname)
(defalias 'pcomplete/ncftp  'eshell-complete-hostname)
(defalias 'pcomplete/ping   'eshell-complete-hostname)
(defalias 'pcomplete/rlogin 'eshell-complete-hostname)

(defun pcomplete/telnet ()
  (require 'pcmpl-unix)
  (pcomplete-opt "xl(pcmpl-unix-user-names)")
  (eshell-complete-hostname))

(defun pcomplete/rsh ()
  "Complete `rsh', which, after the user and hostname, is like xargs."
  (require 'pcmpl-unix)
  (pcomplete-opt "l(pcmpl-unix-user-names)")
  (eshell-complete-hostname)
  (pcomplete-here (funcall pcomplete-command-completion-function))
  (funcall (or (pcomplete-find-completion-function (pcomplete-arg 1))
	       pcomplete-default-completion-function)))

(defvar block-size)
(defvar by-bytes)
(defvar dereference-links)
(defvar grand-total)
(defvar human-readable)
(defvar max-depth)
(defvar only-one-filesystem)
(defvar show-all)

(defsubst eshell-du-size-string (size)
  (let* ((str (eshell-printable-size size human-readable block-size t))
	 (len (length str)))
    (concat str (if (< len 8)
		    (make-string (- 8 len) ? )))))

(defun eshell-du-sum-directory (path depth)
  "Summarize PATH, and its member directories."
  (let ((entries (eshell-directory-files-and-attributes path))
	(size 0.0))
    (while entries
      (unless (string-match "\\`\\.\\.?\\'" (caar entries))
	(let* ((entry (concat path "/"
			      (caar entries)))
	       (symlink (and (stringp (cadr (car entries)))
			     (cadr (car entries)))))
	  (unless (or (and symlink (not dereference-links))
		      (and only-one-filesystem
			   (/= only-one-filesystem
			       (nth 12 (car entries)))))
	    (if symlink
		(setq entry symlink))
	    (setq size
		  (+ size
		     (if (eq t (cadr (car entries)))
			 (eshell-du-sum-directory entry (1+ depth))
		       (let ((file-size (nth 8 (car entries))))
			 (prog1
			     file-size
			   (if show-all
			       (eshell-print
				(concat (eshell-du-size-string file-size)
					entry "\n")))))))))))
      (setq entries (cdr entries)))
    (if (or (not max-depth)
	    (= depth max-depth)
	    (= depth 0))
	(eshell-print (concat (eshell-du-size-string size)
			      (directory-file-name path) "\n")))
    size))

(defun eshell/du (&rest args)
  "Implementation of \"du\" in Lisp, passing ARGS."
  (setq args (if args
		 (eshell-stringify-list (eshell-flatten-list args))
	       '(".")))
  (let ((ext-du (eshell-search-path "du")))
    (if (and ext-du
	     (not (catch 'have-ange-path
		    (dolist (arg args)
		      (if (string-equal
			   (file-remote-p (expand-file-name arg) 'method) "ftp")
			  (throw 'have-ange-path t))))))
	(throw 'eshell-replace-command
	       (eshell-parse-command (eshell-quote-argument ext-du) args))
      (eshell-eval-using-options
       "du" args
       '((?a "all" nil show-all
	     "write counts for all files, not just directories")
	 (nil "block-size" t block-size
	      "use SIZE-byte blocks (i.e., --block-size SIZE)")
	 (?b "bytes" nil by-bytes
	     "print size in bytes")
	 (?c "total" nil grand-total
	     "produce a grand total")
	 (?d "max-depth" t max-depth
	     "display data only this many levels of data")
	 (?h "human-readable" 1024 human-readable
	     "print sizes in human readable format")
	 (?H "is" 1000 human-readable
	     "likewise, but use powers of 1000 not 1024")
	 (?k "kilobytes" 1024 block-size
	     "like --block-size 1024")
	 (?L "dereference" nil dereference-links
	     "dereference all symbolic links")
	 (?m "megabytes" 1048576 block-size
	     "like --block-size 1048576")
	 (?s "summarize" 0 max-depth
	     "display only a total for each argument")
	 (?x "one-file-system" nil only-one-filesystem
	     "skip directories on different filesystems")
	 (nil "help" nil nil
	      "show this usage screen")
	 :external "du"
	 :usage "[OPTION]... FILE...
Summarize disk usage of each FILE, recursively for directories.")
       (unless by-bytes
	 (setq block-size (or block-size 1024)))
       (if (and max-depth (stringp max-depth))
	   (setq max-depth (string-to-number max-depth)))
       ;; filesystem support means nothing under Windows
       (if (eshell-under-windows-p)
	   (setq only-one-filesystem nil))
       (let ((size 0.0) ange-cache)
	 (while args
	   (if only-one-filesystem
	       (setq only-one-filesystem
		     (nth 11 (eshell-file-attributes
			      (file-name-as-directory (car args))))))
	   (setq size (+ size (eshell-du-sum-directory
			       (directory-file-name (car args)) 0)))
	   (setq args (cdr args)))
	 (if grand-total
	     (eshell-print (concat (eshell-du-size-string size)
				   "total\n"))))))))

(defvar eshell-time-start nil)

(defun eshell-show-elapsed-time ()
  (let ((elapsed (format "%.3f secs\n" (- (float-time) eshell-time-start))))
    (set-text-properties 0 (length elapsed) '(face bold) elapsed)
    (eshell-interactive-print elapsed))
  (remove-hook 'eshell-post-command-hook 'eshell-show-elapsed-time t))

(defun eshell/time (&rest args)
  "Implementation of \"time\" in Lisp."
  (let ((time-args (copy-alist args))
	(continue t)
	last-arg)
    (while (and continue args)
      (if (not (string-match "^-" (car args)))
	  (progn
	    (if last-arg
		(setcdr last-arg nil)
	      (setq args '("")))
	    (setq continue nil))
	(setq last-arg args
	      args (cdr args))))
    (eshell-eval-using-options
     "time" args
     '((?h "help" nil nil "show this usage screen")
       :external "time"
       :show-usage
       :usage "COMMAND...
Show wall-clock time elapsed during execution of COMMAND.")
     args                 ; suppress "unused lexical variable" warning
     (setq eshell-time-start (float-time))
     (add-hook 'eshell-post-command-hook 'eshell-show-elapsed-time nil t)
     ;; after setting
     (throw 'eshell-replace-command
	    (eshell-parse-command (car time-args)
<<<<<<< HEAD
;;; https://lists.gnu.org/archive/html/bug-gnu-emacs/2007-08/msg00205.html
=======
;;; https://lists.gnu.org/r/bug-gnu-emacs/2007-08/msg00205.html
>>>>>>> 89212988
				  (eshell-stringify-list
				   (eshell-flatten-list (cdr time-args))))))))

(defun eshell/whoami (&rest _args)
  "Make \"whoami\" Tramp aware."
  (or (file-remote-p default-directory 'user) (user-login-name)))

(defvar eshell-diff-window-config nil)

(defun eshell-diff-quit ()
  "Restore the window configuration previous to diff'ing."
  (interactive)
  (if eshell-diff-window-config
      (set-window-configuration eshell-diff-window-config)))

(defun nil-blank-string (string)
  "Return STRING, or nil if STRING contains only non-blank characters."
  (cond
    ((string-match "[^[:blank:]]" string) string)
    (nil)))

(autoload 'diff-no-select "diff")

(defun eshell/diff (&rest args)
  "Alias \"diff\" to call Emacs `diff' function."
  (let ((orig-args (eshell-stringify-list (eshell-flatten-list args))))
    (if (or eshell-plain-diff-behavior
	    (not (and (eshell-interactive-output-p)
		      (not eshell-in-pipeline-p)
		      (not eshell-in-subcommand-p))))
	(throw 'eshell-replace-command
	       (eshell-parse-command "*diff" orig-args))
      (setq args (copy-sequence orig-args))
      (if (< (length args) 2)
	  (throw 'eshell-replace-command
		 (eshell-parse-command "*diff" orig-args)))
      (let ((old (car (last args 2)))
	    (new (car (last args)))
	    (config (current-window-configuration)))
	(if (= (length args) 2)
	    (setq args nil)
	  (setcdr (last args 3) nil))
	(with-current-buffer
	    (condition-case nil
		(diff-no-select
		 old new
		 (nil-blank-string (eshell-flatten-and-stringify args)))
	      (error
	       (throw 'eshell-replace-command
		      (eshell-parse-command "*diff" orig-args))))
	  (when (fboundp 'diff-mode)
	    (make-local-variable 'compilation-finish-functions)
	    (add-hook
	     'compilation-finish-functions
	     `(lambda (buff msg)
		(with-current-buffer buff
		  (diff-mode)
		  (set (make-local-variable 'eshell-diff-window-config)
		       ,config)
		  (local-set-key [?q] 'eshell-diff-quit)
		  (if (fboundp 'turn-on-font-lock-if-enabled)
		      (turn-on-font-lock-if-enabled))
		  (goto-char (point-min))))))
	  (pop-to-buffer (current-buffer))))))
  nil)

(put 'eshell/diff 'eshell-no-numeric-conversions t)

(defvar locate-history-list)

(defun eshell/locate (&rest args)
  "Alias \"locate\" to call Emacs `locate' function."
  (if (or eshell-plain-locate-behavior
	  (not (and (eshell-interactive-output-p)
		    (not eshell-in-pipeline-p)
		    (not eshell-in-subcommand-p)))
	  (and (stringp (car args))
	       (string-match "^-" (car args))))
      (throw 'eshell-replace-command
	     (eshell-parse-command "*locate" (eshell-stringify-list
					      (eshell-flatten-list args))))
    (save-selected-window
      (let ((locate-history-list (list (car args))))
	(locate-with-filter (car args) (cadr args))))))

(put 'eshell/locate 'eshell-no-numeric-conversions t)

(defun eshell/occur (&rest args)
  "Alias \"occur\" to call Emacs `occur' function."
  (let ((inhibit-read-only t))
    (if (> (length args) 2)
	(error "usage: occur: (REGEXP &optional NLINES)")
      (apply 'occur args))))

(put 'eshell/occur 'eshell-no-numeric-conversions t)

(provide 'em-unix)

;; Local Variables:
;; generated-autoload-file: "esh-groups.el"
;; End:

;;; em-unix.el ends here<|MERGE_RESOLUTION|>--- conflicted
+++ resolved
@@ -962,11 +962,7 @@
      ;; after setting
      (throw 'eshell-replace-command
 	    (eshell-parse-command (car time-args)
-<<<<<<< HEAD
-;;; https://lists.gnu.org/archive/html/bug-gnu-emacs/2007-08/msg00205.html
-=======
 ;;; https://lists.gnu.org/r/bug-gnu-emacs/2007-08/msg00205.html
->>>>>>> 89212988
 				  (eshell-stringify-list
 				   (eshell-flatten-list (cdr time-args))))))))
 
