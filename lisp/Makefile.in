### @configure_input@

# Copyright (C) 2000-2018 Free Software Foundation, Inc.

# This file is part of GNU Emacs.

# GNU Emacs is free software: you can redistribute it and/or modify
# it under the terms of the GNU General Public License as published by
# the Free Software Foundation, either version 3 of the License, or
# (at your option) any later version.

# GNU Emacs is distributed in the hope that it will be useful,
# but WITHOUT ANY WARRANTY; without even the implied warranty of
# MERCHANTABILITY or FITNESS FOR A PARTICULAR PURPOSE.  See the
# GNU General Public License for more details.

# You should have received a copy of the GNU General Public License
# along with GNU Emacs.  If not, see <https://www.gnu.org/licenses/>.

SHELL = @SHELL@

srcdir = @srcdir@
top_srcdir = @top_srcdir@
lisp = $(srcdir)
VPATH = $(srcdir)
EXEEXT = @EXEEXT@

# Empty for all systems except MinGW, where xargs needs an explicit
# limitation.
XARGS_LIMIT = @XARGS_LIMIT@

# 'make' verbosity.
AM_DEFAULT_VERBOSITY = @AM_DEFAULT_VERBOSITY@

AM_V_ELC = $(am__v_ELC_@AM_V@)
am__v_ELC_ = $(am__v_ELC_@AM_DEFAULT_V@)
am__v_ELC_0 = @echo "  ELC     " $@;
am__v_ELC_1 =

AM_V_GEN = $(am__v_GEN_@AM_V@)
am__v_GEN_ = $(am__v_GEN_@AM_DEFAULT_V@)
am__v_GEN_0 = @echo "  GEN     " $@;
am__v_GEN_1 =

AM_V_at = $(am__v_at_@AM_V@)
am__v_at_ = $(am__v_at_@AM_DEFAULT_V@)
am__v_at_0 = @
am__v_at_1 =


FIND_DELETE = @FIND_DELETE@

# You can specify a different executable on the make command line,
# e.g. "make EMACS=../src/emacs ...".

# We never change directory before running Emacs, so a relative file
# name is fine, and makes life easier.  If we need to change
# directory, we can use emacs --chdir.
EMACS = ../src/remacs${EXEEXT}

# Command line flags for Emacs.

EMACSOPT = -batch --no-site-file --no-site-lisp

# Extra flags to pass to the byte compiler
BYTE_COMPILE_EXTRA_FLAGS =
# For example to not display the undefined function warnings you can use this:
# BYTE_COMPILE_EXTRA_FLAGS = --eval '(setq byte-compile-warnings (quote (not unresolved)))'
# The example above is just for developers, it should not be used by default.

# Those automatically generated autoload files that need special rules
# to build; ie not including things created via generated-autoload-file
# (eg calc/calc-loaddefs.el).
LOADDEFS = $(lisp)/calendar/cal-loaddefs.el \
	$(lisp)/calendar/diary-loaddefs.el \
	$(lisp)/calendar/hol-loaddefs.el \
	$(lisp)/mh-e/mh-loaddefs.el \
	$(lisp)/net/tramp-loaddefs.el

# All generated autoload files.
loaddefs = $(shell find ${srcdir} -name '*loaddefs.el' ! -name '.*')
# Elisp files auto-generated.
AUTOGENEL = ${loaddefs} ${srcdir}/cus-load.el ${srcdir}/finder-inf.el \
  ${srcdir}/subdirs.el ${srcdir}/eshell/esh-groups.el

# Set load-prefer-newer for the benefit of the non-bootstrappers.
BYTE_COMPILE_FLAGS = \
  --eval '(setq load-prefer-newer t)' $(BYTE_COMPILE_EXTRA_FLAGS)

# Files to compile before others during a bootstrap.  This is done to
# speed up the bootstrap process.  They're ordered by size, so we use
# the slowest-compiler on the smallest file and move to larger files as the
# compiler gets faster.  'autoload.elc' comes last because it is not used by
# the compiler (so its compilation does not speed up subsequent compilations),
# it's only placed here so as to speed up generation of the loaddefs.el file.

COMPILE_FIRST = \
	$(lisp)/emacs-lisp/macroexp.elc \
	$(lisp)/emacs-lisp/cconv.elc    \
	$(lisp)/emacs-lisp/byte-opt.elc \
	$(lisp)/emacs-lisp/bytecomp.elc \
	$(lisp)/emacs-lisp/autoload.elc

# Prevent any settings in the user environment causing problems.
unexport EMACSDATA EMACSDOC EMACSPATH

# The actual Emacs command run in the targets below.
# Prevent any setting of EMACSLOADPATH in user environment causing problems.
emacs = EMACSLOADPATH= '$(EMACS)' $(EMACSOPT)

## Subdirectories, relative to builddir.
SUBDIRS = $(sort $(shell find ${srcdir} -type d -print))
## Subdirectories, relative to srcdir.
SUBDIRS_REL = $(patsubst ${srcdir}%,.%,${SUBDIRS})
## All subdirectories except 'obsolete' and 'term'.
SUBDIRS_ALMOST = $(filter-out ${srcdir}/obsolete ${srcdir}/term,${SUBDIRS})
## All subdirectories except 'obsolete', 'term', and 'leim' (and subdirs).
## We don't want the leim files listed as packages, especially
## since many share basenames with files in language/.
SUBDIRS_FINDER = $(filter-out ${srcdir}/leim%,${SUBDIRS_ALMOST})
## All subdirectories in which we might want to create subdirs.el.
SUBDIRS_SUBDIRS = $(filter-out ${srcdir}/cedet% ${srcdir}/leim%,${SUBDIRS})

# cus-load and finder-inf are not explicitly requested by anything, so
# we add them here to make sure they get built.
all: compile-main $(lisp)/cus-load.el $(lisp)/finder-inf.el

PHONY_EXTRAS =
.PHONY: all custom-deps finder-data autoloads update-subdirs $(PHONY_EXTRAS)

# Clean out the compiled .elc files
clean:
	find . -type f -name "*.elc" -print | xargs -I {} -- rm {}


# custom-deps and finder-data both used to scan _all_ the *.el files.
# This could lead to problems in parallel builds if automatically
# generated *.el files (eg loaddefs etc) were being changed at the same time.
# One solution was to add autoloads as a prerequisite:
<<<<<<< HEAD
# https://lists.gnu.org/archive/html/emacs-pretest-bug/2007-01/msg00469.html
# https://lists.gnu.org/archive/html/bug-gnu-emacs/2007-12/msg00171.html
=======
# https://lists.gnu.org/r/emacs-pretest-bug/2007-01/msg00469.html
# https://lists.gnu.org/r/bug-gnu-emacs/2007-12/msg00171.html
>>>>>>> 89212988
# However, this meant that running these targets modified loaddefs.el,
# every time (due to time-stamping).  Calling these rules from
# bootstrap-after would modify loaddefs after src/emacs, resulting
# in make install remaking src/emacs for no real reason:
<<<<<<< HEAD
# https://lists.gnu.org/archive/html/emacs-devel/2008-02/msg00311.html
=======
# https://lists.gnu.org/r/emacs-devel/2008-02/msg00311.html
>>>>>>> 89212988
# Nowadays these commands don't scan automatically generated files,
# since they will never contain any useful information
# (see finder-no-scan-regexp and custom-dependencies-no-scan-regexp).
custom-deps:
	$(AM_V_at)$(MAKE) PHONY_EXTRAS=$(lisp)/cus-load.el $(lisp)/cus-load.el
$(lisp)/cus-load.el:
	$(AM_V_GEN)$(emacs) -l cus-dep \
	  --eval '(setq generated-custom-dependencies-file (unmsys--file-name "$(srcdir)/cus-load.el"))' \
	  -f custom-make-dependencies ${SUBDIRS_ALMOST}

finder-data:
	$(AM_V_at)$(MAKE) PHONY_EXTRAS=$(lisp)/finder-inf.el \
	  $(lisp)/finder-inf.el
$(lisp)/finder-inf.el:
	$(AM_V_GEN)$(emacs) -l finder \
	  --eval '(setq generated-finder-keywords-file (unmsys--file-name "$(srcdir)/finder-inf.el"))' \
	  -f finder-compile-keywords-make-dist ${SUBDIRS_FINDER}

## Comments on loaddefs generation:

# loaddefs depends on gen-lisp for two reasons:
# 1) In ../src, the emacs target depends on loaddefs but not on eg leim-list.
# So having leim as a dependency of loaddefs (via gen-lisp) ensures leim-list
# gets created before the final emacs is dumped.  Having leim
# dependencies in ../src as well would create a parallel race condition.
#
# 2) Files that are marked no-update-autoloads still get recorded in loaddefs.
# So those files should be generated before we make autoloads, if we
# don't want a successive make autoloads to change the output file.
# Said changes are trivial (only comments in the "files without autoloads"
# section), but still can be annoying.  Of course, if generated lisp files
# do contain autoloads, it is essential they be built before make autoloads.
# (Also, if a generated file is not written atomically, it is possible that
# in a parallel build, make autoloads could read a partial version of it.)
#
# We'd really like to add "make -C ../admin/unidata all" to gen-lisp
# because of 2) above, but it causes a race condition in parallel
# builds because ../src also runs that rule.  Given the limitations of
# recursive make, the only way to fix that would be to remove unidata
# from ../src rules, but that doesn't seem possible due to the various
# non-trivial dependencies.

# We make $(lisp)/loaddefs.el a dependency of .PHONY to cause Make to
# ignore its time stamp.  That's because the real dependencies of
# loaddefs.el aren't known to Make, they are implemented in
# batch-update-autoloads, which only updates the autoloads whose
# sources have changed.

# Use expand-file-name rather than $abs_scrdir so that Emacs does not
# get confused when it compares file-names for equality.

autoloads .PHONY: $(lisp)/loaddefs.el
$(lisp)/loaddefs.el: gen-lisp $(LOADDEFS)
	@echo Directories for loaddefs: ${SUBDIRS_ALMOST}
	$(AM_V_GEN)$(emacs) -l autoload \
	    --eval '(setq autoload-ensure-writable t)' \
	    --eval '(setq autoload-builtin-package-versions t)' \
	    --eval '(setq generated-autoload-file (expand-file-name (unmsys--file-name "$@")))' \
	    -f batch-update-autoloads ${SUBDIRS_ALMOST}

# autoloads only runs when loaddefs.el is nonexistent, although it
# generates a number of different files. Provide a force option to enable
# regeneration of all these files.
.PHONY: autoloads-force
autoloads-force:
	rm loaddefs.el
	$(MAKE) autoloads

# This is required by the bootstrap-emacs target in ../src/Makefile, so
# we know that if we have an emacs executable, we also have a subdirs.el.
$(lisp)/subdirs.el:
	$(AM_V_GEN)$(MAKE) update-subdirs
update-subdirs:
	$(AM_V_at)for file in ${SUBDIRS_SUBDIRS}; do \
	   $(srcdir)/../build-aux/update-subdirs $$file; \
	done;

.PHONY: updates repo-update update-authors update-gnus-news

# Some modes of make-dist use this.
updates: update-subdirs autoloads finder-data custom-deps

# This is useful after updating from the repository; but it doesn't do
# anything that a plain "make" at top-level doesn't.  The only
# difference between this and this directory's "all" rule is that this
# runs "autoloads" as well (because it uses "compile" rather than
# "compile-main").  In a bootstrap, $(lisp) in src/Makefile triggers
# this directory's autoloads rule.
repo-update: compile finder-data custom-deps

# Update etc/AUTHORS and etc/GNUS-NEWS.

update-authors:
	$(emacs) -L "$(top_srcdir)/admin" -l authors \
	  -f batch-update-authors "$(top_srcdir)/etc/AUTHORS" "$(top_srcdir)"

update-gnus-news:
	$(emacs) -L "$(top_srcdir)/doc/misc" -l gnus-news -f batch-gnus-news \
	  "$(top_srcdir)/doc/misc/gnus-news.texi" \
	  "$(top_srcdir)/etc/GNUS-NEWS"

FORCE:
.PHONY: FORCE

tagsfiles = $(shell find ${srcdir} -name '*.el' \
	        ! -name '.*' ! -name '*loaddefs.el')
tagsfiles := $(filter-out ${srcdir}/ldefs-boot.el,${tagsfiles})
tagsfiles := $(filter-out ${srcdir}/eshell/esh-groups.el,${tagsfiles})

ETAGS = ../lib-src/etags${EXEEXT}

${ETAGS}: FORCE
	${MAKE} -C ../lib-src $(notdir $@)

## The use of xargs is to stop the command line getting too long
## on MS Windows, when the MSYS Bash passes it to a MinGW compiled
## etags.  It might be better to use find in a similar way to
## compile-main.  But maybe this is not even necessary any more now
## that this uses relative filenames.
TAGS: ${ETAGS} ${tagsfiles}
	rm -f $@
	touch $@
	ls ${tagsfiles} | xargs $(XARGS_LIMIT) "${ETAGS}" -a -o $@


# The src/Makefile.in has its own set of dependencies and when they decide
# that one Lisp file needs to be re-compiled, we had better recompile it as
# well, otherwise every subsequent make will again call us, until we finally
# end up deciding that yes, the file deserves recompilation.
# One option is to try and reproduce exactly the same dependencies here as
# we have in src/Makefile.in, but it turns out to be painful
# (e.g. src/Makefile.in may have a dependency for ../lisp/foo.elc where we
# only know of $(lisp)/foo.elc).  So instead we provide a direct way for
# src/Makefile.in to rebuild a particular Lisp file, no questions asked.
# Use byte-compile-refresh-preloaded to try and work around some of
# the most common problems of not bootstrapping from a clean state.
THEFILE = no-such-file
.PHONY: $(THEFILE)c
$(THEFILE)c:
	$(AM_V_ELC)$(emacs) $(BYTE_COMPILE_FLAGS) \
		-l bytecomp -f byte-compile-refresh-preloaded \
		-f batch-byte-compile $(THEFILE)

# Files MUST be compiled one by one. If we compile several files in a
# row (i.e., in the same instance of Emacs) we can't make sure that
# the compilation environment is clean.  We also set the load-path of
# the Emacs used for compilation to the current directory and its
# subdirectories, to make sure require's and load's in the files being
# compiled find the right files.

.SUFFIXES: .elc .el

# An old-fashioned suffix rule, which, according to the GNU Make manual,
# cannot have prerequisites.
.el.elc:
	$(AM_V_ELC)$(emacs) $(BYTE_COMPILE_FLAGS) -f batch-byte-compile $<

.PHONY: compile-first compile-main compile compile-always

compile-first: $(COMPILE_FIRST)

# In 'compile-main' we could directly do
#    ... | xargs $(MAKE)
# and it works, but it generates a lot of messages like
#    make[2]: gnus/gnus-mlspl.elc is up to date.
# so instead, we use "xargs echo" to split the list of file into manageable
# chunks and then use an intermediate 'compile-targets' target so the
# actual targets (the .elc files) are not mentioned as targets on the
# make command line.


.PHONY: compile-targets
# TARGETS is set dynamically in the recursive call from 'compile-main'.
compile-targets: $(TARGETS)

# Compile all the Elisp files that need it.  Beware: it approximates
# 'no-byte-compile', so watch out for false-positives!
compile-main: gen-lisp compile-clean
	@(cd $(lisp) && \
	els=`echo "${SUBDIRS_REL} " | sed -e 's|/\./|/|g' -e 's|/\. | |g' -e 's| |/*.el |g'`; \
	for el in $$els; do \
	  test -f $$el || continue; \
	  test ! -f $${el}c && GREP_OPTIONS= grep '^;.*no-byte-compile: t' $$el > /dev/null && continue; \
	  echo "$${el}c"; \
	done | xargs $(XARGS_LIMIT) echo) | \
	while read chunk; do \
	  $(MAKE) compile-targets TARGETS="$$chunk"; \
	done

.PHONY: compile-clean
# Erase left-over .elc files that do not have a corresponding .el file.
compile-clean:
	@cd $(lisp) && \
	elcs=`echo "${SUBDIRS_REL} " | sed -e 's|/\./|/|g' -e 's|/\. | |g' -e 's| |/*.elc |g'`; \
	for el in `echo $$elcs | sed -e 's/\.elc/\.el/g'`; do \
	  if test -f "$$el" || test ! -f "$${el}c"; then :; else \
	    echo rm "$${el}c"; \
	    rm "$${el}c"; \
	  fi \
	done

.PHONY: gen-lisp leim semantic

## make -C ../admin/unidata all should be here, but that would race
## with ../src.  See comments above for loaddefs.
gen-lisp: leim semantic

leim:
	$(MAKE) -C ../leim all EMACS="$(EMACS)"

semantic:
	$(MAKE) -C ../admin/grammars all EMACS="$(EMACS:.%=../.%)"

# Compile all Lisp files, but don't recompile those that are up to
# date.  Some .el files don't get compiled because they set the
# local variable no-byte-compile.
# Calling make recursively because suffix rule cannot have prerequisites.
compile: $(LOADDEFS) autoloads compile-first
	$(MAKE) compile-main

# Compile all Lisp files.  This is like 'compile' but compiles files
# unconditionally.  Some files don't actually get compiled because they
# set the local variable no-byte-compile.
compile-always:
	find $(lisp) -name '*.elc' $(FIND_DELETE)
	$(MAKE) compile

.PHONY: backup-compiled-files compile-after-backup

# Backup compiled Lisp files in elc.tar.gz.  If that file already
# exists, make a backup of it.

backup-compiled-files:
	-mv $(lisp)/elc.tar.gz $(lisp)/elc.tar.gz~
	-tar czf $(lisp)/elc.tar.gz $(lisp)/*.elc $(lisp)/*/*.elc $(lisp)/*/*/*.elc $(lisp)/*/*/*/*.elc

# Compile Lisp files, but save old compiled files first.

compile-after-backup: backup-compiled-files compile-always

# This does the same job as the "compile" rule, but in a different way.
# Rather than spawning a separate Emacs instance to compile each file,
# it uses the same Emacs instance to compile everything.
# This is faster on a single core, since it avoids the overhead of
# starting Emacs many times (it was 33% faster on a test with a
# random 10% of the .el files needing recompilation).
# Unlike compile, this is not parallelizable; so if you have more than
# one core and use make -j#, compile will be (much) faster.
# This rule also produces less accurate compilation warnings.
# The environment of later files is affected by definitions in
# earlier ones, so it does not produce some warnings that it should.
# It can also produces spurious warnings about "invalid byte code" if
# files that use byte-compile-dynamic are updated.
# There is no reason to use this rule unless you only have a single
# core and CPU time is an issue.
.PHONY: compile-one-process
compile-one-process: $(LOADDEFS) compile-first
	$(emacs) $(BYTE_COMPILE_FLAGS) \
	    --eval "(batch-byte-recompile-directory 0)" $(lisp)

# Update MH-E internal autoloads. These are not to be confused with
# the autoloads for the MH-E entry points, which are already in loaddefs.el.
MH_E_DIR = $(lisp)/mh-e
MH_E_SRC = $(sort $(wildcard ${MH_E_DIR}/mh*.el))
MH_E_SRC := $(filter-out ${MH_E_DIR}/mh-loaddefs.el,${MH_E_SRC})

.PHONY: mh-autoloads
mh-autoloads: $(MH_E_DIR)/mh-loaddefs.el
$(MH_E_DIR)/mh-loaddefs.el: $(MH_E_SRC)
	$(AM_V_GEN)$(emacs) -l autoload \
	   --eval "(setq generate-autoload-cookie \";;;###mh-autoload\")" \
	   --eval "(setq generated-autoload-file (expand-file-name (unmsys--file-name \"$@\")))" \
	   -f batch-update-autoloads $(MH_E_DIR)

# Update TRAMP internal autoloads. Maybe we could move tramp*.el into
# an own subdirectory. OTOH, it does not hurt to keep them in
# lisp/net.
TRAMP_DIR = $(lisp)/net
TRAMP_SRC = $(sort $(wildcard ${TRAMP_DIR}/tramp*.el))
TRAMP_SRC := $(filter-out ${TRAMP_DIR}/tramp-loaddefs.el,${TRAMP_SRC})

$(TRAMP_DIR)/tramp-loaddefs.el: $(TRAMP_SRC)
	$(AM_V_GEN)$(emacs) -l autoload \
	   --eval "(setq generate-autoload-cookie \";;;###tramp-autoload\")" \
	   --eval "(setq generated-autoload-file (expand-file-name (unmsys--file-name \"$@\")))" \
	   -f batch-update-autoloads $(TRAMP_DIR)

CAL_DIR = $(lisp)/calendar
## Those files that may contain internal calendar autoload cookies.
CAL_SRC = $(addprefix ${CAL_DIR}/,diary-lib.el holidays.el lunar.el solar.el)
CAL_SRC := $(sort ${CAL_SRC} $(wildcard ${CAL_DIR}/cal-*.el))
CAL_SRC := $(filter-out ${CAL_DIR}/cal-loaddefs.el,${CAL_SRC})

$(CAL_DIR)/cal-loaddefs.el: $(CAL_SRC)
	$(AM_V_GEN)$(emacs) -l autoload \
	   --eval "(setq generate-autoload-cookie \";;;###cal-autoload\")" \
	   --eval "(setq generated-autoload-file (expand-file-name (unmsys--file-name \"$@\")))" \
	   -f batch-update-autoloads $(CAL_DIR)

$(CAL_DIR)/diary-loaddefs.el: $(CAL_SRC) $(CAL_DIR)/cal-loaddefs.el
	$(AM_V_GEN)$(emacs) -l autoload \
	   --eval "(setq generate-autoload-cookie \";;;###diary-autoload\")" \
	   --eval "(setq generated-autoload-file (expand-file-name (unmsys--file-name \"$@\")))" \
	   -f batch-update-autoloads $(CAL_DIR)

$(CAL_DIR)/hol-loaddefs.el: $(CAL_SRC) $(CAL_DIR)/diary-loaddefs.el
	$(AM_V_GEN)$(emacs) -l autoload \
	   --eval "(setq generate-autoload-cookie \";;;###holiday-autoload\")" \
	   --eval "(setq generated-autoload-file (expand-file-name (unmsys--file-name \"$@\")))" \
	   -f batch-update-autoloads $(CAL_DIR)

.PHONY: bootstrap-clean distclean maintainer-clean

bootstrap-clean:
	find $(lisp) -name '*.elc' $(FIND_DELETE)
	rm -f $(AUTOGENEL)

distclean:
	-rm -f ./Makefile $(lisp)/loaddefs.el~

maintainer-clean: distclean bootstrap-clean
	rm -f TAGS

.PHONY: check-declare

check-declare:
	$(emacs) -l check-declare --eval '(check-declare-directory "$(lisp)")'

## This finds a lot of duplicates between foo.el and obsolete/foo.el.
check-defun-dups:
	sed -n -e '/^(defun /s/\(.\)(.*/\1/p' \
	  $$(find . -name '*.el' ! -name '.*' -print | \
	  grep -Ev '(loaddefs|ldefs-boot)\.el|obsolete') | sort | uniq -d

# Dependencies

## None of the following matters for bootstrap, which is the only way
## to ensure a correct compilation of all lisp files.
## Manually specifying dependencies of a handful of lisp files, (and
## ones that don't change very often at that) seems pretty pointless
## to me.

# https://debbugs.gnu.org/1004
# CC Mode uses a compile time macro system which causes a compile time
# dependency in cc-*.elc files on the macros in other cc-*.el and the
# version string in cc-defs.el.
$(lisp)/progmodes/cc-align.elc\
 $(lisp)/progmodes/cc-cmds.elc $(lisp)/progmodes/cc-compat.elc\
 $(lisp)/progmodes/cc-engine.elc $(lisp)/progmodes/cc-fonts.elc\
 $(lisp)/progmodes/cc-langs.elc $(lisp)/progmodes/cc-menus.elc\
 $(lisp)/progmodes/cc-mode.elc $(lisp)/progmodes/cc-styles.elc\
 $(lisp)/progmodes/cc-vars.elc: \
   $(lisp)/progmodes/cc-bytecomp.elc $(lisp)/progmodes/cc-defs.elc

$(lisp)/progmodes/cc-align.elc $(lisp)/progmodes/cc-cmds.elc: \
   $(lisp)/progmodes/cc-vars.elc $(lisp)/progmodes/cc-engine.elc

$(lisp)/progmodes/cc-compat.elc: \
   $(lisp)/progmodes/cc-vars.elc $(lisp)/progmodes/cc-styles.elc \
   $(lisp)/progmodes/cc-engine.elc

$(lisp)/progmodes/cc-defs.elc: $(lisp)/progmodes/cc-bytecomp.elc

$(lisp)/progmodes/cc-engine.elc: $(lisp)/progmodes/cc-langs.elc \
   $(lisp)/progmodes/cc-vars.elc

$(lisp)/progmodes/cc-fonts.elc: $(lisp)/progmodes/cc-langs.elc \
   $(lisp)/progmodes/cc-vars.elc $(lisp)/progmodes/cc-engine.elc

$(lisp)/progmodes/cc-langs.elc: $(lisp)/progmodes/cc-vars.elc

$(lisp)/progmodes/cc-mode.elc: $(lisp)/progmodes/cc-langs.elc \
   $(lisp)/progmodes/cc-vars.elc $(lisp)/progmodes/cc-engine.elc \
   $(lisp)/progmodes/cc-styles.elc $(lisp)/progmodes/cc-cmds.elc \
   $(lisp)/progmodes/cc-align.elc $(lisp)/progmodes/cc-menus.elc

$(lisp)/progmodes/cc-styles.elc: $(lisp)/progmodes/cc-vars.elc \
   $(lisp)/progmodes/cc-align.elc

# Makefile ends here.<|MERGE_RESOLUTION|>--- conflicted
+++ resolved
@@ -137,22 +137,13 @@
 # This could lead to problems in parallel builds if automatically
 # generated *.el files (eg loaddefs etc) were being changed at the same time.
 # One solution was to add autoloads as a prerequisite:
-<<<<<<< HEAD
-# https://lists.gnu.org/archive/html/emacs-pretest-bug/2007-01/msg00469.html
-# https://lists.gnu.org/archive/html/bug-gnu-emacs/2007-12/msg00171.html
-=======
 # https://lists.gnu.org/r/emacs-pretest-bug/2007-01/msg00469.html
 # https://lists.gnu.org/r/bug-gnu-emacs/2007-12/msg00171.html
->>>>>>> 89212988
 # However, this meant that running these targets modified loaddefs.el,
 # every time (due to time-stamping).  Calling these rules from
 # bootstrap-after would modify loaddefs after src/emacs, resulting
 # in make install remaking src/emacs for no real reason:
-<<<<<<< HEAD
-# https://lists.gnu.org/archive/html/emacs-devel/2008-02/msg00311.html
-=======
 # https://lists.gnu.org/r/emacs-devel/2008-02/msg00311.html
->>>>>>> 89212988
 # Nowadays these commands don't scan automatically generated files,
 # since they will never contain any useful information
 # (see finder-no-scan-regexp and custom-dependencies-no-scan-regexp).
