;;; compile.el --- run compiler as inferior of Emacs, parse error messages  -*- lexical-binding:t -*-

;; Copyright (C) 1985-1987, 1993-1999, 2001-2018 Free Software
;; Foundation, Inc.

;; Authors: Roland McGrath <roland@gnu.org>,
;;	    Daniel Pfeiffer <occitan@esperanto.org>
;; Maintainer: emacs-devel@gnu.org
;; Keywords: tools, processes

;; This file is part of GNU Emacs.

;; GNU Emacs is free software: you can redistribute it and/or modify
;; it under the terms of the GNU General Public License as published by
;; the Free Software Foundation, either version 3 of the License, or
;; (at your option) any later version.

;; GNU Emacs is distributed in the hope that it will be useful,
;; but WITHOUT ANY WARRANTY; without even the implied warranty of
;; MERCHANTABILITY or FITNESS FOR A PARTICULAR PURPOSE.  See the
;; GNU General Public License for more details.

;; You should have received a copy of the GNU General Public License
;; along with GNU Emacs.  If not, see <https://www.gnu.org/licenses/>.

;;; Commentary:

;; This package provides the compile facilities documented in the Emacs user's
;; manual.

;;; Code:

(eval-when-compile (require 'cl-lib))
(require 'tool-bar)
(require 'comint)

(defgroup compilation nil
  "Run compiler as inferior of Emacs, parse error messages."
  :group 'tools
  :group 'processes)


;;;###autoload
(defcustom compilation-mode-hook nil
  "List of hook functions run by `compilation-mode'."
  :type 'hook
  :group 'compilation)

;;;###autoload
(defcustom compilation-start-hook nil
  "Hook run after starting a new compilation process.
The hook is run with one argument, the new process."
  :type 'hook
  :group 'compilation)

;;;###autoload
(defcustom compilation-window-height nil
  "Number of lines in a compilation window.
If nil, use Emacs default."
  :type '(choice (const :tag "Default" nil)
		 integer)
  :group 'compilation)

(defvar compilation-filter-hook nil
  "Hook run after `compilation-filter' has inserted a string into the buffer.
It is called with the variable `compilation-filter-start' bound
to the position of the start of the inserted text, and point at
its end.

If Emacs lacks asynchronous process support, this hook is run
after `call-process' inserts the grep output into the buffer.")

(defvar compilation-filter-start nil
  "Position of the start of the text inserted by `compilation-filter'.
This is bound before running `compilation-filter-hook'.")

(defvar compilation-first-column 1
  "This is how compilers number the first column, usually 1 or 0.
If this is buffer-local in the destination buffer, Emacs obeys
that value, otherwise it uses the value in the *compilation*
buffer.  This enables a major-mode to specify its own value.")

(defvar compilation-parse-errors-filename-function nil
  "Function to call to post-process filenames while parsing error messages.
It takes one arg FILENAME which is the name of a file as found
in the compilation output, and should return a transformed file name.")

;;;###autoload
(defvar compilation-process-setup-function nil
  "Function to call to customize the compilation process.
This function is called immediately before the compilation process is
started.  It can be used to set any variables or functions that are used
while processing the output of the compilation process.")

;;;###autoload
(defvar compilation-buffer-name-function nil
  "Function to compute the name of a compilation buffer.
The function receives one argument, the name of the major mode of the
compilation buffer.  It should return a string.
If nil, compute the name with `(concat \"*\" (downcase major-mode) \"*\")'.")

;;;###autoload
(defvar compilation-finish-function nil
  "Function to call when a compilation process finishes.
It is called with two arguments: the compilation buffer, and a string
describing how the process finished.")

(make-obsolete-variable 'compilation-finish-function
  "use `compilation-finish-functions', but it works a little differently."
  "22.1")

;;;###autoload
(defvar compilation-finish-functions nil
  "Functions to call when a compilation process finishes.
Each function is called with two arguments: the compilation buffer,
and a string describing how the process finished.")

(defvar compilation-in-progress nil
  "List of compilation processes now running.")
(or (assq 'compilation-in-progress minor-mode-alist)
    (setq minor-mode-alist (cons '(compilation-in-progress " Compiling")
				 minor-mode-alist)))

(defvar compilation-error "error"
  "Stem of message to print when no matches are found.")

(defvar compilation-arguments nil
  "Arguments that were given to `compilation-start'.")

(defvar compilation-num-errors-found 0)
(defvar compilation-num-warnings-found 0)
(defvar compilation-num-infos-found 0)

(defconst compilation-mode-line-errors
  '(" [" (:propertize (:eval (int-to-string compilation-num-errors-found))
                      face compilation-error
                      help-echo "Number of errors so far")
    " " (:propertize (:eval (int-to-string compilation-num-warnings-found))
                     face compilation-warning
                     help-echo "Number of warnings so far")
    " " (:propertize (:eval (int-to-string compilation-num-infos-found))
                     face compilation-info
                     help-echo "Number of informational messages so far")
    "]"))

;; If you make any changes to `compilation-error-regexp-alist-alist',
;; be sure to run the ERT test in test/lisp/progmodes/compile-tests.el.
;; emacs -batch -l compile-tests.el -f ert-run-tests-batch-and-exit

(defvar compilation-error-regexp-alist-alist
  `((absoft
     "^\\(?:[Ee]rror on \\|[Ww]arning on\\( \\)\\)?[Ll]ine[ \t]+\\([0-9]+\\)[ \t]+\
of[ \t]+\"?\\([a-zA-Z]?:?[^\":\n]+\\)\"?:" 3 2 nil (1))

    (ada
     "\\(warning: .*\\)? at \\([^ \n]+\\):\\([0-9]+\\)$" 2 3 nil (1))

    (aix
     " in line \\([0-9]+\\) of file \\([^ \n]+[^. \n]\\)\\.? " 2 1)

    (ant
     "^[ \t]*\\[[^] \n]+\\][ \t]*\\(\\(?:[A-Za-z]:\\\\\\)?[^: \n]+\\):\\([0-9]+\\):\\(?:\\([0-9]+\\):\\([0-9]+\\):\\([0-9]+\\):\\)?\
\\( warning\\)?" 1 (2 . 4) (3 . 5) (6))

    (bash
     "^\\([^: \n\t]+\\): line \\([0-9]+\\):" 1 2)

    (borland
     "^\\(?:Error\\|Warnin\\(g\\)\\) \\(?:[FEW][0-9]+ \\)?\
\\([a-zA-Z]?:?[^:( \t\n]+\\)\
 \\([0-9]+\\)\\(?:[) \t]\\|:[^0-9\n]\\)" 2 3 nil (1))

    (python-tracebacks-and-caml
     "^[ \t]*File \\(\"?\\)\\([^,\" \n\t<>]+\\)\\1, lines? \\([0-9]+\\)-?\\([0-9]+\\)?\\(?:$\\|,\
\\(?: characters? \\([0-9]+\\)-?\\([0-9]+\\)?:\\)?\\([ \n]Warning\\(?: [0-9]+\\)?:\\)?\\)"
     2 (3 . 4) (5 . 6) (7))

    (cmake
     "^CMake \\(?:Error\\|\\(Warning\\)\\) at \\(.*\\):\\([1-9][0-9]*\\) ([^)]+):$"
     2 3 nil (1))
    (cmake-info
     "^  \\(?: \\*\\)?\\(.*\\):\\([1-9][0-9]*\\) ([^)]+)$"
     1 2 nil 0)

    (comma
     "^\"\\([^,\" \n\t]+\\)\", line \\([0-9]+\\)\
\\(?:[(. pos]+\\([0-9]+\\))?\\)?[:.,; (-]\\( warning:\\|[-0-9 ]*(W)\\)?" 1 2 3 (4))

    (cucumber
     "\\(?:^cucumber\\(?: -p [^[:space:]]+\\)?\\|#\\)\
\\(?: \\)\\([^(].*\\):\\([1-9][0-9]*\\)" 1 2)

    (msft
     ;; Must be before edg-1, so that MSVC's longer messages are
     ;; considered before EDG.
     ;; The message may be a "warning", "error", or "fatal error" with
     ;; an error code, or "see declaration of" without an error code.
     "^ *\\([0-9]+>\\)?\\(\\(?:[a-zA-Z]:\\)?[^:(\t\n]+\\)(\\([0-9]+\\)) ?\
: \\(?:see declaration\\|\\(?:warnin\\(g\\)\\|[a-z ]+\\) C[0-9]+:\\)"
     2 3 nil (4))

    (edg-1
     "^\\([^ \n]+\\)(\\([0-9]+\\)): \\(?:error\\|warnin\\(g\\)\\|remar\\(k\\)\\)"
     1 2 nil (3 . 4))
    (edg-2
     "at line \\([0-9]+\\) of \"\\([^ \n]+\\)\"$"
     2 1 nil 0)

    (epc
     "^Error [0-9]+ at (\\([0-9]+\\):\\([^)\n]+\\))" 2 1)

    (ftnchek
     "\\(^Warning .*\\)? line[ \n]\\([0-9]+\\)[ \n]\\(?:col \\([0-9]+\\)[ \n]\\)?file \\([^ :;\n]+\\)"
     4 2 3 (1))

    (iar
     "^\"\\(.*\\)\",\\([0-9]+\\)\\s-+\\(?:Error\\|Warnin\\(g\\)\\)\\[[0-9]+\\]:"
     1 2 nil (3))

    (ibm
     "^\\([^( \n\t]+\\)(\\([0-9]+\\):\\([0-9]+\\)) :\
 \\(?:warnin\\(g\\)\\|informationa\\(l\\)\\)?" 1 2 3 (4 . 5))

    ;; fixme: should be `mips'
    (irix
     "^[-[:alnum:]_/ ]+: \\(?:\\(?:[sS]evere\\|[eE]rror\\|[wW]arnin\\(g\\)\\|[iI]nf\\(o\\)\\)[0-9 ]*: \\)?\
\\([^,\" \n\t]+\\)\\(?:, line\\|:\\) \\([0-9]+\\):" 3 4 nil (1 . 2))

    (java
     "^\\(?:[ \t]+at \\|==[0-9]+== +\\(?:at\\|b\\(y\\)\\)\\).+(\\([^()\n]+\\):\\([0-9]+\\))$" 2 3 nil (1))

    (jikes-file
     "^\\(?:Found\\|Issued\\) .* compiling \"\\(.+\\)\":$" 1 nil nil 0)


    ;; This used to be pathologically slow on long lines (Bug#3441),
    ;; due to matching filenames via \\(.*?\\).  This might be faster.
    (maven
     ;; Maven is a popular free software build tool for Java.
     "\\(\\[WARNING\\] *\\)?\\([^ \n]\\(?:[^\n :]\\| [^-/\n]\\|:[^ \n]\\)*?\\):\\[\\([0-9]+\\),\\([0-9]+\\)\\] " 2 3 4 (1))

    (jikes-line
     "^ *\\([0-9]+\\)\\.[ \t]+.*\n +\\(<-*>\n\\*\\*\\* \\(?:Error\\|Warnin\\(g\\)\\)\\)"
     nil 1 nil 2 0
     (2 (compilation-face '(3))))

    (clang-include
     ,(rx bol "In file included from "
          (group (+ (not (any ?\n ?:)))) ?:
          (group (+ (any (?0 . ?9)))) ?:
          eol)
     1 2 nil 0)

    (gcc-include
     "^\\(?:In file included \\|                 \\|\t\\)from \
\\([0-9]*[^0-9\n]\\(?:[^\n :]\\| [^-/\n]\\|:[^ \n]\\)*?\\):\
\\([0-9]+\\)\\(?::\\([0-9]+\\)\\)?\\(?:\\(:\\)\\|\\(,\\|$\\)\\)?"
     1 2 3 (4 . 5))

    (ruby-Test::Unit
     "^[\t ]*\\[\\([^(].*\\):\\([1-9][0-9]*\\)\\(\\]\\)?:in " 1 2)

    (gnu
     ;; The first line matches the program name for

     ;;     PROGRAM:SOURCE-FILE-NAME:LINENO: MESSAGE

     ;; format, which is used for non-interactive programs other than
     ;; compilers (e.g. the "jade:" entry in compilation.txt).

     ;; This first line makes things ambiguous with output such as
     ;; "foo:344:50:blabla" since the "foo" part can match this first
     ;; line (in which case the file name as "344").  To avoid this,
     ;; the second line disallows filenames exclusively composed of
     ;; digits.

     ;; Similarly, we get lots of false positives with messages including
     ;; times of the form "HH:MM:SS" where MM is taken as a line number, so
     ;; the last line tries to rule out message where the info after the
     ;; line number starts with "SS".  --Stef

     ;; The core of the regexp is the one with *?.  It says that a file name
     ;; can be composed of any non-newline char, but it also rules out some
     ;; valid but unlikely cases, such as a trailing space or a space
     ;; followed by a -, or a colon followed by a space.
     ;;
     ;; The "in \\|from " exception was added to handle messages from Ruby.
     ,(rx
       bol
       (? (| (regexp "[[:alpha:]][-[:alnum:].]+: ?")
             (regexp "[ \t]+\\(?:in \\|from\\)")))
       (group-n 1 (: (regexp "[0-9]*[^0-9\n]")
                     (*? (| (regexp "[^\n :]")
                            (regexp " [^-/\n]")
                            (regexp ":[^ \n]")))))
       (regexp ": ?")
       (group-n 2 (regexp "[0-9]+"))
       (? (| (: "-"
                (group-n 4 (regexp "[0-9]+"))
                (? "." (group-n 5 (regexp "[0-9]+"))))
             (: (in ".:")
                (group-n 3 (regexp "[0-9]+"))
                (? "-"
                   (? (group-n 4 (regexp "[0-9]+")) ".")
                   (group-n 5 (regexp "[0-9]+"))))))
       ":"
       (| (: (* " ")
             (group-n 6 (| "FutureWarning"
                           "RuntimeWarning"
                           "Warning"
                           "warning"
                           "W:")))
          (: (* " ")
             (group-n 7 (| (regexp "[Ii]nfo\\(?:\\>\\|rmationa?l?\\)")
                           "I:"
                           (: "[ skipping " (+ ".") " ]")
                           "instantiated from"
                           "required from"
                           (regexp "[Nn]ote"))))
          (: (* " ")
             (regexp "[Ee]rror"))
          (: (regexp "[0-9]?")
             (| (regexp "[^0-9\n]")
                eol))
          (regexp "[0-9][0-9][0-9]")))
     1 (2 . 4) (3 . 5) (6 . 7))

    (lcc
     "^\\(?:E\\|\\(W\\)\\), \\([^(\n]+\\)(\\([0-9]+\\),[ \t]*\\([0-9]+\\)"
     2 3 4 (1))

    (makepp
     "^makepp\\(?:\\(?:: warning\\(:\\).*?\\|\\(: Scanning\\|: [LR]e?l?oading makefile\\|: Imported\\|log:.*?\\) \\|: .*?\\)\
`\\(\\(\\S +?\\)\\(?::\\([0-9]+\\)\\)?\\)['(]\\)"
     4 5 nil (1 . 2) 3
     (0 (progn (save-match-data
                 (compilation-parse-errors
                  (match-end 0) (line-end-position)
                  `("`\\(\\(\\S +?\\)\\(?::\\([0-9]+\\)\\)?\\)['(]"
                    2 3 nil
                    ,(cond ((match-end 1) 1) ((match-end 2) 0) (t 2))
                    1)))
               (end-of-line)
               nil)))

    ;; Should be lint-1, lint-2 (SysV lint)
    (mips-1
     " (\\([0-9]+\\)) in \\([^ \n]+\\)" 2 1)
    (mips-2
     " in \\([^()\n ]+\\)(\\([0-9]+\\))$" 1 2)

    (msft
     ;; The message may be a "warning", "error", or "fatal error" with
     ;; an error code, or "see declaration of" without an error code.
     "^ *\\([0-9]+>\\)?\\(\\(?:[a-zA-Z]:\\)?[^:(\t\n]+\\)(\\([0-9]+\\)) \
: \\(?:see declaration\\|\\(?:warnin\\(g\\)\\|[a-z ]+\\) C[0-9]+:\\)"
     2 3 nil (4))

    (omake
     ;; "omake -P" reports "file foo changed"
     ;; (useful if you do "cvs up" and want to see what has changed)
     "omake: file \\(.*\\) changed" 1 nil nil nil nil
     ;; FIXME-omake: This tries to prevent reusing pre-existing markers
     ;; for subsequent messages, since those messages's line numbers
     ;; are about another version of the file.
     (0 (progn (compilation--flush-file-structure (match-string 1))
               nil)))

    (oracle
     "^\\(?:Semantic error\\|Error\\|PCC-[0-9]+:\\).* line \\([0-9]+\\)\
\\(?:\\(?:,\\| at\\)? column \\([0-9]+\\)\\)?\
\\(?:,\\| in\\| of\\)? file \\(.*?\\):?$"
     3 1 2)

    ;; "during global destruction": This comes out under "use
    ;; warnings" in recent perl when breaking circular references
    ;; during program or thread exit.
    (perl
     " at \\([^ \n]+\\) line \\([0-9]+\\)\\(?:[,.]\\|$\\| \
during global destruction\\.$\\)" 1 2)

    (php
     "\\(?:Parse\\|Fatal\\) error: \\(.*\\) in \\(.*\\) on line \\([0-9]+\\)"
     2 3 nil nil)

    (rxp
     "^\\(?:Error\\|Warnin\\(g\\)\\):.*\n.* line \\([0-9]+\\) char\
 \\([0-9]+\\) of file://\\(.+\\)"
     4 2 3 (1))

    (sparc-pascal-file
     "^\\w\\w\\w \\w\\w\\w +[0-3]?[0-9] +[0-2][0-9]:[0-5][0-9]:[0-5][0-9]\
 [12][09][0-9][0-9] +\\(.*\\):$"
     1 nil nil 0)
    (sparc-pascal-line
     "^\\(\\(?:E\\|\\(w\\)\\) +[0-9]+\\) line \\([0-9]+\\) -  "
     nil 3 nil (2) nil (1 (compilation-face '(2))))
    (sparc-pascal-example
     "^ +\\([0-9]+\\) +.*\n\\(\\(?:e\\|\\(w\\)\\) [0-9]+\\)-+"
     nil 1 nil (3) nil (2 (compilation-face '(3))))

    (sun
     ": \\(?:ERROR\\|WARNIN\\(G\\)\\|REMAR\\(K\\)\\) \\(?:[[:alnum:] ]+, \\)?\
File = \\(.+\\), Line = \\([0-9]+\\)\\(?:, Column = \\([0-9]+\\)\\)?"
     3 4 5 (1 . 2))

    (sun-ada
     "^\\([^, \n\t]+\\), line \\([0-9]+\\), char \\([0-9]+\\)[:., (-]" 1 2 3)

    (watcom
     "^[ \t]*\\(\\(?:[a-zA-Z]:\\)?[^:(\t\n]+\\)(\\([0-9]+\\)): ?\
\\(?:\\(Error! E[0-9]+\\)\\|\\(Warning! W[0-9]+\\)\\):"
     1 2 nil (4))

    (4bsd
     "\\(?:^\\|::  \\|\\S ( \\)\\(/[^ \n\t()]+\\)(\\([0-9]+\\))\
\\(?:: \\(warning:\\)?\\|$\\| ),\\)" 1 2 nil (3))

    (gcov-file
     "^ *-: *\\(0\\):Source:\\(.+\\)$"
     2 1 nil 0 nil)
    (gcov-header
     "^ *-: *\\(0\\):\\(?:Object\\|Graph\\|Data\\|Runs\\|Programs\\):.+$"
     nil 1 nil 0 nil)
    ;; Underlines over all lines of gcov output are too uncomfortable to read.
    ;; However, hyperlinks embedded in the lines are useful.
    ;; So I put default face on the lines; and then put
    ;; compilation-*-face by manually to eliminate the underlines.
    ;; The hyperlinks are still effective.
    (gcov-nomark
     "^ *-: *\\([1-9]\\|[0-9]\\{2,\\}\\):.*$"
     nil 1 nil 0 nil
     (0 'default)
     (1 compilation-line-face))
    (gcov-called-line
     "^ *\\([0-9]+\\): *\\([0-9]+\\):.*$"
     nil 2 nil 0 nil
     (0 'default)
     (1 compilation-info-face) (2 compilation-line-face))
    (gcov-never-called
     "^ *\\(#####\\): *\\([0-9]+\\):.*$"
     nil 2 nil 2 nil
     (0 'default)
     (1 compilation-error-face) (2 compilation-line-face))

    (perl--Pod::Checker
     ;; podchecker error messages, per Pod::Checker.
     ;; The style is from the Pod::Checker::poderror() function, eg.
     ;; *** ERROR: Spurious text after =cut at line 193 in file foo.pm
     ;;
     ;; Plus end_pod() can give "at line EOF" instead of a
     ;; number, so for that match "on line N" which is the
     ;; originating spot, eg.
     ;; *** ERROR: =over on line 37 without closing =back at line EOF in file bar.pm
     ;;
     ;; Plus command() can give both "on line N" and "at line N";
     ;; the latter is desired and is matched because the .* is
     ;; greedy.
     ;; *** ERROR: =over on line 1 without closing =back (at head1) at line 3 in file x.pod
     ;;
     "^\\*\\*\\* \\(?:ERROR\\|\\(WARNING\\)\\).* \\(?:at\\|on\\) line \
\\([0-9]+\\) \\(?:.* \\)?in file \\([^ \t\n]+\\)"
     3 2 nil (1))
    (perl--Test
     ;; perl Test module error messages.
     ;; Style per the ok() function "$context", eg.
     ;; # Failed test 1 in foo.t at line 6
     ;;
     "^# Failed test [0-9]+ in \\([^ \t\r\n]+\\) at line \\([0-9]+\\)"
     1 2)
    (perl--Test2
     ;; Or when comparing got/want values, with a "fail #n" if repeated
     ;; # Test 2 got: "xx" (t-compilation-perl-2.t at line 10)
     ;; # Test 3 got: "xx" (t-compilation-perl-2.t at line 10 fail #2)
     ;;
     ;; And under Test::Harness they're preceded by progress stuff with
     ;; \r and "NOK",
     ;; ... NOK 1# Test 1 got: "1234" (t/foo.t at line 46)
     ;;
     "^\\(.*NOK.*\\)?# Test [0-9]+ got:.* (\\([^ \t\r\n]+\\) at line \
\\([0-9]+\\)\\( fail #[0-9]+\\)?)"
     2 3)
    (perl--Test::Harness
     ;; perl Test::Harness output, eg.
     ;; NOK 1# Test 1 got: "1234" (t/foo.t at line 46)
     ;;
     ;; Test::Harness is slightly designed for tty output, since
     ;; it prints CRs to overwrite progress messages, but if you
     ;; run it in with M-x compile this pattern can at least step
     ;; through the failures.
     ;;
     "^.*NOK.* \\([^ \t\r\n]+\\) at line \\([0-9]+\\)"
     1 2)
    (weblint
     ;; The style comes from HTML::Lint::Error::as_string(), eg.
     ;; index.html (13:1) Unknown element <fdjsk>
     ;;
     ;; The pattern only matches filenames without spaces, since that
     ;; should be usual and should help reduce the chance of a false
     ;; match of a message from some unrelated program.
     ;;
     ;; This message style is quite close to the "ibm" entry which is
     ;; for IBM C, though that ibm bit doesn't put a space after the
     ;; filename.
     ;;
     "^\\([^ \t\r\n(]+\\) (\\([0-9]+\\):\\([0-9]+\\)) "
     1 2 3)

    ;; Guile compilation yields file-headers in the following format:
    ;;
    ;;   In sourcefile.scm:
    ;;
    ;; We need to catch those, but we also need to be aware that Emacs
    ;; byte-compilation yields compiler headers in similar form of
    ;; those:
    ;;
    ;;   In toplevel form:
    ;;   In end of data:
    ;;
    ;; We want to catch the Guile file-headers but not the Emacs
    ;; byte-compilation headers, because that will cause next-error
    ;; and prev-error to break, because the files "toplevel form" and
    ;; "end of data" does not exist.
    ;;
    ;; To differentiate between these two cases, we require that the
    ;; file-match must always contain an extension.
    ;;
    ;; We should also only treat this as "info", not "error", because
    ;; we do not know what lines will follow.
    (guile-file "^In \\(.+\\..+\\):\n" 1 nil nil 0)
    (guile-line "^ *\\([0-9]+\\): *\\([0-9]+\\)" nil 1 2)
    )
  "Alist of values for `compilation-error-regexp-alist'.")

(defcustom compilation-error-regexp-alist
  (mapcar 'car compilation-error-regexp-alist-alist)
  "Alist that specifies how to match errors in compiler output.
On GNU and Unix, any string is a valid filename, so these
matchers must make some common sense assumptions, which catch
normal cases.  A shorter list will be lighter on resource usage.

Instead of an alist element, you can use a symbol, which is
looked up in `compilation-error-regexp-alist-alist'.  You can see
the predefined symbols and their effects in the file
`etc/compilation.txt' (linked below if you are customizing this).

Each elt has the form (REGEXP FILE [LINE COLUMN TYPE HYPERLINK
HIGHLIGHT...]).  If REGEXP matches, the FILE'th subexpression
gives the file name, and the LINE'th subexpression gives the line
number.  The COLUMN'th subexpression gives the column number on
that line.

If FILE, LINE or COLUMN are nil or that index didn't match, that
information is not present on the matched line.  In that case the
file name is assumed to be the same as the previous one in the
buffer, line number defaults to 1 and column defaults to
beginning of line's indentation.

FILE can also have the form (FILE FORMAT...), where the FORMATs
\(e.g. \"%s.c\") will be applied in turn to the recognized file
name, until a file of that name is found.  Or FILE can also be a
function that returns (FILENAME) or (RELATIVE-FILENAME . DIRNAME).
In the former case, FILENAME may be relative or absolute.

LINE can also be of the form (LINE . END-LINE) meaning a range
of lines.  COLUMN can also be of the form (COLUMN . END-COLUMN)
meaning a range of columns starting on LINE and ending on
END-LINE, if that matched.

TYPE is 2 or nil for a real error or 1 for warning or 0 for info.
TYPE can also be of the form (WARNING . INFO).  In that case this
will be equivalent to 1 if the WARNING'th subexpression matched
or else equivalent to 0 if the INFO'th subexpression matched.
See `compilation-error-face', `compilation-warning-face',
`compilation-info-face' and `compilation-skip-threshold'.

What matched the HYPERLINK'th subexpression has `mouse-face' and
`compilation-message-face' applied.  If this is nil, the text
matched by the whole REGEXP becomes the hyperlink.

Additional HIGHLIGHTs take the shape (SUBMATCH FACE), where
SUBMATCH is the number of a submatch and FACE is an expression
which evaluates to a face name (a symbol or string).
Alternatively, FACE can evaluate to a property list of the
form (face FACE PROP1 VAL1 PROP2 VAL2 ...), in which case all the
listed text properties PROP# are given values VAL# as well."
  :type '(repeat (choice (symbol :tag "Predefined symbol")
			 (sexp :tag "Error specification")))
  :link `(file-link :tag "example file"
		    ,(expand-file-name "compilation.txt" data-directory))
  :group 'compilation)

;;;###autoload(put 'compilation-directory 'safe-local-variable 'stringp)
(defvar compilation-directory nil
  "Directory to restore to when doing `recompile'.")

(defvar compilation-directory-matcher
  '("\\(?:Entering\\|Leavin\\(g\\)\\) directory [`']\\(.+\\)'$" (2 . 1))
  "A list for tracking when directories are entered or left.
If nil, do not track directories, e.g. if all file names are absolute.  The
first element is the REGEXP matching these messages.  It can match any number
of variants, e.g. different languages.  The remaining elements are all of the
form (DIR .  LEAVE).  If for any one of these the DIR'th subexpression
matches, that is a directory name.  If LEAVE is nil or the corresponding
LEAVE'th subexpression doesn't match, this message is about going into another
directory.  If it does match anything, this message is about going back to the
directory we were in before the last entering message.  If you change this,
you may also want to change `compilation-page-delimiter'.")

(defvar compilation-page-delimiter
  "^\\(?:\f\\|.*\\(?:Entering\\|Leaving\\) directory [`'].+'\n\\)+"
  "Value of `page-delimiter' in Compilation mode.")

(defvar compilation-mode-font-lock-keywords
   '(;; configure output lines.
     ("^[Cc]hecking \\(?:[Ff]or \\|[Ii]f \\|[Ww]hether \\(?:to \\)?\\)?\\(.+\\)\\.\\.\\. *\\(?:(cached) *\\)?\\(\\(yes\\(?: .+\\)?\\)\\|no\\|\\(.*\\)\\)$"
      (1 font-lock-variable-name-face)
      (2 (compilation-face '(4 . 3))))
     ;; Command output lines.  Recognize `make[n]:' lines too.
     ("^\\([[:alnum:]_/.+-]+\\)\\(\\[\\([0-9]+\\)\\]\\)?[ \t]*:"
      (1 font-lock-function-name-face) (3 compilation-line-face nil t))
     (" --?o\\(?:utfile\\|utput\\)?[= ]\\(\\S +\\)" . 1)
     ("^Compilation \\(finished\\).*"
      (0 '(face nil compilation-message nil help-echo nil mouse-face nil) t)
      (1 compilation-info-face))
     ("^Compilation \\(exited abnormally\\|interrupt\\|killed\\|terminated\\|segmentation fault\\)\\(?:.*with code \\([0-9]+\\)\\)?.*"
      (0 '(face nil compilation-message nil help-echo nil mouse-face nil) t)
      (1 compilation-error-face)
      (2 compilation-error-face nil t)))
   "Additional things to highlight in Compilation mode.
This gets tacked on the end of the generated expressions.")

(defvar compilation-highlight-regexp t
  "Regexp matching part of visited source lines to highlight temporarily.
Highlight entire line if t; don't highlight source lines if nil.")

(defvar compilation-highlight-overlay nil
  "Overlay used to temporarily highlight compilation matches.")

(defcustom compilation-error-screen-columns t
  "If non-nil, column numbers in error messages are screen columns.
Otherwise they are interpreted as character positions, with
each character occupying one column.
The default is to use screen columns, which requires that the compilation
program and Emacs agree about the display width of the characters,
especially the TAB character.
If this is buffer-local in the destination buffer, Emacs obeys
that value, otherwise it uses the value in the *compilation*
buffer.  This enables a major-mode to specify its own value."
  :type 'boolean
  :group 'compilation
  :version "20.4")

(defcustom compilation-read-command t
  "Non-nil means \\[compile] reads the compilation command to use.
Otherwise, \\[compile] just uses the value of `compile-command'.

Note that changing this to nil may be a security risk, because a
file might define a malicious `compile-command' as a file local
variable, and you might not notice.  Therefore, `compile-command'
is considered unsafe if this variable is nil."
  :type 'boolean
  :group 'compilation)

;;;###autoload
(defcustom compilation-ask-about-save t
  "Non-nil means \\[compile] asks which buffers to save before compiling.
Otherwise, it saves all modified buffers without asking."
  :type 'boolean
  :group 'compilation)

(defcustom compilation-save-buffers-predicate nil
  "The second argument (PRED) passed to `save-some-buffers' before compiling.
E.g., one can set this to
  (lambda ()
    (string-prefix-p my-compilation-root (file-truename (buffer-file-name))))
to limit saving to files located under `my-compilation-root'.
Note, that, in general, `compilation-directory' cannot be used instead
of `my-compilation-root' here."
  :type '(choice
          (const :tag "Default (save all file-visiting buffers)" nil)
          (const :tag "Save all buffers" t)
          function)
  :group 'compilation
  :version "24.1")

;;;###autoload
(defcustom compilation-search-path '(nil)
  "List of directories to search for source files named in error messages.
Elements should be directory names, not file names of directories.
The value nil as an element means to try the default directory."
  :type '(repeat (choice (const :tag "Default" nil)
			 (string :tag "Directory")))
  :group 'compilation)

;;;###autoload
(defcustom compile-command (purecopy "make -k ")
  "Last shell command used to do a compilation; default for next compilation.

Sometimes it is useful for files to supply local values for this variable.
You might also use mode hooks to specify it in certain modes, like this:

    (add-hook \\='c-mode-hook
       (lambda ()
	 (unless (or (file-exists-p \"makefile\")
		     (file-exists-p \"Makefile\"))
	   (set (make-local-variable \\='compile-command)
		(concat \"make -k \"
			(if buffer-file-name
			  (shell-quote-argument
			    (file-name-sans-extension buffer-file-name))))))))

It's often useful to leave a space at the end of the value."
  :type 'string
  :group 'compilation)
;;;###autoload(put 'compile-command 'safe-local-variable (lambda (a) (and (stringp a) (or (not (boundp 'compilation-read-command)) compilation-read-command))))

;;;###autoload
(defcustom compilation-disable-input nil
  "If non-nil, send end-of-file as compilation process input.
This only affects platforms that support asynchronous processes (see
`start-process'); synchronous compilation processes never accept input."
  :type 'boolean
  :group 'compilation
  :version "22.1")

;; A weak per-compilation-buffer hash indexed by (FILENAME . DIRECTORY).  Each
;; value is a FILE-STRUCTURE as described above, with the car eq to the hash
;; key.  This holds the tree seen from root, for storing new nodes.
(defvar compilation-locs ())

(defvar compilation-debug nil
  "Set this to t before creating a *compilation* buffer.
Then every error line will have a debug text property with the matcher that
fit this line and the match data.  Use `describe-text-properties'.")

(defvar compilation-exit-message-function nil "\
If non-nil, called when a compilation process dies to return a status message.
This should be a function of three arguments: process status, exit status,
and exit message; it returns a cons (MESSAGE . MODELINE) of the strings to
write into the compilation buffer, and to put in its mode line.")

(defcustom compilation-environment nil
  "List of environment variables for compilation to inherit.
Each element should be a string of the form ENVVARNAME=VALUE.
This list is temporarily prepended to `process-environment' prior to
starting the compilation process."
  :type '(repeat (string :tag "ENVVARNAME=VALUE"))
  :options '(("LANG=C"))
  :group 'compilation
  :version "24.1")

;; History of compile commands.
(defvar compile-history nil)

(defface compilation-error
  '((t :inherit error))
  "Face used to highlight compiler errors."
  :group 'compilation
  :version "22.1")

(defface compilation-warning
  '((t :inherit warning))
  "Face used to highlight compiler warnings."
  :group 'compilation
  :version "22.1")

(defface compilation-info
  '((t :inherit success))
  "Face used to highlight compiler information."
  :group 'compilation
  :version "22.1")

;; The next three faces must be able to stand out against the
;; `mode-line' and `mode-line-inactive' faces.

(defface compilation-mode-line-fail
  '((default :inherit compilation-error)
    (((class color) (min-colors 16)) (:foreground "Red1" :weight bold))
    (((class color) (min-colors 8)) (:foreground "red"))
    (t (:inverse-video t :weight bold)))
  "Face for Compilation mode's \"error\" mode line indicator."
  :group 'compilation
  :version "24.3")

(defface compilation-mode-line-run
  '((t :inherit compilation-warning))
  "Face for Compilation mode's \"running\" mode line indicator."
  :group 'compilation
  :version "24.3")

(defface compilation-mode-line-exit
  '((default :inherit compilation-info)
    (((class color) (min-colors 16))
     (:foreground "ForestGreen" :weight bold))
    (((class color)) (:foreground "green" :weight bold))
    (t (:weight bold)))
  "Face for Compilation mode's \"exit\" mode line indicator."
  :group 'compilation
  :version "24.3")

(defface compilation-line-number
  '((t :inherit font-lock-keyword-face))
  "Face for displaying line numbers in compiler messages."
  :group 'compilation
  :version "22.1")

(defface compilation-column-number
  '((t :inherit font-lock-doc-face))
  "Face for displaying column numbers in compiler messages."
  :group 'compilation
  :version "22.1")

(defcustom compilation-message-face 'underline
  "Face name to use for whole messages.
Faces `compilation-error-face', `compilation-warning-face',
`compilation-info-face', `compilation-line-face' and
`compilation-column-face' get prepended to this, when applicable."
  :type 'face
  :group 'compilation
  :version "22.1")

(defvar compilation-error-face 'compilation-error
  "Face name to use for file name in error messages.")

(defvar compilation-warning-face 'compilation-warning
  "Face name to use for file name in warning messages.")

(defvar compilation-info-face 'compilation-info
  "Face name to use for file name in informational messages.")

(defvar compilation-line-face 'compilation-line-number
  "Face name to use for line numbers in compiler messages.")

(defvar compilation-column-face 'compilation-column-number
  "Face name to use for column numbers in compiler messages.")

;; same faces as dired uses
(defvar compilation-enter-directory-face 'font-lock-function-name-face
  "Face name to use for entering directory messages.")

(defvar compilation-leave-directory-face 'font-lock-builtin-face
  "Face name to use for leaving directory messages.")

;; Used for compatibility with the old compile.el.
(defvar compilation-parse-errors-function nil)
(make-obsolete-variable 'compilation-parse-errors-function
			'compilation-error-regexp-alist "24.1")

(defcustom compilation-auto-jump-to-first-error nil
  "If non-nil, automatically jump to the first error during compilation."
  :type 'boolean
  :group 'compilation
  :version "23.1")

(defvar compilation-auto-jump-to-next nil
  "If non-nil, automatically jump to the next error encountered.")
(make-variable-buffer-local 'compilation-auto-jump-to-next)

;; (defvar compilation-buffer-modtime nil
;;   "The buffer modification time, for buffers not associated with files.")
;; (make-variable-buffer-local 'compilation-buffer-modtime)

(defvar compilation-skip-to-next-location t
  "If non-nil, skip multiple error messages for the same source location.")

(defcustom compilation-skip-threshold 1
  "Compilation motion commands skip less important messages.
The value can be either 2 -- skip anything less than error, 1 --
skip anything less than warning or 0 -- don't skip any messages.
Note that all messages not positively identified as warning or
info, are considered errors."
  :type '(choice (const :tag "Skip warnings and info" 2)
		 (const :tag "Skip info" 1)
		 (const :tag "No skip" 0))
  :group 'compilation
  :version "22.1")

(defun compilation-set-skip-threshold (level)
  "Switch the `compilation-skip-threshold' level."
  (interactive
   (list
    (mod (if current-prefix-arg
             (prefix-numeric-value current-prefix-arg)
           (1+ compilation-skip-threshold))
         3)))
  (setq compilation-skip-threshold level)
  (message "Skipping %s"
           (pcase compilation-skip-threshold
             (0 "Nothing")
             (1 "Info messages")
             (2 "Warnings and info"))))

(defcustom compilation-skip-visited nil
  "Compilation motion commands skip visited messages if this is t.
Visited messages are ones for which the file, line and column have been jumped
to from the current content in the current compilation buffer, even if it was
from a different message."
  :type 'boolean
  :group 'compilation
  :version "22.1")

(defun compilation-type (type)
  (or (and (car type) (match-end (car type)) 1)
      (and (cdr type) (match-end (cdr type)) 0)
      2))

(defun compilation-face (type)
  (let ((typ (compilation-type type)))
    (cond
     ((eq typ 1)
      compilation-warning-face)
     ((eq typ 0)
      compilation-info-face)
     ((eq typ 2)
      compilation-error-face))))

;;   LOC (or location) is a list of (COLUMN LINE FILE-STRUCTURE nil nil)

;; COLUMN and LINE are numbers parsed from an error message.  COLUMN and maybe
;; LINE will be nil for a message that doesn't contain them.  Then the
;; location refers to an indented beginning of line or beginning of file.
;; Once any location in some file has been jumped to, the list is extended to
;; (COLUMN LINE FILE-STRUCTURE MARKER TIMESTAMP . VISITED)
;; for all LOCs pertaining to that file.
;; MARKER initially points to LINE and COLUMN in a buffer visiting that file.
;; Being a marker it sticks to some text, when the buffer grows or shrinks
;; before that point.  VISITED is t if we have jumped there, else nil.
;; FIXME-omake: TIMESTAMP was used to try and handle "incremental compilation":
;; `omake -P' polls filesystem for changes and recompiles when a file is
;; modified using the same *compilation* buffer. this necessitates
;; re-parsing markers.

;; (cl-defstruct (compilation--loc
;;             (:constructor nil)
;;             (:copier nil)
;;             (:constructor compilation--make-loc
;;                           (file-struct line col marker))
;;             (:conc-name compilation--loc->))
;;   col line file-struct marker timestamp visited)

;; FIXME: We don't use a defstruct because of compilation-assq which looks up
;; and creates part of the LOC (only the first cons cell containing the COL).

(defmacro compilation--make-cdrloc (line file-struct marker)
  `(list ,line ,file-struct ,marker nil))
(defmacro compilation--loc->col (loc) `(car ,loc))
(defmacro compilation--loc->line (loc) `(cadr ,loc))
(defmacro compilation--loc->file-struct (loc) `(nth 2 ,loc))
(defmacro compilation--loc->marker (loc) `(nth 3 ,loc))
;; (defmacro compilation--loc->timestamp (loc) `(nth 4 ,loc))
(defmacro compilation--loc->visited (loc) `(nthcdr 5 ,loc))

;;   FILE-STRUCTURE is a list of
;;   ((FILENAME DIRECTORY) FORMATS (LINE LOC ...) ...)

;; FILENAME is a string parsed from an error message.  DIRECTORY is a string
;; obtained by following directory change messages.  DIRECTORY will be nil for
;; an absolute filename.  FORMATS is a list of formats to apply to FILENAME if
;; a file of that name can't be found.
;; The rest of the list is an alist of elements with LINE as key.  The keys
;; are either nil or line numbers.  If present, nil comes first, followed by
;; the numbers in decreasing order.  The LOCs for each line are again an alist
;; ordered the same way.  Note that the whole file structure is referenced in
;; every LOC.

(defmacro compilation--make-file-struct (file-spec formats &optional loc-tree)
  `(cons ,file-spec (cons ,formats ,loc-tree)))
(defmacro compilation--file-struct->file-spec (fs) `(car ,fs))
(defmacro compilation--file-struct->formats (fs) `(cadr ,fs))
;; The FORMATS field plays the role of ANCHOR in the loc-tree.
(defmacro compilation--file-struct->loc-tree (fs) `(cdr ,fs))

;;   MESSAGE is a list of (LOC TYPE END-LOC)

;; TYPE is 0 for info or 1 for warning if the message matcher identified it as
;; such, 2 otherwise (for a real error).  END-LOC is a LOC pointing to the
;; other end, if the parsed message contained a range.  If the end of the
;; range didn't specify a COLUMN, it defaults to -1, meaning end of line.
;; These are the value of the `compilation-message' text-properties in the
;; compilation buffer.

(cl-defstruct (compilation--message
            (:constructor nil)
            (:copier nil)
            ;; (:type list)                ;Old representation.
            (:constructor compilation--make-message (loc type end-loc))
            (:conc-name compilation--message->))
  loc type end-loc)

(defvar compilation--previous-directory-cache nil
  "A pair (POS . RES) caching the result of previous directory search.
Basically, this pair says that calling
   (previous-single-property-change POS \\='compilation-directory)
returned RES, i.e. there is no change of `compilation-directory' between
POS and RES.")
(make-variable-buffer-local 'compilation--previous-directory-cache)

(defun compilation--flush-directory-cache (start _end)
  (cond
   ((or (not compilation--previous-directory-cache)
        (<= (car compilation--previous-directory-cache) start)))
   ((or (not (cdr compilation--previous-directory-cache))
	(null (marker-buffer (cdr compilation--previous-directory-cache)))
        (<= (cdr compilation--previous-directory-cache) start))
    (set-marker (car compilation--previous-directory-cache) start))
   (t (setq compilation--previous-directory-cache nil))))

(defun compilation--previous-directory (pos)
  "Like (previous-single-property-change POS \\='compilation-directory), but faster."
  ;; This avoids an N² behavior when there's no/few compilation-directory
  ;; entries, in which case each call to previous-single-property-change
  ;; ends up having to walk very far back to find the last change.
  (if (and compilation--previous-directory-cache
           (< pos (car compilation--previous-directory-cache))
           (or (null (cdr compilation--previous-directory-cache))
               (< (cdr compilation--previous-directory-cache) pos)))
      ;; No need to call previous-single-property-change.
      (cdr compilation--previous-directory-cache)

    (let* ((cache (and compilation--previous-directory-cache
                       (<= (car compilation--previous-directory-cache) pos)
                       (car compilation--previous-directory-cache)))
           (prev
            (previous-single-property-change
             pos 'compilation-directory nil cache))
           (res
            (cond
             ((null cache)
              (setq compilation--previous-directory-cache
                    (cons (copy-marker pos) (if prev (copy-marker prev))))
              prev)
             ((and prev (= prev cache))
              (set-marker (car compilation--previous-directory-cache) pos)
              (cdr compilation--previous-directory-cache))
             (t
              (set-marker cache pos)
              (setcdr compilation--previous-directory-cache
                      (copy-marker prev))
              prev))))
      (if (markerp res) (marker-position res) res))))

;; Internal function for calculating the text properties of a directory
;; change message.  The compilation-directory property is important, because it
;; is the stack of nested enter-messages.  Relative filenames on the following
;; lines are relative to the top of the stack.
(defun compilation-directory-properties (idx leave)
  (if leave (setq leave (match-end leave)))
  ;; find previous stack, and push onto it, or if `leave' pop it
  (let ((dir (compilation--previous-directory (match-beginning 0))))
    (setq dir (if dir (or (get-text-property (1- dir) 'compilation-directory)
			  (get-text-property dir 'compilation-directory))))
    `(font-lock-face ,(if leave
                          compilation-leave-directory-face
                        compilation-enter-directory-face)
      compilation-directory ,(if leave
                                 (or (cdr dir)
                                     '(nil)) ; nil only isn't a property-change
                               (cons (match-string-no-properties idx) dir))
      ;; Place a `compilation-message' everywhere we change text-properties
      ;; so compilation--remove-properties can know what to remove.
      compilation-message ,(compilation--make-message nil 0 nil)
      mouse-face highlight
      keymap compilation-button-map
      help-echo "mouse-2: visit destination directory")))

;; Data type `reverse-ordered-alist' retriever.  This function retrieves the
;; KEY element from the ALIST, creating it in the right position if not already
;; present. ALIST structure is
;; '(ANCHOR (KEY1 ...) (KEY2 ...)... (KEYn ALIST ...))
;; ANCHOR is ignored, but necessary so that elements can be inserted.  KEY1
;; may be nil.  The other KEYs are ordered backwards so that growing line
;; numbers can be inserted in front and searching can abort after half the
;; list on average.
(eval-when-compile		    ;Don't keep it at runtime if not needed.
(defmacro compilation-assq (key alist)
  `(let* ((l1 ,alist)
	  (l2 (cdr l1)))
     (car (if (if (null ,key)
		  (if l2 (null (caar l2)))
		(while (if l2 (if (caar l2) (< ,key (caar l2)) t))
		  (setq l1 l2
			l2 (cdr l1)))
		(if l2 (eq ,key (caar l2))))
	      l2
	    (setcdr l1 (cons (list ,key) l2)))))))

(defun compilation-auto-jump (buffer pos)
  (with-current-buffer buffer
    (goto-char pos)
    (let ((win (get-buffer-window buffer 0)))
      (if win (set-window-point win pos)))
    (if compilation-auto-jump-to-first-error
	(compile-goto-error))))

;; This function is the central driver, called when font-locking to gather
;; all information needed to later jump to corresponding source code.
;; Return a property list with all meta information on this error location.

(defun compilation-error-properties (file line end-line col end-col type fmt)
  (unless (text-property-not-all (match-beginning 0) (point)
                                 'compilation-message nil)
    (if file
        (when (stringp
               (setq file (if (functionp file) (funcall file)
                            (match-string-no-properties file))))
	  (let ((dir
	    (unless (file-name-absolute-p file)
                   (let ((pos (compilation--previous-directory
                               (match-beginning 0))))
                     (when pos
                       (or (get-text-property (1- pos) 'compilation-directory)
                           (get-text-property pos 'compilation-directory)))))))
	    (setq file (cons file (car dir)))))
      ;; This message didn't mention one, get it from previous
      (let ((prev-pos
	     ;; Find the previous message.
	     (previous-single-property-change (point) 'compilation-message)))
	(if prev-pos
	    ;; Get the file structure that belongs to it.
	    (let* ((prev
		    (or (get-text-property (1- prev-pos) 'compilation-message)
			(get-text-property prev-pos 'compilation-message)))
		   (prev-file-struct
		    (and prev
			 (compilation--loc->file-struct
			  (compilation--message->loc prev)))))

	      ;; Construct FILE . DIR from that.
	      (if prev-file-struct
		  (setq file (cons (caar prev-file-struct)
				   (cadr (car prev-file-struct)))))))
	(unless file
	  (setq file '("*unknown*")))))
    ;; All of these fields are optional, get them only if we have an index, and
    ;; it matched some part of the message.
    (and line
	 (setq line (match-string-no-properties line))
	 (setq line (string-to-number line)))
    (and end-line
	 (setq end-line (match-string-no-properties end-line))
	 (setq end-line (string-to-number end-line)))
    (if col
        (if (functionp col)
            (setq col (funcall col))
          (and
           (setq col (match-string-no-properties col))
           (setq col (string-to-number col)))))
    (if (and end-col (functionp end-col))
        (setq end-col (funcall end-col))
      (if (and end-col (setq end-col (match-string-no-properties end-col)))
          (setq end-col (- (string-to-number end-col) -1))
        (if end-line (setq end-col -1))))
    (if (consp type)			; not a static type, check what it is.
	(setq type (or (and (car type) (match-end (car type)) 1)
		       (and (cdr type) (match-end (cdr type)) 0)
		       2)))

    (when (and compilation-auto-jump-to-next
               (>= type compilation-skip-threshold))
      (kill-local-variable 'compilation-auto-jump-to-next)
      (run-with-timer 0 nil 'compilation-auto-jump
                      (current-buffer) (match-beginning 0)))

    (compilation-internal-error-properties
     file line end-line col end-col type fmt)))

(defun compilation-beginning-of-line (&optional n)
  "Like `beginning-of-line', but accounts for lines hidden by `selective-display'."
  (if (or (not (eq selective-display t))
          (null n)
          (= n 1))
      (beginning-of-line n)
    (re-search-forward "[\n\r]" nil 'end (1- n))
    (if (< n 0)
        (beginning-of-line))))

(defun compilation-move-to-column (col screen)
  "Go to column COL on the current line.
If SCREEN is non-nil, columns are screen columns, otherwise, they are
just char-counts."
  (setq col (- col compilation-first-column))
  (if screen
      ;; Presumably, the compilation tool doesn't know about our current
      ;; `tab-width' setting, so it probably assumed 8-wide TABs (bug#21038).
      (let ((tab-width 8)) (move-to-column (max col 0)))
    (goto-char (min (+ (line-beginning-position) col) (line-end-position)))))

(defun compilation-internal-error-properties (file line end-line col end-col type fmts)
  "Get the meta-info that will be added as text-properties.
LINE, END-LINE, COL, END-COL are integers or nil.
TYPE can be 0, 1, or 2, meaning error, warning, or just info.
FILE should be (FILENAME) or (RELATIVE-FILENAME . DIRNAME) or nil.
FMTS is a list of format specs for transforming the file name.
 (See `compilation-error-regexp-alist'.)"
  (unless file (setq file '("*unknown*")))
  (let* ((file-struct (compilation-get-file-structure file fmts))
	 ;; Get first already existing marker (if any has one, all have one).
	 ;; Do this first, as the compilation-assq`s may create new nodes.
	 (marker-line	; a line structure
          (cadr (compilation--file-struct->loc-tree file-struct)))
	 (marker
          (if marker-line (compilation--loc->marker (cadr marker-line))))
	 (screen-columns compilation-error-screen-columns)
	 (first-column compilation-first-column)
	 end-marker loc end-loc)
    (if (not (and marker (marker-buffer marker)))
	(setq marker nil)		; no valid marker for this file
      (unless line (setq line 1))       ; normalize no linenumber to line 1
      (catch 'marker			; find nearest loc, at least one exists
	(dolist (x (cddr (compilation--file-struct->loc-tree
                          file-struct)))	; Loop over remaining lines.
	  (if (> (car x) line)		; Still bigger.
	      (setq marker-line x)
	    (if (> (- (or (car marker-line) 1) line)
		   (- line (car x)))	; Current line is nearer.
		(setq marker-line x))
	    (throw 'marker t))))
      (setq marker (compilation--loc->marker (cadr marker-line))
	    marker-line (or (car marker-line) 1))
      (with-current-buffer (marker-buffer marker)
        (let ((screen-columns
               ;; Obey the compilation-error-screen-columns of the target
               ;; buffer if its major mode set it buffer-locally.
               (if (local-variable-p 'compilation-error-screen-columns)
                   compilation-error-screen-columns screen-columns))
	      (compilation-first-column
               (if (local-variable-p 'compilation-first-column)
                   compilation-first-column first-column)))
          (save-excursion
	  (save-restriction
	    (widen)
	    (goto-char (marker-position marker))
	    ;; Set end-marker if appropriate and go to line.
	    (if (not (or end-col end-line))
		(compilation-beginning-of-line (- line marker-line -1))
	      (compilation-beginning-of-line (- (or end-line line)
                                                marker-line -1))
	      (if (or (null end-col) (< end-col 0))
		  (end-of-line)
		(compilation-move-to-column end-col screen-columns))
	      (setq end-marker (point-marker))
	      (when end-line
                (compilation-beginning-of-line (- line end-line -1))))
	    (if col
		(compilation-move-to-column col screen-columns)
	      (forward-to-indentation 0))
	    (setq marker (point-marker)))))))

    (setq loc (compilation-assq line (compilation--file-struct->loc-tree
                                      file-struct)))
    (setq end-loc
    (if end-line
              (compilation-assq
               end-col (compilation-assq
                        end-line (compilation--file-struct->loc-tree
                                  file-struct)))
      (if end-col			; use same line element
                (compilation-assq end-col loc))))
    (setq loc (compilation-assq col loc))
    ;; If they are new, make the loc(s) reference the file they point to.
    ;; FIXME-omake: there's a problem with timestamps here: the markers
    ;; relative to which we computed the current `marker' have a timestamp
    ;; almost guaranteed to be different from compilation-buffer-modtime, so if
    ;; we use their timestamp, we'll never use `loc' since the timestamp won't
    ;; match compilation-buffer-modtime, and if we use
    ;; compilation-buffer-modtime then we have different timestamps for
    ;; locations that were computed together, which doesn't make sense either.
    ;; I think this points to a fundamental problem in our approach to the
    ;; "omake -P" problem.  --Stef
    (or (cdr loc)
        (setcdr loc (compilation--make-cdrloc line file-struct marker)))
    (if end-loc
	(or (cdr end-loc)
	    (setcdr end-loc
                    (compilation--make-cdrloc (or end-line line) file-struct
                                              end-marker))))

    ;; Must start with face
    `(font-lock-face ,compilation-message-face
      compilation-message ,(compilation--make-message loc type end-loc)
      help-echo ,(if col
                     "mouse-2: visit this file, line and column"
                   (if line
                       "mouse-2: visit this file and line"
                     "mouse-2: visit this file"))
      keymap compilation-button-map
      mouse-face highlight)))

(defun compilation--put-prop (matchnum prop val)
  (when (and (integerp matchnum) (match-beginning matchnum))
    (put-text-property
     (match-beginning matchnum) (match-end matchnum)
     prop val)))

(defun compilation--remove-properties (&optional start end)
  (with-silent-modifications
    ;; When compile.el used font-lock directly, we could just remove all
    ;; our text-properties in one go, but now that we manually place
    ;; font-lock-face, we have to be careful to only remove the font-lock-face
    ;; we placed.
    ;; (remove-list-of-text-properties
    ;;  (or start (point-min)) (or end (point-max))
    ;;  '(compilation-debug compilation-directory compilation-message
    ;;    font-lock-face help-echo mouse-face))
    (let (next)
      (unless start (setq start (point-min)))
      (unless end (setq end (point-max)))
      (compilation--flush-directory-cache start end)
      (while
          (progn
            (setq next (or (next-single-property-change
                            start 'compilation-message nil end)
                           end))
            (when (get-text-property start 'compilation-message)
              (remove-list-of-text-properties
               start next
               '(compilation-debug compilation-directory compilation-message
                 font-lock-face help-echo mouse-face)))
            (< next end))
        (setq start next)))))

(defun compilation--parse-region (start end)
  (goto-char end)
  (unless (bolp)
    ;; We generally don't like to parse partial lines.
    (cl-assert (eobp))
    (when (let ((proc (get-buffer-process (current-buffer))))
            (and proc (memq (process-status proc) '(run open))))
      (setq end (line-beginning-position))))
  (compilation--remove-properties start end)
  (if compilation-parse-errors-function
      ;; An old package!  Try the compatibility code.
      (progn
        (goto-char start)
        (compilation--compat-parse-errors end))

    ;; compilation-directory-matcher is the only part that really needs to be
    ;; parsed sequentially.  So we could split it out, handle directories
    ;; like syntax-propertize, and the rest as font-lock-keywords.  But since
    ;; we want to have it work even when font-lock is off, we'd then need to
    ;; use our own compilation-parsed text-property to keep track of the parts
    ;; that have already been parsed.
    (goto-char start)
    (while (re-search-forward (car compilation-directory-matcher)
                              end t)
      (compilation--flush-directory-cache (match-beginning 0) (match-end 0))
      (when compilation-debug
        (font-lock-append-text-property
         (match-beginning 0) (match-end 0)
         'compilation-debug
         (vector 'directory compilation-directory-matcher)))
      (dolist (elt (cdr compilation-directory-matcher))
        (add-text-properties (match-beginning (car elt))
                             (match-end (car elt))
                             (compilation-directory-properties
                              (car elt) (cdr elt)))))

    (compilation-parse-errors start end)))

(defun compilation--note-type (type)
  "Note that a new message with severity TYPE was seen.
This updates the appropriate variable used by the mode-line."
  (cl-case type
    (0 (cl-incf compilation-num-infos-found))
    (1 (cl-incf compilation-num-warnings-found))
    (2 (cl-incf compilation-num-errors-found))))

(defun compilation-parse-errors (start end &rest rules)
  "Parse errors between START and END.
The errors recognized are the ones specified in RULES which default
to `compilation-error-regexp-alist' if RULES is nil."
  (dolist (item (or rules compilation-error-regexp-alist))
    (if (symbolp item)
        (setq item (cdr (assq item
                              compilation-error-regexp-alist-alist))))
    (let ((file (nth 1 item))
          (line (nth 2 item))
          (col (nth 3 item))
          (type (nth 4 item))
          (pat (car item))
          end-line end-col fmt
          props)

      ;; omake reports some error indented, so skip the indentation.
      ;; another solution is to modify (some?) regexps in
      ;; `compilation-error-regexp-alist'.
      ;; note that omake usage is not limited to ocaml and C (for stubs).
      ;; FIXME-omake: Doing it here seems wrong, at least it should depend on
      ;; whether or not omake's own error messages are recognized.
      (cond
       ((not (memq 'omake compilation-error-regexp-alist)) nil)
       ((string-match "\\`\\([^^]\\|\\^\\( \\*\\|\\[\\)\\)" pat)
        nil) ;; Not anchored or anchored but already allows empty spaces.
       (t (setq pat (concat "^ *" (substring pat 1)))))

      (if (consp file)	(setq fmt (cdr file)	  file (car file)))
      (if (consp line)	(setq end-line (cdr line) line (car line)))
      (if (consp col)	(setq end-col (cdr col)	  col (car col)))

      (if (functionp line)
          ;; The old compile.el had here an undocumented hook that
          ;; allowed `line' to be a function that computed the actual
          ;; error location.  Let's do our best.
          (progn
            (goto-char start)
            (while (re-search-forward pat end t)
              (save-match-data
                (when compilation-debug
                  (font-lock-append-text-property
                   (match-beginning 0) (match-end 0)
                   'compilation-debug (vector 'functionp item)))
                (add-text-properties
                 (match-beginning 0) (match-end 0)
                 (compilation--compat-error-properties
                  (funcall line (cons (match-string file)
                                      (cons default-directory
                                            (nthcdr 4 item)))
                           (if col (match-string col))))))
              (compilation--put-prop
               file 'font-lock-face compilation-error-face)))

        (unless (or (null (nth 5 item)) (integerp (nth 5 item)))
          (error "HYPERLINK should be an integer: %s" (nth 5 item)))

        (goto-char start)
        (while (re-search-forward pat end t)
          (when (setq props (compilation-error-properties
                             file line end-line col end-col (or type 2) fmt))

            (when (integerp file)
              (setq type (if (consp type)
                             (compilation-type type)
                           (or type 2)))
              (compilation--note-type type)

              (compilation--put-prop
               file 'font-lock-face
               (symbol-value (aref [compilation-info-face
                                    compilation-warning-face
                                    compilation-error-face]
                                   type))))

            (compilation--put-prop
             line 'font-lock-face compilation-line-face)
            (compilation--put-prop
             end-line 'font-lock-face compilation-line-face)

            (compilation--put-prop
             col 'font-lock-face compilation-column-face)
            (compilation--put-prop
             end-col 'font-lock-face compilation-column-face)

	    ;; Obey HIGHLIGHT.
            (dolist (extra-item (nthcdr 6 item))
              (let ((mn (pop extra-item)))
                (when (match-beginning mn)
                  (let ((face (eval (car extra-item))))
                    (cond
                     ((null face))
                     ((or (symbolp face) (stringp face))
                      (put-text-property
                       (match-beginning mn) (match-end mn)
                       'font-lock-face face))
		     ((and (listp face)
			   (eq (car face) 'face)
			   (or (symbolp (cadr face))
			       (stringp (cadr face))))
                      (compilation--put-prop mn 'font-lock-face (cadr face))
                      (add-text-properties
                       (match-beginning mn) (match-end mn)
                       (nthcdr 2 face)))
                     (t
                      (error "Don't know how to handle face %S"
                             face)))))))
            (let ((mn (or (nth 5 item) 0)))
              (when compilation-debug
                (font-lock-append-text-property
                 (match-beginning 0) (match-end 0)
                 'compilation-debug (vector 'std item props)))
              (add-text-properties
               (match-beginning mn) (match-end mn)
               (cddr props))
              (font-lock-append-text-property
               (match-beginning mn) (match-end mn)
               'font-lock-face (cadr props)))))))))

(defvar compilation--parsed -1)
(make-variable-buffer-local 'compilation--parsed)

(defun compilation--ensure-parse (limit)
  "Make sure the text has been parsed up to LIMIT."
  (save-excursion
    (goto-char limit)
    (setq limit (line-beginning-position 2))
    (unless (markerp compilation--parsed)
      ;; We use a marker for compilation--parsed so that users (such as
      ;; grep.el) don't need to flush-parse when they modify the buffer
      ;; in a way that impacts buffer positions but does not require
      ;; re-parsing.
      (setq compilation--parsed (point-min-marker)))
    (when (< compilation--parsed limit)
      (let ((start (max compilation--parsed (point-min))))
        (move-marker compilation--parsed limit)
        (goto-char start)
        (forward-line 0)  ;Not line-beginning-position: ignore (comint) fields.
        (while (and (not (bobp))
                    (get-text-property (1- (point)) 'compilation-multiline))
          (forward-line -1))
        (with-silent-modifications
          (compilation--parse-region (point) compilation--parsed)))))
  nil)

(defun compilation--flush-parse (start _end)
  "Mark the region between START and END for re-parsing."
  (if (markerp compilation--parsed)
      (move-marker compilation--parsed (min start compilation--parsed))))

(defun compilation-mode-font-lock-keywords ()
  "Return expressions to highlight in Compilation mode."
  (append
   '((compilation--ensure-parse))
   compilation-mode-font-lock-keywords))

(defun compilation-read-command (command)
  (read-shell-command "Compile command: " command
                      (if (equal (car compile-history) command)
                          '(compile-history . 1)
                        'compile-history)))


;;;###autoload
(defun compile (command &optional comint)
  "Compile the program including the current buffer.  Default: run `make'.
Runs COMMAND, a shell command, in a separate process asynchronously
with output going to the buffer `*compilation*'.

You can then use the command \\[next-error] to find the next error message
and move to the source code that caused it.

If optional second arg COMINT is t the buffer will be in Comint mode with
`compilation-shell-minor-mode'.

Interactively, prompts for the command if the variable
`compilation-read-command' is non-nil; otherwise uses `compile-command'.
With prefix arg, always prompts.
Additionally, with universal prefix arg, compilation buffer will be in
comint mode, i.e. interactive.

To run more than one compilation at once, start one then rename
the `*compilation*' buffer to some other name with
\\[rename-buffer].  Then _switch buffers_ and start the new compilation.
It will create a new `*compilation*' buffer.

On most systems, termination of the main compilation process
kills its subprocesses.

The name used for the buffer is actually whatever is returned by
the function in `compilation-buffer-name-function', so you can set that
to a function that generates a unique name."
  (interactive
   (list
    (let ((command (eval compile-command)))
      (if (or compilation-read-command current-prefix-arg)
	  (compilation-read-command command)
	command))
    (consp current-prefix-arg)))
  (unless (equal command (eval compile-command))
    (setq compile-command command))
  (save-some-buffers (not compilation-ask-about-save)
                     compilation-save-buffers-predicate)
  (setq-default compilation-directory default-directory)
  (compilation-start command comint))

;; run compile with the default command line
(defun recompile (&optional edit-command)
  "Re-compile the program including the current buffer.
If this is run in a Compilation mode buffer, re-use the arguments from the
original use.  Otherwise, recompile using `compile-command'.
If the optional argument `edit-command' is non-nil, the command can be edited."
  (interactive "P")
  (save-some-buffers (not compilation-ask-about-save)
                     compilation-save-buffers-predicate)
  (let ((default-directory (or compilation-directory default-directory))
	(command (eval compile-command)))
    (when edit-command
      (setq command (compilation-read-command (or (car compilation-arguments)
						  command)))
      (if compilation-arguments (setcar compilation-arguments command)))
    (apply 'compilation-start (or compilation-arguments (list command)))))

(defcustom compilation-scroll-output nil
  "Non-nil to scroll the *compilation* buffer window as output appears.

Setting it causes the Compilation mode commands to put point at the
end of their output window so that the end of the output is always
visible rather than the beginning.

The value `first-error' stops scrolling at the first error, and leaves
point on its location in the *compilation* buffer."
  :type '(choice (const :tag "No scrolling" nil)
		 (const :tag "Scroll compilation output" t)
		 (const :tag "Stop scrolling at the first error" first-error))
  :version "20.3"
  :group 'compilation)


(defun compilation-buffer-name (name-of-mode mode-command name-function)
  "Return the name of a compilation buffer to use.
If NAME-FUNCTION is non-nil, call it with one argument NAME-OF-MODE
to determine the buffer name.
Likewise if `compilation-buffer-name-function' is non-nil.
If current buffer has the major mode MODE-COMMAND,
return the name of the current buffer, so that it gets reused.
Otherwise, construct a buffer name from NAME-OF-MODE."
  (cond (name-function
	 (funcall name-function name-of-mode))
	(compilation-buffer-name-function
	 (funcall compilation-buffer-name-function name-of-mode))
	((eq mode-command major-mode)
	 (buffer-name))
	(t
	 (concat "*" (downcase name-of-mode) "*"))))

(defcustom compilation-always-kill nil
  "If t, always kill a running compilation process before starting a new one.
If nil, ask to kill it."
  :type 'boolean
  :version "24.3"
  :group 'compilation)

;;;###autoload
(defun compilation-start (command &optional mode name-function highlight-regexp)
  "Run compilation command COMMAND (low level interface).
If COMMAND starts with a cd command, that becomes the `default-directory'.
The rest of the arguments are optional; for them, nil means use the default.

MODE is the major mode to set in the compilation buffer.  Mode
may also be t meaning use `compilation-shell-minor-mode' under `comint-mode'.

If NAME-FUNCTION is non-nil, call it with one argument (the mode name)
to determine the buffer name.  Otherwise, the default is to
reuses the current buffer if it has the proper major mode,
else use or create a buffer with name based on the major mode.

If HIGHLIGHT-REGEXP is non-nil, `next-error' will temporarily highlight
the matching section of the visited source line; the default is to use the
global value of `compilation-highlight-regexp'.

Returns the compilation buffer created."
  (or mode (setq mode 'compilation-mode))
  (let* ((name-of-mode
	  (if (eq mode t)
	      "compilation"
	    (replace-regexp-in-string "-mode\\'" "" (symbol-name mode))))
	 (thisdir default-directory)
	 (thisenv compilation-environment)
	 outwin outbuf)
    (with-current-buffer
	(setq outbuf
	      (get-buffer-create
               (compilation-buffer-name name-of-mode mode name-function)))
      (let ((comp-proc (get-buffer-process (current-buffer))))
      (if comp-proc
          (if (or (not (eq (process-status comp-proc) 'run))
                  (eq (process-query-on-exit-flag comp-proc) nil)
                  (yes-or-no-p
                   (format "A %s process is running; kill it? "
                           name-of-mode)))
              (condition-case ()
                  (progn
                    (interrupt-process comp-proc)
                    (sit-for 1)
                    (delete-process comp-proc))
                (error nil))
            (error "Cannot have two processes in `%s' at once"
                   (buffer-name)))))
      ;; first transfer directory from where M-x compile was called
      (setq default-directory thisdir)
      ;; Make compilation buffer read-only.  The filter can still write it.
      ;; Clear out the compilation buffer.
      (let ((inhibit-read-only t)
	    (default-directory thisdir))
	;; Then evaluate a cd command if any, but don't perform it yet, else
	;; start-command would do it again through the shell: (cd "..") AND
	;; sh -c "cd ..; make"
	(cd (cond
             ((not (string-match "\\`\\s *cd\\(?:\\s +\\(\\S +?\\|'[^']*'\\|\"\\(?:[^\"`$\\]\\|\\\\.\\)*\"\\)\\)?\\s *[;&\n]"
                                 command))
              default-directory)
             ((not (match-end 1)) "~")
             ((eq (aref command (match-beginning 1)) ?\')
              (substring command (1+ (match-beginning 1))
                         (1- (match-end 1))))
             ((eq (aref command (match-beginning 1)) ?\")
              (replace-regexp-in-string
               "\\\\\\(.\\)" "\\1"
               (substring command (1+ (match-beginning 1))
                          (1- (match-end 1)))))
             ;; Try globbing as well (bug#15417).
             (t (let* ((substituted-dir
                        (substitute-env-vars (match-string 1 command)))
                       ;; FIXME: This also tries to expand `*' that were
                       ;; introduced by the envvar expansion!
                       (expanded-dir
                        (file-expand-wildcards substituted-dir)))
                  (if (= (length expanded-dir) 1)
                      (car expanded-dir)
                    substituted-dir)))))
	(erase-buffer)
	;; Select the desired mode.
	(if (not (eq mode t))
            (progn
              (buffer-disable-undo)
              (funcall mode))
	  (setq buffer-read-only nil)
	  (with-no-warnings (comint-mode))
	  (compilation-shell-minor-mode))
        ;; Remember the original dir, so we can use it when we recompile.
        ;; default-directory' can't be used reliably for that because it may be
        ;; affected by the special handling of "cd ...;".
        ;; NB: must be done after (funcall mode) as that resets local variables
        (set (make-local-variable 'compilation-directory) thisdir)
	(set (make-local-variable 'compilation-environment) thisenv)
	(if highlight-regexp
	    (set (make-local-variable 'compilation-highlight-regexp)
		 highlight-regexp))
        (if (or compilation-auto-jump-to-first-error
		(eq compilation-scroll-output 'first-error))
            (set (make-local-variable 'compilation-auto-jump-to-next) t))
	;; Output a mode setter, for saving and later reloading this buffer.
	(insert "-*- mode: " name-of-mode
		"; default-directory: "
                (prin1-to-string (abbreviate-file-name default-directory))
		" -*-\n"
		(format "%s started at %s\n\n"
			mode-name
			(substring (current-time-string) 0 19))
		command "\n")
	(setq thisdir default-directory))
      (set-buffer-modified-p nil))
    ;; Pop up the compilation buffer.
<<<<<<< HEAD
    ;; https://lists.gnu.org/archive/html/emacs-devel/2007-11/msg01638.html
=======
    ;; https://lists.gnu.org/r/emacs-devel/2007-11/msg01638.html
>>>>>>> 89212988
    (setq outwin (display-buffer outbuf '(nil (allow-no-window . t))))
    (with-current-buffer outbuf
      (let ((process-environment
	     (append
	      compilation-environment
              (comint-term-environment)
	      (list (format "INSIDE_EMACS=%s,compile" emacs-version))
	      (copy-sequence process-environment))))
	(set (make-local-variable 'compilation-arguments)
	     (list command mode name-function highlight-regexp))
	(set (make-local-variable 'revert-buffer-function)
	     'compilation-revert-buffer)
	(and outwin
	     ;; Forcing the window-start overrides the usual redisplay
	     ;; feature of bringing point into view, so setting the
	     ;; window-start to top of the buffer risks losing the
	     ;; effect of moving point to EOB below, per
	     ;; compilation-scroll-output, if the command is long
	     ;; enough to push point outside of the window.  This
	     ;; could happen, e.g., in `rgrep'.
	     (not compilation-scroll-output)
	     (set-window-start outwin (point-min)))

	;; Position point as the user will see it.
	(let ((desired-visible-point
	       ;; Put it at the end if `compilation-scroll-output' is set.
	       (if compilation-scroll-output
		   (point-max)
		 ;; Normally put it at the top.
		 (point-min))))
	  (goto-char desired-visible-point)
	  (when (and outwin (not (eq outwin (selected-window))))
	    (set-window-point outwin desired-visible-point)))

	;; The setup function is called before compilation-set-window-height
	;; so it can set the compilation-window-height buffer locally.
	(if compilation-process-setup-function
	    (funcall compilation-process-setup-function))
	(and outwin (compilation-set-window-height outwin))
	;; Start the compilation.
	(if (fboundp 'make-process)
	    (let ((proc
		   (if (eq mode t)
		       ;; comint uses `start-file-process'.
		       (get-buffer-process
			(with-no-warnings
			  (comint-exec
			   outbuf (downcase mode-name)
			   (if (file-remote-p default-directory)
			       "/bin/sh"
			     shell-file-name)
			   nil `("-c" ,command))))
		     (start-file-process-shell-command (downcase mode-name)
						       outbuf command))))
              ;; Make the buffer's mode line show process state.
              (setq mode-line-process
                    '((:propertize ":%s" face compilation-mode-line-run)
                      compilation-mode-line-errors))

              ;; Set the process as killable without query by default.
              ;; This allows us to start a new compilation without
              ;; getting prompted.
              (when compilation-always-kill
                (set-process-query-on-exit-flag proc nil))

              (set-process-sentinel proc 'compilation-sentinel)
              (unless (eq mode t)
                ;; Keep the comint filter, since it's needed for proper
		;; handling of the prompts.
		(set-process-filter proc 'compilation-filter))
	      ;; Use (point-max) here so that output comes in
	      ;; after the initial text,
	      ;; regardless of where the user sees point.
	      (set-marker (process-mark proc) (point-max) outbuf)
	      (when compilation-disable-input
		(condition-case nil
		    (process-send-eof proc)
		  ;; The process may have exited already.
		  (error nil)))
	      (run-hook-with-args 'compilation-start-hook proc)
              (setq compilation-in-progress
		    (cons proc compilation-in-progress)))
	  ;; No asynchronous processes available.
	  (message "Executing `%s'..." command)
	  ;; Fake mode line display as if `start-process' were run.
	  (setq mode-line-process
		'((:propertize ":run" face compilation-mode-line-run)
                  compilation-mode-line-errors))
	  (force-mode-line-update)
	  (sit-for 0)			; Force redisplay
	  (save-excursion
	    ;; Insert the output at the end, after the initial text,
	    ;; regardless of where the user sees point.
	    (goto-char (point-max))
	    (let* ((inhibit-read-only t) ; call-process needs to modify outbuf
		   (compilation-filter-start (point))
		   (status (call-process shell-file-name nil outbuf nil "-c"
					 command)))
	      (run-hooks 'compilation-filter-hook)
	      (cond ((numberp status)
		     (compilation-handle-exit
		      'exit status
		      (if (zerop status)
			  "finished\n"
			(format "exited abnormally with code %d\n" status))))
		    ((stringp status)
		     (compilation-handle-exit 'signal status
					      (concat status "\n")))
		    (t
		     (compilation-handle-exit 'bizarre status status)))))
	  (set-buffer-modified-p nil)
	  (message "Executing `%s'...done" command)))
      ;; Now finally cd to where the shell started make/grep/...
      (setq default-directory thisdir)
      ;; The following form selected outwin ever since revision 1.183,
      ;; so possibly messing up point in some other window (bug#1073).
      ;; Moved into the scope of with-current-buffer, though still with
      ;; complete disregard for the case when compilation-scroll-output
      ;; equals 'first-error (martin 2008-10-04).
      (when compilation-scroll-output
	(goto-char (point-max))))

    ;; Make it so the next C-x ` will use this buffer.
    (setq next-error-last-buffer outbuf)))

(defun compilation-set-window-height (window)
  "Set the height of WINDOW according to `compilation-window-height'."
  (let ((height (buffer-local-value 'compilation-window-height (window-buffer window))))
    (and height
	 (window-full-width-p window)
	 ;; If window is alone in its frame, aside from a minibuffer,
	 ;; don't change its height.
	 (not (eq window (frame-root-window (window-frame window))))
	 ;; Stef said that doing the saves in this order is safer:
	 (save-excursion
	   (save-selected-window
	     (select-window window)
	     (enlarge-window (- height (window-height))))))))

(defvar compilation-menu-map
  (let ((map (make-sparse-keymap "Errors"))
	(opt-map (make-sparse-keymap "Skip")))
    (define-key map [stop-subjob]
      '(menu-item "Stop Compilation" kill-compilation
		  :help "Kill the process made by the M-x compile or M-x grep commands"))
    (define-key map [compilation-mode-separator3]
      '("----" . nil))
    (define-key map [compilation-next-error-follow-minor-mode]
      '(menu-item
	"Auto Error Display" next-error-follow-minor-mode
	:help "Display the error under cursor when moving the cursor"
	:button (:toggle . next-error-follow-minor-mode)))
    (define-key map [compilation-skip]
      (cons "Skip Less Important Messages" opt-map))
    (define-key opt-map [compilation-skip-none]
      '(menu-item "Don't Skip Any Messages"
		  (lambda ()
		    (interactive)
		    (customize-set-variable 'compilation-skip-threshold 0))
		  :help "Do not skip any type of messages"
		  :button (:radio . (eq compilation-skip-threshold 0))))
    (define-key opt-map [compilation-skip-info]
      '(menu-item "Skip Info"
		  (lambda ()
		    (interactive)
		    (customize-set-variable 'compilation-skip-threshold 1))
		  :help "Skip anything less than warning"
		  :button (:radio . (eq compilation-skip-threshold 1))))
    (define-key opt-map [compilation-skip-warning-and-info]
      '(menu-item "Skip Warnings and Info"
		  (lambda ()
		    (interactive)
		    (customize-set-variable 'compilation-skip-threshold 2))
		  :help "Skip over Warnings and Info, stop for errors"
		  :button (:radio . (eq compilation-skip-threshold 2))))
    (define-key map [compilation-mode-separator2]
      '("----" . nil))
    (define-key map [compilation-first-error]
      '(menu-item "First Error" first-error
		  :help "Restart at the first error, visit corresponding source code"))
    (define-key map [compilation-previous-error]
      '(menu-item "Previous Error" previous-error
		  :help "Visit previous `next-error' message and corresponding source code"))
    (define-key map [compilation-next-error]
      '(menu-item "Next Error" next-error
		  :help "Visit next `next-error' message and corresponding source code"))
    map))

(defvar compilation-minor-mode-map
  (let ((map (make-sparse-keymap)))
    (set-keymap-parent map special-mode-map)
    (define-key map [mouse-2] 'compile-goto-error)
    (define-key map [follow-link] 'mouse-face)
    (define-key map "\C-c\C-c" 'compile-goto-error)
    (define-key map "\C-m" 'compile-goto-error)
    (define-key map "\C-o" 'compilation-display-error)
    (define-key map "\C-c\C-k" 'kill-compilation)
    (define-key map "\M-n" 'compilation-next-error)
    (define-key map "\M-p" 'compilation-previous-error)
    (define-key map "\M-{" 'compilation-previous-file)
    (define-key map "\M-}" 'compilation-next-file)
    (define-key map "g" 'recompile) ; revert
    ;; Set up the menu-bar
    (define-key map [menu-bar compilation]
      (cons "Errors" compilation-menu-map))
    map)
  "Keymap for `compilation-minor-mode'.")

(defvar compilation-shell-minor-mode-map
  (let ((map (make-sparse-keymap)))
    (define-key map "\M-\C-m" 'compile-goto-error)
    (define-key map "\M-\C-n" 'compilation-next-error)
    (define-key map "\M-\C-p" 'compilation-previous-error)
    (define-key map "\M-{" 'compilation-previous-file)
    (define-key map "\M-}" 'compilation-next-file)
    ;; Set up the menu-bar
    (define-key map [menu-bar compilation]
      (cons "Errors" compilation-menu-map))
    map)
  "Keymap for `compilation-shell-minor-mode'.")

(defvar compilation-button-map
  (let ((map (make-sparse-keymap)))
    (define-key map [mouse-2] 'compile-goto-error)
    (define-key map [follow-link] 'mouse-face)
    (define-key map "\C-m" 'compile-goto-error)
    map)
  "Keymap for compilation-message buttons.")
(fset 'compilation-button-map compilation-button-map)

(defvar compilation-mode-map
  (let ((map (make-sparse-keymap)))
    ;; Don't inherit from compilation-minor-mode-map,
    ;; because that introduces a menu bar item we don't want.
    ;; That confuses C-down-mouse-3.
    (set-keymap-parent map special-mode-map)
    (define-key map [mouse-2] 'compile-goto-error)
    (define-key map [follow-link] 'mouse-face)
    (define-key map "\C-c\C-c" 'compile-goto-error)
    (define-key map "\C-m" 'compile-goto-error)
    (define-key map "\C-o" 'compilation-display-error)
    (define-key map "\C-c\C-k" 'kill-compilation)
    (define-key map "\M-n" 'compilation-next-error)
    (define-key map "\M-p" 'compilation-previous-error)
    (define-key map "\M-{" 'compilation-previous-file)
    (define-key map "\M-}" 'compilation-next-file)
    (define-key map "\t" 'compilation-next-error)
    (define-key map [backtab] 'compilation-previous-error)
    (define-key map "g" 'recompile) ; revert

    (define-key map "\C-c\C-f" 'next-error-follow-minor-mode)

    ;; Set up the menu-bar
    (let ((submap (make-sparse-keymap "Compile")))
      (define-key map [menu-bar compilation]
	(cons "Compile" submap))
      (set-keymap-parent submap compilation-menu-map))
    (define-key map [menu-bar compilation compilation-separator2]
      '("----" . nil))
    (define-key map [menu-bar compilation compilation-grep]
      '(menu-item "Search Files (grep)..." grep
		  :help "Run grep, with user-specified args, and collect output in a buffer"))
    (define-key map [menu-bar compilation compilation-recompile]
      '(menu-item "Recompile" recompile
	:help "Re-compile the program including the current buffer"))
    (define-key map [menu-bar compilation compilation-compile]
      '(menu-item "Compile..." compile
		  :help "Compile the program including the current buffer.  Default: run `make'"))
    map)
  "Keymap for compilation log buffers.
`compilation-minor-mode-map' is a parent of this.")

(defvar compilation-mode-tool-bar-map
  ;; When bootstrapping, tool-bar-map is not properly initialized yet,
  ;; so don't do anything.
  (when (keymapp tool-bar-map)
    (let ((map (copy-keymap tool-bar-map)))
      (define-key map [undo] nil)
      (define-key map [separator-2] nil)
      (define-key-after map [separator-compile] menu-bar-separator)
      (tool-bar-local-item
       "left-arrow" 'previous-error-no-select 'previous-error-no-select map
       :rtl "right-arrow"
       :help "Goto previous error")
      (tool-bar-local-item
       "right-arrow" 'next-error-no-select 'next-error-no-select map
       :rtl "left-arrow"
       :help "Goto next error")
      (tool-bar-local-item
       "cancel" 'kill-compilation 'kill-compilation map
       :enable '(let ((buffer (compilation-find-buffer)))
		  (get-buffer-process buffer))
       :help "Stop compilation")
      (tool-bar-local-item
       "refresh" 'recompile 'recompile map
       :help "Restart compilation")
      map)))

(put 'compilation-mode 'mode-class 'special)

;;;###autoload
(defun compilation-mode (&optional name-of-mode)
  "Major mode for compilation log buffers.
\\<compilation-mode-map>To visit the source for a line-numbered error,
move point to the error message line and type \\[compile-goto-error].
To kill the compilation, type \\[kill-compilation].

Runs `compilation-mode-hook' with `run-mode-hooks' (which see).

\\{compilation-mode-map}"
  (interactive)
  (kill-all-local-variables)
  (use-local-map compilation-mode-map)
  ;; Let windows scroll along with the output.
  (set (make-local-variable 'window-point-insertion-type) t)
  (set (make-local-variable 'tool-bar-map) compilation-mode-tool-bar-map)
  (setq major-mode 'compilation-mode ; FIXME: Use define-derived-mode.
	mode-name (or name-of-mode "Compilation"))
  (set (make-local-variable 'page-delimiter)
       compilation-page-delimiter)
  ;; (set (make-local-variable 'compilation-buffer-modtime) nil)
  (compilation-setup)
  ;; Turn off deferred fontifications in the compilation buffer, if
  ;; the user turned them on globally.  This is because idle timers
  ;; aren't re-run after receiving input from a subprocess, so the
  ;; buffer is left unfontified after the compilation exits, until
  ;; some other input event happens.
  (set (make-local-variable 'jit-lock-defer-time) nil)
  (setq buffer-read-only t)
  (run-mode-hooks 'compilation-mode-hook))

;;;###autoload
(put 'define-compilation-mode 'doc-string-elt 3)

(defmacro define-compilation-mode (mode name doc &rest body)
  "This is like `define-derived-mode' without the PARENT argument.
The parent is always `compilation-mode' and the customizable `compilation-...'
variables are also set from the name of the mode you have chosen,
by replacing the first word, e.g., `compilation-scroll-output' from
`grep-scroll-output' if that variable exists."
  (let ((mode-name (replace-regexp-in-string "-mode\\'" "" (symbol-name mode))))
    `(define-derived-mode ,mode compilation-mode ,name
       ,doc
       ,@(mapcar (lambda (v)
		   (setq v (cons v
				 (intern-soft (replace-regexp-in-string
					       "^compilation" mode-name
					       (symbol-name v)))))
		   (and (cdr v)
			(or (boundp (cdr v))
                            ;; FIXME: This is hackish, using undocumented info.
			    (if (boundp 'byte-compile-bound-variables)
				(memq (cdr v) byte-compile-bound-variables)))
			`(set (make-local-variable ',(car v)) ,(cdr v))))
		 '(compilation-buffer-name-function
		   compilation-directory-matcher
		   compilation-error
		   compilation-error-regexp-alist
		   compilation-error-regexp-alist-alist
		   compilation-error-screen-columns
		   compilation-finish-function
		   compilation-finish-functions
		   compilation-first-column
		   compilation-mode-font-lock-keywords
		   compilation-page-delimiter
		   compilation-parse-errors-filename-function
		   compilation-process-setup-function
		   compilation-scroll-output
		   compilation-search-path
		   compilation-skip-threshold
		   compilation-window-height))
       ,@body)))

(defun compilation-revert-buffer (ignore-auto noconfirm)
  (if buffer-file-name
      (let (revert-buffer-function)
	(revert-buffer ignore-auto noconfirm))
    (if (or noconfirm (yes-or-no-p (format "Restart compilation? ")))
	(apply 'compilation-start compilation-arguments))))

(defvar compilation-current-error nil
  "Marker to the location from where the next error will be found.
The global commands next/previous/first-error/goto-error use this.")

(defvar compilation-messages-start nil
  "Buffer position of the beginning of the compilation messages.
If nil, use the beginning of buffer.")

(defun compilation-setup (&optional minor)
  "Prepare the buffer for the compilation parsing commands to work.
Optional argument MINOR indicates this is called from
`compilation-minor-mode'."
  (make-local-variable 'compilation-current-error)
  (make-local-variable 'compilation-messages-start)
  (make-local-variable 'compilation-error-screen-columns)
  (make-local-variable 'overlay-arrow-position)
  (setq-local compilation-num-errors-found 0)
  (setq-local compilation-num-warnings-found 0)
  (setq-local compilation-num-infos-found 0)
  (set (make-local-variable 'overlay-arrow-string) "")
  (setq next-error-overlay-arrow-position nil)
  (add-hook 'kill-buffer-hook
	    (lambda () (setq next-error-overlay-arrow-position nil)) nil t)
  ;; Note that compilation-next-error-function is for interfacing
  ;; with the next-error function in simple.el, and it's only
  ;; coincidentally named similarly to compilation-next-error.
  (setq next-error-function 'compilation-next-error-function)
  (set (make-local-variable 'comint-file-name-prefix)
       (or (file-remote-p default-directory) ""))
  (set (make-local-variable 'compilation-locs)
       (make-hash-table :test 'equal :weakness 'value))
  ;; It's generally preferable to use after-change-functions since they
  ;; can be subject to combine-after-change-calls, but if we do that, we risk
  ;; running our hook after font-lock, resulting in incorrect refontification.
  (add-hook 'before-change-functions 'compilation--flush-parse nil t)
  ;; Also for minor mode, since it's not permanent-local.
  (add-hook 'change-major-mode-hook #'compilation--remove-properties nil t)
  (if minor
      (progn
	(font-lock-add-keywords nil (compilation-mode-font-lock-keywords))
        (font-lock-flush))
    (setq font-lock-defaults '(compilation-mode-font-lock-keywords t))))

(defun compilation--unsetup ()
  ;; Only for minor mode.
  (font-lock-remove-keywords nil (compilation-mode-font-lock-keywords))
  (remove-hook 'before-change-functions 'compilation--flush-parse t)
  (kill-local-variable 'compilation--parsed)
  (compilation--remove-properties)
  (font-lock-flush))

;;;###autoload
(define-minor-mode compilation-shell-minor-mode
  "Toggle Compilation Shell minor mode.
With a prefix argument ARG, enable Compilation Shell minor mode
if ARG is positive, and disable it otherwise.  If called from
Lisp, enable the mode if ARG is omitted or nil.

When Compilation Shell minor mode is enabled, all the
error-parsing commands of the Compilation major mode are
available but bound to keys that don't collide with Shell mode.
See `compilation-mode'."
  nil " Shell-Compile"
  :group 'compilation
  (if compilation-shell-minor-mode
      (compilation-setup t)
    (compilation--unsetup)))

;;;###autoload
(define-minor-mode compilation-minor-mode
  "Toggle Compilation minor mode.
With a prefix argument ARG, enable Compilation minor mode if ARG
is positive, and disable it otherwise.  If called from Lisp,
enable the mode if ARG is omitted or nil.

When Compilation minor mode is enabled, all the error-parsing
commands of Compilation major mode are available.  See
`compilation-mode'."
  nil " Compilation"
  :group 'compilation
  (if compilation-minor-mode
      (compilation-setup t)
    (compilation--unsetup)))

(defun compilation-handle-exit (process-status exit-status msg)
  "Write MSG in the current buffer and hack its `mode-line-process'."
  (let ((inhibit-read-only t)
	(status (if compilation-exit-message-function
		    (funcall compilation-exit-message-function
			     process-status exit-status msg)
		  (cons msg exit-status)))
	(omax (point-max))
	(opoint (point))
	(cur-buffer (current-buffer)))
    ;; Record where we put the message, so we can ignore it later on.
    (goto-char omax)
    (insert ?\n mode-name " " (car status))
    (if (and (numberp compilation-window-height)
	     (zerop compilation-window-height))
	(message "%s" (cdr status)))
    (if (bolp)
	(forward-char -1))
    (insert " at " (substring (current-time-string) 0 19))
    (goto-char (point-max))
    ;; Prevent that message from being recognized as a compilation error.
    (add-text-properties omax (point)
			 (append '(compilation-handle-exit t) nil))
    (setq mode-line-process
          (list
           (let ((out-string (format ":%s [%s]" process-status (cdr status)))
                 (msg (format "%s %s" mode-name
                              (replace-regexp-in-string "\n?$" ""
                                                        (car status)))))
             (message "%s" msg)
             (propertize out-string
                         'help-echo msg
                         'face (if (> exit-status 0)
                                   'compilation-mode-line-fail
                                 'compilation-mode-line-exit)))
           compilation-mode-line-errors))
    ;; Force mode line redisplay soon.
    (force-mode-line-update)
    (if (and opoint (< opoint omax))
	(goto-char opoint))
    (with-no-warnings
      (if compilation-finish-function
	  (funcall compilation-finish-function cur-buffer msg)))
    (run-hook-with-args 'compilation-finish-functions cur-buffer msg)))

;; Called when compilation process changes state.
(defun compilation-sentinel (proc msg)
  "Sentinel for compilation buffers."
  (if (memq (process-status proc) '(exit signal))
      (let ((buffer (process-buffer proc)))
	(if (null (buffer-name buffer))
	    ;; buffer killed
	    (set-process-buffer proc nil)
	  (with-current-buffer buffer
	    ;; Write something in the compilation buffer
	    ;; and hack its mode line.
	    (compilation-handle-exit (process-status proc)
				     (process-exit-status proc)
				     msg)
	    ;; Since the buffer and mode line will show that the
	    ;; process is dead, we can delete it now.  Otherwise it
	    ;; will stay around until M-x list-processes.
	    (delete-process proc)))
	(setq compilation-in-progress (delq proc compilation-in-progress)))))

(defun compilation-filter (proc string)
  "Process filter for compilation buffers.
Just inserts the text,
handles carriage motion (see `comint-inhibit-carriage-motion'),
and runs `compilation-filter-hook'."
  (when (buffer-live-p (process-buffer proc))
    (with-current-buffer (process-buffer proc)
      (let ((inhibit-read-only t)
            ;; `save-excursion' doesn't use the right insertion-type for us.
            (pos (copy-marker (point) t))
            ;; `save-restriction' doesn't use the right insertion type either:
            ;; If we are inserting at the end of the accessible part of the
            ;; buffer, keep the inserted text visible.
	    (min (point-min-marker))
	    (max (copy-marker (point-max) t))
	    (compilation-filter-start (marker-position (process-mark proc))))
        (unwind-protect
            (progn
	      (widen)
	      (goto-char compilation-filter-start)
              ;; We used to use `insert-before-markers', so that windows with
              ;; point at `process-mark' scroll along with the output, but we
              ;; now use window-point-insertion-type instead.
              (insert string)
              (unless comint-inhibit-carriage-motion
                (comint-carriage-motion (process-mark proc) (point)))
              (set-marker (process-mark proc) (point))
              ;; (set (make-local-variable 'compilation-buffer-modtime)
              ;;      (current-time))
              (run-hooks 'compilation-filter-hook))
	  (goto-char pos)
          (narrow-to-region min max)
	  (set-marker pos nil)
	  (set-marker min nil)
	  (set-marker max nil))))))

;;; test if a buffer is a compilation buffer, assuming we're in the buffer
(defsubst compilation-buffer-internal-p ()
  "Test if inside a compilation buffer."
  (local-variable-p 'compilation-locs))

;;; test if a buffer is a compilation buffer, using compilation-buffer-internal-p
(defsubst compilation-buffer-p (buffer)
  "Test if BUFFER is a compilation buffer."
  (with-current-buffer buffer
    (compilation-buffer-internal-p)))

(defmacro compilation-loop (< property-change 1+ error limit)
  `(let (opt)
     (while (,< n 0)
       (setq opt pt)
       (or (setq pt (,property-change pt 'compilation-message))
	   ;; Handle the case where the first error message is
	   ;; at the start of the buffer, and n < 0.
	   (if (or (eq (get-text-property ,limit 'compilation-message)
		       (get-text-property opt 'compilation-message))
		   (eq pt opt))
	       (user-error ,error compilation-error)
	     (setq pt ,limit)))
       ;; prop 'compilation-message usually has 2 changes, on and off, so
       ;; re-search if off
       (or (setq msg (get-text-property pt 'compilation-message))
	   (if (setq pt (,property-change pt 'compilation-message nil ,limit))
	       (setq msg (get-text-property pt 'compilation-message)))
	   (user-error ,error compilation-error))
       (or (< (compilation--message->type msg) compilation-skip-threshold)
	   (if different-file
	       (eq (prog1 last
                     (setq last (compilation--loc->file-struct
                                 (compilation--message->loc msg))))
		   last))
	   (if compilation-skip-visited
	       (compilation--loc->visited (compilation--message->loc msg)))
	   (if compilation-skip-to-next-location
	       (eq (compilation--message->loc msg) loc))
	   ;; count this message only if none of the above are true
	   (setq n (,1+ n))))))

(defun compilation-next-single-property-change (position prop
                                                &optional object limit)
  (let (parsed res)
    (while (progn
             ;; We parse the buffer here "on-demand" by chunks of 500 chars.
             ;; But we could also just parse the whole buffer.
             (compilation--ensure-parse
              (setq parsed (max compilation--parsed
                                (min (+ position 500)
                                     (or limit (point-max))))))
             (and (or (not (setq res (next-single-property-change
                                      position prop object limit)))
                      (eq res limit))
                  (< position (or limit (point-max)))))
      (setq position parsed))
    res))

(defun compilation-next-error (n &optional different-file pt)
  "Move point to the next error in the compilation buffer.
This function does NOT find the source line like \\[next-error].
Prefix arg N says how many error messages to move forwards (or
backwards, if negative).
Optional arg DIFFERENT-FILE, if non-nil, means find next error for a
file that is different from the current one.
Optional arg PT, if non-nil, specifies the value of point to start
looking for the next message."
  (interactive "p")
  (or (compilation-buffer-p (current-buffer))
      (error "Not in a compilation buffer"))
  (or pt (setq pt (point)))
  (compilation--ensure-parse pt)
  (let* ((msg (get-text-property pt 'compilation-message))
         ;; `loc', `msg', and `last' are used by the compilation-loop macro.
	 (loc (and msg (compilation--message->loc msg)))
	 last)
    (if (zerop n)
	(unless (or msg			; find message near here
		    (setq msg (get-text-property (max (1- pt) (point-min))
						 'compilation-message)))
	  (setq pt (previous-single-property-change pt 'compilation-message nil
						    (line-beginning-position)))
	  (unless (setq msg (get-text-property (max (1- pt) (point-min))
                                               'compilation-message))
	    (setq pt (compilation-next-single-property-change
                      pt 'compilation-message nil
						  (line-end-position)))
	    (or (setq msg (get-text-property pt 'compilation-message))
		(setq pt (point)))))
      (setq last (compilation--loc->file-struct loc))
      (if (>= n 0)
	  (compilation-loop > compilation-next-single-property-change 1-
			    (if (get-buffer-process (current-buffer))
				"No more %ss yet"
			      "Moved past last %s")
			    (point-max))
	;; Don't move "back" to message at or before point.
	;; Pass an explicit (point-min) to make sure pt is non-nil.
	(setq pt (previous-single-property-change
                  pt 'compilation-message nil (point-min)))
	(compilation-loop < previous-single-property-change 1+
			  "Moved back before first %s" (point-min))))
    (goto-char pt)
    (or msg
	(error "No %s here" compilation-error))))

(defun compilation-previous-error (n)
  "Move point to the previous error in the compilation buffer.
Prefix arg N says how many error messages to move backwards (or
forwards, if negative).
Does NOT find the source line like \\[previous-error]."
  (interactive "p")
  (compilation-next-error (- n)))

(defun compilation-next-file (n)
  "Move point to the next error for a different file than the current one.
Prefix arg N says how many files to move forwards (or backwards, if negative)."
  (interactive "p")
  (compilation-next-error n t))

(defun compilation-previous-file (n)
  "Move point to the previous error for a different file than the current one.
Prefix arg N says how many files to move backwards (or forwards, if negative)."
  (interactive "p")
  (compilation-next-file (- n)))

(defun compilation-display-error ()
  "Display the source for current error in another window."
  (interactive)
  (setq compilation-current-error (point))
  (next-error-no-select 0))

(defun kill-compilation ()
  "Kill the process made by the \\[compile] or \\[grep] commands."
  (interactive)
  (let ((buffer (compilation-find-buffer)))
    (if (get-buffer-process buffer)
	(interrupt-process (get-buffer-process buffer))
      (error "The %s process is not running" (downcase mode-name)))))

(defalias 'compile-mouse-goto-error 'compile-goto-error)

(defun compile-goto-error (&optional event)
  "Visit the source for the error message at point.
Use this command in a compilation log buffer."
  (interactive (list last-input-event))
  (if event (posn-set-point (event-end event)))
  (or (compilation-buffer-p (current-buffer))
      (error "Not in a compilation buffer"))
  (compilation--ensure-parse (point))
  (if (get-text-property (point) 'compilation-directory)
      (dired-other-window
       (car (get-text-property (point) 'compilation-directory)))
    (setq compilation-current-error (point))
    (next-error-internal)))

;; This is mostly unused, but we keep it for the sake of some external
;; packages which seem to make use of it.
(defun compilation-find-buffer (&optional avoid-current)
  "Return a compilation buffer.
If AVOID-CURRENT is nil, and the current buffer is a compilation buffer,
return it.  If AVOID-CURRENT is non-nil, return the current buffer only
as a last resort."
  (if (and (compilation-buffer-internal-p) (not avoid-current))
      (current-buffer)
    (next-error-find-buffer avoid-current 'compilation-buffer-internal-p)))

;;;###autoload
(defun compilation-next-error-function (n &optional reset)
  "Advance to the next error message and visit the file where the error was.
This is the value of `next-error-function' in Compilation buffers."
  (interactive "p")
  (when reset
    (setq compilation-current-error nil))
  (let* ((screen-columns compilation-error-screen-columns)
	 (first-column compilation-first-column)
	 (last 1)
	 (msg (compilation-next-error (or n 1) nil
				      (or compilation-current-error
					  compilation-messages-start
					  (point-min))))
	 (loc (compilation--message->loc msg))
	 (end-loc (compilation--message->end-loc msg))
	 (marker (point-marker)))
    (setq compilation-current-error (point-marker)
	  overlay-arrow-position
	    (if (bolp)
		compilation-current-error
	      (copy-marker (line-beginning-position))))
    ;; If loc contains no marker, no error in that file has been visited.
    ;; If the marker is invalid the buffer has been killed.
    ;; So, recalculate all markers for that file.
    (unless (and (compilation--loc->marker loc)
                 (marker-buffer (compilation--loc->marker loc))
                 ;; FIXME-omake: For "omake -P", which automatically recompiles
                 ;; when the file is modified, the line numbers of new output
                 ;; may not be related to line numbers from earlier output
                 ;; (earlier markers), so we used to try to detect it here and
                 ;; force a reparse.  But that caused more problems elsewhere,
                 ;; so instead we now flush the file-structure when we see
                 ;; omake's message telling it's about to recompile a file.
                 ;; (or (null (compilation--loc->timestamp loc)) ;A fake-loc
                 ;;     (equal (compilation--loc->timestamp loc)
                 ;;            (setq timestamp compilation-buffer-modtime)))
                 )
      (with-current-buffer
          (apply #'compilation-find-file
                 marker
                 (caar (compilation--loc->file-struct loc))
                 (cadr (car (compilation--loc->file-struct loc)))
                 (compilation--file-struct->formats
                  (compilation--loc->file-struct loc)))
        (let ((screen-columns
               ;; Obey the compilation-error-screen-columns of the target
               ;; buffer if its major mode set it buffer-locally.
               (if (local-variable-p 'compilation-error-screen-columns)
                   compilation-error-screen-columns screen-columns))
              (compilation-first-column
               (if (local-variable-p 'compilation-first-column)
                   compilation-first-column first-column)))
          (save-restriction
            (widen)
            (goto-char (point-min))
            ;; Treat file's found lines in forward order, 1 by 1.
            (dolist (line (reverse (cddr (compilation--loc->file-struct loc))))
              (when (car line)		; else this is a filename w/o a line#
                (compilation-beginning-of-line (- (car line) last -1))
                (setq last (car line)))
              ;; Treat line's found columns and store/update a marker for each.
              (dolist (col (cdr line))
                (if (compilation--loc->col col)
                    (if (eq (compilation--loc->col col) -1)
                        ;; Special case for range end.
                        (end-of-line)
                      (compilation-move-to-column (compilation--loc->col col)
                                                  screen-columns))
                  (beginning-of-line)
                  (skip-chars-forward " \t"))
                (if (compilation--loc->marker col)
                    (set-marker (compilation--loc->marker col) (point))
                  (setf (compilation--loc->marker col) (point-marker)))
                ;; (setf (compilation--loc->timestamp col) timestamp)
                ))))))
    (compilation-goto-locus marker (compilation--loc->marker loc)
                            (compilation--loc->marker end-loc))
    (setf (compilation--loc->visited loc) t)))

(defvar compilation-gcpro nil
  "Internal variable used to keep some values from being GC'd.")
(make-variable-buffer-local 'compilation-gcpro)

(defun compilation-fake-loc (marker file &optional line col)
  "Preassociate MARKER with FILE.
FILE should be ABSOLUTE-FILENAME or (RELATIVE-FILENAME . DIRNAME).
This is useful when you compile temporary files, but want
automatic translation of the messages to the real buffer from
which the temporary file came.  This may also affect previous messages
about FILE.

Optional args LINE and COL default to 1 and beginning of
indentation respectively.  The marker is expected to reflect
this.  In the simplest case the marker points to the first line
of the region that was saved to the temp file.

If you concatenate several regions into the temp file (e.g. a
header with variable assignments and a code region), you must
call this several times, once each for the last line of one
region and the first line of the next region."
  (or (consp file) (setq file (list file)))
  (compilation--flush-file-structure file)
  (let ((fs (compilation-get-file-structure file)))
    ;; Between the current call to compilation-fake-loc and the first
    ;; occurrence of an error message referring to `file', the data is
    ;; only kept in the weak hash-table compilation-locs, so we need
    ;; to prevent this entry in compilation-locs from being GC'd
    ;; away.  --Stef
    (push fs compilation-gcpro)
    (let ((loc (compilation-assq (or line 1) (cdr fs))))
      (setq loc (compilation-assq col loc))
      (cl-assert (null (cdr loc)))
      (setcdr loc (compilation--make-cdrloc line fs marker))
      loc)))

(defcustom compilation-context-lines nil
  "Display this many lines of leading context before the current message.
If nil and the left fringe is displayed, don't scroll the
compilation output window; an arrow in the left fringe points to
the current message.  If nil and there is no left fringe, the message
displays at the top of the window; there is no arrow."
  :type '(choice integer (const :tag "No window scrolling" nil))
  :group 'compilation
  :version "22.1")

(defsubst compilation-set-window (w mk)
  "Align the compilation output window W with marker MK near top."
  (if (integerp compilation-context-lines)
      (set-window-start w (save-excursion
			    (goto-char mk)
			    (compilation-beginning-of-line
			     (- 1 compilation-context-lines))
			    (point)))
    ;; If there is no left fringe.
    (when (equal (car (window-fringes w)) 0)
      (set-window-start w (save-excursion
                            (goto-char mk)
			    (beginning-of-line 1)
			    (point)))))
    (set-window-point w mk))

(defvar next-error-highlight-timer)

(defun compilation-goto-locus (msg mk end-mk)
  "Jump to an error corresponding to MSG at MK.
All arguments are markers.  If END-MK is non-nil, mark is set there
and overlay is highlighted between MK and END-MK."
  ;; Show compilation buffer in other window, scrolled to this error.
  (let* ((from-compilation-buffer (eq (window-buffer)
                                      (marker-buffer msg)))
         ;; Use an existing window if it is in a visible frame.
         (pre-existing (get-buffer-window (marker-buffer msg) 0))
         (w (if (and from-compilation-buffer pre-existing)
                ;; Calling display-buffer here may end up (partly) hiding
                ;; the error location if the two buffers are in two
                ;; different frames.  So don't do it if it's not necessary.
                pre-existing
	      (display-buffer (marker-buffer msg) '(nil (allow-no-window . t)))))
	 (highlight-regexp (with-current-buffer (marker-buffer msg)
			     ;; also do this while we change buffer
			     (goto-char (marker-position msg))
			     (and w (compilation-set-window w msg))
			     compilation-highlight-regexp)))
    ;; Ideally, the window-size should be passed to `display-buffer'
    ;; so it's only used when creating a new window.
    (when (and (not pre-existing) w)
      (compilation-set-window-height w))

    (if from-compilation-buffer
        ;; If the compilation buffer window was selected,
        ;; keep the compilation buffer in this window;
        ;; display the source in another window.
        (let ((pop-up-windows t))
          (pop-to-buffer (marker-buffer mk) 'other-window))
      (switch-to-buffer (marker-buffer mk)))
    (unless (eq (goto-char mk) (point))
      ;; If narrowing gets in the way of going to the right place, widen.
      (widen)
      (if next-error-move-function
	  (funcall next-error-move-function msg mk)
	(goto-char mk)))
    (if end-mk
        (push-mark end-mk t)
      (if mark-active (setq mark-active nil)))
    ;; If hideshow got in the way of
    ;; seeing the right place, open permanently.
    (dolist (ov (overlays-at (point)))
      (when (eq 'hs (overlay-get ov 'invisible))
        (delete-overlay ov)
        (goto-char mk)))

    (when highlight-regexp
      (if (timerp next-error-highlight-timer)
	  (cancel-timer next-error-highlight-timer))
      (unless compilation-highlight-overlay
	(setq compilation-highlight-overlay
	      (make-overlay (point-min) (point-min)))
	(overlay-put compilation-highlight-overlay 'face 'next-error))
      (with-current-buffer (marker-buffer mk)
	(save-excursion
	  (if end-mk (goto-char end-mk) (end-of-line))
	  (let ((end (point)))
	    (if mk (goto-char mk) (beginning-of-line))
	    (if (and (stringp highlight-regexp)
		     (re-search-forward highlight-regexp end t))
		(progn
		  (goto-char (match-beginning 0))
		  (move-overlay compilation-highlight-overlay
				(match-beginning 0) (match-end 0)
				(current-buffer)))
	      (move-overlay compilation-highlight-overlay
			    (point) end (current-buffer)))
	    (if (or (eq next-error-highlight t)
		    (numberp next-error-highlight))
		;; We want highlighting: delete overlay on next input.
		(add-hook 'pre-command-hook
			  'compilation-goto-locus-delete-o)
	      ;; We don't want highlighting: delete overlay now.
	      (delete-overlay compilation-highlight-overlay))
	    ;; We want highlighting for a limited time:
	    ;; set up a timer to delete it.
	    (when (numberp next-error-highlight)
	      (setq next-error-highlight-timer
		    (run-at-time next-error-highlight nil
				 'compilation-goto-locus-delete-o)))))))
    (when (and (eq next-error-highlight 'fringe-arrow))
      ;; We want a fringe arrow (instead of highlighting).
      (setq next-error-overlay-arrow-position
	    (copy-marker (line-beginning-position))))))

(defun compilation-goto-locus-delete-o ()
  (delete-overlay compilation-highlight-overlay)
  ;; Get rid of timer and hook that would try to do this again.
  (if (timerp next-error-highlight-timer)
      (cancel-timer next-error-highlight-timer))
  (remove-hook 'pre-command-hook
	       'compilation-goto-locus-delete-o))

(defun compilation-find-file (marker filename directory &rest formats)
  "Find a buffer for file FILENAME.
If FILENAME is not found at all, ask the user where to find it.
Pop up the buffer containing MARKER and scroll to MARKER if we ask
the user where to find the file.
Search the directories in `compilation-search-path'.
A nil in `compilation-search-path' means to try the
\"current\" directory, which is passed in DIRECTORY.
If DIRECTORY is relative, it is combined with `default-directory'.
If DIRECTORY is nil, that means use `default-directory'.
FORMATS, if given, is a list of formats to reformat FILENAME when
looking for it: for each element FMT in FORMATS, this function
attempts to find a file whose name is produced by (format FMT FILENAME)."
  (or formats (setq formats '("%s")))
  (let ((dirs compilation-search-path)
        (spec-dir (if directory
                      (expand-file-name directory)
                    default-directory))
        buffer thisdir fmts name)
    (if (file-name-absolute-p filename)
        ;; The file name is absolute.  Use its explicit directory as
        ;; the first in the search path, and strip it from FILENAME.
        (setq filename (abbreviate-file-name (expand-file-name filename))
              dirs (cons (file-name-directory filename) dirs)
              filename (file-name-nondirectory filename)))
    ;; Now search the path.
    (while (and dirs (null buffer))
      (setq thisdir (or (car dirs) spec-dir)
            fmts formats)
      ;; For each directory, try each format string.
      (while (and fmts (null buffer))
        (setq name (expand-file-name (format (car fmts) filename) thisdir)
              buffer (and (file-exists-p name)
                          (find-file-noselect name))
              fmts (cdr fmts)))
      (setq dirs (cdr dirs)))
    (while (null buffer)    ;Repeat until the user selects an existing file.
      ;; The file doesn't exist.  Ask the user where to find it.
      (save-excursion            ;This save-excursion is probably not right.
        (let ((w (let ((pop-up-windows t))
		   (display-buffer (marker-buffer marker)
				   '(nil (allow-no-window . t))))))
          (with-current-buffer (marker-buffer marker)
	    (goto-char marker)
	    (and w (compilation-set-window w marker)))
          (let* ((name (read-file-name
                        (format "Find this %s in (default %s): "
                                compilation-error filename)
                        spec-dir filename t nil
                        ;; The predicate below is fine when called from
                        ;; minibuffer-complete-and-exit, but it's too
                        ;; restrictive otherwise, since it also prevents the
                        ;; user from completing "fo" to "foo/" when she
                        ;; wants to enter "foo/bar".
                        ;;
                        ;; Try to make sure the user can only select
                        ;; a valid answer.  This predicate may be ignored,
                        ;; tho, so we still have to double-check afterwards.
                        ;; TODO: We should probably fix read-file-name so
                        ;; that it never ignores this predicate, even when
                        ;; using popup dialog boxes.
                        ;; (lambda (name)
                        ;;   (if (file-directory-p name)
                        ;;       (setq name (expand-file-name filename name)))
                        ;;   (file-exists-p name))
                        ))
                 (origname name))
            (cond
             ((not (file-exists-p name))
              (message "Cannot find file `%s'" name)
              (ding) (sit-for 2))
             ((and (file-directory-p name)
                   (not (file-exists-p
                         (setq name (expand-file-name filename name)))))
              (message "No `%s' in directory %s" filename origname)
              (ding) (sit-for 2))
             (t
              (setq buffer (find-file-noselect name))))))))
    ;; Make intangible overlays tangible.
    ;; This is weird: it's not even clear which is the current buffer,
    ;; so the code below can't be expected to DTRT here.  -- Stef
    (dolist (ov (overlays-in (point-min) (point-max)))
      (when (overlay-get ov 'intangible)
        (overlay-put ov 'intangible nil)))
    buffer))

(defun compilation-get-file-structure (file &optional fmt)
  "Retrieve FILE's file-structure or create a new one.
FILE should be (FILENAME) or (RELATIVE-FILENAME . DIRNAME).
In the former case, FILENAME may be relative or absolute.

The file-structure looks like this:
  ((FILENAME [TRUE-DIRNAME]) FMT ...)

TRUE-DIRNAME is the `file-truename' of DIRNAME, if given."
  (or (gethash file compilation-locs)
      ;; File was not previously encountered, at least not in the form passed.
      ;; Let's normalize it and look again.
      (let ((filename (car file))
	    ;; Get the specified directory from FILE.
	    (spec-directory (if (cdr file)
				(file-truename (cdr file)))))

	;; Check for a comint-file-name-prefix and prepend it if appropriate.
	;; (This is very useful for compilation-minor-mode in an rlogin-mode
	;; buffer.)
	(when (and (boundp 'comint-file-name-prefix)
		   (not (equal comint-file-name-prefix "")))
	  (if (file-name-absolute-p filename)
	      (setq filename
		    (concat comint-file-name-prefix filename))
	    (if spec-directory
		(setq spec-directory
		      (file-truename
		       (concat comint-file-name-prefix spec-directory))))))

	;; If compilation-parse-errors-filename-function is
	;; defined, use it to process the filename.
	(when compilation-parse-errors-filename-function
	  (setq filename
		(funcall compilation-parse-errors-filename-function
			 filename)))

	;; Some compilers (e.g. Sun's java compiler, reportedly) produce bogus
	;; file names like "./bar//foo.c" for file "bar/foo.c";
	;; expand-file-name will collapse these into "/foo.c" and fail to find
	;; the appropriate file.  So we look for doubled slashes in the file
	;; name and fix them.
	(setq filename (command-line-normalize-file-name filename))

	;; Store it for the possibly unnormalized name
	(puthash file
		 ;; Retrieve or create file-structure for normalized name
		 ;; The gethash used to not use spec-directory, but
		 ;; this leads to errors when files in different
		 ;; directories have the same name:
<<<<<<< HEAD
		 ;; https://lists.gnu.org/archive/html/emacs-devel/2007-08/msg00463.html
=======
		 ;; https://lists.gnu.org/r/emacs-devel/2007-08/msg00463.html
>>>>>>> 89212988
		 (or (gethash (cons filename spec-directory) compilation-locs)
		     (puthash (cons filename spec-directory)
			      (compilation--make-file-struct
                               (list filename spec-directory) fmt)
			      compilation-locs))
		 compilation-locs))))

(defun compilation--flush-file-structure (file)
  (or (consp file) (setq file (list file)))
  (let ((fs (compilation-get-file-structure file)))
    (cl-assert (eq fs (gethash file compilation-locs)))
    (cl-assert (eq fs (gethash (cons (caar fs) (cadr (car fs)))
                               compilation-locs)))
    (maphash (lambda (k v)
               (if (eq v fs) (remhash k compilation-locs)))
             compilation-locs)))

;;; Compatibility with the old compile.el.

(defvaralias 'compilation-last-buffer 'next-error-last-buffer)
(defvar compilation-parsing-end (make-marker))
(defvar compilation-error-list nil)
(defvar compilation-old-error-list nil)

(defun compilation--compat-error-properties (err)
  "Map old-style error ERR to new-style message."
  ;; Old-style structure is (MARKER (FILE DIR) LINE COL) or
  ;; (MARKER . MARKER).
  (let ((dst (cdr err)))
    (if (markerp dst)
	`(compilation-message ,(compilation--make-message
                                (cons nil (compilation--make-cdrloc
                                           nil nil dst))
                                2 nil)
	  help-echo "mouse-2: visit the source location"
	  keymap compilation-button-map
	  mouse-face highlight)
      ;; Too difficult to do it by hand: dispatch to the normal code.
      (let* ((file (pop dst))
	     (line (pop dst))
	     (col (pop dst))
	     (filename (pop file))
	     (dirname (pop file))
	     (fmt (pop file)))
	(compilation-internal-error-properties
	 (cons filename dirname) line nil col nil 2 fmt)))))

(defun compilation--compat-parse-errors (limit)
  (when compilation-parse-errors-function
    ;; FIXME: We should remove the rest of the compilation keywords
    ;; but we can't do that from here because font-lock is using
    ;; the value right now.  --Stef
    (save-excursion
      (setq compilation-error-list nil)
      ;; Reset compilation-parsing-end each time because font-lock
      ;; might force us the re-parse many times (typically because
      ;; some code adds some text-property to the output that we
      ;; already parsed).  You might say "why reparse", well:
      ;; because font-lock has just removed the `compilation-message' property
      ;; so have to do it all over again.
      (if compilation-parsing-end
	  (set-marker compilation-parsing-end (point))
	(setq compilation-parsing-end (point-marker)))
      (condition-case nil
	  ;; Ignore any error: we're calling this function earlier than
	  ;; in the old compile.el so things might not all be setup yet.
	  (funcall compilation-parse-errors-function limit nil)
	(error nil))
      (dolist (err (if (listp compilation-error-list) compilation-error-list))
	(let* ((src (car err))
	       (dst (cdr err))
	       (loc (cond ((markerp dst)
                           (cons nil
                                 (compilation--make-cdrloc nil nil dst)))
			  ((consp dst)
                           (cons (nth 2 dst)
                                 (compilation--make-cdrloc
                                  (nth 1 dst)
                                  (cons (cdar dst) (caar dst))
                                  nil))))))
	  (when loc
	    (goto-char src)
	    ;; (put-text-property src (line-end-position)
            ;;                    'font-lock-face 'font-lock-warning-face)
	    (put-text-property src (line-end-position)
			       'compilation-message
                               (compilation--make-message loc 2 nil)))))))
  (goto-char limit)
  nil)

;; Beware! this is not only compatibility code.  New code also uses it.  --Stef
(defun compilation-forget-errors ()
  ;; In case we hit the same file/line specs, we want to recompute a new
  ;; marker for them, so flush our cache.
  (clrhash compilation-locs)
  (setq compilation-gcpro nil)
  ;; FIXME: the old code reset the directory-stack, so maybe we should
  ;; put a `directory change' marker of some sort, but where?  -stef
  ;;
  ;; FIXME: The old code moved compilation-current-error (which was
  ;; virtually represented by a mix of compilation-parsing-end and
  ;; compilation-error-list) to point-min, but that was only meaningful for
  ;; the internal uses of compilation-forget-errors: all calls from external
  ;; packages seem to be followed by a move of compilation-parsing-end to
  ;; something equivalent to point-max.  So we heuristically move
  ;; compilation-current-error to point-max (since the external package
  ;; won't know that it should do it).  --Stef
  (setq compilation-current-error nil)
  (let* ((proc (get-buffer-process (current-buffer)))
	 (mark (if proc (process-mark proc)))
	 (pos (or mark (point-max))))
    (setq compilation-messages-start
	  ;; In the future, ignore the text already present in the buffer.
	  ;; Since many process filter functions insert before markers,
	  ;; we need to put ours just before the insertion point rather
	  ;; than at the insertion point.  If that's not possible, then
	  ;; don't use a marker.  --Stef
	  (if (> pos (point-min)) (copy-marker (1- pos)) pos)))
  ;; Again, since this command is used in buffers that contain several
  ;; compilations, to set the beginning of "this compilation", it's a good
  ;; place to reset compilation-auto-jump-to-next.
  (set (make-local-variable 'compilation-auto-jump-to-next)
       (or compilation-auto-jump-to-first-error
	   (eq compilation-scroll-output 'first-error))))

(provide 'compile)

;;; compile.el ends here<|MERGE_RESOLUTION|>--- conflicted
+++ resolved
@@ -1741,11 +1741,7 @@
 	(setq thisdir default-directory))
       (set-buffer-modified-p nil))
     ;; Pop up the compilation buffer.
-<<<<<<< HEAD
-    ;; https://lists.gnu.org/archive/html/emacs-devel/2007-11/msg01638.html
-=======
     ;; https://lists.gnu.org/r/emacs-devel/2007-11/msg01638.html
->>>>>>> 89212988
     (setq outwin (display-buffer outbuf '(nil (allow-no-window . t))))
     (with-current-buffer outbuf
       (let ((process-environment
@@ -2855,11 +2851,7 @@
 		 ;; The gethash used to not use spec-directory, but
 		 ;; this leads to errors when files in different
 		 ;; directories have the same name:
-<<<<<<< HEAD
-		 ;; https://lists.gnu.org/archive/html/emacs-devel/2007-08/msg00463.html
-=======
 		 ;; https://lists.gnu.org/r/emacs-devel/2007-08/msg00463.html
->>>>>>> 89212988
 		 (or (gethash (cons filename spec-directory) compilation-locs)
 		     (puthash (cons filename spec-directory)
 			      (compilation--make-file-struct
