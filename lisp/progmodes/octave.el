--- conflicted
+++ resolved
@@ -1508,11 +1508,7 @@
         (string (buffer-substring-no-properties beg end))
         line)
     (with-current-buffer inferior-octave-buffer
-<<<<<<< HEAD
-      ;; https://lists.gnu.org/archive/html/emacs-devel/2013-10/msg00095.html
-=======
       ;; https://lists.gnu.org/r/emacs-devel/2013-10/msg00095.html
->>>>>>> 89212988
       (compilation-forget-errors)
       (setq inferior-octave-output-list nil)
       (while (not (string-equal string ""))
