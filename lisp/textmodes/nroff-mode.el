--- conflicted
+++ resolved
@@ -195,11 +195,7 @@
 			      9) 8)))))) ; add 9 to ensure at least two blanks
       (goto-char pt))))
 
-<<<<<<< HEAD
-;; https://lists.gnu.org/archive/html/emacs-devel/2007-10/msg01869.html
-=======
 ;; https://lists.gnu.org/r/emacs-devel/2007-10/msg01869.html
->>>>>>> 89212988
 (defun nroff-insert-comment-function ()
   "Function for `comment-insert-comment-function' in `nroff-mode'."
   (indent-to (nroff-comment-indent))
