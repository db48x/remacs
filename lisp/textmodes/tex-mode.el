;;; tex-mode.el --- TeX, LaTeX, and SliTeX mode commands  -*- lexical-binding:t -*-

;; Copyright (C) 1985-1986, 1989, 1992, 1994-1999, 2001-2018 Free
;; Software Foundation, Inc.

;; Maintainer: emacs-devel@gnu.org
;; Keywords: tex

;; Contributions over the years by William F. Schelter, Dick King,
;; Stephen Gildea, Michael Prange, Jacob Gore, and Edward M. Reingold.

;; This file is part of GNU Emacs.

;; GNU Emacs is free software: you can redistribute it and/or modify
;; it under the terms of the GNU General Public License as published by
;; the Free Software Foundation, either version 3 of the License, or
;; (at your option) any later version.

;; GNU Emacs is distributed in the hope that it will be useful,
;; but WITHOUT ANY WARRANTY; without even the implied warranty of
;; MERCHANTABILITY or FITNESS FOR A PARTICULAR PURPOSE.  See the
;; GNU General Public License for more details.

;; You should have received a copy of the GNU General Public License
;; along with GNU Emacs.  If not, see <https://www.gnu.org/licenses/>.

;;; Commentary:

;;; Code:

;; Pacify the byte-compiler
(eval-when-compile
  (require 'compare-w)
  (require 'cl-lib)
  (require 'skeleton))

(defvar font-lock-comment-face)
(defvar font-lock-doc-face)

(require 'shell)
(require 'compile)

(defgroup tex-file nil
  "TeX files and directories."
  :prefix "tex-"
  :group 'tex)

(defgroup tex-run nil
  "Running external commands from TeX mode."
  :prefix "tex-"
  :group 'tex)

(defgroup tex-view nil
  "Viewing and printing TeX files."
  :prefix "tex-"
  :group 'tex)

(defgroup tex-flymake nil
  "Flymake backend for linting TeX files."
  :prefix "tex-"
  :group 'tex)

;;;###autoload
(defcustom tex-shell-file-name nil
  "If non-nil, the shell file name to run in the subshell used to run TeX."
  :type '(choice (const :tag "None" nil)
		 string)
  :group 'tex-run)

;;;###autoload
(defcustom tex-directory (purecopy ".")
  "Directory in which temporary files are written.
You can make this `/tmp' if your TEXINPUTS has no relative directories in it
and you don't try to apply \\[tex-region] or \\[tex-buffer] when there are
`\\input' commands with relative directories."
  :type 'directory
  :group 'tex-file)

;;;###autoload
(defcustom tex-first-line-header-regexp nil
  "Regexp for matching a first line which `tex-region' should include.
If this is non-nil, it should be a regular expression string;
if it matches the first line of the file,
`tex-region' always includes the first line in the TeX run."
  :type '(choice (const :tag "None" nil)
                 regexp)
  :group 'tex-file)

;;;###autoload
(defcustom tex-main-file nil
  "The main TeX source file which includes this buffer's file.
The command `tex-file' runs TeX on the file specified by `tex-main-file'
if the variable is non-nil."
  :type '(choice (const :tag "None" nil)
                 file)
  :group 'tex-file)

;;;###autoload
(defcustom tex-offer-save t
  "If non-nil, ask about saving modified buffers before \\[tex-file] is run."
  :type 'boolean
  :group 'tex-file)

;;;###autoload
(defcustom tex-run-command (purecopy "tex")
  "Command used to run TeX subjob.
TeX Mode sets `tex-command' to this string.
See the documentation of that variable."
  :type 'string
  :group 'tex-run)

;;;###autoload
(defcustom latex-run-command (purecopy "latex")
  "Command used to run LaTeX subjob.
LaTeX Mode sets `tex-command' to this string.
See the documentation of that variable."
  :type 'string
  :group 'tex-run)

;;;###autoload
(defcustom slitex-run-command (purecopy "slitex")
  "Command used to run SliTeX subjob.
SliTeX Mode sets `tex-command' to this string.
See the documentation of that variable."
  :type 'string
  :group 'tex-run)

;;;###autoload
(defcustom tex-start-options (purecopy "")
  "TeX options to use when starting TeX.
These immediately precede the commands in `tex-start-commands'
and the input file name, with no separating space and are not shell-quoted.
If nil, TeX runs with no options.  See the documentation of `tex-command'."
  :type 'string
  :group 'tex-run
  :version "22.1")

;;;###autoload
(defcustom tex-start-commands (purecopy "\\nonstopmode\\input")
  "TeX commands to use when starting TeX.
They are shell-quoted and precede the input file name, with a separating space.
If nil, no commands are used.  See the documentation of `tex-command'."
  :type '(radio (const :tag "Interactive (nil)" nil)
		(const :tag "Nonstop (\"\\nonstopmode\\input\")"
		       "\\nonstopmode\\input")
		(string :tag "String at your choice"))
  :group 'tex-run
  :version "22.1")

(defvar latex-standard-block-names
  '("abstract"		"array"		"center"	"description"
    "displaymath"	"document"	"enumerate"	"eqnarray"
    "eqnarray*"		"equation"	"figure"	"figure*"
    "flushleft"		"flushright"	"itemize"	"letter"
    "list"		"minipage"	"picture"	"quotation"
    "quote"		"slide"		"sloppypar"	"tabbing"
    "table"		"table*"	"tabular"	"tabular*"
    "thebibliography"	"theindex*"	"titlepage"	"trivlist"
    "verbatim"		"verbatim*"	"verse"		"math")
  "Standard LaTeX block names.")

;;;###autoload
(defcustom latex-block-names nil
  "User defined LaTeX block names.
Combined with `latex-standard-block-names' for minibuffer completion."
  :type '(repeat string)
  :group 'tex-run)

;;;###autoload
(defcustom tex-bibtex-command (purecopy "bibtex")
  "Command used by `tex-bibtex-file' to gather bibliographic data.
If this string contains an asterisk (`*'), that is replaced by the file name;
otherwise, the file name, preceded by blank, is added at the end."
  :type 'string
  :group 'tex-run)

;;;###autoload
(defcustom tex-dvi-print-command (purecopy "lpr -d")
  "Command used by \\[tex-print] to print a .dvi file.
If this string contains an asterisk (`*'), that is replaced by the file name;
otherwise, the file name, preceded by blank, is added at the end."
  :type 'string
  :group 'tex-view)

;;;###autoload
(defcustom tex-alt-dvi-print-command (purecopy "lpr -d")
  "Command used by \\[tex-print] with a prefix arg to print a .dvi file.
If this string contains an asterisk (`*'), that is replaced by the file name;
otherwise, the file name, preceded by blank, is added at the end.

If two printers are not enough of a choice, you can set the variable
`tex-alt-dvi-print-command' to an expression that asks what you want;
for example,

    (setq tex-alt-dvi-print-command
         \\='(format \"lpr -P%s\" (read-string \"Use printer: \")))

would tell \\[tex-print] with a prefix argument to ask you which printer to
use."
  :type '(choice (string :tag "Command")
		 (sexp :tag "Expression"))
  :group 'tex-view)

;;;###autoload
(defcustom tex-dvi-view-command
  `(cond
    ((eq window-system 'x) ,(purecopy "xdvi"))
    ((eq window-system 'w32) ,(purecopy "yap"))
    (t ,(purecopy "dvi2tty * | cat -s")))
  "Command used by \\[tex-view] to display a `.dvi' file.
If it is a string, that specifies the command directly.
If this string contains an asterisk (`*'), that is replaced by the file name;
otherwise, the file name, preceded by a space, is added at the end.

If the value is a form, it is evaluated to get the command to use."
  :type '(choice (const nil) string sexp)
  :group 'tex-view)

;;;###autoload
(defcustom tex-show-queue-command (purecopy "lpq")
  "Command used by \\[tex-show-print-queue] to show the print queue.
Should show the queue(s) that \\[tex-print] puts jobs on."
  :type 'string
  :group 'tex-view)

;;;###autoload
(defcustom tex-default-mode 'latex-mode
  "Mode to enter for a new file that might be either TeX or LaTeX.
This variable is used when it can't be determined whether the file
is plain TeX or LaTeX or what because the file contains no commands.
Normally set to either `plain-tex-mode' or `latex-mode'."
  :type 'function
  :group 'tex)

;;;###autoload
(defcustom tex-open-quote (purecopy "``")
  "String inserted by typing \\[tex-insert-quote] to open a quotation."
  :type 'string
  :options '("``" "\"<" "\"`" "<<" "«")
  :group 'tex)

;;;###autoload
(defcustom tex-close-quote (purecopy "''")
  "String inserted by typing \\[tex-insert-quote] to close a quotation."
  :type 'string
  :options '("''" "\">" "\"'" ">>" "»")
  :group 'tex)

(defcustom tex-fontify-script t
  "If non-nil, fontify subscript and superscript strings."
  :type 'boolean
  :group 'tex
  :version "23.1")
(put 'tex-fontify-script 'safe-local-variable 'booleanp)

(defcustom tex-font-script-display '(-0.2 0.2)
  "How much to lower and raise subscript and superscript content.
This is a list of two floats.  The first is negative and
specifies how much subscript is lowered, the second is positive
and specifies how much superscript is raised.  Heights are
measured relative to that of the normal text."
  :group 'tex
  :type '(list (float :tag "Subscript")
               (float :tag "Superscript"))
  :version "23.1")

(defcustom tex-chktex-program "chktex"
  "ChkTeX executable to use for linting TeX files."
  :version "26.1"
  :type 'string
  :link '(url-link "man:chktex(1)")
  :group 'tex-flymake)

(defcustom tex-chktex-extra-flags nil
  "Extra command line flags for `tex-chktex-program'."
  :version "26.1"
  :type '(repeat string)
  :group 'tex-flymake)

(defvar tex-last-temp-file nil
  "Latest temporary file generated by \\[tex-region] and \\[tex-buffer].
Deleted when the \\[tex-region] or \\[tex-buffer] is next run, or when the
tex shell terminates.")

(defvar tex-command "tex"
  "Command to run TeX.
If this string contains an asterisk \(`*'), that is replaced by the file name;
otherwise the value of `tex-start-options', the \(shell-quoted)
value of `tex-start-commands', and the file name are added at the end
with blanks as separators.

In TeX, LaTeX, and SliTeX Mode this variable becomes buffer local.")

(defvar tex-trailer nil
  "String appended after the end of a region sent to TeX by \\[tex-region].")

(defvar tex-start-of-header nil
  "Regular expression used by \\[tex-region] to find start of file's header.")

(defvar tex-end-of-header nil
  "Regular expression used by \\[tex-region] to find end of file's header.")

(defvar tex-shell-cd-command "cd"
  "Command to give to shell running TeX to change directory.
The value of `tex-directory' is appended to this, separated by a space.")

(defvar tex-zap-file nil
  "Temporary file name used for text being sent as input to TeX.
Should be a simple file name with no extension or directory specification.")

(defvar tex-last-buffer-texed nil
  "Buffer which was last TeXed.")

(defvar tex-print-file nil
  "File name that \\[tex-print] prints.
Set by \\[tex-region], \\[tex-buffer], and \\[tex-file].")

(defvar tex-mode-syntax-table
  (let ((st (make-syntax-table)))
    (modify-syntax-entry ?% "<" st)
    (modify-syntax-entry ?\n ">" st)
    (modify-syntax-entry ?\f ">" st)
    (modify-syntax-entry ?\C-@ "w" st)
    (modify-syntax-entry ?' "w" st)
    (modify-syntax-entry ?@ "_" st)
    (modify-syntax-entry ?* "_" st)
    (modify-syntax-entry ?\t " " st)
    ;; ~ is printed by TeX as a space, but it's semantics in the syntax
    ;; of TeX is not `whitespace' (i.e. it's just like \hspace{foo}).
    (modify-syntax-entry ?~ "." st)
    (modify-syntax-entry ?$ "$$" st)
    (modify-syntax-entry ?\\ "/" st)
    (modify-syntax-entry ?\" "." st)
    (modify-syntax-entry ?& "." st)
    (modify-syntax-entry ?_ "." st)
    (modify-syntax-entry ?^ "." st)
    st)
  "Syntax table used while in TeX mode.")

;;;;
;;;; Imenu support
;;;;

(defcustom latex-imenu-indent-string ". "
  "String to add repeated in front of nested sectional units for Imenu.
An alternative value is \" . \", if you use a font with a narrow period."
  :type 'string
  :group 'tex)

(defvar latex-section-alist
  '(("part" . 0) ("chapter" . 1)
    ("section" . 2) ("subsection" . 3)
    ("subsubsection" . 4)
    ("paragraph" . 5) ("subparagraph" . 6)))

(defvar latex-metasection-list
  '("documentstyle" "documentclass"
    "begin{document}" "end{document}"
    "appendix" "frontmatter" "mainmatter" "backmatter"))

(defun latex-imenu-create-index ()
  "Generate an alist for imenu from a LaTeX buffer."
  (let ((section-regexp
	 (concat "\\\\" (regexp-opt (mapcar #'car latex-section-alist) t)
		 "\\*?[ \t]*{"))
	(metasection-regexp
	 (concat "\\\\" (regexp-opt latex-metasection-list t)))
	i0 menu case-fold-search)
    (save-excursion
      ;; Find the top-most level in this file but don't allow it to be
      ;; any deeper than "section" (which is top-level in an article).
      (goto-char (point-min))
      (if (search-forward-regexp "\\\\part\\*?[ \t]*{" nil t)
	  (setq i0 0)
	(if (search-forward-regexp "\\\\chapter\\*?[ \t]*{" nil t)
	    (setq i0 1)
	  (setq i0 2)))

      ;; Look for chapters and sections.
      (goto-char (point-min))
      (while (search-forward-regexp section-regexp nil t)
	(let ((start (match-beginning 0))
	      (here (point))
	      (i (cdr (assoc (buffer-substring-no-properties
			      (match-beginning 1)
			      (match-end 1))
			     latex-section-alist))))
	  (backward-char 1)
	  (condition-case nil
	      (progn
		;; Using sexps allows some use of matching {...} inside
		;; titles.
		(forward-sexp 1)
		(push (cons (concat (apply #'concat
					   (make-list
					    (max 0 (- i i0))
					    latex-imenu-indent-string))
				    (buffer-substring-no-properties
				     here (1- (point))))
			    start)
		      menu))
	    (error nil))))

      ;; Look for included material.
      (goto-char (point-min))
      (while (search-forward-regexp
	      "\\\\\\(include\\|input\\|verbatiminput\\|bibliography\\)\
[ \t]*{\\([^}\n]+\\)}"
	      nil t)
	(push (cons (concat "<<" (buffer-substring-no-properties
				  (match-beginning 2)
				  (match-end 2))
			    (if (= (char-after (match-beginning 1)) ?b)
				".bbl"
			      ".tex"))
		    (match-beginning 0))
	      menu))

      ;; Look for \frontmatter, \mainmatter, \backmatter, and \appendix.
      (goto-char (point-min))
      (while (search-forward-regexp metasection-regexp nil t)
	(push (cons "--" (match-beginning 0)) menu))

      ;; Sort in increasing buffer position order.
      (sort menu (function (lambda (a b) (< (cdr a) (cdr b))))))))

;;;;
;;;; Outline support
;;;;

(defvar latex-outline-regexp
  (concat "\\\\"
	  (regexp-opt (append latex-metasection-list
			      (mapcar #'car latex-section-alist))
                      t)))

(defun latex-outline-level ()
  (if (looking-at latex-outline-regexp)
      (1+ (or (cdr (assoc (match-string 1) latex-section-alist)) -1))
    1000))

(defun tex-current-defun-name ()
  "Return the name of the TeX section/paragraph/chapter at point, or nil."
  (save-excursion
    (when (re-search-backward
	   "\\\\\\(sub\\)*\\(section\\|paragraph\\|chapter\\)"
	   nil t)
      (goto-char (match-beginning 0))
      (buffer-substring-no-properties
       (1+ (point))	; without initial backslash
       (line-end-position)))))

;;;;
;;;; Font-Lock support
;;;;

;(defvar tex-font-lock-keywords
;  ;; Regexps updated with help from Ulrik Dickow <dickow@nbi.dk>.
;  '(("\\\\\\(begin\\|end\\|newcommand\\){\\([a-zA-Z0-9\\*]+\\)}"
;     2 font-lock-function-name-face)
;    ("\\\\\\(cite\\|label\\|pageref\\|ref\\){\\([^} \t\n]+\\)}"
;     2 font-lock-constant-face)
;    ;; It seems a bit dubious to use `bold' and `italic' faces since we might
;    ;; not be able to display those fonts.
;    ("{\\\\bf\\([^}]+\\)}" 1 'bold keep)
;    ("{\\\\\\(em\\|it\\|sl\\)\\([^}]+\\)}" 2 'italic keep)
;    ("\\\\\\([a-zA-Z@]+\\|.\\)" . font-lock-keyword-face)
;    ("^[ \t\n]*\\\\def[\\\\@]\\(\\w+\\)" 1 font-lock-function-name-face keep))
;  ;; Rewritten and extended for LaTeX2e by Ulrik Dickow <dickow@nbi.dk>.
;  '(("\\\\\\(begin\\|end\\|newcommand\\){\\([a-zA-Z0-9\\*]+\\)}"
;     2 font-lock-function-name-face)
;    ("\\\\\\(cite\\|label\\|pageref\\|ref\\){\\([^} \t\n]+\\)}"
;     2 font-lock-constant-face)
;    ("^[ \t]*\\\\def\\\\\\(\\(\\w\\|@\\)+\\)" 1 font-lock-function-name-face)
;    "\\\\\\([a-zA-Z@]+\\|.\\)"
;    ;; It seems a bit dubious to use `bold' and `italic' faces since we might
;    ;; not be able to display those fonts.
;    ;; LaTeX2e: \emph{This is emphasized}.
;    ("\\\\emph{\\([^}]+\\)}" 1 'italic keep)
;    ;; LaTeX2e: \textbf{This is bold}, \textit{...}, \textsl{...}
;    ("\\\\text\\(\\(bf\\)\\|it\\|sl\\){\\([^}]+\\)}"
;     3 (if (match-beginning 2) 'bold 'italic) keep)
;    ;; Old-style bf/em/it/sl.  Stop at `\\' and un-escaped `&', for tables.
;    ("\\\\\\(\\(bf\\)\\|em\\|it\\|sl\\)\\>\\(\\([^}&\\]\\|\\\\[^\\]\\)+\\)"
;     3 (if (match-beginning 2) 'bold 'italic) keep))

;; Rewritten with the help of Alexandra Bac <abac@welcome.disi.unige.it>.
(defconst tex-font-lock-keywords-1
  (eval-when-compile
    (let* (;; Names of commands whose arg should be fontified as heading, etc.
	   (headings (regexp-opt
		      '("title"  "begin" "end" "chapter" "part"
			"section" "subsection" "subsubsection"
			"paragraph" "subparagraph" "subsubparagraph"
			"newcommand" "renewcommand" "providecommand"
			"newenvironment" "renewenvironment"
			"newtheorem" "renewtheorem")
		      t))
	   (variables (regexp-opt
		       '("newcounter" "newcounter*" "setcounter" "addtocounter"
			 "setlength" "addtolength" "settowidth")
		       t))
	   (includes (regexp-opt
		      '("input" "include" "includeonly" "bibliography"
			"epsfig" "psfig" "epsf" "nofiles" "usepackage"
			"documentstyle" "documentclass" "verbatiminput"
			"includegraphics" "includegraphics*")
		      t))
           (verbish (regexp-opt '("url" "nolinkurl" "path") t))
	   ;; Miscellany.
	   (slash "\\\\")
	   (opt " *\\(\\[[^]]*\\] *\\)*")
	   ;; This would allow highlighting \newcommand\CMD but requires
	   ;; adapting subgroup numbers below.
	   ;; (arg "\\(?:{\\(\\(?:[^{}\\]+\\|\\\\.\\|{[^}]*}\\)+\\)\\|\\\\[a-z*]+\\)"))
           (inbraces-re (lambda (re)
                          (concat "\\(?:[^{}\\]\\|\\\\.\\|" re "\\)")))
	   (arg (concat "{\\(" (funcall inbraces-re "{[^}]*}") "+\\)")))
      `( ;; Highlight $$math$$ and $math$.
        ;; This is done at the very beginning so as to interact with the other
        ;; keywords in the same way as comments and strings.
        (,(concat "\\$\\$?\\(?:[^$\\{}]\\|\\\\.\\|{"
                  (funcall inbraces-re
                           (concat "{" (funcall inbraces-re "{[^}]*}") "*}"))
                  "*}\\)+\\$?\\$")
         (0 'tex-math))
        ;; Heading args.
        (,(concat slash headings "\\*?" opt arg)
         ;; If ARG ends up matching too much (if the {} don't match, e.g.)
         ;; jit-lock will do funny things: when updating the buffer
         ;; the re-highlighting is only done locally so it will just
         ;; match the local line, but defer-contextually will
         ;; match more lines at a time, so ARG will end up matching
         ;; a lot more, which might suddenly include a comment
         ;; so you get things highlighted bold when you type them
         ;; but they get turned back to normal a little while later
         ;; because "there's already a face there".
         ;; Using `keep' works around this un-intuitive behavior as well
         ;; as improves the behavior in the very rare case where you do
         ;; have a comment in ARG.
         3 font-lock-function-name-face keep)
        (,(concat slash "\\(?:provide\\|\\(?:re\\)?new\\)command\\** *\\(\\\\[A-Za-z@]+\\)")
         1 font-lock-function-name-face keep)
        ;; Variable args.
        (,(concat slash variables " *" arg) 2 font-lock-variable-name-face)
        ;; Include args.
        (,(concat slash includes opt arg) 3 font-lock-builtin-face)
        ;; Verbatim-like args.
        (,(concat slash verbish opt arg) 3 'tex-verbatim)
        ;; Definitions.  I think.
        ("^[ \t]*\\\\def *\\\\\\(\\(\\w\\|@\\)+\\)"
	 1 font-lock-function-name-face))))
  "Subdued expressions to highlight in TeX modes.")

(defun tex-font-lock-append-prop (prop)
  (unless (memq (get-text-property (match-end 1) 'face)
		'(font-lock-comment-face tex-verbatim))
    prop))

(defconst tex-font-lock-keywords-2
  (append tex-font-lock-keywords-1
   (eval-when-compile
     (let* (;;
	    ;; Names of commands whose arg should be fontified with fonts.
	    (bold (regexp-opt '("textbf" "textsc" "textup"
				"boldsymbol" "pmb")
                              t))
	    (italic (regexp-opt '("textit" "textsl" "emph") t))
	    ;; FIXME: unimplemented yet.
	    ;; (type (regexp-opt '("texttt" "textmd" "textrm" "textsf") t))
	    ;;
	    ;; Names of commands whose arg should be fontified as a citation.
	    (citations (regexp-opt
			'("label" "ref" "pageref" "vref" "eqref"
			  "cite" "nocite" "index" "glossary" "bibitem"
                          ;; natbib's two variants of \cite:
                          "citep" "citet"
			  ;; These are text, rather than citations.
			  ;; "caption" "footnote" "footnotemark" "footnotetext"
			  )
			t))
	    ;;
	    ;; Names of commands that should be fontified.
	    (specials-1 (regexp-opt '("\\" "\\*") t)) ;; "-"
	    (specials-2 (regexp-opt
			 '("linebreak" "nolinebreak" "pagebreak" "nopagebreak"
			   "newline" "newpage" "clearpage" "cleardoublepage"
			   "displaybreak" "allowdisplaybreaks"
			   "enlargethispage")
                         t))
	    (general "\\([a-zA-Z@]+\\**\\|[^ \t\n]\\)")
	    ;;
	    ;; Miscellany.
	    (slash "\\\\")
	    (opt " *\\(\\[[^]]*\\] *\\)*")
	    (args "\\(\\(?:[^{}&\\]+\\|\\\\.\\|{[^}]*}\\)+\\)")
	    (arg "{\\(\\(?:[^{}\\]+\\|\\\\.\\|{[^}]*}\\)+\\)"))
       (list
	;;
	;; Citation args.
	(list (concat slash citations opt arg) 3 'font-lock-constant-face)
	;;
	;; Text between `` quotes ''.
	(cons (concat (regexp-opt `("``" "\"<" "\"`" "<<" "«") t)
		      "[^'\">{]+"	;a bit pessimistic
		      (regexp-opt `("''" "\">" "\"'" ">>" "»") t))
	      'font-lock-string-face)
	;;
	;; Command names, special and general.
	(cons (concat slash specials-1) 'font-lock-warning-face)
	(list (concat "\\(" slash specials-2 "\\)\\([^a-zA-Z@]\\|\\'\\)")
	      1 'font-lock-warning-face)
	(concat slash general)
	;;
	;; Font environments.  It seems a bit dubious to use `bold' etc. faces
	;; since we might not be able to display those fonts.
	(list (concat slash bold " *" arg) 2
	      '(tex-font-lock-append-prop 'bold) 'append)
	(list (concat slash italic " *" arg) 2
	      '(tex-font-lock-append-prop 'italic) 'append)
	;; (list (concat slash type arg) 2 '(quote bold-italic) 'append)
	;;
	;; Old-style bf/em/it/sl.  Stop at `\\' and un-escaped `&', for tables.
	(list (concat "\\\\\\(em\\|it\\|sl\\)\\>" args)
	      2 '(tex-font-lock-append-prop 'italic) 'append)
	;; This is separate from the previous one because of cases like
	;; {\em foo {\bf bar} bla} where both match.
 	(list (concat "\\\\\\(bf\\(series\\)?\\)\\>" args)
	      3 '(tex-font-lock-append-prop 'bold) 'append)))))
   "Gaudy expressions to highlight in TeX modes.")

(defun tex-font-lock-suscript (pos)
  (unless (or (memq (get-text-property pos 'face)
		    '(font-lock-constant-face font-lock-builtin-face
		      font-lock-comment-face tex-verbatim))
	      ;; Check for backslash quoting
	      (let ((odd nil)
		    (pos pos))
		(while (eq (char-before pos) ?\\)
		  (setq pos (1- pos) odd (not odd)))
		odd))
    (if (eq (char-after pos) ?_)
	`(face subscript display (raise ,(car tex-font-script-display)))
      `(face superscript display (raise ,(cadr tex-font-script-display))))))

(defun tex-font-lock-match-suscript (limit)
  "Match subscript and superscript patterns up to LIMIT."
  (when (and tex-fontify-script
	     (re-search-forward "[_^] *\\([^\n\\{}]\\|\
\\\\\\([a-zA-Z@]+\\|[^ \t\n]\\)\\|\\({\\)\\)" limit t))
    (when (match-end 3)
      (let ((beg (match-beginning 3))
	    (end (save-restriction
		   (narrow-to-region (point-min) limit)
		   (condition-case nil (scan-lists (point) 1 1) (error nil)))))
	(store-match-data (if end
			      (list (match-beginning 0) end beg end)
                            (list beg beg beg beg)))))
    t))

(defconst tex-font-lock-keywords-3
  (append tex-font-lock-keywords-2
	  '((tex-font-lock-match-suscript
	     (1 (tex-font-lock-suscript (match-beginning 0)) append))))
  "Experimental expressions to highlight in TeX modes.")

(defconst tex-font-lock-keywords tex-font-lock-keywords-1
  "Default expressions to highlight in TeX modes.")

(defvar tex-verbatim-environments
  '("verbatim" "verbatim*"))
(put 'tex-verbatim-environments 'safe-local-variable
     (lambda (x) (null (delq t (mapcar #'stringp x)))))

(eval-when-compile
  (defconst tex-syntax-propertize-rules
    (syntax-propertize-precompile-rules
    ("\\\\verb\\**\\([^a-z@*]\\)"
      (1 (prog1 "\""
           (tex-font-lock-verb
            (match-beginning 0) (char-after (match-beginning 1))))))))

  (defconst latex-syntax-propertize-rules
    (syntax-propertize-precompile-rules
     tex-syntax-propertize-rules
     ("\\\\\\(?:end\\|begin\\) *\\({[^\n{}]*}\\)"
      (1 (ignore
          (tex-env-mark (match-beginning 0)
                        (match-beginning 1) (match-end 1))))))))

(defun tex-env-mark (cmd start end)
  (when (= cmd (line-beginning-position))
    (let ((arg (buffer-substring-no-properties (1+ start) (1- end))))
      (when (member arg tex-verbatim-environments)
        (if (eq ?b (char-after (1+ cmd)))
            ;; \begin
            (put-text-property (line-end-position)
                               (line-beginning-position 2)
                               'syntax-table (string-to-syntax "< c"))
          ;; In the case of an empty verbatim env, the \n after the \begin is
          ;; the same as the \n before the \end.  Lucky for us, the "> c"
          ;; property associated to the \end will be placed afterwards, so it
          ;; will override the "< c".
          (put-text-property (1- cmd) cmd
                             'syntax-table (string-to-syntax "> c"))
          ;; The text between \end{verbatim} and \n is ignored, so we'll treat
          ;; it as a comment.
          (put-text-property end (min (1+ end) (line-end-position))
                             'syntax-table (string-to-syntax "<"))))))
  ;; Mark env args for possible electric pairing.
  (unless (get-char-property (1+ start) 'text-clones) ;Already paired-up.
    (put-text-property start end 'latex-env-pair t)))

(define-minor-mode latex-electric-env-pair-mode
  "Toggle Latex Electric Env Pair mode.
With a prefix argument ARG, enable the mode if ARG is positive,
and disable it otherwise.  If called from Lisp, enable it if ARG
is omitted or nil.

Latex Electric Env Pair mode is a buffer-local minor mode for use
with `latex-mode'.  When enabled, typing a \\begin or \\end tag
automatically inserts its partner."
  :lighter "/e"
  (if latex-electric-env-pair-mode
      (add-hook 'before-change-functions
                #'latex-env-before-change nil 'local)
    (remove-hook 'before-change-functions
                 #'latex-env-before-change 'local)))

(defun latex-env-before-change (start end)
  (when (get-text-property start 'latex-env-pair)
    (condition-case err
        (with-silent-modifications
          ;; Remove properties even if don't find a pair.
          (remove-text-properties
           (previous-single-property-change (1+ start) 'latex-env-pair)
           (next-single-property-change start 'latex-env-pair)
           '(latex-env-pair))
          (unless (or (get-char-property start 'text-clones)
                      (get-char-property (1+ start) 'text-clones)
                      (save-excursion
                        (goto-char start)
                        (not (re-search-backward
                              "\\\\\\(?:end\\|begi\\(n\\)\\) *{"
                              (line-beginning-position) t))))
            (let ((cmd-start (match-beginning 0))
                  (type (match-end 1))  ;nil for \end, else \begin.
                  (arg-start (1- (match-end 0))))
              (save-excursion
                (goto-char (match-end 0))
                (when (and (looking-at "[^\n{}]*}")
                           (> (match-end 0) end))
                  (let ((arg-end (match-end 0)))
                    (if (null type)     ;\end
                        (progn (goto-char arg-end)
                               (latex-forward-sexp -1)
                               (forward-word-strictly 1))
                      (goto-char cmd-start)
                      (latex-forward-sexp 1)
                      (let (forward-sexp-function) (backward-sexp)))
                    (when (looking-at
                           (regexp-quote (buffer-substring arg-start arg-end)))
                      (text-clone-create arg-start arg-end))))))))
      (scan-error nil)
      (error (message "Error in latex-env-before-change: %s" err)))))

(defun tex-font-lock-unfontify-region (beg end)
  (font-lock-default-unfontify-region beg end)
  (while (< beg end)
    (let ((next (next-single-property-change beg 'display nil end))
	  (prop (get-text-property beg 'display)))
      (if (and (eq (car-safe prop) 'raise)
	       (member (car-safe (cdr prop)) tex-font-script-display)
	       (null (cddr prop)))
	  (put-text-property beg next 'display nil))
      (setq beg next))))

(defcustom tex-suscript-height-ratio 0.8
  "Ratio of subscript/superscript height to that of the preceding text.
In nested subscript/superscript, this factor is applied repeatedly,
subject to the limit set by `tex-suscript-height-minimum'."
  :type 'float
  :group 'tex
  :version "23.1")

(defcustom tex-suscript-height-minimum 0.0
  "Integer or float limiting the minimum size of subscript/superscript text.
An integer is an absolute height in units of 1/10 point, a float
is a height relative to that of the default font.  Zero means no minimum."
  :type '(choice (integer :tag "Integer height in 1/10 point units")
		 (float :tag "Fraction of default font height"))
  :group 'tex
  :version "23.1")

(defun tex-suscript-height (height)
  "Return the integer height of subscript/superscript font in 1/10 points.
Not smaller than the value set by `tex-suscript-height-minimum'."
  (ceiling (max (if (integerp tex-suscript-height-minimum)
		    tex-suscript-height-minimum
		  ;; For bootstrapping.
		  (condition-case nil
		      (* tex-suscript-height-minimum
			 (face-attribute 'default :height))
		    (error 0)))
		;; NB assumes height is integer.
		(* height tex-suscript-height-ratio))))

(defface superscript
  '((t :height tex-suscript-height)) ;; :raise 0.2
  "Face used for superscripts."
  :group 'tex)
(defface subscript
  '((t :height tex-suscript-height)) ;; :raise -0.2
  "Face used for subscripts."
  :group 'tex)

(defface tex-math
  '((t :inherit font-lock-string-face))
  "Face used to highlight TeX math expressions."
  :group 'tex)

(defface tex-verbatim
  '((t :inherit fixed-pitch-serif))
  "Face used to highlight TeX verbatim environments."
  :group 'tex)

(defun tex-font-lock-verb (start delim)
  "Place syntax table properties on the \\verb construct.
START is the position of the \\ and DELIM is the delimiter char."
  ;; Do nothing if the \verb construct is itself inside a comment or
  ;; verbatim env.
  (unless (nth 8 (save-excursion (syntax-ppss start)))
    ;; Let's find the end and mark it.
    (let ((afterdelim (point)))
      (skip-chars-forward (string ?^ delim) (line-end-position))
      (if (eolp)
          ;; "LaTeX Error: \verb ended by end of line."
          ;; Remove the syntax-table property we've just put on the
          ;; start-delimiter, so it doesn't spill over subsequent lines.
          (put-text-property (1- afterdelim) afterdelim
                             'syntax-table nil)
        (when (eq (char-syntax (preceding-char)) ?/)
          (put-text-property (1- (point)) (point)
                             'syntax-table (string-to-syntax ".")))
        (put-text-property (point) (1+ (point))
                           'syntax-table (string-to-syntax "\""))))))

;; Use string syntax but math face for $...$.
(defun tex-font-lock-syntactic-face-function (state)
  (let ((char (nth 3 state)))
    (cond
     ((not char)
      (if (eq 2 (nth 7 state)) 'tex-verbatim font-lock-comment-face))
     ((eq char ?$) 'tex-math)
     ;; A \verb element.
     (t 'tex-verbatim))))


(defun tex-define-common-keys (keymap)
  "Define the keys that we want defined both in TeX mode and in the TeX shell."
  (define-key keymap "\C-c\C-k" 'tex-kill-job)
  (define-key keymap "\C-c\C-l" 'tex-recenter-output-buffer)
  (define-key keymap "\C-c\C-q" 'tex-show-print-queue)
  (define-key keymap "\C-c\C-p" 'tex-print)
  (define-key keymap "\C-c\C-v" 'tex-view)

  (define-key keymap [menu-bar tex] (cons "TeX" (make-sparse-keymap "TeX")))

  (define-key keymap [menu-bar tex tex-kill-job]
    '(menu-item "Tex Kill" tex-kill-job :enable (tex-shell-running)))
  (define-key keymap [menu-bar tex tex-recenter-output-buffer]
    '(menu-item "Tex Recenter" tex-recenter-output-buffer
                :enable (get-buffer "*tex-shell*")))
  (define-key keymap [menu-bar tex tex-show-print-queue]
    '("Show Print Queue" . tex-show-print-queue))
  (define-key keymap [menu-bar tex tex-alt-print]
    '(menu-item "Tex Print (alt printer)" tex-alt-print
                :enable (stringp tex-print-file)))
  (define-key keymap [menu-bar tex tex-print]
    '(menu-item "Tex Print" tex-print :enable (stringp tex-print-file)))
  (define-key keymap [menu-bar tex tex-view]
    '(menu-item "Tex View" tex-view :enable (stringp tex-print-file))))

(defvar tex-mode-map
  (let ((map (make-sparse-keymap)))
    (set-keymap-parent map text-mode-map)
    (tex-define-common-keys map)
    (define-key map "\"" 'tex-insert-quote)
    (define-key map "\n" 'tex-handle-newline)
    (define-key map "\M-\r" 'latex-insert-item)
    (define-key map "\C-c}" 'up-list)
    (define-key map "\C-c{" 'tex-insert-braces)
    (define-key map "\C-c\C-r" 'tex-region)
    (define-key map "\C-c\C-b" 'tex-buffer)
    (define-key map "\C-c\C-f" 'tex-file)
    (define-key map "\C-c\C-c" 'tex-compile)
    (define-key map "\C-c\C-i" 'tex-bibtex-file)
    (define-key map "\C-c\C-o" 'latex-insert-block)

    ;; Redundant keybindings, for consistency with SGML mode.
    (define-key map "\C-c\C-t" 'latex-insert-block)
    (define-key map "\C-c]" 'latex-close-block)
    (define-key map "\C-c/" 'latex-close-block)

    (define-key map "\C-c\C-e" 'latex-close-block)
    (define-key map "\C-c\C-u" 'tex-goto-last-unclosed-latex-block)
    (define-key map "\C-c\C-m" 'tex-feed-input)
    (define-key map [(control return)] 'tex-feed-input)
    (define-key map [menu-bar tex tex-bibtex-file]
      '("BibTeX File" . tex-bibtex-file))
    (define-key map [menu-bar tex tex-validate-region]
      '(menu-item "Validate Region" tex-validate-region :enable mark-active))
    (define-key map [menu-bar tex tex-validate-buffer]
      '("Validate Buffer" . tex-validate-buffer))
    (define-key map [menu-bar tex tex-region]
      '(menu-item "TeX Region" tex-region :enable mark-active))
    (define-key map [menu-bar tex tex-buffer]
      '("TeX Buffer" . tex-buffer))
    (define-key map [menu-bar tex tex-file] '("TeX File" . tex-file))
    map)
 "Keymap shared by TeX modes.")

(defvar latex-mode-map
  (let ((map (make-sparse-keymap)))
    (set-keymap-parent map tex-mode-map)
    (define-key map "\C-c\C-s" 'latex-split-block)
    map)
  "Keymap for `latex-mode'.  See also `tex-mode-map'.")

(defvar plain-tex-mode-map
  (let ((map (make-sparse-keymap)))
    (set-keymap-parent map tex-mode-map)
    map)
  "Keymap for `plain-tex-mode'.  See also `tex-mode-map'.")

(defvar tex-shell-map
  (let ((m (make-sparse-keymap)))
    (set-keymap-parent m shell-mode-map)
    (tex-define-common-keys m)
    m)
  "Keymap for the TeX shell.
Inherits `shell-mode-map' with a few additions.")

(defvar tex-face-alist
  '((bold . "{\\bf ")
    (italic . "{\\it ")
    (bold-italic . "{\\bi ")		; hypothetical
    (underline . "\\underline{")
    (default . "{\\rm "))
  "Alist of face and TeX font name for facemenu.")

(defvar tex-latex-face-alist
  `((italic . "{\\em ")
    ,@tex-face-alist)
  "Alist of face and LaTeX font name for facemenu.")

(defun tex-facemenu-add-face-function (face _end)
  (or (cdr (assq face tex-face-alist))
      (or (and (consp face)
	       (consp (car face))
	       (null  (cdr face))
	       (eq major-mode 'latex-mode)
	       ;; This actually requires the `color' LaTeX package.
	       (cond ((eq (caar face) :foreground)
		      (format "{\\color{%s} " (cadr (car face))))
		     ((eq (caar face) :background)
		      (format "\\colorbox{%s}{" (cadr (car face))))))
	  (error "Face %s not configured for %s mode" face mode-name))))

;; This would be a lot simpler if we just used a regexp search,
;; but then it would be too slow.
(defun tex-guess-mode ()
  (let ((mode tex-default-mode) slash comment)
    (save-excursion
      (goto-char (point-min))
      (while (and (setq slash (search-forward "\\" nil t))
		  (setq comment (let ((search-end (point)))
				  (save-excursion
				    (beginning-of-line)
				    (search-forward "%" search-end t))))))
      (when (and slash (not comment))
	(setq mode
	      (if (looking-at
		   (eval-when-compile
		     (concat
		      (regexp-opt '("documentstyle" "documentclass"
				    "begin" "subsection" "section"
				    "part" "chapter" "newcommand"
				    "renewcommand" "RequirePackage") 'words)
		      "\\|NeedsTeXFormat{LaTeX")))
		  (if (and (looking-at
			    "document\\(style\\|class\\)\\(\\[.*\\]\\)?{slides}")
			   ;; SliTeX is almost never used any more nowadays.
			   (tex-executable-exists-p slitex-run-command))
		      'slitex-mode
		    'latex-mode)
		'plain-tex-mode))))
    (funcall mode)))

;; `tex-mode' plays two roles: it's the parent of several sub-modes
;; but it's also the function that chooses between those submodes.
;; To tell the difference between those two cases where the function
;; might be called, we check `delay-mode-hooks'.
(define-derived-mode tex-mode text-mode "generic-TeX"
  (tex-common-initialization))
;; We now move the function and define it again.  This gives a warning
;; in the byte-compiler :-( but it's difficult to avoid because
;; `define-derived-mode' will necessarily define the function once
;; and we need to define it a second time for `autoload' to get the
;; proper docstring.
(defalias 'tex-mode-internal (symbol-function 'tex-mode))

;; Suppress the byte-compiler warning about multiple definitions.
;; This is a) ugly, and b) cheating, but this was the last
;; remaining warning from byte-compiling all of Emacs...
(eval-when-compile
  (if (boundp 'byte-compile-function-environment)
      (setq byte-compile-function-environment
            (delq (assq 'tex-mode byte-compile-function-environment)
                  byte-compile-function-environment))))

;;;###autoload
(defun tex-mode ()
  "Major mode for editing files of input for TeX, LaTeX, or SliTeX.
Tries to determine (by looking at the beginning of the file) whether
this file is for plain TeX, LaTeX, or SliTeX and calls `plain-tex-mode',
`latex-mode', or `slitex-mode', respectively.  If it cannot be determined,
such as if there are no commands in the file, the value of `tex-default-mode'
says which mode to use."
  (interactive)
  (if delay-mode-hooks
      ;; We're called from one of the children already.
      (tex-mode-internal)
    (tex-guess-mode)))

;; The following three autoloaded aliases appear to conflict with
;; AUCTeX.  However, even though AUCTeX uses the mixed case variants
;; for all mode relevant variables and hooks, the invocation function
;; and setting of `major-mode' themselves need to be lowercase for
;; AUCTeX to provide a fully functional user-level replacement.  So
;; these aliases should remain as they are, in particular since AUCTeX
;; users are likely to use them.

;;;###autoload
(defalias 'TeX-mode 'tex-mode)
;;;###autoload
(defalias 'plain-TeX-mode 'plain-tex-mode)
;;;###autoload
(defalias 'LaTeX-mode 'latex-mode)

;;;###autoload
(define-derived-mode plain-tex-mode tex-mode "TeX"
  "Major mode for editing files of input for plain TeX.
Makes $ and } display the characters they match.
Makes \" insert \\=`\\=` when it seems to be the beginning of a quotation,
and \\='\\=' when it appears to be the end; it inserts \" only after a \\.

Use \\[tex-region] to run TeX on the current region, plus a \"header\"
copied from the top of the file (containing macro definitions, etc.),
running TeX under a special subshell.  \\[tex-buffer] does the whole buffer.
\\[tex-file] saves the buffer and then processes the file.
\\[tex-print] prints the .dvi file made by any of these.
\\[tex-view] previews the .dvi file made by any of these.
\\[tex-bibtex-file] runs bibtex on the file of the current buffer.

Use \\[tex-validate-buffer] to check buffer for paragraphs containing
mismatched $'s or braces.

Special commands:
\\{plain-tex-mode-map}

Mode variables:
tex-run-command
	Command string used by \\[tex-region] or \\[tex-buffer].
tex-directory
	Directory in which to create temporary files for TeX jobs
	run by \\[tex-region] or \\[tex-buffer].
tex-dvi-print-command
	Command string used by \\[tex-print] to print a .dvi file.
tex-alt-dvi-print-command
	Alternative command string used by \\[tex-print] (when given a prefix
	argument) to print a .dvi file.
tex-dvi-view-command
	Command string used by \\[tex-view] to preview a .dvi file.
tex-show-queue-command
	Command string used by \\[tex-show-print-queue] to show the print
	queue that \\[tex-print] put your job on.

Entering Plain-tex mode runs the hook `text-mode-hook', then the hook
`tex-mode-hook', and finally the hook `plain-tex-mode-hook'.  When the
special subshell is initiated, the hook `tex-shell-hook' is run."
  (setq-local tex-command tex-run-command)
  (setq-local tex-start-of-header "%\\*\\*start of header")
  (setq-local tex-end-of-header "%\\*\\*end of header")
  (setq-local tex-trailer "\\bye\n"))

;;;###autoload
(define-derived-mode latex-mode tex-mode "LaTeX"
  "Major mode for editing files of input for LaTeX.
Makes $ and } display the characters they match.
Makes \" insert \\=`\\=` when it seems to be the beginning of a quotation,
and \\='\\=' when it appears to be the end; it inserts \" only after a \\.

Use \\[tex-region] to run LaTeX on the current region, plus the preamble
copied from the top of the file (containing \\documentstyle, etc.),
running LaTeX under a special subshell.  \\[tex-buffer] does the whole buffer.
\\[tex-file] saves the buffer and then processes the file.
\\[tex-print] prints the .dvi file made by any of these.
\\[tex-view] previews the .dvi file made by any of these.
\\[tex-bibtex-file] runs bibtex on the file of the current buffer.

Use \\[tex-validate-buffer] to check buffer for paragraphs containing
mismatched $'s or braces.

Special commands:
\\{latex-mode-map}

Mode variables:
latex-run-command
	Command string used by \\[tex-region] or \\[tex-buffer].
tex-directory
	Directory in which to create temporary files for LaTeX jobs
	run by \\[tex-region] or \\[tex-buffer].
tex-dvi-print-command
	Command string used by \\[tex-print] to print a .dvi file.
tex-alt-dvi-print-command
	Alternative command string used by \\[tex-print] (when given a prefix
	argument) to print a .dvi file.
tex-dvi-view-command
	Command string used by \\[tex-view] to preview a .dvi file.
tex-show-queue-command
	Command string used by \\[tex-show-print-queue] to show the print
	queue that \\[tex-print] put your job on.

Entering Latex mode runs the hook `text-mode-hook', then
`tex-mode-hook', and finally `latex-mode-hook'.  When the special
subshell is initiated, `tex-shell-hook' is run."
  (setq-local tex-command latex-run-command)
  (setq-local tex-start-of-header "\\\\document\\(style\\|class\\)")
  (setq-local tex-end-of-header "\\\\begin\\s-*{document}")
  (setq-local tex-trailer "\\end{document}\n")
  ;; A line containing just $$ is treated as a paragraph separator.
  ;; A line starting with $$ starts a paragraph,
  ;; but does not separate paragraphs if it has more stuff on it.
  (setq paragraph-start
	(concat "[ \t]*\\(\\$\\$\\|"
		"\\\\[][]\\|"
		"\\\\" (regexp-opt (append
				    (mapcar #'car latex-section-alist)
				    '("begin" "label" "end"
				      "item" "bibitem" "newline" "noindent"
				      "newpage" "footnote" "marginpar"
				      "parbox" "caption"))
                                   t)
		"\\>\\|\\\\[a-z]*" (regexp-opt '("space" "skip" "page") t)
		"\\>\\)"))
  (setq paragraph-separate
	(concat "[\f%]\\|[ \t]*\\($\\|"
		"\\\\[][]\\|"
		"\\\\" (regexp-opt (append
				    (mapcar #'car latex-section-alist)
				    '("begin" "label" "end" ))
                                   t)
		"\\>\\|\\\\\\(" (regexp-opt '("item" "bibitem" "newline"
					      "noindent" "newpage" "footnote"
					      "marginpar" "parbox" "caption"))
		"\\|\\$\\$\\|[a-z]*\\(space\\|skip\\|page[a-z]*\\)"
		"\\>\\)[ \t]*\\($\\|%\\)\\)"))
  (setq-local imenu-create-index-function #'latex-imenu-create-index)
  (setq-local tex-face-alist tex-latex-face-alist)
  (add-hook 'fill-nobreak-predicate #'latex-fill-nobreak-predicate nil t)
  (setq-local indent-line-function #'latex-indent)
  (setq-local fill-indent-according-to-mode t)
  (add-hook 'completion-at-point-functions
            #'latex-complete-data nil 'local)
  (add-hook 'flymake-diagnostic-functions 'tex-chktex nil t)
  (setq-local outline-regexp latex-outline-regexp)
  (setq-local outline-level #'latex-outline-level)
  (setq-local forward-sexp-function #'latex-forward-sexp)
  (setq-local skeleton-end-hook nil))

;;;###autoload
(define-derived-mode slitex-mode latex-mode "SliTeX"
  "Major mode for editing files of input for SliTeX.
Makes $ and } display the characters they match.
Makes \" insert \\=`\\=` when it seems to be the beginning of a quotation,
and \\='\\=' when it appears to be the end; it inserts \" only after a \\.

Use \\[tex-region] to run SliTeX on the current region, plus the preamble
copied from the top of the file (containing \\documentstyle, etc.),
running SliTeX under a special subshell.  \\[tex-buffer] does the whole buffer.
\\[tex-file] saves the buffer and then processes the file.
\\[tex-print] prints the .dvi file made by any of these.
\\[tex-view] previews the .dvi file made by any of these.
\\[tex-bibtex-file] runs bibtex on the file of the current buffer.

Use \\[tex-validate-buffer] to check buffer for paragraphs containing
mismatched $'s or braces.

Special commands:
\\{slitex-mode-map}

Mode variables:
slitex-run-command
	Command string used by \\[tex-region] or \\[tex-buffer].
tex-directory
	Directory in which to create temporary files for SliTeX jobs
	run by \\[tex-region] or \\[tex-buffer].
tex-dvi-print-command
	Command string used by \\[tex-print] to print a .dvi file.
tex-alt-dvi-print-command
	Alternative command string used by \\[tex-print] (when given a prefix
	argument) to print a .dvi file.
tex-dvi-view-command
	Command string used by \\[tex-view] to preview a .dvi file.
tex-show-queue-command
	Command string used by \\[tex-show-print-queue] to show the print
	queue that \\[tex-print] put your job on.

Entering SliTeX mode runs the hook `text-mode-hook', then the hook
`tex-mode-hook', then the hook `latex-mode-hook', and finally the hook
`slitex-mode-hook'.  When the special subshell is initiated, the hook
`tex-shell-hook' is run."
  (setq tex-command slitex-run-command)
  (setq tex-start-of-header "\\\\documentstyle{slides}\\|\\\\documentclass{slides}"))

(defvar tildify-space-string)
(defvar tildify-foreach-region-function)
(declare-function tildify-foreach-ignore-environments
                  "tildify" (pairs callback _beg end))
(defvar tex--prettify-symbols-alist)

(defun tex-common-initialization ()
  ;; Regexp isearch should accept newline and formfeed as whitespace.
  (setq-local search-whitespace-regexp "[ \t\r\n\f]+")
  ;; Use tilde as hard-space character in tildify package.
  (setq-local tildify-space-string "~")
  ;; FIXME: Use the fact that we're parsing the document already
  ;; rather than using regex-based filtering.
  (setq-local tildify-foreach-region-function
              (apply-partially
               #'tildify-foreach-ignore-environments
               `(("\\\\\\\\" . "") ; do not remove this
                 (,(eval-when-compile
                     (concat "\\\\begin{\\("
                             (regexp-opt '("verbatim" "math" "displaymath"
                                           "equation" "eqnarray" "eqnarray*"))
                             "\\)}"))
                  . ("\\\\end{" 1 "}"))
                 ("\\\\verb\\*?\\(.\\)" . (1))
                 ("\\$\\$?" . (0))
                 ("\\\\(" . "\\\\)")
                 ("\\\\[[]" . "\\\\[]]")
                 ("\\\\[a-zA-Z]+\\( +\\|{}\\)[a-zA-Z]*" . "")
                 ("%" . "$"))))
  ;; A line containing just $$ is treated as a paragraph separator.
  (setq-local paragraph-start "[ \t]*$\\|[\f\\\\%]\\|[ \t]*\\$\\$")
  ;; A line starting with $$ starts a paragraph,
  ;; but does not separate paragraphs if it has more stuff on it.
  (setq-local paragraph-separate "[ \t]*$\\|[\f\\\\%]\\|[ \t]*\\$\\$[ \t]*$")
  (setq-local add-log-current-defun-function #'tex-current-defun-name)
  (setq-local comment-start "%")
  (setq-local comment-add 1)
  (setq-local comment-start-skip
	      "\\(\\(^\\|[^\\\n]\\)\\(\\\\\\\\\\)*\\)\\(%+ *\\)")
  (setq-local parse-sexp-ignore-comments t)
  (setq-local compare-windows-whitespace 'tex-categorize-whitespace)
  (setq-local facemenu-add-face-function 'tex-facemenu-add-face-function)
  (setq-local facemenu-end-add-face "}")
  (setq-local facemenu-remove-face-function t)
  (setq-local font-lock-defaults
	      '((tex-font-lock-keywords tex-font-lock-keywords-1
                                        tex-font-lock-keywords-2 tex-font-lock-keywords-3)
		nil nil nil nil
		;; Who ever uses that anyway ???
		(font-lock-mark-block-function . mark-paragraph)
		(font-lock-syntactic-face-function
		 . tex-font-lock-syntactic-face-function)
		(font-lock-unfontify-region-function
		 . tex-font-lock-unfontify-region)))
  (setq-local prettify-symbols-alist tex--prettify-symbols-alist)
  (add-function :override (local 'prettify-symbols-compose-predicate)
                #'tex--prettify-symbols-compose-p)
  (setq-local syntax-propertize-function
	      (syntax-propertize-rules latex-syntax-propertize-rules))
  ;; TABs in verbatim environments don't do what you think.
  (setq-local indent-tabs-mode nil)
  ;; Other vars that should be buffer-local.
  (make-local-variable 'tex-command)
  (make-local-variable 'tex-start-of-header)
  (make-local-variable 'tex-end-of-header)
  (make-local-variable 'tex-trailer))

(defun tex-categorize-whitespace (backward-limit)
  ;; compare-windows-whitespace is set to this.
  ;; This is basically a finite-state machine.
  ;; Returns a symbol telling how TeX would treat
  ;; the whitespace we are looking at: null, space, or par.
  (let ((category 'null)
	(not-finished t))
    (skip-chars-backward " \t\n\f" backward-limit)
    (while not-finished
      (cond ((looking-at "[ \t]+")
	     (goto-char (match-end 0))
	     (if (eq category 'null)
		 (setq category 'space)))
	    ((looking-at "\n")
	     (cond ((eq category 'newline)
		    (setq category 'par)
		    (setq not-finished nil))
		   (t
		    (setq category 'newline) ;a strictly internal state
		    (goto-char (match-end 0)))))
	    ((looking-at "\f+")
	     (setq category 'par)
	     (setq not-finished nil))
	    (t
	     (setq not-finished nil))))
    (skip-chars-forward " \t\n\f")
    (if (eq category 'newline)
	'space				;TeX doesn't distinguish
      category)))

(defun tex-insert-quote (arg)
  "Insert the appropriate quote marks for TeX.
Inserts the value of `tex-open-quote' (normally \\=`\\=`) or `tex-close-quote'
\(normally \\='\\=') depending on the context.  With prefix argument, always
inserts \" characters."
  (interactive "*P")
  ;; Discover if we'll be inserting normal double quotes.
  ;;
  (if (or arg (memq (char-syntax (preceding-char)) '(?/ ?\\))
          (eq (get-text-property (point) 'face) 'tex-verbatim)
          (nth 4 (syntax-ppss)) ; non-nil if point is in a TeX comment
          ;; Discover if a preceding occurrence of `tex-open-quote'
          ;; should be morphed to a normal double quote.
          ;;
          (and (>= (point) (+ (point-min) (length tex-open-quote)))
               (save-excursion
                 (backward-char (length tex-open-quote))
                 (when (or (looking-at (regexp-quote tex-open-quote))
                           (looking-at (regexp-quote tex-close-quote)))
                   (delete-char (length tex-open-quote))
                   (when (looking-at (regexp-quote tex-close-quote))
                     (delete-char (length tex-close-quote)))
                   t))))
      ;; Insert the normal quote (eventually letting
      ;; `electric-pair-mode' do its thing).
      ;;
      (self-insert-command (prefix-numeric-value arg))
    ;; We'll be inserting fancy TeX quotes, but consider and imitate
    ;; `electric-pair-mode''s two behaviors: pair-insertion and
    ;; region wrapping.
    ;;
    (if (and electric-pair-mode (use-region-p))
        (let* ((saved (point-marker)))
          (goto-char (mark))
          (insert (if (> saved (mark)) tex-open-quote tex-close-quote))
          (goto-char saved)
          (insert (if (> saved (mark)) tex-close-quote tex-open-quote)))
      (if (or (memq (char-syntax (preceding-char)) '(?\( ?> ?\s))
              (memq (preceding-char) '(?~ ?')))
          ;; We're in an "opening" context
          ;;
          (if electric-pair-mode
              (if (looking-at (regexp-quote tex-close-quote))
                  (forward-char (length tex-close-quote))
                (insert tex-open-quote)
                (insert tex-close-quote)
                (backward-char (length tex-close-quote)))
            (insert tex-open-quote))
        ;; We're in a "closing" context.
        ;;
        (if (looking-at (regexp-quote tex-close-quote))
            (forward-char (length tex-close-quote))
          (insert tex-close-quote))))))

(defun tex-validate-buffer ()
  "Check current buffer for paragraphs containing mismatched braces or $s.
Their positions are recorded in the buffer `*Occur*'.
To find a particular invalidity from `*Occur*', switch to that buffer
and type C-c C-c or click with mouse-2
on the line for the invalidity you want to see."
  (interactive)
  (let ((buffer (current-buffer))
	(prevpos (point-min))
	(linenum nil)
	(num-matches 0))
    (with-output-to-temp-buffer "*Occur*"
      (princ "Mismatches:\n")
      (with-current-buffer standard-output
	(occur-mode)
	;; This won't actually work...Really, this whole thing should
	;; be rewritten instead of being a hack on top of occur.
	(setq occur-revert-arguments (list nil 0 (list buffer))))
      (save-excursion
	(goto-char (point-max))
	;; Do a little shimmy to place point at the end of the last
	;; "real" paragraph. Need to avoid validating across an \end,
	;; because that blows up latex-forward-sexp.
	(backward-paragraph)
	(forward-paragraph)
	(while (not (bobp))
	    ;; Scan the previous paragraph for invalidities.
	  (backward-paragraph)
	  (save-excursion
	    (or (tex-validate-region (point) (save-excursion
					       (forward-paragraph)
					       (point)))
		(let ((end (line-beginning-position 2))
		       start tem)
		  (beginning-of-line)
		  (setq start (point))
		  ;; Keep track of line number as we scan,
		  ;; in a cumulative fashion.
		  (if linenum
		      (setq linenum (- linenum
				       (count-lines prevpos (point))))
		    (setq linenum (1+ (count-lines 1 start))))
		  (setq prevpos (point))
		  ;; Mention this mismatch in *Occur*.
		  ;; Since we scan from end of buffer to beginning,
		  ;; add each mismatch at the beginning of *Occur*.
		  (save-excursion
		    (setq tem (point-marker))
		    (set-buffer standard-output)
		    (goto-char (point-min))
		    ;; Skip "Mismatches:" header line.
		    (forward-line 1)
		    (setq num-matches (1+ num-matches))
		    (insert-buffer-substring buffer start end)
		    (let (text-beg (text-end (point-marker)))
		      (forward-char (- start end))
		      (setq text-beg (point-marker))
		      (insert (format "%3d: " linenum))
		      (add-text-properties
		       text-beg (- text-end 1)
		       '(mouse-face highlight
				    help-echo
				    "mouse-2: go to this invalidity"))
		      (put-text-property text-beg (- text-end 1)
					 'occur-target tem))))))))
      (with-current-buffer standard-output
	(let ((no-matches (zerop num-matches)))
	  (if no-matches
	      (insert "None!\n"))
	  (if (called-interactively-p 'interactive)
	      (message (cond (no-matches "No mismatches found")
			     ((= num-matches 1) "1 mismatch found")
			     (t "%d mismatches found"))
		       num-matches)))))))

(defun tex-validate-region (start end)
  "Check for mismatched braces or $'s in region.
Returns t if no mismatches.  Returns nil and moves point to suspect
area if a mismatch is found."
  (interactive "r")
  (let ((failure-point nil) (max-possible-sexps (- end start)))
    (save-excursion
      (condition-case ()
	  (save-restriction
	    (narrow-to-region start end)
	    ;; First check that the open and close parens balance in numbers.
	    (goto-char start)
	    (while (and (not (eobp))
			(<= 0 (setq max-possible-sexps
				    (1- max-possible-sexps))))
	      (forward-sexp 1))
	    ;; Now check that like matches like.
	    (goto-char start)
	    (while (re-search-forward "\\s(" nil t)
	      (save-excursion
		(let ((pos (match-beginning 0)))
		  (goto-char pos)
		  (skip-chars-backward "\\\\") ; escaped parens
		  (forward-sexp 1)
		  (or (eq (preceding-char) (cdr (syntax-after pos)))
		      (eq (char-after pos) (cdr (syntax-after (1- (point)))))
		      (error "Mismatched parentheses"))))))
	(error
	 (skip-syntax-forward " .>")
	 (setq failure-point (point)))))
    (if failure-point (goto-char failure-point))
    (not failure-point)))

(defun tex-handle-newline (inhibit-validation)
  "Break a TeX paragraph with two newlines, or continue a comment.
If not in a comment, insert two newlines, breaking a paragraph for TeX,
and check for mismatched braces or $s in the paragraph being terminated
unless prefix arg INHIBIT-VALIDATION is non-nil to inhibit the checking.
Otherwise (in a comment), just insert a single continued comment line."
  (interactive "*P")
  (if (nth 4 (syntax-ppss)) ; non-nil if point is in a TeX comment
      (comment-indent-new-line)
    (tex-terminate-paragraph inhibit-validation)))

(defun tex-terminate-paragraph (inhibit-validation)
  "Insert two newlines, breaking a paragraph for TeX.
Check for mismatched braces or $s in paragraph being terminated.
A prefix arg inhibits the checking."
  (interactive "*P")
  (or inhibit-validation
      (save-excursion
	;; For the purposes of this, a "paragraph" is a block of text
	;; wherein all the brackets etc are expected to be balanced.  It
	;; may start after a blank line (ie a "proper" paragraph), or
	;; a begin{} or end{} block, etc.
	(tex-validate-region
	 (save-excursion
	   (backward-paragraph)
	   (point))
	 (point)))
      (message "Paragraph being closed appears to contain a mismatch"))
  (insert "\n\n"))

(define-skeleton tex-insert-braces
  "Make a pair of braces and be poised to type inside of them."
  nil
  ?\{ _ ?})

;; This function is used as the value of fill-nobreak-predicate
;; in LaTeX mode.  Its job is to prevent line-breaking inside
;; of a \verb construct.
(defun latex-fill-nobreak-predicate ()
  (save-excursion
    (skip-chars-backward " ")
    ;; Don't break after \ since `\ ' has special meaning.
    (or (and (not (bobp)) (memq (char-syntax (char-before)) '(?\\ ?/)))
	(let ((opoint (point))
	      inside)
	  (beginning-of-line)
	  (while (re-search-forward "\\\\verb\\(.\\)" opoint t)
	    (unless (re-search-forward (regexp-quote (match-string 1)) opoint t)
	      (setq inside t)))
	  inside))))

(defvar latex-block-default "enumerate")

(defvar latex-block-args-alist
  '(("array" nil ?\{ (skeleton-read "Format: ") ?\})
    ("tabular" nil ?\{ (skeleton-read "Format: ") ?\})
    ("minipage" nil ?\{ (skeleton-read "Size: ") ?\})
    ("picture" nil ?\( (skeleton-read "SizeX,SizeY: ") ?\))
    ;; FIXME: This is right for Prosper, but not for seminar.
    ;; ("slide" nil ?\{ (skeleton-read "Title: ") ?\})
    )
  "Skeleton element to use for arguments to particular environments.
Every element of the list has the form (NAME . SKEL-ELEM) where NAME is
the name of the environment and SKEL-ELEM is an element to use in
a skeleton (see `skeleton-insert').")

(defvar latex-block-body-alist
  '(("enumerate" nil '(latex-insert-item) > _)
    ("itemize" nil '(latex-insert-item) > _)
    ("table" nil "\\caption{" > (skeleton-read "Caption: ") "}" > \n
     '(if (and (boundp 'reftex-mode) reftex-mode) (reftex-label "table"))
     \n _)
    ("figure" nil  > _ \n "\\caption{" > (skeleton-read "Caption: ") "}" > \n
     '(if (and (boundp 'reftex-mode) reftex-mode) (reftex-label "table"))))
  "Skeleton element to use for the body of particular environments.
Every element of the list has the form (NAME . SKEL-ELEM) where NAME is
the name of the environment and SKEL-ELEM is an element to use in
a skeleton (see `skeleton-insert').")

;; Like tex-insert-braces, but for LaTeX.
(defalias 'tex-latex-block 'latex-insert-block)
(define-skeleton latex-insert-block
  "Create a matching pair of lines \\begin{NAME} and \\end{NAME} at point.
Puts point on a blank line between them."
  (let ((choice (completing-read (format "LaTeX block name [%s]: "
					 latex-block-default)
                                 (latex-complete-envnames)
				 nil nil nil nil latex-block-default)))
    (setq latex-block-default choice)
    (unless (or (member choice latex-standard-block-names)
		(member choice latex-block-names))
      ;; Remember new block names for later completion.
      (push choice latex-block-names))
    choice)
  \n "\\begin{" str "}"
  (cdr (assoc str latex-block-args-alist))
  > \n (or (cdr (assoc str latex-block-body-alist)) '(nil > _))
  (unless (bolp) '\n)
  "\\end{" str "}" > \n)

(define-skeleton latex-insert-item
  "Insert an \\item macro."
  nil
  \n "\\item " >)


;;;; LaTeX completion.

(defvar latex-complete-bibtex-cache nil)

(define-obsolete-function-alias 'latex-string-prefix-p
  'string-prefix-p "24.3")

(defvar bibtex-reference-key)
(declare-function reftex-get-bibfile-list "reftex-cite.el" ())

(defun latex-complete-bibtex-keys ()
  (when (bound-and-true-p reftex-mode)
    (lambda (key pred action)
      (let ((re (concat "^[ \t]*@\\([a-zA-Z]+\\)[ \t\n]*\\([{(][ \t\n]*\\)"
                        (regexp-quote key)))
            (files (reftex-get-bibfile-list))
            keys)
        (if (and (eq (car latex-complete-bibtex-cache)
                     (reftex-get-bibfile-list))
                 (string-prefix-p (nth 1 latex-complete-bibtex-cache)
                                        key))
            ;; Use the cache.
            (setq keys (nth 2 latex-complete-bibtex-cache))
          (dolist (file files)
            (with-current-buffer (find-file-noselect file)
              (goto-char (point-min))
              (while (re-search-forward re nil t)
                (goto-char (match-end 2))
                (when (and (not (member-ignore-case (match-string 1)
                                                    '("c" "comment" "string")))
                           (looking-at bibtex-reference-key))
                  (push (match-string-no-properties 0) keys)))))
          ;; Fill the cache.
          (setq-local latex-complete-bibtex-cache (list files key keys)))
        (complete-with-action action keys key pred)))))

(defun latex-complete-envnames ()
  (completion-table-in-turn
   (append latex-block-names latex-standard-block-names)
   (completion-table-dynamic
    (lambda (str)
      (with-current-buffer (if (and (minibufferp) (minibuffer-selected-window))
                               (window-buffer (minibuffer-selected-window))
                             (current-buffer))
        (save-excursion
          (let ((comps '())
                (pos (point)))
            (goto-char (point-min))
            (while (re-search-forward (concat "\\\\begin{\\(" str "[^}\n ]*\\)")
                                      nil t)
              (unless (and (<= (match-beginning 0) pos)
                           (>= (match-end 0) pos))
                (push (match-string 1) comps)))
            comps)))))))

(defun latex-complete-refkeys ()
  (when (boundp 'reftex-docstruct-symbol)
    (symbol-value reftex-docstruct-symbol)))

(defvar latex-complete-alist
  `(("\\`\\\\\\(short\\)?cite\\'" . ,#'latex-complete-bibtex-keys)
    ("\\`\\\\\\(begin\\|end\\)\\'" . ,#'latex-complete-envnames)
    ("\\`\\\\[vf]?ref\\'" . ,#'latex-complete-refkeys)))

(defun latex-complete-data ()
  "Get completion-data at point."
  (save-excursion
    (let ((pt (point)))
      (skip-chars-backward "^ {}\n\t\\\\")
      (pcase (char-before)
        ((or `nil ?\s ?\n ?\t ?\}) nil)
        (?\\
         ;; TODO: Complete commands.
         nil)
        (?\{
         ;; Complete args to commands.
         (let* ((cmd
                 (save-excursion
                   (forward-char -1)
                   (skip-chars-backward " \n")
                   (buffer-substring (point)
                                     (progn
                                       (skip-chars-backward "a-zA-Z@*")
                                       (let ((n (skip-chars-backward "\\\\")))
                                         (forward-char (* 2 (/ n 2))))
                                       (point)))))
                (start (point))
                (_ (progn (goto-char pt) (skip-chars-backward "^," start)))
                (comp-beg (point))
                (_ (progn (goto-char pt) (skip-chars-forward "^, {}\n\t\\\\")))
                (comp-end (point))
                (table
                 (funcall
                  (let ((f (lambda () t)))
                    (dolist (comp latex-complete-alist)
                      (if (string-match (car comp) cmd)
                          (setq f (cdr comp))))
                    f))))
           (if (eq table t)
               ;; Unknown command.
               nil
             (list comp-beg comp-end table))))))))

;;;;
;;;; LaTeX syntax navigation
;;;;

(defmacro tex-search-noncomment (&rest body)
  "Execute BODY as long as it return non-nil and point is in a comment.
Return the value returned by the last execution of BODY."
  (declare (debug t))
  (let ((res-sym (make-symbol "result")))
    `(let (,res-sym)
       (while
	   (and (setq ,res-sym (progn ,@body))
		(save-excursion (skip-chars-backward "^\n%") (not (bolp)))))
       ,res-sym)))

(defun tex-last-unended-begin ()
  "Leave point at the beginning of the last `\\begin{...}' that is unended."
  (condition-case nil
      (while (and (tex-search-noncomment
		   (re-search-backward "\\\\\\(begin\\|end\\)\\s *{"))
		  (looking-at "\\\\end"))
	(tex-last-unended-begin))
    (search-failed (error "Couldn't find unended \\begin"))))

(defun tex-next-unmatched-end ()
  "Leave point at the end of the next `\\end' that is unmatched."
  (while (and (tex-search-noncomment
	       (re-search-forward "\\\\\\(begin\\|end\\)\\s *{[^}]+}"))
	      (save-excursion (goto-char (match-beginning 0))
			      (looking-at "\\\\begin")))
    (tex-next-unmatched-end)))

(defun tex-next-unmatched-eparen (otype)
  "Leave point after the next unmatched escaped closing parenthesis.
The string OTYPE is an opening parenthesis type: `(', `{', or `['."
  (condition-case nil
      (let ((ctype (char-to-string (cdr (aref (syntax-table)
					      (string-to-char otype))))))
	(while (and (tex-search-noncomment
		     (re-search-forward (format "\\\\[%s%s]" ctype otype)))
		    (save-excursion
		      (goto-char (match-beginning 0))
		      (looking-at (format "\\\\%s" (regexp-quote otype)))))
	  (tex-next-unmatched-eparen otype)))
    (wrong-type-argument (error "Unknown opening parenthesis type: %s" otype))
    (search-failed (error "Couldn't find closing escaped paren"))))

(defun tex-last-unended-eparen (ctype)
  "Leave point at the start of the last unended escaped opening parenthesis.
The string CTYPE is a closing parenthesis type:  `)', `}', or `]'."
  (condition-case nil
      (let ((otype (char-to-string (cdr (aref (syntax-table)
					      (string-to-char ctype))))))
	(while (and (tex-search-noncomment
		     (re-search-backward (format "\\\\[%s%s]" ctype otype)))
		    (looking-at (format "\\\\%s" (regexp-quote ctype))))
	  (tex-last-unended-eparen ctype)))
    (wrong-type-argument (error "Unknown opening parenthesis type: %s" ctype))
    (search-failed (error "Couldn't find unended escaped paren"))))

(defun tex-goto-last-unclosed-latex-block ()
  "Move point to the last unclosed \\begin{...}.
Mark is left at original location."
  (interactive)
  (let ((spot))
    (save-excursion
      (tex-last-unended-begin)
      (setq spot (point)))
    (push-mark)
    (goto-char spot)))

(defvar latex-handle-escaped-parens t)

;; Don't think this one actually _needs_ (for the purposes of
;; tex-mode) to handle escaped parens.
;; Does not handle escaped parens when latex-handle-escaped-parens is nil.
(defun latex-backward-sexp-1 ()
  "Like (backward-sexp 1) but aware of multi-char elements and escaped parens."
  (let ((pos (point))
	(forward-sexp-function))
    (backward-sexp 1)
    (cond ((looking-at
	    (if latex-handle-escaped-parens
		"\\\\\\(begin\\>\\|[[({]\\)"
	      "\\\\begin\\>"))
	   (signal 'scan-error
		   (list "Containing expression ends prematurely"
			 (point) (prog1 (point) (goto-char pos)))))
	  ((and latex-handle-escaped-parens
		(looking-at "\\\\\\([])}]\\)"))
	   (tex-last-unended-eparen (match-string 1)))
	  ((eq (char-after) ?{)
	   (let ((newpos (point)))
	     (when (ignore-errors (backward-sexp 1) t)
	       (if (or (looking-at "\\\\end\\>")
		       ;; In case the \\ ends a verbatim section.
		       (and (looking-at "end\\>") (eq (char-before) ?\\)))
		   (tex-last-unended-begin)
		 (goto-char newpos))))))))

;; Note this does not handle things like mismatched brackets inside
;; begin/end blocks.
;; Needs to handle escaped parens for tex-validate-*.
<<<<<<< HEAD
;; https://lists.gnu.org/archive/html/bug-gnu-emacs/2007-09/msg00038.html
=======
;; https://lists.gnu.org/r/bug-gnu-emacs/2007-09/msg00038.html
>>>>>>> 89212988
;; Does not handle escaped parens when latex-handle-escaped-parens is nil.
(defun latex-forward-sexp-1 ()
  "Like (forward-sexp 1) but aware of multi-char elements and escaped parens."
  (let ((pos (point))
	(forward-sexp-function))
    (forward-sexp 1)
    (let ((newpos (point)))
      (skip-syntax-backward "/w")
      (cond
       ((looking-at "\\\\end\\>")
	(signal 'scan-error
		(list "Containing expression ends prematurely"
		      (point)
		      (prog1
			  (progn (ignore-errors (forward-sexp 2)) (point))
			(goto-char pos)))))
       ((looking-at "\\\\begin\\>")
	(goto-char (match-end 0))
	(tex-next-unmatched-end))
       ;; A better way to handle this, \( .. \) etc, is probably to
       ;; temporarily change the syntax of the \ in \( to punctuation.
       ((and latex-handle-escaped-parens
	     (looking-back "\\\\[])}]" (- (point) 2)))
	(signal 'scan-error
		(list "Containing expression ends prematurely"
		      (- (point) 2) (prog1 (point)
				      (goto-char pos)))))
       ((and latex-handle-escaped-parens
	     (looking-back "\\\\\\([({[]\\)" (- (point) 2)))
	(tex-next-unmatched-eparen (match-string 1)))
       (t (goto-char newpos))))))

(defun latex-forward-sexp (&optional arg)
  "Like `forward-sexp' but aware of multi-char elements and escaped parens."
  (interactive "P")
  (unless arg (setq arg 1))
  (let ((pos (point))
	(opoint 0))
    (condition-case err
	(while (and (/= (point) opoint)
		    (/= arg 0))
	  (setq opoint (point))
	  (setq arg
		(if (> arg 0)
		    (progn (latex-forward-sexp-1) (1- arg))
		  (progn (latex-backward-sexp-1) (1+ arg)))))
      (scan-error
       (goto-char pos)
       (signal (car err) (cdr err))))))

(defun latex-syntax-after ()
  "Like (char-syntax (char-after)) but aware of multi-char elements."
  (if (looking-at "\\\\end\\>") ?\) (char-syntax (following-char))))

(defun latex-skip-close-parens ()
  "Like (skip-syntax-forward \" )\") but aware of multi-char elements."
  (let ((forward-sexp-function nil))
    (while (progn (skip-syntax-forward " )")
		  (looking-at "\\\\end\\>"))
      (forward-sexp 2))))

(defun latex-down-list ()
  "Like (down-list 1) but aware of multi-char elements."
  (forward-comment (point-max))
  (let ((forward-sexp-function nil))
    (if (not (looking-at "\\\\begin\\>"))
	(down-list 1)
      (forward-sexp 1)
      ;; Skip arguments.
      (while (looking-at "[ \t]*[[{(]")
	(with-syntax-table tex-mode-syntax-table
	  (forward-sexp))))))

(defalias 'tex-close-latex-block 'latex-close-block)
(define-skeleton latex-close-block
  "Create an \\end{...} to match the last unclosed \\begin{...}."
  (save-excursion
    (tex-last-unended-begin)
    (if (not (looking-at "\\\\begin\\(\\s *{[^}\n]*}\\)")) '("{" _ "}")
      (match-string 1)))
  \n "\\end" str > \n)

(define-skeleton latex-split-block
  "Split the enclosing environment by inserting \\end{..}\\begin{..} at point."
  (save-excursion
    (tex-last-unended-begin)
    (if (not (looking-at "\\\\begin\\(\\s *{[^}\n]*}\\)")) '("{" _ "}")
      (prog1 (match-string 1)
	(goto-char (match-end 1))
	(setq v1 (buffer-substring (point)
				   (progn
				     (while (looking-at "[ \t]*[[{]")
				       (forward-sexp 1))
				     (point)))))))
  \n "\\end" str > \n _ \n "\\begin" str v1 > \n)

(defconst tex-discount-args-cmds
  '("begin" "end" "input" "special" "cite" "ref" "include" "includeonly"
    "documentclass" "usepackage" "label")
  "TeX commands whose arguments should not be counted as text.")

(defun tex-count-words (begin end)
  "Count the number of words in the buffer."
  (interactive
   (if (and transient-mark-mode mark-active)
       (list (region-beginning) (region-end))
     (list (point-min) (point-max))))
  ;; TODO: skip comments and math and maybe some environments.
  (save-excursion
    (goto-char begin)
    (let ((count 0))
      (while (and (< (point) end) (re-search-forward "\\<" end t))
	(if (not (eq (char-syntax (preceding-char)) ?/))
	    (progn
	      ;; Don't count single-char words.
	      (unless (looking-at ".\\>") (cl-incf count))
	      (forward-char 1))
	  (let ((cmd
		 (buffer-substring-no-properties
		  (point) (progn (when (zerop (skip-chars-forward "a-zA-Z@"))
				   (forward-char 1))
				 (point)))))
	    (when (member cmd tex-discount-args-cmds)
	      (skip-chars-forward "*")
	      (forward-comment (point-max))
	      (when (looking-at "\\[")
		(forward-sexp 1)
		(forward-comment (point-max)))
	      (if (not (looking-at "{"))
		  (forward-char 1)
		(forward-sexp 1))))))
      (message "%s words" count))))



;;; Invoking TeX in an inferior shell.

;; Why use a shell instead of running TeX directly?  Because if TeX
;; gets stuck, the user can switch to the shell window and type at it.

(defvar tex-error-parse-syntax-table
  (let ((st (make-syntax-table)))
    (modify-syntax-entry ?\( "()" st)
    (modify-syntax-entry ?\) ")(" st)
    (modify-syntax-entry ?\\ "\\" st)
    (modify-syntax-entry ?\{ "_" st)
    (modify-syntax-entry ?\} "_" st)
    (modify-syntax-entry ?\[ "_" st)
    (modify-syntax-entry ?\] "_" st)
    ;; Single quotations may appear in errors
    (modify-syntax-entry ?\" "_" st)
    st)
  "Syntax-table used while parsing TeX error messages.")

(defun tex-old-error-file-name ()
  ;; This is unreliable, partly because we don't try very hard, and
  ;; partly because TeX's output format is eminently ambiguous and unfriendly
  ;; to automation.
  (save-excursion
    (save-match-data
      (with-syntax-table tex-error-parse-syntax-table
        (beginning-of-line)
        (backward-up-list 1)
        (skip-syntax-forward "(_")
        (while (not (let ((try-filename (thing-at-point 'filename)))
                      (and try-filename
                           (not (string= "" try-filename))
                           (file-readable-p try-filename))))
          (skip-syntax-backward "(_")
          (backward-up-list 1)
          (skip-syntax-forward "(_"))
        (thing-at-point 'filename)))))

(defconst tex-error-regexp-alist
  ;; First alternative handles the newer --file-line-error style:
  ;; ./test2.tex:14: Too many }'s.
  '(gnu
    ;; Second handles the old-style, which spans two lines but doesn't include
    ;; any file info:
    ;; ! Too many }'s.
    ;; l.396 toto}
    ("^l\\.\\([1-9][0-9]*\\) \\(?:\\.\\.\\.\\)?\\(.*\\)$"
     tex-old-error-file-name 1 nil nil nil
     ;; Since there's no filename to highlight, let's highlight the message.
     (2 compilation-error-face))
    ;; A few common warning messages.
    ("^\\(?:Und\\|Ov\\)erfull \\\\[hv]box .* at lines? \\(\\([1-9][0-9]*\\)\\(?:--\\([1-9][0-9]*\\)\\)?\\)$"
     tex-old-error-file-name (2 . 3) nil 1 nil
     (1 compilation-warning-face))
    ("^(Font) *\\([^ \n].* on input line \\([1-9][0-9]*\\)\\)\\.$"
     tex-old-error-file-name 2 nil 1 1
     (2 compilation-warning-face))
    ;; Included files get output as (<file> ...).
    ;; FIXME: there tend to be a boatload of them at the beginning of the
    ;; output which aren't that interesting.  Maybe we should filter out
    ;; all the file name that start with /usr/share?
    ;; ("(\\.?/\\([^() \n]+\\)" 1 nil nil 0)
    ))

;; The utility functions:

(define-derived-mode tex-shell shell-mode "TeX-Shell"
  (setq-local compilation-error-regexp-alist tex-error-regexp-alist)
  (compilation-shell-minor-mode t))

;;;###autoload
(defun tex-start-shell ()
  (with-current-buffer
      (make-comint
       "tex-shell"
       (or tex-shell-file-name (getenv "ESHELL") shell-file-name)
       nil
       ;; Specify an interactive shell, to make sure it prompts.
       "-i")
    (let ((proc (get-process "tex-shell")))
      (set-process-sentinel proc 'tex-shell-sentinel)
      (set-process-query-on-exit-flag proc nil)
      (tex-shell)
      (while (zerop (buffer-size))
	(sleep-for 1)))))

(defun tex-feed-input ()
  "Send input to the tex shell process.
In the tex buffer this can be used to continue an interactive tex run.
In the tex shell buffer this command behaves like `comint-send-input'."
  (interactive)
  (set-buffer (tex-shell-buf))
  (comint-send-input)
  (tex-recenter-output-buffer nil))

(defun tex-display-shell ()
  "Make the TeX shell buffer visible in a window."
  (display-buffer (tex-shell-buf))
  (tex-recenter-output-buffer nil))

(defun tex-shell-sentinel (proc _msg)
  (cond ((null (buffer-name (process-buffer proc)))
	 ;; buffer killed
	 (set-process-buffer proc nil)
         (tex-delete-last-temp-files))
	((memq (process-status proc) '(signal exit))
         (tex-delete-last-temp-files))))

(defun tex-set-buffer-directory (buffer directory)
  "Set BUFFER's default directory to be DIRECTORY."
  (setq directory (file-name-as-directory (expand-file-name directory)))
  (if (not (file-directory-p directory))
      (error "%s is not a directory" directory)
    (with-current-buffer buffer
      (setq default-directory directory))))

(defvar tex-send-command-modified-tick 0)
(make-variable-buffer-local 'tex-send-command-modified-tick)

(defun tex-shell-proc ()
  (or (tex-shell-running) (error "No TeX subprocess")))
(defun tex-shell-buf ()
  (process-buffer (tex-shell-proc)))
(defun tex-shell-buf-no-error ()
  (let ((proc (tex-shell-running)))
    (and proc (process-buffer proc))))

(defun tex-send-command (command &optional file background)
  "Send COMMAND to TeX shell process, substituting optional FILE for *.
Do this in background if optional BACKGROUND is t.  If COMMAND has no *,
FILE will be appended, preceded by a blank, to COMMAND.  If FILE is nil, no
substitution will be made in COMMAND.  COMMAND can be any expression that
evaluates to a command string.

Return the process in which TeX is running."
  (save-excursion
    (let* ((cmd (eval command))
	   (proc (tex-shell-proc))
	   (buf (process-buffer proc))
           (star (string-match "\\*" cmd))
	   (string
	    (concat
	     (if (null file)
		 cmd
               (if (file-name-absolute-p file)
                   (setq file (convert-standard-filename file)))
	       (if star (concat (substring cmd 0 star)
                                (shell-quote-argument file)
                                (substring cmd (1+ star)))
                 (concat cmd " " (shell-quote-argument file))))
	     (if background "&" ""))))
      ;; Switch to buffer before checking for subproc output in it.
      (set-buffer buf)
      ;; If text is unchanged since previous tex-send-command,
      ;; we haven't got any output.  So wait for output now.
      (if (= (buffer-modified-tick buf) tex-send-command-modified-tick)
	  (accept-process-output proc))
      (goto-char (process-mark proc))
      (insert string)
      (comint-send-input)
      (setq tex-send-command-modified-tick (buffer-modified-tick buf))
      proc)))

(defun tex-delete-last-temp-files (&optional not-all)
  "Delete any junk files from last temp file.
If NOT-ALL is non-nil, save the `.dvi' file."
  (if tex-last-temp-file
      (let* ((dir (file-name-directory tex-last-temp-file))
	     (list (and (file-directory-p dir)
			(file-name-all-completions
			 (file-name-base tex-last-temp-file)
			 dir))))
	(while list
	  (if not-all
	      (and
	       ;; If arg is non-nil, don't delete the .dvi file.
	       (not (string-match "\\.dvi$" (car list)))
	       (delete-file (concat dir (car list))))
	    (delete-file (concat dir (car list))))
          (setq list (cdr list))))))

(add-hook 'kill-emacs-hook 'tex-delete-last-temp-files)

;;
;; Machinery to guess the command that the user wants to execute.
;;

(defvar tex-compile-history nil)

(defvar tex-input-files-re
  (eval-when-compile
    (concat "\\." (regexp-opt '("tex" "texi" "texinfo"
				"bbl" "ind" "sty" "cls") t)
	    ;; Include files with no dots (for directories).
	    "\\'\\|\\`[^.]+\\'")))

(defcustom tex-use-reftex t
  "If non-nil, use RefTeX's list of files to determine what command to use."
  :type 'boolean
  :group 'tex)

(defvar tex-compile-commands
  `(,@(mapcar (lambda (prefix)
                `((concat ,prefix tex-command
                          " " (if (< 0 (length tex-start-commands))
                                  (shell-quote-argument tex-start-commands))
                          " %f")
                  t "%r.pdf"))
              '("pdf" "xe" "lua"))
    ((concat tex-command
	     " " (if (< 0 (length tex-start-commands))
		     (shell-quote-argument tex-start-commands))
             " %f")
     t "%r.dvi")
    ("xdvi %r &" "%r.dvi")
    ("\\doc-view \"%r.pdf\"" "%r.pdf")
    ("xpdf %r.pdf &" "%r.pdf")
    ("gv %r.ps &" "%r.ps")
    ("yap %r &" "%r.dvi")
    ("advi %r &" "%r.dvi")
    ("gv %r.pdf &" "%r.pdf")
    ("bibtex %r" "%r.aux" "%r.bbl")
    ("makeindex %r" "%r.idx" "%r.ind")
    ("texindex %r.??")
    ("dvipdfm %r" "%r.dvi" "%r.pdf")
    ("dvipdf %r" "%r.dvi" "%r.pdf")
    ("dvips -o %r.ps %r" "%r.dvi" "%r.ps")
    ("ps2pdf %r.ps" "%r.ps" "%r.pdf")
    ("lpr %r.ps" "%r.ps"))
  "List of commands for `tex-compile'.
Each element should be of the form (FORMAT IN OUT) where
FORMAT is an expression that evaluates to a string that can contain
  - `%r' the main file name without extension.
  - `%f' the main file name.
IN can be either a string (with the same % escapes in it) indicating
  the name of the input file, or t to indicate that the input is all
  the TeX files of the document, or nil if we don't know.
OUT describes the output file and is either a %-escaped string
  or nil to indicate that there is no output file.")

(define-obsolete-function-alias 'tex-string-prefix-p 'string-prefix-p "24.3")

(defun tex-guess-main-file (&optional all)
  "Find a likely `tex-main-file'.
Looks for hints in other buffers in the same directory or in
ALL other buffers.  If ALL is `sub' only look at buffers in parent directories
of the current buffer."
  (let ((dir default-directory)
	(header-re tex-start-of-header))
    (catch 'found
      ;; Look for a buffer with `tex-main-file' set.
      (dolist (buf (if (consp all) all (buffer-list)))
	(with-current-buffer buf
	  (when (and (cond
		      ((null all) (equal dir default-directory))
		      ((eq all 'sub) (string-prefix-p default-directory dir))
		      (t))
		     (stringp tex-main-file))
	    (throw 'found (expand-file-name tex-main-file)))))
      ;; Look for a buffer containing the magic `tex-start-of-header'.
      (dolist (buf (if (consp all) all (buffer-list)))
	(with-current-buffer buf
	  (when (and (cond
		      ((null all) (equal dir default-directory))
		      ((eq all 'sub) (string-prefix-p default-directory dir))
		      (t))
		     buffer-file-name
		     ;; (or (easy-mmode-derived-mode-p 'latex-mode)
		     ;; 	 (easy-mmode-derived-mode-p 'plain-tex-mode))
		     (save-excursion
		       (save-restriction
			 (widen)
			 (goto-char (point-min))
			 (re-search-forward
			  header-re (+ (point) 10000) t))))
	    (throw 'found (expand-file-name buffer-file-name))))))))

(defun tex-main-file ()
  "Return the relative name of the main file."
  (let* ((file (or tex-main-file
		   ;; Compatibility with AUCTeX.
		   (with-no-warnings
		    (when (boundp 'TeX-master)
		      (cond ((stringp TeX-master)
			     (setq-local tex-main-file TeX-master))
			    ((and (eq TeX-master t) buffer-file-name)
			     (file-relative-name buffer-file-name)))))
		   ;; Try to guess the main file.
		   (if (not buffer-file-name)
		       (error "Buffer is not associated with any file")
		     (file-relative-name
		      (if (save-excursion
			    (goto-char (point-min))
			    (re-search-forward tex-start-of-header
					       (+ (point) 10000) t))
			  ;; This is the main file.
			  buffer-file-name
			;; This isn't the main file, let's try to find better,
			(or (tex-guess-main-file)
			    (tex-guess-main-file 'sub)
			    ;; (tex-guess-main-file t)
			    buffer-file-name)))))))
    (if (or (file-exists-p file) (string-match "\\.tex\\'" file))
	file (concat file ".tex"))))

(defun tex-summarize-command (cmd)
  (if (not (stringp cmd)) ""
    (mapconcat #'identity
	       (mapcar (lambda (s) (car (split-string s)))
		       (split-string cmd "\\s-*\\(?:;\\|&&\\)\\s-*"))
	       "&")))

(defun tex-uptodate-p (file)
  "Return non-nil if FILE is not uptodate w.r.t the document source files.
FILE is typically the output DVI or PDF file."
  ;; We should check all the files included !!!
  (and
   ;; Clearly, the target must exist.
   (file-exists-p file)
   ;; And the last run must not have asked for a rerun.
   ;; FIXME: this should check that the last run was done on the same file.
   (let ((buf (condition-case nil (tex-shell-buf) (error nil))))
     (when buf
       (with-current-buffer buf
	 (save-excursion
	   (goto-char (point-max))
	   (and (re-search-backward
                 (concat "(see the transcript file for additional information)"
                         "\\|^Output written on .*"
                         (regexp-quote (file-name-nondirectory file))
                         " (.*)\\.")
                 nil t)
		(> (save-excursion
                     ;; Usually page numbers are output as [N], but
                     ;; I've already seen things like
                     ;; [1{/var/lib/texmf/fonts/map/pdftex/updmap/pdftex.map}]
                     (or (re-search-backward "\\[[0-9]+\\({[^}]*}\\)?\\]"
                                             nil t)
			 (point-min)))
		   (save-excursion
		     (or (re-search-backward "Rerun" nil t)
			 (point-min)))))))))
   ;; And the input files must not have been changed in the meantime.
   (let ((files (if (and tex-use-reftex
			 (fboundp 'reftex-scanning-info-available-p)
			 (reftex-scanning-info-available-p))
		    (reftex-all-document-files)
		  (list (file-name-directory (expand-file-name file)))))
	 (ignored-dirs-re
	  (concat
	   (regexp-opt
	    (delq nil (mapcar (lambda (s) (if (eq (aref s (1- (length s))) ?/)
					 (substring s 0 (1- (length s)))))
			      completion-ignored-extensions))
	    t) "\\'"))
	 (uptodate t))
     (while (and files uptodate)
       (let ((f (pop files)))
	 (if (and (file-directory-p f)
		  ;; Avoid infinite loops.
		  (not (file-symlink-p f)))
	     (unless (string-match ignored-dirs-re f)
	       (setq files (nconc
                            (ignore-errors ;Not readable or something.
                              (directory-files f t tex-input-files-re))
			    files)))
	   (when (file-newer-than-file-p f file)
	     (setq uptodate nil)))))
     uptodate)))


(autoload 'format-spec "format-spec")

(defvar tex-executable-cache nil)
(defun tex-executable-exists-p (name)
  "Like `executable-find' but with a cache."
  (let ((f (and (string-match "^\\\\\\([^ \t\n]+\\)" name)
                (intern-soft (concat "tex-cmd-" (match-string 1 name))))))
    (if (fboundp f)
        f
      (let ((cache (assoc name tex-executable-cache)))
        (if cache (cdr cache)
          (let ((executable (executable-find name)))
            (push (cons name executable) tex-executable-cache)
            executable))))))

(defun tex-command-executable (cmd)
  (let ((s (if (stringp cmd) cmd (eval (car cmd)))))
    (substring s 0 (string-match "[ \t]\\|\\'" s))))

(defun tex-command-active-p (cmd fspec)
  "Return non-nil if the CMD spec might need to be run."
  (let ((in (nth 1 cmd))
	(out (nth 2 cmd)))
    (if (stringp in)
	(let ((file (format-spec in fspec)))
	  (when (file-exists-p file)
	    (or (not out)
		(file-newer-than-file-p
		 file (format-spec out fspec)))))
      (when (and (eq in t) (stringp out))
	(not (tex-uptodate-p (format-spec out fspec)))))))

(defcustom tex-cmd-bibtex-args "--min-crossref=100"
  "Extra args to pass to `bibtex' by default."
  :type 'string
  :version "23.1"
  :group 'tex-run)

(defun tex-format-cmd (format fspec)
  "Like `format-spec' but adds user-specified args to the command.
Only applies the FSPEC to the args part of FORMAT."
  (if (not (string-match "\\([^ /\\]+\\) " format))
      (format-spec format fspec)
    (let* ((prefix (substring format 0 (match-beginning 0)))
           (cmd (match-string 1 format))
           (args (substring format (match-end 0)))
           (sym (intern-soft (format "tex-cmd-%s-args" cmd)))
           (extra-args (and sym (symbol-value sym))))
      (concat prefix cmd
              (if extra-args (concat " " extra-args))
              " " (format-spec args fspec)))))

(defun tex-compile-default (fspec)
  "Guess a default command given the `format-spec' FSPEC."
  ;; TODO: Learn to do latex+dvips!
  (let ((cmds nil)
	(unchanged-in nil))
    ;; Only consider active commands.
    (dolist (cmd tex-compile-commands)
      (when (tex-executable-exists-p (tex-command-executable cmd))
	(if (tex-command-active-p cmd fspec)
	    (push cmd cmds)
	  (push (nth 1 cmd) unchanged-in))))
    ;; If no command seems to be applicable, arbitrarily pick the first one.
    (setq cmds (if cmds (nreverse cmds) (list (car tex-compile-commands))))
    ;; Remove those commands whose input was considered stable for
    ;; some other command (typically if (t . "%.pdf") is inactive
    ;; then we're using pdflatex and the fact that the dvi file
    ;; is nonexistent doesn't matter).
    (let ((tmp nil))
      (dolist (cmd cmds)
	(unless (member (nth 1 cmd) unchanged-in)
	  (push cmd tmp)))
      ;; Only remove if there's something left.
      (if tmp (setq cmds (nreverse tmp))))
    ;; Remove commands whose input is not uptodate either.
    (let ((outs (delq nil (mapcar (lambda (x) (nth 2 x)) cmds)))
	  (tmp nil))
      (dolist (cmd cmds)
	(unless (member (nth 1 cmd) outs)
	  (push cmd tmp)))
      ;; Only remove if there's something left.
      (if tmp (setq cmds (nreverse tmp))))
    ;; Select which file we're going to operate on (the latest).
    (let ((latest (nth 1 (car cmds))))
      (dolist (cmd (prog1 (cdr cmds) (setq cmds (list (car cmds)))))
	(if (equal latest (nth 1 cmd))
	    (push cmd cmds)
	  (unless (eq latest t)		;Can't beat that!
	    (if (or (not (stringp latest))
		    (eq (nth 1 cmd) t)
		    (and (stringp (nth 1 cmd))
			 (file-newer-than-file-p
			  (format-spec (nth 1 cmd) fspec)
			  (format-spec latest fspec))))
		(setq latest (nth 1 cmd) cmds (list cmd)))))))
    ;; Expand the command spec into the actual text.
    (dolist (cmd (prog1 cmds (setq cmds nil)))
      (push (cons (eval (car cmd)) (cdr cmd)) cmds))
    ;; Select the favorite command from the history.
    (let ((hist tex-compile-history)
	  re hist-cmd)
      (while hist
	(setq hist-cmd (pop hist))
	(setq re (concat "\\`"
			 (regexp-quote (tex-command-executable hist-cmd))
			 "\\([ \t]\\|\\'\\)"))
	(dolist (cmd cmds)
	  ;; If the hist entry uses the same command and applies to a file
	  ;; of the same type (e.g. `gv %r.pdf' vs `gv %r.ps'), select cmd.
	  (and (string-match re (car cmd))
	       (or (not (string-match "%[fr]\\([-._[:alnum:]]+\\)" (car cmd)))
		   (string-match (regexp-quote (match-string 1 (car cmd)))
				 hist-cmd))
	       (setq hist nil cmds (list cmd)))))
      ;; Substitute and return.
      (if (and hist-cmd
	       (string-match (concat "[' \t\"]" (format-spec "%r" fspec)
				     "\\([;&' \t\"]\\|\\'\\)")
                             hist-cmd))
	  ;; The history command was already applied to the same file,
	  ;; so just reuse it.
	  hist-cmd
	(if cmds (tex-format-cmd (caar cmds) fspec))))))

(defun tex-cmd-doc-view (file)
  (pop-to-buffer (find-file-noselect file)))

(defun tex-compile (dir cmd)
  "Run a command CMD on current TeX buffer's file in DIR."
  ;; FIXME: Use time-stamps on files to decide the next op.
  (interactive
   (let* ((file (tex-main-file))
	  (default-directory
	    (prog1 (file-name-directory (expand-file-name file))
	      (setq file (file-name-nondirectory file))))
	  (root (file-name-sans-extension file))
	  (fspec (list (cons ?r (shell-quote-argument root))
		       (cons ?f (shell-quote-argument file))))
	  (default (tex-compile-default fspec)))
     (list default-directory
	   (completing-read
	    (format "Command [%s]: " (tex-summarize-command default))
	    (mapcar (lambda (x)
		      (list (tex-format-cmd (eval (car x)) fspec)))
		    tex-compile-commands)
	    nil nil nil 'tex-compile-history default))))
  (save-some-buffers (not compilation-ask-about-save) nil)
  (let ((f (and (string-match "^\\\\\\([^ \t\n]+\\)" cmd)
                (intern-soft (concat "tex-cmd-" (match-string 1 cmd))))))
    (if (functionp f)
        (condition-case nil
            (let ((default-directory dir))
              (apply f (split-string-and-unquote
                        (substring cmd (match-end 0)))))
          (wrong-number-of-arguments
           (error "Wrong number of arguments to %s"
                  (substring (symbol-name f) 8))))
      (if (tex-shell-running)
          (tex-kill-job)
        (tex-start-shell))
      (tex-send-tex-command cmd dir))))

(defun tex-start-tex (command file &optional dir)
  "Start a TeX run, using COMMAND on FILE."
  (let* ((star (string-match "\\*" command))
         (compile-command
          (if star
	      (concat (substring command 0 star)
		      (shell-quote-argument file)
		      (substring command (1+ star)))
            (concat command " "
		    tex-start-options
		    (if (< 0 (length tex-start-commands))
			(concat
			 (shell-quote-argument tex-start-commands) " "))
		    (shell-quote-argument file)))))
    (tex-send-tex-command compile-command dir)))

(defun tex-send-tex-command (cmd &optional dir)
  (unless (or (equal dir (let ((buf (tex-shell-buf-no-error)))
                           (and buf (with-current-buffer buf
                                      default-directory))))
	      (not dir))
    (let (shell-dirtrack-verbose)
      (tex-send-command tex-shell-cd-command dir)))
  (with-current-buffer (process-buffer (tex-send-command cmd))
    (setq compilation-last-buffer (current-buffer))
    (compilation-forget-errors)
    ;; Don't parse previous compilations.
    (set-marker compilation-parsing-end (1- (point-max))))
  (tex-display-shell)
  (setq tex-last-buffer-texed (current-buffer)))

;;; The commands:

(defun tex-region (beg end)
  "Run TeX on the current region, via a temporary file.
The file's name comes from the variable `tex-zap-file' and the
variable `tex-directory' says where to put it.

If the buffer has a header, the header is given to TeX before the
region itself.  The buffer's header is all lines between the strings
defined by `tex-start-of-header' and `tex-end-of-header' inclusive.
The header must start in the first 100 lines of the buffer.

The value of `tex-trailer' is given to TeX as input after the region.

The value of `tex-command' specifies the command to use to run TeX."
  (interactive "r")
  (if (tex-shell-running)
      (tex-kill-job)
    (tex-start-shell))
  (or tex-zap-file
      (setq tex-zap-file (tex-generate-zap-file-name)))
  ;; Temp file will be written and TeX will be run in zap-directory.
  ;; If the TEXINPUTS file has relative directories or if the region has
  ;; \input of files, this must be the same directory as the file for
  ;; TeX to access the correct inputs.  That's why it's safest if
  ;; tex-directory is ".".
  (let* ((zap-directory
          (file-name-as-directory (expand-file-name tex-directory)))
         (tex-out-file (expand-file-name (concat tex-zap-file ".tex")
					 zap-directory))
	 (main-file (expand-file-name (tex-main-file)))
	 (ismain (string-equal main-file (buffer-file-name)))
	 already-output)
    ;; Don't delete temp files if we do the same buffer twice in a row.
    (or (eq (current-buffer) tex-last-buffer-texed)
	(tex-delete-last-temp-files t))
    (let ((default-directory zap-directory)) ; why?
      ;; We assume the header is fully contained in tex-main-file.
      ;; We use f-f-ns so we get prompted about any changes on disk.
      (with-current-buffer (find-file-noselect main-file)
	(setq already-output (tex-region-header tex-out-file
						(and ismain beg))))
      ;; Write out the specified region (but don't repeat anything
      ;; already written in the header).
      (write-region (if ismain
			(max beg already-output)
		      beg)
		    end tex-out-file (not (zerop already-output)))
      ;; Write the trailer, if any.
      ;; Precede it with a newline to make sure it
      ;; is not hidden in a comment.
      (if tex-trailer
	  (write-region (concat "\n" tex-trailer) nil
			tex-out-file t)))
    ;; Record the file name to be deleted afterward.
    (setq tex-last-temp-file tex-out-file)
    ;; Use a relative file name here because (1) the proper dir
    ;; is already current, and (2) the abs file name is sometimes
    ;; too long and can make tex crash.
    (tex-start-tex tex-command (concat tex-zap-file ".tex") zap-directory)
    (setq tex-print-file tex-out-file)))

(defun tex-region-header (file &optional beg)
  "If there is a TeX header in the current buffer, write it to FILE.
Return point at the end of the region so written, or zero.  If
the optional buffer position BEG is specified, then the region
written out starts at BEG, if this lies before the start of the header.

If the first line matches `tex-first-line-header-regexp', it is
also written out.  The variables `tex-start-of-header' and
`tex-end-of-header' are used to locate the header.  Note that the
start of the header is required to be within the first 100 lines."
  (save-excursion
    (save-restriction
      (widen)
      (goto-char (point-min))
      (let ((search-end (save-excursion
			  (forward-line 100)
			  (point)))
	    (already-output 0)
	    hbeg hend)
	;; Maybe copy first line, such as `\input texinfo', to temp file.
	(and tex-first-line-header-regexp
	     (looking-at tex-first-line-header-regexp)
	     (write-region (point)
			   (progn (forward-line 1)
				  (setq already-output (point)))
			   file))
	;; Write out the header, if there is one, and any of the
	;; specified region which extends before it.  But don't repeat
	;; anything already written.
	(and tex-start-of-header
	     (re-search-forward tex-start-of-header search-end t)
	     (progn
	       (beginning-of-line)
	       (setq hbeg (point))	; mark beginning of header
	       (when (re-search-forward tex-end-of-header nil t)
		 (forward-line 1)
		 (setq hend (point))	; mark end of header
		 (write-region
		  (max (if beg
			   (min hbeg beg)
			 hbeg)
		       already-output)
		  hend file (not (zerop already-output)))
		 (setq already-output hend))))
	already-output))))

(defun tex-buffer ()
  "Run TeX on current buffer.  See \\[tex-region] for more information.
Does not save the buffer, so it's useful for trying experimental versions.
See \\[tex-file] for an alternative."
  (interactive)
  (tex-region (point-min) (point-max)))

(defun tex-file ()
  "Prompt to save all buffers and run TeX (or LaTeX) on current buffer's file.
This function is more useful than \\[tex-buffer] when you need the
`.aux' file of LaTeX to have the correct name."
  (interactive)
  (when tex-offer-save
    (save-some-buffers))
  (let* ((source-file (tex-main-file))
	 (file-dir (file-name-directory (expand-file-name source-file))))
    (if (tex-shell-running)
        (tex-kill-job)
      (tex-start-shell))
    (tex-start-tex tex-command source-file file-dir)
    (setq tex-print-file (expand-file-name source-file))))

(defun tex-generate-zap-file-name ()
  "Generate a unique name suitable for use as a file name."
  ;; Include the shell process number and host name
  ;; in case there are multiple shells (for same or different user).
  ;; Dec 1998: There is a report that some versions of xdvi
  ;; don't work with file names that start with #.
  (format "_TZ_%d-%s"
          (process-id (get-buffer-process "*tex-shell*"))
	  (subst-char-in-string ?. ?- (system-name))))

;; This will perhaps be useful for modifying TEXINPUTS.
;; Expand each file name, separated by colons, in the string S.
(defun tex-expand-files (s)
  (let (elts (start 0))
    (while (string-match ":" s start)
      (setq elts (cons (substring s start (match-beginning 0)) elts))
      (setq start (match-end 0)))
    (or (= start 0)
	(setq elts (cons (substring s start) elts)))
    (mapconcat (lambda (elt)
		 (if (= (length elt) 0) elt (expand-file-name elt)))
	       (nreverse elts) ":")))

(defun tex-shell-running ()
  (let ((proc (get-process "tex-shell")))
    (when proc
      (if (and (eq (process-status proc) 'run)
               (buffer-live-p (process-buffer proc)))
          ;; return the TeX process on success
          proc
          ;; get rid of the process permanently
          ;; this should get rid of the annoying w32 problem with
          ;; dead tex-shell buffer and live process
          (delete-process proc)))))

(defun tex-kill-job ()
  "Kill the currently running TeX job."
  (interactive)
  ;; `quit-process' leads to core dumps of the tex process (except if
  ;; coredumpsize has limit 0kb as on many environments).  One would
  ;; like to use (kill-process proc 'lambda), however that construct
  ;; does not work on some systems and kills the shell itself.
  (let ((proc (get-process "tex-shell")))
    (when proc (quit-process proc t))))

(defun tex-recenter-output-buffer (linenum)
  "Redisplay buffer of TeX job output so that most recent output can be seen.
The last line of the buffer is displayed on
line LINE of the window, or centered if LINE is nil."
  (interactive "P")
  (let ((tex-shell (get-buffer "*tex-shell*"))
	(window))
    (if (null tex-shell)
	(message "No TeX output buffer")
      (setq window (display-buffer tex-shell))
      (with-selected-window window
	(bury-buffer tex-shell)
	(goto-char (point-max))
	(recenter (if linenum
		      (prefix-numeric-value linenum)
		    (/ (window-height) 2)))))))

(defcustom tex-print-file-extension ".dvi"
  "The TeX-compiled file extension for viewing and printing.
If you use pdflatex instead of latex, set this to \".pdf\" and modify
 `tex-dvi-view-command' and `tex-dvi-print-command' appropriately."
  :type 'string
  :group 'tex-view
  :version "25.1")

(defun tex-print (&optional alt)
  "Print the .dvi file made by \\[tex-region], \\[tex-buffer] or \\[tex-file].
Runs the shell command defined by `tex-dvi-print-command'.  If prefix argument
is provided, use the alternative command, `tex-alt-dvi-print-command'."
  (interactive "P")
  (let ((print-file-name-dvi (tex-append tex-print-file
                                         tex-print-file-extension))
	test-name)
    (if (and (not (equal (current-buffer) tex-last-buffer-texed))
	     (buffer-file-name)
	     ;; Check that this buffer's printed file is up to date.
	     (file-newer-than-file-p
	      (setq test-name (tex-append (buffer-file-name)
                                          tex-print-file-extension))
	      (buffer-file-name)))
	(setq print-file-name-dvi test-name))
    (if (not (file-exists-p print-file-name-dvi))
        (error "No appropriate `.dvi' file could be found")
      (if (tex-shell-running)
          (tex-kill-job)
        (tex-start-shell))
      (tex-send-command
       (if alt tex-alt-dvi-print-command tex-dvi-print-command)
       print-file-name-dvi
       t))))

(defun tex-alt-print ()
  "Print the .dvi file made by \\[tex-region], \\[tex-buffer] or \\[tex-file].
Runs the shell command defined by `tex-alt-dvi-print-command'."
  (interactive)
  (tex-print t))

(defun tex-view ()
  "Preview the last `.dvi' file made by running TeX under Emacs.
This means, made using \\[tex-region], \\[tex-buffer] or \\[tex-file].
The variable `tex-dvi-view-command' specifies the shell command for preview.
You must set that variable yourself before using this command,
because there is no standard value that would generally work."
  (interactive)
  (or tex-dvi-view-command
      (error "You must set `tex-dvi-view-command'"))
  ;; Restart the TeX shell if necessary.
  (or (tex-shell-running)
      (tex-start-shell))
  (let ((tex-dvi-print-command (eval tex-dvi-view-command)))
    (tex-print)))

(defun tex-append (file-name suffix)
  "Append to FILENAME the suffix SUFFIX, using same algorithm TeX uses.
Pascal-based TeX scans for the first period, C TeX uses the last.
No period is retained immediately before SUFFIX,
so normally SUFFIX starts with one."
  (if (stringp file-name)
      (let ((file (file-name-nondirectory file-name))
	    trial-name)
	;; Try splitting on last period.
	;; The first-period split can get fooled when two files
	;; named a.tex and a.b.tex are both tex'd;
	;; the last-period split must be right if it matches at all.
	(setq trial-name
	      (concat (file-name-directory file-name)
		      (substring file 0
				 (string-match "\\.[^.]*$" file))
		      suffix))
	(if (or (file-exists-p trial-name)
		(file-exists-p (concat trial-name ".aux"))) ;for BibTeX files
	    trial-name
	  ;; Not found, so split on first period.
	  (concat (file-name-directory file-name)
		  (substring file 0
			     (string-match "\\." file))
		  suffix)))
    " "))

(defun tex-show-print-queue ()
  "Show the print queue that \\[tex-print] put your job on.
Runs the shell command defined by `tex-show-queue-command'."
  (interactive)
  (if (tex-shell-running)
      (tex-kill-job)
    (tex-start-shell))
  (tex-send-command tex-show-queue-command)
  (tex-display-shell))

(defun tex-bibtex-file ()
  "Run BibTeX on the current buffer's file."
  (interactive)
  (if (tex-shell-running)
      (tex-kill-job)
    (tex-start-shell))
  (let* (shell-dirtrack-verbose
         (source-file (expand-file-name (tex-main-file)))
         (tex-out-file
          (tex-append (file-name-nondirectory source-file) ""))
         (file-dir (file-name-directory source-file)))
    (tex-send-command tex-shell-cd-command file-dir)
    (tex-send-command tex-bibtex-command tex-out-file))
  (tex-display-shell))

;;;;
;;;; LaTeX indentation
;;;;

(defvar tex-indent-allhanging t)
(defvar tex-indent-arg 4)
(defvar tex-indent-basic 2)
(defvar tex-indent-item tex-indent-basic)
(defvar tex-indent-item-re "\\\\\\(bib\\)?item\\>")
(defvar latex-noindent-environments '("document"))
(put 'latex-noindent-environments 'safe-local-variable
     (lambda (x) (null (delq t (mapcar #'stringp x)))))

(defvar tex-latex-indent-syntax-table
  (let ((st (make-syntax-table tex-mode-syntax-table)))
    (modify-syntax-entry ?$ "." st)
    (modify-syntax-entry ?\( "." st)
    (modify-syntax-entry ?\) "." st)
    st)
  "Syntax table used while computing indentation.")

(defun latex-indent (&optional _arg)
  (if (and (eq (get-text-property (if (and (eobp) (bolp))
                                      (max (point-min) (1- (point)))
                                    (line-beginning-position))
                                  'face)
	       'tex-verbatim))
      'noindent
    (with-syntax-table tex-latex-indent-syntax-table
      ;; TODO: Rather than ignore $, we should try to be more clever about it.
      (let ((indent
	     (save-excursion
	       (beginning-of-line)
	       (latex-find-indent))))
	(if (< indent 0) (setq indent 0))
	(if (<= (current-column) (current-indentation))
	    (indent-line-to indent)
	  (save-excursion (indent-line-to indent)))))))

(defcustom latex-indent-within-escaped-parens nil
  "Non-nil means add extra indent to text within escaped parens.
When this is non-nil, text within matching pairs of escaped
parens is indented at the column following the open paren.  The
default value does not add any extra indent thus providing the
behavior of Emacs 22 and earlier."
  :type 'boolean
  :group 'tex
  :version "23.1")

(defun latex-find-indent (&optional virtual)
  "Find the proper indentation of text after point.
VIRTUAL if non-nil indicates that we're only trying to find the indentation
  in order to determine the indentation of something else.
There might be text before point."
  (let ((latex-handle-escaped-parens latex-indent-within-escaped-parens))
    (save-excursion
      (skip-chars-forward " \t")
      (or
       ;; Stick the first line at column 0.
       (and (= (point-min) (line-beginning-position)) 0)
       ;; Trust the current indentation, if such info is applicable.
       (and virtual (save-excursion (skip-chars-backward " \t&") (bolp))
	    (current-column))
       ;; Stick verbatim environments to the left margin.
       (and (looking-at "\\\\\\(begin\\|end\\) *{\\([^\n}]+\\)")
	    (member (match-string 2) tex-verbatim-environments)
	    0)
       ;; Put leading close-paren where the matching open paren would be.
       (let (escaped)
	 (and (or (eq (latex-syntax-after) ?\))
		  ;; Try to handle escaped close parens but keep
		  ;; original position if it doesn't work out.
		  (and latex-handle-escaped-parens
		       (setq escaped (looking-at "\\\\\\([])}]\\)"))))
	      (ignore-errors
	       (save-excursion
		 (when escaped
		   (goto-char (match-beginning 1)))
		 (latex-skip-close-parens)
		 (latex-backward-sexp-1)
		 (latex-find-indent 'virtual)))))
       ;; Default (maybe an argument)
       (let ((pos (point))
	     ;; Outdent \item if necessary.
	     (indent (if (looking-at tex-indent-item-re) (- tex-indent-item) 0))
	     up-list-pos)
	 ;; Find the previous point which determines our current indentation.
	 (condition-case err
	     (progn
	       (latex-backward-sexp-1)
	       (while (> (current-column) (current-indentation))
		 (latex-backward-sexp-1)))
	   (scan-error
	    (setq up-list-pos (nth 2 err))))
	 (cond
	  ((= (point-min) pos) 0) ; We're really just indenting the first line.
	  ((integerp up-list-pos)
	   ;; Have to indent relative to the open-paren.
	   (goto-char up-list-pos)
	   (if (and (not tex-indent-allhanging)
		    (save-excursion
		      ;; Make sure we're an argument to a macro and
		      ;; that the macro is at the beginning of a line.
		      (condition-case nil
			  (progn
			    (while (eq (char-syntax (char-after)) ?\()
			      (forward-sexp -1))
			    (and (eq (char-syntax (char-after)) ?/)
				 (progn (skip-chars-backward " \t&")
					(bolp))))
			(scan-error nil)))
		    (> pos (progn (latex-down-list)
				  (forward-comment (point-max))
				  (point))))
	       ;; Align with the first element after the open-paren.
	       (current-column)
	     ;; We're the first element after a hanging brace.
	     (goto-char up-list-pos)
	     (+ (if (and (looking-at "\\\\begin *{\\([^\n}]+\\)")
			 (member (match-string 1)
				 latex-noindent-environments))
		    0 tex-indent-basic)
		indent (latex-find-indent 'virtual))))
	  ;; We're now at the "beginning" of a line.
	  ((not (and (not virtual) (eq (char-after) ?\\)))
	   ;; Nothing particular here: just keep the same indentation.
	   (+ indent (current-column)))
	  ;; We're now looking at a macro call.
	  ((looking-at tex-indent-item-re)
	   ;; Indenting relative to an item, have to re-add the outdenting.
	   (+ indent (current-column) tex-indent-item))
	  (t
	   (let ((col (current-column)))
	     (if (or (not (eq (char-syntax (or (char-after pos) ?\s)) ?\())
		     ;; Can't be an arg if there's an empty line in between.
		     (save-excursion (re-search-forward "^[ \t]*$" pos t)))
		 ;; If the first char was not an open-paren, there's
		 ;; a risk that this is really not an argument to the
		 ;; macro at all.
		 (+ indent col)
	       (forward-sexp 1)
	       (if (< (line-end-position)
		      (save-excursion (forward-comment (point-max))
				      (point)))
		   ;; we're indenting the first argument.
		   (min (current-column) (+ tex-indent-arg col))
		 (skip-syntax-forward " ")
		 (current-column)))))))))))
;;; DocTeX support

(defun doctex-font-lock-^^A ()
  (if (eq (char-after (line-beginning-position)) ?\%)
      (progn
	(put-text-property
	 (1- (match-beginning 1)) (match-beginning 1)
	 'syntax-table
	 (if (= (1+ (line-beginning-position)) (match-beginning 1))
	     ;; The `%' is a single-char comment, which Emacs
	     ;; syntax-table can't deal with.  We could turn it
	     ;; into a non-comment, or use `\n%' or `%^' as the comment.
	     ;; Instead, we include it in the ^^A comment.
             (string-to-syntax "< b")
           (string-to-syntax ">")))
	(let ((end (line-end-position)))
	  (if (< end (point-max))
	      (put-text-property
	       end (1+ end)
	       'syntax-table
               (string-to-syntax "> b"))))
        (string-to-syntax "< b"))))

(defun doctex-font-lock-syntactic-face-function (state)
  ;; Mark DocTeX documentation, which is parsed as a style A comment
  ;; starting in column 0.
  (if (or (nth 3 state) (nth 7 state)
	  (not (memq (char-before (nth 8 state))
		     '(?\n nil))))
      ;; Anything else is just as for LaTeX.
      (tex-font-lock-syntactic-face-function state)
    font-lock-doc-face))

(eval-when-compile
  (defconst doctex-syntax-propertize-rules
    (syntax-propertize-precompile-rules
     latex-syntax-propertize-rules
     ;; For DocTeX comment-in-doc.
     ("\\(\\^\\)\\^A" (1 (doctex-font-lock-^^A))))))

(defvar doctex-font-lock-keywords
  (append tex-font-lock-keywords
	  '(("^%<[^>]*>" (0 font-lock-preprocessor-face t)))))

;;;###autoload
(define-derived-mode doctex-mode latex-mode "DocTeX"
  "Major mode to edit DocTeX files."
  (setq font-lock-defaults
	(cons (append (car font-lock-defaults) '(doctex-font-lock-keywords))
	      (mapcar
	       (lambda (x)
		 (pcase (car-safe x)
		   (`font-lock-syntactic-face-function
		    (cons (car x) 'doctex-font-lock-syntactic-face-function))
		   (_ x)))
	       (cdr font-lock-defaults))))
  (setq-local syntax-propertize-function
	      (syntax-propertize-rules doctex-syntax-propertize-rules)))

;;; Prettify Symbols Support

(defvar tex--prettify-symbols-alist
  '( ;; Lowercase Greek letters.
    ("\\alpha" . ?α)
    ("\\beta" . ?β)
    ("\\gamma" . ?γ)
    ("\\delta" . ?δ)
    ("\\epsilon" . ?ϵ)
    ("\\zeta" . ?ζ)
    ("\\eta" . ?η)
    ("\\theta" . ?θ)
    ("\\iota" . ?ι)
    ("\\kappa" . ?κ)
    ("\\lambda" . ?λ)
    ("\\mu" . ?μ)
    ("\\nu" . ?ν)
    ("\\xi" . ?ξ)
    ;; There is no \omicron because it looks like a latin o.
    ("\\pi" . ?π)
    ("\\rho" . ?ρ)
    ("\\sigma" . ?σ)
    ("\\tau" . ?τ)
    ("\\upsilon" . ?υ)
    ("\\phi" . ?ϕ)
    ("\\chi" . ?χ)
    ("\\psi" . ?ψ)
    ("\\omega" . ?ω)
    ;; Uppercase Greek letters.
    ("\\Gamma" . ?Γ)
    ("\\Delta" . ?Δ)
    ("\\Lambda" . ?Λ)
    ("\\Phi" . ?Φ)
    ("\\Pi" . ?Π)
    ("\\Psi" . ?Ψ)
    ("\\Sigma" . ?Σ)
    ("\\Theta" . ?Θ)
    ("\\Upsilon" . ?Υ)
    ("\\Xi" . ?Ξ)
    ("\\Omega" . ?Ω)

    ;; Other math symbols (taken from leim/quail/latin-ltx.el).
    ("\\Box" . ?□)
    ("\\Bumpeq" . ?≎)
    ("\\Cap" . ?⋒)
    ("\\Cup" . ?⋓)
    ("\\Diamond" . ?◇)
    ("\\Downarrow" . ?⇓)
    ("\\H{o}" . ?ő)
    ("\\Im" . ?ℑ)
    ("\\Join" . ?⋈)
    ("\\Leftarrow" . ?⇐)
    ("\\Leftrightarrow" . ?⇔)
    ("\\Ll" . ?⋘)
    ("\\Lleftarrow" . ?⇚)
    ("\\Longleftarrow" . ?⇐)
    ("\\Longleftrightarrow" . ?⇔)
    ("\\Longrightarrow" . ?⇒)
    ("\\Lsh" . ?↰)
    ("\\Re" . ?ℜ)
    ("\\Rightarrow" . ?⇒)
    ("\\Rrightarrow" . ?⇛)
    ("\\Rsh" . ?↱)
    ("\\Subset" . ?⋐)
    ("\\Supset" . ?⋑)
    ("\\Uparrow" . ?⇑)
    ("\\Updownarrow" . ?⇕)
    ("\\Vdash" . ?⊩)
    ("\\Vert" . ?‖)
    ("\\Vvdash" . ?⊪)
    ("\\aleph" . ?ℵ)
    ("\\amalg" . ?∐)
    ("\\angle" . ?∠)
    ("\\approx" . ?≈)
    ("\\approxeq" . ?≊)
    ("\\ast" . ?∗)
    ("\\asymp" . ?≍)
    ("\\backcong" . ?≌)
    ("\\backepsilon" . ?∍)
    ("\\backprime" . ?‵)
    ("\\backsim" . ?∽)
    ("\\backsimeq" . ?⋍)
    ("\\backslash" . ?\\)
    ("\\barwedge" . ?⊼)
    ("\\because" . ?∵)
    ("\\beth" . ?ℶ)
    ("\\between" . ?≬)
    ("\\bigcap" . ?⋂)
    ("\\bigcirc" . ?◯)
    ("\\bigcup" . ?⋃)
    ("\\bigstar" . ?★)
    ("\\bigtriangledown" . ?▽)
    ("\\bigtriangleup" . ?△)
    ("\\bigvee" . ?⋁)
    ("\\bigwedge" . ?⋀)
    ("\\blacklozenge" . ?✦)
    ("\\blacksquare" . ?▪)
    ("\\blacktriangle" . ?▴)
    ("\\blacktriangledown" . ?▾)
    ("\\blacktriangleleft" . ?◂)
    ("\\blacktriangleright" . ?▸)
    ("\\bot" . ?⊥)
    ("\\bowtie" . ?⋈)
    ("\\boxminus" . ?⊟)
    ("\\boxplus" . ?⊞)
    ("\\boxtimes" . ?⊠)
    ("\\bullet" . ?•)
    ("\\bumpeq" . ?≏)
    ("\\cap" . ?∩)
    ("\\cdots" . ?⋯)
    ("\\centerdot" . ?·)
    ("\\checkmark" . ?✓)
    ("\\chi" . ?χ)
    ("\\cdot" . ?⋅)
    ("\\cdots" . ?⋯)
    ("\\circ" . ?∘)
    ("\\circeq" . ?≗)
    ("\\circlearrowleft" . ?↺)
    ("\\circlearrowright" . ?↻)
    ("\\circledR" . ?®)
    ("\\circledS" . ?Ⓢ)
    ("\\circledast" . ?⊛)
    ("\\circledcirc" . ?⊚)
    ("\\circleddash" . ?⊝)
    ("\\clubsuit" . ?♣)
    ("\\coloneq" . ?≔)
    ("\\complement" . ?∁)
    ("\\cong" . ?≅)
    ("\\coprod" . ?∐)
    ("\\cup" . ?∪)
    ("\\curlyeqprec" . ?⋞)
    ("\\curlyeqsucc" . ?⋟)
    ("\\curlypreceq" . ?≼)
    ("\\curlyvee" . ?⋎)
    ("\\curlywedge" . ?⋏)
    ("\\curvearrowleft" . ?↶)
    ("\\curvearrowright" . ?↷)
    ("\\dag" . ?†)
    ("\\dagger" . ?†)
    ("\\daleth" . ?ℸ)
    ("\\dashv" . ?⊣)
    ("\\ddag" . ?‡)
    ("\\ddagger" . ?‡)
    ("\\ddots" . ?⋱)
    ("\\diamond" . ?⋄)
    ("\\diamondsuit" . ?♢)
    ("\\divideontimes" . ?⋇)
    ("\\doteq" . ?≐)
    ("\\doteqdot" . ?≑)
    ("\\dotplus" . ?∔)
    ("\\dotsquare" . ?⊡)
    ("\\downarrow" . ?↓)
    ("\\downdownarrows" . ?⇊)
    ("\\downleftharpoon" . ?⇃)
    ("\\downrightharpoon" . ?⇂)
    ("\\ell" . ?ℓ)
    ("\\emptyset" . ?∅)
    ("\\eqcirc" . ?≖)
    ("\\eqcolon" . ?≕)
    ("\\eqslantgtr" . ?⋝)
    ("\\eqslantless" . ?⋜)
    ("\\equiv" . ?≡)
    ("\\exists" . ?∃)
    ("\\fallingdotseq" . ?≒)
    ("\\flat" . ?♭)
    ("\\forall" . ?∀)
    ("\\frown" . ?⌢)
    ("\\ge" . ?≥)
    ("\\geq" . ?≥)
    ("\\geqq" . ?≧)
    ("\\geqslant" . ?≥)
    ("\\gets" . ?←)
    ("\\gg" . ?≫)
    ("\\ggg" . ?⋙)
    ("\\gimel" . ?ℷ)
    ("\\gnapprox" . ?⋧)
    ("\\gneq" . ?≩)
    ("\\gneqq" . ?≩)
    ("\\gnsim" . ?⋧)
    ("\\gtrapprox" . ?≳)
    ("\\gtrdot" . ?⋗)
    ("\\gtreqless" . ?⋛)
    ("\\gtreqqless" . ?⋛)
    ("\\gtrless" . ?≷)
    ("\\gtrsim" . ?≳)
    ("\\gvertneqq" . ?≩)
    ("\\hbar" . ?ℏ)
    ("\\heartsuit" . ?♥)
    ("\\hookleftarrow" . ?↩)
    ("\\hookrightarrow" . ?↪)
    ("\\iff" . ?⇔)
    ("\\imath" . ?ı)
    ("\\in" . ?∈)
    ("\\infty" . ?∞)
    ("\\int" . ?∫)
    ("\\intercal" . ?⊺)
    ("\\langle" . 10216)          ; Literal ?⟨ breaks indentation.
    ("\\lbrace" . ?{)
    ("\\lbrack" . ?\[)
    ("\\lceil" . ?⌈)
    ("\\ldots" . ?…)
    ("\\le" . ?≤)
    ("\\leadsto" . ?↝)
    ("\\leftarrow" . ?←)
    ("\\leftarrowtail" . ?↢)
    ("\\leftharpoondown" . ?↽)
    ("\\leftharpoonup" . ?↼)
    ("\\leftleftarrows" . ?⇇)
    ;; ("\\leftparengtr" ?〈), see bug#12948.
    ("\\leftrightarrow" . ?↔)
    ("\\leftrightarrows" . ?⇆)
    ("\\leftrightharpoons" . ?⇋)
    ("\\leftrightsquigarrow" . ?↭)
    ("\\leftthreetimes" . ?⋋)
    ("\\leq" . ?≤)
    ("\\leqq" . ?≦)
    ("\\leqslant" . ?≤)
    ("\\lessapprox" . ?≲)
    ("\\lessdot" . ?⋖)
    ("\\lesseqgtr" . ?⋚)
    ("\\lesseqqgtr" . ?⋚)
    ("\\lessgtr" . ?≶)
    ("\\lesssim" . ?≲)
    ("\\lfloor" . ?⌊)
    ("\\lhd" . ?◁)
    ("\\rhd" . ?▷)
    ("\\ll" . ?≪)
    ("\\llcorner" . ?⌞)
    ("\\lnapprox" . ?⋦)
    ("\\lneq" . ?≨)
    ("\\lneqq" . ?≨)
    ("\\lnsim" . ?⋦)
    ("\\longleftarrow" . ?←)
    ("\\longleftrightarrow" . ?↔)
    ("\\longmapsto" . ?↦)
    ("\\longrightarrow" . ?→)
    ("\\looparrowleft" . ?↫)
    ("\\looparrowright" . ?↬)
    ("\\lozenge" . ?✧)
    ("\\lq" . ?‘)
    ("\\lrcorner" . ?⌟)
    ("\\ltimes" . ?⋉)
    ("\\lvertneqq" . ?≨)
    ("\\maltese" . ?✠)
    ("\\mapsto" . ?↦)
    ("\\measuredangle" . ?∡)
    ("\\mho" . ?℧)
    ("\\mid" . ?∣)
    ("\\models" . ?⊧)
    ("\\mp" . ?∓)
    ("\\multimap" . ?⊸)
    ("\\nLeftarrow" . ?⇍)
    ("\\nLeftrightarrow" . ?⇎)
    ("\\nRightarrow" . ?⇏)
    ("\\nVDash" . ?⊯)
    ("\\nVdash" . ?⊮)
    ("\\nabla" . ?∇)
    ("\\napprox" . ?≉)
    ("\\natural" . ?♮)
    ("\\ncong" . ?≇)
    ("\\ne" . ?≠)
    ("\\nearrow" . ?↗)
    ("\\neg" . ?¬)
    ("\\neq" . ?≠)
    ("\\nequiv" . ?≢)
    ("\\newline" . ? )
    ("\\nexists" . ?∄)
    ("\\ngeq" . ?≱)
    ("\\ngeqq" . ?≱)
    ("\\ngeqslant" . ?≱)
    ("\\ngtr" . ?≯)
    ("\\ni" . ?∋)
    ("\\nleftarrow" . ?↚)
    ("\\nleftrightarrow" . ?↮)
    ("\\nleq" . ?≰)
    ("\\nleqq" . ?≰)
    ("\\nleqslant" . ?≰)
    ("\\nless" . ?≮)
    ("\\nmid" . ?∤)
    ;; ("\\not" ?̸)              ;FIXME: conflict with "NOT SIGN" ¬.
    ("\\notin" . ?∉)
    ("\\nparallel" . ?∦)
    ("\\nprec" . ?⊀)
    ("\\npreceq" . ?⋠)
    ("\\nrightarrow" . ?↛)
    ("\\nshortmid" . ?∤)
    ("\\nshortparallel" . ?∦)
    ("\\nsim" . ?≁)
    ("\\nsimeq" . ?≄)
    ("\\nsubset" . ?⊄)
    ("\\nsubseteq" . ?⊈)
    ("\\nsubseteqq" . ?⊈)
    ("\\nsucc" . ?⊁)
    ("\\nsucceq" . ?⋡)
    ("\\nsupset" . ?⊅)
    ("\\nsupseteq" . ?⊉)
    ("\\nsupseteqq" . ?⊉)
    ("\\ntriangleleft" . ?⋪)
    ("\\ntrianglelefteq" . ?⋬)
    ("\\ntriangleright" . ?⋫)
    ("\\ntrianglerighteq" . ?⋭)
    ("\\nvDash" . ?⊭)
    ("\\nvdash" . ?⊬)
    ("\\nwarrow" . ?↖)
    ("\\odot" . ?⊙)
    ("\\oint" . ?∮)
    ("\\ominus" . ?⊖)
    ("\\oplus" . ?⊕)
    ("\\oslash" . ?⊘)
    ("\\otimes" . ?⊗)
    ("\\par" . ? )
    ("\\parallel" . ?∥)
    ("\\partial" . ?∂)
    ("\\perp" . ?⊥)
    ("\\pitchfork" . ?⋔)
    ("\\prec" . ?≺)
    ("\\precapprox" . ?≾)
    ("\\preceq" . ?≼)
    ("\\precnapprox" . ?⋨)
    ("\\precnsim" . ?⋨)
    ("\\precsim" . ?≾)
    ("\\prime" . ?′)
    ("\\prod" . ?∏)
    ("\\propto" . ?∝)
    ("\\qed" . ?∎)
    ("\\qquad" . ?⧢)
    ("\\quad" . ?␣)
    ("\\rangle" . 10217)            ; Literal ?⟩ breaks indentation.
    ("\\rbrace" . ?})
    ("\\rbrack" . ?\])
    ("\\rceil" . ?⌉)
    ("\\rfloor" . ?⌋)
    ("\\rightarrow" . ?→)
    ("\\rightarrowtail" . ?↣)
    ("\\rightharpoondown" . ?⇁)
    ("\\rightharpoonup" . ?⇀)
    ("\\rightleftarrows" . ?⇄)
    ("\\rightleftharpoons" . ?⇌)
    ;; ("\\rightparengtr" ?⦔) ;; Was ?〉, see bug#12948.
    ("\\rightrightarrows" . ?⇉)
    ("\\rightthreetimes" . ?⋌)
    ("\\risingdotseq" . ?≓)
    ("\\rtimes" . ?⋊)
    ("\\times" . ?×)
    ("\\sbs" . ?﹨)
    ("\\searrow" . ?↘)
    ("\\setminus" . ?∖)
    ("\\sharp" . ?♯)
    ("\\shortmid" . ?∣)
    ("\\shortparallel" . ?∥)
    ("\\sim" . ?∼)
    ("\\simeq" . ?≃)
    ("\\smallamalg" . ?∐)
    ("\\smallsetminus" . ?∖)
    ("\\smallsmile" . ?⌣)
    ("\\smile" . ?⌣)
    ("\\spadesuit" . ?♠)
    ("\\sphericalangle" . ?∢)
    ("\\sqcap" . ?⊓)
    ("\\sqcup" . ?⊔)
    ("\\sqsubset" . ?⊏)
    ("\\sqsubseteq" . ?⊑)
    ("\\sqsupset" . ?⊐)
    ("\\sqsupseteq" . ?⊒)
    ("\\square" . ?□)
    ("\\squigarrowright" . ?⇝)
    ("\\star" . ?⋆)
    ("\\straightphi" . ?φ)
    ("\\subset" . ?⊂)
    ("\\subseteq" . ?⊆)
    ("\\subseteqq" . ?⊆)
    ("\\subsetneq" . ?⊊)
    ("\\subsetneqq" . ?⊊)
    ("\\succ" . ?≻)
    ("\\succapprox" . ?≿)
    ("\\succcurlyeq" . ?≽)
    ("\\succeq" . ?≽)
    ("\\succnapprox" . ?⋩)
    ("\\succnsim" . ?⋩)
    ("\\succsim" . ?≿)
    ("\\sum" . ?∑)
    ("\\supset" . ?⊃)
    ("\\supseteq" . ?⊇)
    ("\\supseteqq" . ?⊇)
    ("\\supsetneq" . ?⊋)
    ("\\supsetneqq" . ?⊋)
    ("\\surd" . ?√)
    ("\\swarrow" . ?↙)
    ("\\therefore" . ?∴)
    ("\\thickapprox" . ?≈)
    ("\\thicksim" . ?∼)
    ("\\to" . ?→)
    ("\\top" . ?⊤)
    ("\\triangle" . ?▵)
    ("\\triangledown" . ?▿)
    ("\\triangleleft" . ?◃)
    ("\\trianglelefteq" . ?⊴)
    ("\\triangleq" . ?≜)
    ("\\triangleright" . ?▹)
    ("\\trianglerighteq" . ?⊵)
    ("\\twoheadleftarrow" . ?↞)
    ("\\twoheadrightarrow" . ?↠)
    ("\\ulcorner" . ?⌜)
    ("\\uparrow" . ?↑)
    ("\\updownarrow" . ?↕)
    ("\\upleftharpoon" . ?↿)
    ("\\uplus" . ?⊎)
    ("\\uprightharpoon" . ?↾)
    ("\\upuparrows" . ?⇈)
    ("\\urcorner" . ?⌝)
    ("\\u{i}" . ?ĭ)
    ("\\vDash" . ?⊨)
    ("\\varepsilon" . ?ε)
    ("\\varphi" . ?φ)
    ("\\varprime" . ?′)
    ("\\varpropto" . ?∝)
    ("\\varrho" . ?ϱ)
    ("\\varsigma" ?ς)
    ("\\vartriangleleft" . ?⊲)
    ("\\vartriangleright" . ?⊳)
    ("\\vdash" . ?⊢)
    ("\\vdots" . ?⋮)
    ("\\vee" . ?∨)
    ("\\veebar" . ?⊻)
    ("\\vert" . ?|)
    ("\\wedge" . ?∧)
    ("\\wp" . ?℘)
    ("\\wr" . ?≀)
    ("\\Bbb{N}" . ?ℕ)			; AMS commands for blackboard bold
    ("\\Bbb{P}" . ?ℙ)			; Also sometimes \mathbb.
    ("\\Bbb{Q}" . ?ℚ)
    ("\\Bbb{R}" . ?ℝ)
    ("\\Bbb{Z}" . ?ℤ)
    ("--" . ?–)
    ("---" . ?—)
    ("\\ordfeminine" . ?ª)
    ("\\ordmasculine" . ?º)
    ("\\lambdabar" . ?ƛ)
    ("\\celsius" . ?℃)
    ("\\textmu" . ?µ)
    ("\\textfractionsolidus" . ?⁄)
    ("\\textbigcircle" . ?⃝)
    ("\\textmusicalnote" . ?♪)
    ("\\textdied" . ?✝)
    ("\\textcolonmonetary" . ?₡)
    ("\\textwon" . ?₩)
    ("\\textnaira" . ?₦)
    ("\\textpeso" . ?₱)
    ("\\textlira" . ?₤)
    ("\\textrecipe" . ?℞)
    ("\\textinterrobang" . ?‽)
    ("\\textpertenthousand" . ?‱)
    ("\\textbaht" . ?฿)
    ("\\textnumero" . ?№)
    ("\\textdiscount" . ?⁒)
    ("\\textestimated" . ?℮)
    ("\\textopenbullet" . ?◦)
    ("\\textlquill" . 8261)		; Literal ?⁅ breaks indentation.
    ("\\textrquill" . 8262)             ; Literal ?⁆ breaks indentation.
    ("\\textcircledP" . ?℗)
    ("\\textreferencemark" . ?※))
  "A `prettify-symbols-alist' usable for (La)TeX modes.")

(defun tex--prettify-symbols-compose-p (_start end _match)
  (or
   ;; If the matched symbol doesn't end in a word character, then we
   ;; simply allow composition.  The symbol is probably something like
   ;; \|, \(, etc.
   (not (eq ?w (char-syntax (char-before end))))
   ;; Else we look at what follows the match in order to decide.
   (let* ((after-char (char-after end))
          (after-syntax (char-syntax after-char)))
     (not (or
           ;; Don't compose \alpha@foo.
           (eq after-char ?@)
           ;; The \alpha in \alpha2 or \alpha-\beta may be composed but
           ;; of course \alphax may not.
           (and (eq after-syntax ?w)
                (not (memq after-char
                           '(?0 ?1 ?2 ?3 ?4 ?5 ?6 ?7 ?8 ?9 ?+ ?- ?' ?\"))))
           ;; Don't compose inside verbatim blocks.
           (eq 2 (nth 7 (syntax-ppss))))))))


;;; Flymake support

(defvar-local tex-chktex--process nil)

(defun tex-chktex-command ()
  "Return a list of command arguments for invoking ChkTeX."
  `(,tex-chktex-program ,@tex-chktex-extra-flags
                        "--quiet" "--verbosity=0" "--inputfiles"))

(defun tex-chktex (report-fn &rest _args)
  "Flymake backend for linting TeX buffers with ChkTeX."
  (unless (executable-find tex-chktex-program)
    (error "Cannot find a suitable TeX checker"))
  (when (process-live-p tex-chktex--process)
    (kill-process tex-chktex--process))
  (let ((source (current-buffer))
        (re "^stdin:\\([0-9]+\\):\\([0-9]+\\):\\([0-9]+\\):\\(.*\\)$"))
    (save-restriction
      (widen)
      (setq tex-chktex--process
            (make-process
             :name "tex-chktex"
             :buffer (generate-new-buffer "*tex-chktex*")
             :command (tex-chktex-command)
             :noquery t :connection-type 'pipe
             :sentinel
             (lambda (process _event)
               (when (eq (process-status process) 'exit)
                 (unwind-protect
                     (when (eq process
                               (with-current-buffer source tex-chktex--process))
                       (with-current-buffer (process-buffer process)
                         (goto-char (point-min))
                         (cl-loop
                          while (search-forward-regexp re nil t)
                          for msg = (match-string 4)
                          for line = (string-to-number (match-string 1))
                          for col = (string-to-number (match-string 2))
                          for (beg . end) = (flymake-diag-region source line col)
                          collect (flymake-make-diagnostic source beg end :warning msg)
                          into diags
                          finally (funcall report-fn diags))))
                   (kill-buffer (process-buffer process)))))))
      (process-send-region tex-chktex--process (point-min) (point-max))
      (process-send-eof tex-chktex--process))))

(run-hooks 'tex-mode-load-hook)

(provide 'tex-mode)

;;; tex-mode.el ends here<|MERGE_RESOLUTION|>--- conflicted
+++ resolved
@@ -1800,11 +1800,7 @@
 ;; Note this does not handle things like mismatched brackets inside
 ;; begin/end blocks.
 ;; Needs to handle escaped parens for tex-validate-*.
-<<<<<<< HEAD
-;; https://lists.gnu.org/archive/html/bug-gnu-emacs/2007-09/msg00038.html
-=======
 ;; https://lists.gnu.org/r/bug-gnu-emacs/2007-09/msg00038.html
->>>>>>> 89212988
 ;; Does not handle escaped parens when latex-handle-escaped-parens is nil.
 (defun latex-forward-sexp-1 ()
   "Like (forward-sexp 1) but aware of multi-char elements and escaped parens."
