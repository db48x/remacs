<<<<<<< HEAD
2015-02-11  Jan Djärv  <jan.h.d@swipnet.se>

	* configure.ac (with-cairo): New option.
	(USE_CAIRO): Default to yes for Gtk+ 3.  Add code to test for cairo,
	set CAIRO_CFLAGS, CAIRO_LIBS.  Add ftcrfonto to FONT_OBJ if cairo.
	Output "Does Emacs use cairo?".
=======
2015-03-27  Pete Williamson  <petewil@chromium.org>  (tiny change)

	Add NaCl target
	* configure.ac: Add a target for Chromium Native Client (NaCl).

2015-03-29  Eli Zaretskii  <eliz@gnu.org>

	* build-aux/dir_top (File): Fix the description of selecting a
	menu item by its number.  (Bug#20213)

2015-03-29  Paul Eggert  <eggert@cs.ucla.edu>

	Fix 'commit-msg' to cite 'CONTRIBUTE'
	As suggested in:
	http://lists.gnu.org/archive/html/emacs-devel/2015-03/msg00947.html
	Also, have the two files match better.
	* CONTRIBUTE: Match what's in build-aux/git-hooks/commit-msg.
	* build-aux/git-hooks/commit-msg: Mention 'CONTRIBUTE'.

2015-03-23  Andreas Schwab  <schwab@suse.de>

	* configure.ac: Fix jpeg version check to work with gcc >= 5.

2015-03-21  Samer Masterson  <samer@samertm.com>

	* CONTRIBUTE (Test your changes.): New section.
	(Document your changes.): Add doc tips.

2015-03-19  Paul Eggert  <eggert@cs.ucla.edu>

	Better port of pthread usage to FreeBSD
	* configure.ac (ac_func_list): Omit pthread_sigmask, since
	we check for that ourselves rather than relying on gnulib.
	(HAVE_PTHREAD, LIB_PTHREAD): Port better to FreeBSD,
	by also checking for pthread_create, pthread_self, pthread_sigmask.
	Tighten the test for pthread_atfork while we're at it.
	Fixes: bug#20136

	Merge from gnulib
	This incorporates:
	2015-03-19 fdopendir: port better to MinGW
	2015-03-18 fdopendir: fix typo in comment
	2015-02-24 glob, etc.: port to MSVC v18 on MS-Windows 8.1
	* lib/dirent.in.h, lib/fdopendir.c: Update from gnulib.
	* lib/dirfd.c, m4/dirfd.m4: New files from gnulib.
	* lib/gnulib.mk, m4/gnulib-comp.m4: Regenerate.

2015-03-02  Robert Pluim  <rpluim@gmail.com>  (tiny change)

	* configure.ac: Error out if with-file-notification=w32 is
	specified on Cygwin.  (Bug#19909)

2015-02-27  Paul Eggert  <eggert@cs.ucla.edu>

	Don't require GNU putenv
	* configure.ac: Use system putenv even if it lacks GNU features, as
	we don't need them.  This works around a bug in FreeBSD 10.1 getenv.
	Fixes: bug#19874

2015-02-25  Paul Eggert  <eggert@cs.ucla.edu>

	Merge from gnulib
	* lib/getdtablesize.c, m4/dup2.m4, m4/fcntl.m4:
	Update from gnulib, incorporating:
	2015-02-23 dup2: doc and test for Android bug
	2015-02-23 Replace dup2() on Android
	2015-02-22 Android doesn't define RLIM_SAVED_*

2015-02-21  Paul Eggert  <eggert@cs.ucla.edu>

	Merge from gnulib
	* lib/getdtablesize.c, lib/getopt.c, lib/signal.in.h, lib/tempname.c:
	* lib/tempname.h, m4/dup2.m4, m4/fcntl.m4, m4/getdtablesize.m4:
	Update from gnulib, incorporating:
	2015-02-20 getdtablesize: port better for Android
	2015-02-19 fcntl: Fix cross compiling
	2015-02-18 dup2, fcntl: cross-compile better for Android
	2015-02-18 getopt: don't crash on memory exhaustion
	2015-02-17 tempname: allow compilation with C++ (trivial)
	2015-02-17 dup2, fcntl: port to AIX
	2015-02-16 getdtablesize, dup2, fcntl: port to Android
	2015-02-11 getdtablesize, signal_h: Fix Android build
	2015-02-11 maint: various whitespace cleanups in tempname

2015-02-13  Jan Djärv  <jan.h.d@swipnet.se>

	* configure.ac: Set locallisppath to empty for NS self contained,
	unless --enable-loadllisppath was given (Bug#19850).
>>>>>>> 0b914bad

2015-02-09  Paul Eggert  <eggert@cs.ucla.edu>

	* configure.ac (HAVE_LIBXML2): Add missing comma.

2015-02-08  Paul Eggert  <eggert@cs.ucla.edu>

	Port to platforms lacking test -a and -o
	* configure.ac (HAVE_LIBXML2):
	Prefer '&&' and '||' to 'test -a' and 'test -o'.

2015-02-08  Ulrich Müller  <ulm@gentoo.org>

	* configure.ac (--with-gameuser): Default to 'games' group instead
	of 'games' user.

2015-02-04  Paul Eggert  <eggert@cs.ucla.edu>

	* .gitattributes: Ignore blanks at EOL in texinfo.tex.

2015-01-28  Paul Eggert  <eggert@cs.ucla.edu>

	Merge from gnulib and try to repair bad merge
	This attempts to repair problems introduced by the bad merge
	5491fd1098d27b3ba3db054076b9ab60fb3558dc.  The easiest way for me
	to fix the badly-merged gnulib files was to run
	'admin/merge-gnulib', so I did that, which also imported the
	following changes:
	* build-aux/update-copyright, m4/gnulib.m4:
	Update from gnulib, incorporating:
	2015-01-15 time: port to MinGW32 3.21
	2015-01-15 update-copyright: apply to self
	2015-01-11 update-copyright: recognize groff's \(co marker

2015-01-28  Eli Zaretskii  <eliz@gnu.org>

	* configure.ac (HAVE_W32): Abort with error message if
	--without-toolkit-scroll-bars was specified.  See
	http://lists.gnu.org/archive/html/emacs-devel/2015-01/msg00525.html
	for the details.

2015-01-27  Paul Eggert  <eggert@cs.ucla.edu>

	Port autogen.sh hook creation to private templates
	* autogen.sh: Do not assume that the hook samples exist.
	This ports to developers who override templatedir in their Git
	configuration.  The downside is that patch applications won't be
	checked, but that's better than autogen.sh failing.
	Problem reported by Sam Steingold in:
	http://lists.gnu.org/archive/html/emacs-devel/2015-01/msg00898.html

2015-01-26  Paul Eggert  <eggert@cs.ucla.edu>

	* INSTALL.REPO: Mention minimum Git version.

2015-01-25  Paul Eggert  <eggert@cs.ucla.edu>

	Use gnustep-config if available
	* configure.ac (--with-gnustep): Document this.
	(NS_GNUSTEP_CONFIG): New variable, set if gnustep-config works.
	If gnustep-config works, use 'gnustep-config --objc-flags' and
	'gnustep-config --gui-libs' to compute GNUstep configuration
	variables, instead of attempting to infer them individually.
	Fixes: bug#19507

2015-01-21  Ulrich Müller  <ulm@gentoo.org>

	* configure.ac (gamegroup): New AC_SUBST.
	(--with-gameuser): Allow to specify a group instead of a user.
	In the default case, check at configure time if a 'games' user
	exists.

2015-01-16  Paul Eggert  <eggert@cs.ucla.edu>

	Give up on -Wsuggest-attribute=const
	The attribute doesn't help performance significantly, and the
	warning seems to be more trouble than it's worth.  See the thread at:
	http://lists.gnu.org/archive/html/emacs-devel/2015-01/msg00361.html
	* configure.ac (WERROR_CFLAGS): Don't use -Wsuggest-attribute=const.

2015-01-11  Paul Eggert  <eggert@cs.ucla.edu>

	Default to 'configure --enable-silent-rules'
	This greatly shortens the 'make' output, making it more readable
	and useful.  For example, on my platform it shortens a
	4125-character line "gcc -std=gnu99 -c -Demacs -I. -I. -I../lib
	... emacs.c" -- a line so long that it's hard to see what's going
	on or where the diagnostics are -- to just "CC emacs.o".
	* INSTALL: Document this.
	* configure.ac: Add AM_SILENT_RULES([yes]).
	(AM_DEFAULT_VERBOSITY): Remove now-unnecessary initialization.
	Fixes: bug#19501

2015-01-06  Paul Eggert  <eggert@cs.ucla.edu>

	Merge from gnulib
	* lib/stdio.in.h, m4/stdio_h.m4: Update from gnulib, incorporating:
	2015-01-05 stdio: fix use of PRIdMAX on modern mingw

2015-01-04  Paul Eggert  <eggert@cs.ucla.edu>

	* INSTALL: Mention 'make WERROR_CFLAGS='.

	Clarify 'make info'
	* Makefile.in (info): Use GNU make conditional rather than
	an '@' rule with a shell conditional, so that the builder can
	see the submake.

	Less 'make' chatter for VCSWITNESS
	* Makefile.in (dirstate, VCSWITNESS): New macros.
	(src): Use them to lessen 'make' chatter.

2015-01-01  Paul Eggert  <eggert@cs.ucla.edu>

	Merge from gnulib, incorporating:
	2015-01-01 version-etc: new year

	* .gitattributes: New file.

	* autogen.sh: Port better to non-GNU 'cp'.  Reported by Han Boetes.

2014-12-31  Paul Eggert  <eggert@cs.ucla.edu>

	Less 'make' chatter at top level
	* Makefile.in (AM_DEFAULT_VERBOSITY, AM_V_GEN, am__v_GEN_)
	(am__v_GEN_0, am__v_GEN_1, AM_V_at, am__v_at_, am__v_at_0)
	(am__v_at_1): New macros, copied from src/Makefile.in.
	($(srcdir)/src/config.in, ${srcdir}/info/dir):
	Be less chatty when not verbose.
	($(srcdir)/src/stamp-h.in): Simplify with '$@'.

2014-12-28  Paul Eggert  <eggert@cs.ucla.edu>

	* build-aux/git-hooks/commit-msg: Allow tabs.
	Treat them as if they were expanded to spaces, with tab stops
	every 8 columns.

2014-12-27  Paul Eggert  <eggert@cs.ucla.edu>

	* .gitignore: Ignore /conftest*.

2014-12-27  Stefan Monnier  <monnier@iro.umontreal.ca>

	* build-aux/git-hooks/commit-msg (at_sign): Bump up line-length limit
	to 78.

2014-12-25  Paul Eggert  <eggert@cs.ucla.edu>

	Prefer stpcpy to strcat.
	* lib/gnulib.mk, m4/gnulib-comp.m4: Regenerate.
	* lib/stpcpy.c, m4/stpcpy.m4: New files, from gnulib.

2014-12-24  Stephen Leake  <stephen_leake@stephe-leake.org>

	* CONTRIBUTE: Move user-level information to doc/emacs/trouble.texi.
	Add Savannah url, cleanup announcing freeze.
	(commit messages): New, gathered from comments on emacs-devel.
	(Changelog notes): Add reference to GNU coding standards section 5.2;
	doc 'present tense', bug fix format.
	(branches): Freeze announcements are made on info-gnu-emacs mailing
	list.
	(git vs rename): New.

2014-12-23  Paul Eggert  <eggert@cs.ucla.edu>

	Merge from gnulib.
	2014-12-20 utimens: remove unnecessary assert
	2014-12-16 stdalign: port better to HP compilers
	2014-12-16 stdalign: work around Apple GCC 4.0 bug
	* lib/stdalign.in.h, lib/utimens.c, m4/stdalign.m4: Update from gnulib.

2014-12-14  Glenn Morris  <rgm@gnu.org>

	* make-dist: No more lib-src/grep-changelog.

	* INSTALL.REPO: Revert 2014-12-06 change.

2014-12-13  Paul Eggert  <eggert@cs.ucla.edu>

	* lib/gnulib.mk: Regenerate.

2014-12-13  Paul Eggert  <eggert@cs.ucla.edu>

	* .gitignore: Add lib/std*.h, to ignore stdarg.h, stdbool.h, and
	stddef.h.  Remove subsumed entries.
	Add !lib/std*.in.h, so as to not ignore the .in.h files.

2014-12-13  Paul Eggert  <eggert@cs.ucla.edu>

	Port commit-msg to mawk.  Reported by Ted Zlatanov in:
	http://lists.gnu.org/archive/html/emacs-devel/2014-12/msg01093.html
	* build-aux/git-hooks/commit-msg (space, non_space, non_print):
	New vars.  Use them as approximations to POSIX bracket expressions,
	on implementations like mawk that do not support POSIX regexps.

	Improve commit-msg messages and autosquash.
	Reported by Michal Nazarewicz in Bug#19337.
	* build-aux/git-hooks/commit-msg: Add "commit message" to
	diagnostics.  Distinguish better between tabs and other
	unprintable chars in diagnostics.  Don't complain if a prefix
	"fixup! " or "squash! " makes a summary line too long.

2014-12-13  Paul Eggert  <eggert@cs.ucla.edu>

	Port commit-message checking to FreeBSD 9.
	Reported by Jan Djärv in:
	http://lists.gnu.org/archive/html/emacs-devel/2014-12/msg00704.html
	along with some other issues I noticed while testing with FreeBSD.
	* build-aux/git-hooks/commit-msg: Prefer gawk if available.
	Prefer en_US.UTF-8 to en_US.utf8, as it's more portable.
	Work around bug in FreeBSD 9 awk, where /[[:cntrl:]]/ matches
	ordinary text characters.
	Be less tricky about quoting "'" in a shell script.

2014-12-13  Stefan Monnier  <monnier@iro.umontreal.ca>

	* .gitignore: Ignore autosave files.

2014-12-12  Paul Eggert  <eggert@cs.ucla.edu>

	Merge from gnulib.
	2014-12-12 stddef: support C11's max_align_t
	2014-12-11 unistd: fix iOS check conditional
	2014-12-08 apply _GL_ATTRIBUTE_PURE to some inline functions
	2014-12-02 support GNU format printf and scanf on mingw
	* lib/stat-time.h, lib/stddef.in.h, lib/timespec.h:
	* m4/extensions.m4, m4/stddef_h.m4, m4/stdio_h.m4: Update from gnulib.
	* lib/gnulib.mk: Regenerate.

2014-12-06  Stephen Leake  <stephen_leake@stephe-leake.org>

	* CONTRIBUTE: Improve; add explicit web references, move some info
	from admin/notes/* here.

	* INSTALL.REPO: You can't "just run make" after a clean checkout.

2014-12-05  Stephen Leake  <stephen_leake@stephe-leake.org>

	* CONTRIBUTE: Move here from etc/, preparatory to further
	changes/cleanup.

2014-12-05  Paul Eggert  <eggert@cs.ucla.edu>

	* .gitignore: Remove redundant pattern (subsumed by _*).
	Avoid "**", as it requires Git 1.8.2 or later.

2014-12-05  Eli Zaretskii  <eliz@gnu.org>

	* .gitignore: Ignore test/biditest.txt.

2014-12-01  Lars Magne Ingebrigtsen  <larsi@gnus.org>

	* .gitignore: Ignore loaddefs directly under lisp, and in
	sub-sub-directories.

2014-11-29  Paul Eggert  <eggert@cs.ucla.edu>

	Add more of the old .bzrignore to .gitignore.
	Plus a few more .gitignore improvements.
	* .gitignore: Add copyright notice, since it's big enough.
	Put exceptions immediately after the patterns they're exceptions
	to, to make them easier to follow.
	Give four exceptions for the Makefile pattern.
	Ignore /confdefs.h, test/indent/*.new, TAGS, GPATH, GSYMS, GRTAGS,
	GTAGS, ID, *.exe, some nextstep-related files,
	jisx2131-filter, *.orig, *.rej, etc/emacs.tmpdesktop, *.in-h
	_* (except for build-aux/snippet/_Noreturn.h), /bin/, /BIN/,
	/data/, etc/icons/, lib/cxxdefs.h, lib/SYS/, /libexec/, /lock/,
	/README.W32, /share/, /site-lisp/, src/gdb.ini, /var/.
	Ignore /configure.lineno, since POSIX requires
	LINENO only with the User Portability Utilities option.
	Ignore *cust-load.el and *loaddefs.el only under lisp.
	Ignore core files of various flavors.
	Do not ignore etc/refcards/gnus-logo.pdf.

2014-11-29  Eli Zaretskii  <eliz@gnu.org>

	* .gitignore: Add back src/_gdbinit, which is a temporary file
	created by the MS-DOS build.

2014-11-29  Paul Eggert  <eggert@cs.ucla.edu>

	Add a.out to .gitignore.
	Suggested by Lee Duhem in:
	http://lists.gnu.org/archive/html/emacs-devel/2014-11/msg01665.html
	* .gitignore: Add a.out.
	Move *.log next to *.tmp, since it's generic.
	Put *.exe before non-generics.

2014-11-29  Eli Zaretskii  <eliz@gnu.org>

	* .gitignore: Resurrect Windows-specific ignorables lost in last
	changes.

2014-11-29  Paul Eggert  <eggert@cs.ucla.edu>

	* .gitignore: Add /emacs-[1-9]*/, and sort better.

2014-11-29  Ivan Andrus  <darthandrus@gmail.com>

	* .gitignore: Add some nextstep/mac ignorables.

2014-11-29  Paul Eggert  <eggert@cs.ucla.edu>

	.gitignore cleanup.
	* .gitignore: Merge contents of subsidiary files and organize the
	result so as to avoid duplication.  Remove no-longer needed entries.
	* admin/charsets/.gitignore, admin/unidata/.gitignore:
	* doc/lispintro/.gitignore, etc/.gitignore, leim/.gitignore:
	* leim/ja-dic/.gitignore, lib-src/.gitignore, lisp/.gitignore:
	* lisp/calc/.gitignore, lisp/calendar/.gitignore:
	* lisp/cedet/.gitignore, lisp/emulation/.gitignore:
	* lisp/erc/.gitignore, lisp/eshell/.gitignore, lisp/gnus/.gitignore:
	* lisp/international/.gitignore, lisp/language/.gitignore:
	* lisp/leim/.gitignore, lisp/leim/quail/.gitignore:
	* lisp/mail/.gitignore, lisp/mh-e/.gitignore, lisp/net/.gitignore:
	* lisp/nxml/.gitignore, lisp/obsolete/.gitignore:
	* lisp/play/.gitignore, lisp/progmodes/.gitignore:
	* lisp/term/.gitignore, lisp/textmodes/.gitignore:
	* lisp/url/.gitignore, nt/.gitignore, src/.gitignore:
	Remove; no longer needed.

2014-11-29  Glenn Morris  <rgm@gnu.org>

	* configure.ac: Simplify gnutls tests.

2014-11-28  Stefan Monnier  <monnier@iro.umontreal.ca>

	* .gitignore: Add entries for emacsvers files.

2014-11-27  Paul Eggert  <eggert@cs.ucla.edu>

	Restore 'Bug#' -> 'debbugs:' rewrite in log-edit-mode.
	* .dir-locals.el (log-edit-mode): Restore the (log-edit-rewrite-fixes
	"[ \n](bug#\\([0-9]+\\))" . "debbugs:\\1").  See Glenn Morris in:
	http://lists.gnu.org/archive/html/emacs-devel/2014-11/msg01187.html

	Simplify and fix doc-related .gitignore files.
	This fixes some unwanted 'git status' output after 'make docs'.
	* .gitignore: Add **/Makefile, **/makefile.
	Remove Makefile, makefile.
	Add doc/*/*.xxx rules for the usual kinds of documentation outputs
	and temporaries.  Add doc/misc/cc-mode.ss.
	* doc/emacs/.gitignore, doc/lispintro/.gitignore, doc/misc/.gitignore:
	* lwlib/.gitignore, oldXMenu/.gitignore:
	Remove, as these .gitignore files are no longer needed.
	* doc/lispintro/.gitignore: Replace with list of exceptional PDF files.

2014-11-26  Dani Moncayo  <dmoncayo@gmail.com>

	* configure.ac [MINGW]: Fix the way of getting the right host
	platform.

2014-11-25  Glenn Morris  <rgm@gnu.org>

	* configure.ac: Fix yesterday's use of uninitialized $version.

2014-11-25  Oscar Fuentes  <ofv@wanadoo.es>

	* configure.ac [MINGW]: Set $canonical default value as per the
	compiler's target.

2014-11-24  Glenn Morris  <rgm@gnu.org>

	* configure.ac [HAVE_W32]: Generate nt/*.rc files when HAVE_W32,
	not just when using mingw32.

2014-11-22  Glenn Morris  <rgm@gnu.org>

	Further reduce number of versioned files storing Emacs version number.
	* configure.ac (comma_version, comma_space_version) [mingw32]:
	New output variables.
	(nt/emacs.rc, nt/emacsclient.rc) [mingw32]: New output files.
	* make-dist: Update nt/ for *.rc -> *.rc.in changes.

2014-11-19  Dani Moncayo  <dmoncayo@gmail.com>

	* build-aux/msys-to-w32: Simplify implementation and docstring;
	Paths starting with '%emacs_dir%' are just considered relative.

2014-11-16  Christoph Scholtes  <cschol2112@gmail.com>

	* .gitignore: Ignore generated file lib/stdalign.h.

2014-11-16  Eli Zaretskii  <eliz@gnu.org>

	* .gitignore: Add more ignorables.

2014-11-14  Andreas Schwab  <schwab@linux-m68k.org>

	* Makefile.in (config.status): Don't depend on
	${srcdir}/lisp/version.el.

2014-11-14  Paul Eggert  <eggert@cs.ucla.edu>

	Merge from gnulib.
	2014-11-14 extern-inline: update commentary about GCC bugs
	2014-11-06 unistd: port to iOS
	2014-11-04 update from texinfo
	* doc/misc/texinfo.tex, lib/unistd.in.h, m4/extern-inline.m4:
	Update from gnulib.

	build: port to GCC 4.6.4 + glibc 2.5
	On platforms this old, building with _FORTIFY_SOURCE equal to 2
	results in duplicate definitions of standard library functions.
	Reported by Nelson H. F. Beebe.
	* configure.ac (_FORTIFY_SOURCE): Sort after GNULIB_PORTCHECK.
	By default, do not enable this unless GNULIB_PORTCHECK is defined.
	This better matches the original intent, which as I recall was to
	enable these extra checks only with --enable-gcc-warnings.

2014-11-14  David Reitter  <david.reitter@gmail.com>

	* Makefile.in (install-arch-indep): Compress publicsuffix.txt file.

2014-11-13  Paul Eggert  <eggert@cs.ucla.edu>

	* .dir-locals.el: Remove reference to bzr commit --fixes debbugs.

2014-11-13  Lars Magne Ingebrigtsen  <larsi@gnus.org>

	* .gitignore: Copy over sufficient ignorable files from the old
	.bzrignore that a simple build doesn't list lots of unregistered files.

2014-11-11  Eric S. Raymond  <esr@thyrsus.com>

	Git transition.
	* Makefile.in (src): Set VCSWITNESS appropriately for git.

	All bzr revision IDS, and all CVS revision IDs for which a commit
	could be identified, were changed to time-date!committer version
	stamps. All .cvsignore files in the history became .gitignore
	files. Fixes-bug annotations from bzr were copied into the
	corresponding commit comments.

	(The first .cvsignore commit was 1999-09-30T14:07:54Z!fx@gnu.org.
	The last CVS commit was 2009-12-27T08:11:12Z!cyd@stupidchicken.com.)

	Committer/author email addresses are generally correct for the
	transition day, not necessarily when the commit was originally made.

2014-11-10  Glenn Morris  <rgm@gnu.org>

	* configure.ac (doc/man/emacs.1): Generate it.
	* Makefile.in (top_bootclean): Remove doc/man/emacs.1.
	* make-dist: Do not distribute doc/man/emacs.1.

	* configure.ac (etc/refcards/emacsver.tex): Generate it.
	* Makefile.in (etc-emacsver): New PHONY rule.
	(bootstrap-clean): Delete etc/refcards/emacsver.tex.

	* configure.ac (doc/emacs/emacsver.texi): Generate it.
	* make-dist (doc/emacs/emacsver.texi) [update]: No longer check it.

2014-11-08  Dani Moncayo  <dmoncayo@gmail.com>

	* build-aux/msys-to-w32: Simplify the initial over-engineered
	interface, and the implementation.
	* Makefile.in (epaths-force-w32): Update for the above.  Also
	simplify, assuming that the shell is bash (which is the case in MSYS).
	(msys_w32prefix_subst, msys_sed_sh_escape): Remove (no longer used).

2014-11-05  Glenn Morris  <rgm@gnu.org>

	* Makefile.in (QUIET_SUBMAKE): Remove.
	(install-info, uninstall): Use --no-print-directory.  (Bug#18908)

2014-10-25  Eric S. Raymond  <esr@thyrsus.com>

	* autogen.sh: Neutralize language specific to a repository type.

2014-10-23  Paul Eggert  <eggert@cs.ucla.edu>

	* Makefile.in (ACLOCAL_INPUTS): Omit unnecessary use of 'wildcard'.

	Fix race in 'make info/dir', and speed it up.
	* Makefile.in (AWK, srcdir_doc_info_dir_inputs, info_dir_inputs):
	New macros.
	(clean): Remove info-dir.*.
	(info_dir_deps): Depend on make-info-dir too.
	(${srcdir}/info/dir): Make sure info directory exists.
	Don't call pwd; just redirect make-info-dir's stdout to temp file.
	* build-aux/make-info-dir: Send output to stdout.
	Take input file names from args.
	Fix a "FIXME inefficient looping" by using awk's associative arrays.
	Basically, this rewrites the script from scratch, and speeds up
	'make info/dir' from 2.6s to 0.07s on my platform.

2014-10-20  Glenn Morris  <rgm@gnu.org>

	* Merge in all changes up to 24.4 release.

2014-10-19  Paul Eggert  <eggert@cs.ucla.edu>

	Merge from gnulib, incorporating:
	2014-10-18 readlinkat: port to AIX 7.1
	2014-10-07 fcntl: fix error reporting by dupfd
	* lib/fcntl.c, lib/readlinkat.c, lib/unistd.in.h, m4/readlinkat.m4:
	* m4/unistd_h.m4: Update from gnulib.
	* lib/gnulib.mk, m4/gnulib-comp.m4: Regenerate.

2014-10-17  Glenn Morris  <rgm@gnu.org>

	* configure.ac: Simplify OS X $canonical tests.

2014-10-15  Jan Djärv  <jan.h.d@swipnet.se>

	* configure.ac: Move the OSX 10.6 test.

2014-10-15  Stefan Monnier  <monnier@iro.umontreal.ca>

	* .bzrignore: Add uni-brackets.el.

2014-10-14  Jan Djärv  <jan.h.d@swipnet.se>

	* configure.ac: apple-darwin powerpc is unported.
	Require OSX >= 10.6 even if --with-ns is not given.

2014-10-12  Ken Brown  <kbrown@cornell.edu>

	* configure.ac (LD_SWITCH_SYSTEM_TEMACS) [CYGWIN]: Set stack size
	to 8 MB.  (Bug#18438)

2014-10-12  Jan Djärv  <jan.h.d@swipnet.se>

	* configure.ac: Require OSX 10.6.  Remove NSInteger test,
	use nsfont for Gnustep, macfont for OSX.

2014-10-12  Paul Eggert  <eggert@cs.ucla.edu>

	Fix putenv race conditions that can crash Emacs (Bug#8705).
	* configure.ac (LOCALTIME_CACHE): Remove.
	We needn't worry about SunOS 4 any more; Sun dropped support in 2003.
	All uses of LOCALTIME_CACHE removed.  This simplifies the fix.
	(tzalloc): Add check for this function.

2014-10-06  Jan Djärv  <jan.h.d@swipnet.se>

	* configure.ac: Add -Wno-string-plus-int for clang.

2014-10-04  Glenn Morris  <rgm@gnu.org>

	* configure.ac: Silence warning with some old Xrandr.h.  (Bug#18465)

2014-10-03  Paul Eggert  <eggert@cs.ucla.edu>

	* configure.ac: Port to strict POSIX shells on non-MinGW (Bug#18612).

2014-09-29  Eli Zaretskii  <eliz@gnu.org>

	* README: Bump version to 25.0.50.

	* configure.ac (AC_INIT): Bump version to 25.0.50.

2014-09-29  Dmitry Antipov  <dmantipov@yandex.ru>

	* configure.ac (HAVE_STATEMENT_EXPRESSIONS): Remove.
	For USE_STACK_LISP_OBJECTS, we always assume __GNUC__.

2014-09-27  Ken Brown  <kbrown@cornell.edu>

	* configure.ac [CYGWIN]: Enable sound support.

2014-09-25  Paul Eggert  <eggert@cs.ucla.edu>

	* configure.ac (MAKEINFO): Allow 'makeinfo' to be called 'texi2any'.

2014-09-23  Paul Eggert  <eggert@cs.ucla.edu>

	Merge from gnulib, incorporating:
	2014-09-11 fcntl-h: fix compilation with Intel C++ compiler
	2014-09-04 pthread, pthread_sigmask, threadlib: port to Ubuntu 14.04

2014-09-22  Jan Djärv  <jan.h.d@swipnet.se>

	* configure.ac: Increase headerpad_extra to 1000, update the comment
	about load commands (Bug#18505).

2014-09-15  Eli Zaretskii  <eliz@gnu.org>

	* configure.ac (HAVE_SOUND): Check for mmsystem.h header that
	defines the sound stuff on MS-Windows.  (Bug#18463)

2014-09-10  Paul Eggert  <eggert@cs.ucla.edu>

	Improve the experimental local and scoped allocation.
	* configure.ac (HAVE_STRUCT_ATTRIBUTE_ALIGNED)
	(HAVE_STATEMENT_EXPRESSIONS): New configure-time checks.

2014-09-07  Paul Eggert  <eggert@cs.ucla.edu>

	Expand @AM_DEFAULT_VERBOSITY@ even if Automake is old (Bug#18415).
	* configure.ac: Assume verbose output for older Automake.

2014-09-04  Paul Eggert  <eggert@cs.ucla.edu>

	* configure.ac (MAKEINFO): Clean up some configuration bitrot.
	MAKEINFO is already set before we get here, so no need to call AC_PATH_PROG.
	Bypass $am_missing_run.  Simplify version-number checking.

2014-09-02  Paul Eggert  <eggert@cs.ucla.edu>

	Merge from gnulib, incorporating:
	2014-09-02 gnulib-common.m4: port to GCC 4.2.1 and Sun Studio 12 C++
	2014-09-01 manywarnings: add GCC 4.9 warnings
	* m4/gnulib-common.m4, m4/manywarnings.m4: Update from gnulib.

2014-09-01  Paul Eggert  <eggert@cs.ucla.edu>

	--enable-silent-rules now suppresses more chatter.
	* INSTALL: Document this.

	Clean up extern decls a bit.
	* configure.ac (WERROR_CFLAGS): Don't disable -Wnested-externs.
	While we're at it, don't disable -Wlogical-op either.

2014-08-31  Paul Eggert  <eggert@cs.ucla.edu>

	* configure.ac (MAKE): Export it, for config.status.
	Needed on AIX when 'configure' infers MAKE=gmake.
	(__restrict_arr): Remove; no longer used.

2014-08-30  Paul Eggert  <eggert@cs.ucla.edu>

	Vector-sorting fixes (Bug#18361).
	* configure.ac (qsort_r): Remove, as we no longer use qsort-like
	functions.
	* lib/gnulib.mk, m4/gnulib-comp.m4: Regenerate.
	* lib/vla.h, m4/vararrays.m4: New files, copied from gnulib.
	* lib/stdlib.in.h, m4/stdlib_h.m4: Sync from gnulib, incorporating:
	2014-08-29 qsort_r: new module, for GNU-style qsort_r
	The previous two files' changes are boilerplate generated by
	admin/merge-gnulib, and should not affect Emacs.

2014-08-29  Dmitry Antipov  <dmantipov@yandex.ru>

	* configure.ac (AC_CHECK_FUNCS): Check for qsort_r.

2014-08-28  Ken Brown  <kbrown@cornell.edu>

	* configure.ac (HYBRID_MALLOC): New macro; define to use gmalloc
	before dumping and the system malloc after dumping.  Define on
	Cygwin.  (Bug#18222)

2014-08-28  Glenn Morris  <rgm@gnu.org>

	* Makefile.in (appdatadir): New variable.
	(install-etc, uninstall, clean): Handle etc/emacs.appdata.xml.

2014-08-27  Paul Eggert  <eggert@cs.ucla.edu>

	Improve robustness of new string-collation code (Bug#18051).
	* configure.ac (newlocale): Check for this, not for uselocale.

2014-08-26  Dmitry Antipov  <dmantipov@yandex.ru>

	Detect features needed to handle C stack overflows.
	* configure.ac: Check for sigaltstack and related sigaction
	support.  Unconditionally check for sigsetjmp and siglongjmp.
	(HAVE_STACK_OVERFLOW_HANDLING): Define if we can support it.

	(HAVE_LINUX_SYSINFO): Avoid false positive on Solaris.

2014-08-25  Ken Brown  <kbrown@cornell.edu>

	* configure.ac (G_SLICE_ALWAYS_MALLOC): Remove obsolete macro.

2014-08-25  Christoph Scholtes  <cschol2112@gmail.com>

	* INSTALL.REPO: Remove reference to obsolete configure scripts
	on non-Posix platforms (Bug#18323).

2014-08-24  Michael Albinus  <michael.albinus@gmx.de>

	* configure.ac: Check also for the uselocale function.  (Bug#18051)

2014-08-23  Karol Ostrovsky  <karol.ostrovsky@gmail.com>  (tiny change)

	* configure.ac: Accept "*-mingw*", not just "*-mingw32", as
	canonical name of a MinGW build, because using MSYS2 'uname'
	produces "MINGW64".

2014-08-21  Ken Brown  <kbrown@cornell.edu>

	* configure.ac (HAVE_XPM): Explain the use of CPPFLAGS in the
	Cygwin-w32 build.  (Bug#18302)

2014-08-11  Paul Eggert  <eggert@cs.ucla.edu>

	Don't prevent random file systems from being unmounted (Bug#18232).
	This fix relies on having the 'fchdir' function, and on having
	"." be searchable (or at least readable, on platforms lacking O_SEARCH),
	but that's good enough to handle the vast majority of cases and the
	remaining folks can just live with the annoyance of file systems
	that occasionally can't be unmounted.
	* configure.ac (fchdir): New function to check for.
	* lib/save-cwd.c: Copy from gnulib, except omit the part that
	allocates memory, since that can cause problems in Emacs.
	* lib/save-cwd.h: Copy from gnulib.

2014-08-10  Eli Zaretskii  <eliz@gnu.org>

	* config.bat: Fix some confusing wording.

2014-08-09  Eli Zaretskii  <eliz@gnu.org>

	* config.bat: Fix EOL format in lines modified by last commit.

2014-08-09  Reuben Thomas  <rrt@sc3d.org>

	* make-dist (files): Remove msdos/is_exec.c and sigaction.c.
	* config.bat: Require DJGPP 2.02 or later.

2014-08-09  Paul Eggert  <eggert@cs.ucla.edu>

	Merge from gnulib, incorporating:
	2014-08-07 getdtablesize: fall back on sysconf (_SC_OPEN_MAX)
	2014-08-05 sys_select: fix FD_ZERO problem on Solaris 10
	* lib/getdtablesize.c, lib/sys_select.in.h: Update from gnulib.

2014-08-07  Reuben Thomas  <rrt@sc3d.org>

	* README: ``MSDOG'' becomes ``MS-DOS''.

2014-08-04  Paul Eggert  <eggert@cs.ucla.edu>

	Merge from gnulib, incorporating:
	2014-08-04 extern-inline: port to FreeBSD, DragonFly
	* lib/gnulib.mk: Regenerate (comment change only).
	* m4/extern-inline.m4: Update from gnulib.

2014-08-02  Paul Eggert  <eggert@cs.ucla.edu>

	* configure.ac (HAVE_TIMERFD): Also check for TFD_NONBLOCK,
	since the code is using TFD_NONBLOCK now.

2014-07-31  Paul Eggert  <eggert@cs.ucla.edu>

	Simplify timerfd configuration and fix some minor glitches.
	* configure.ac (HAVE_TIMERFD): Define only if TFD_CLOEXEC works,
	since the code leaked file descriptors to children when !TFD_CLOEXEC.
	(HAVE_TIMERFD_CLOEXEC): Remove; no longer used.
	* m4/clock_time.m4 (gl_CLOCK_TIME): Don't check for clock_getres.
	This reverts the previous change to this file, so it matches
	gnulib again.

2014-07-28  Dmitry Antipov  <dmantipov@yandex.ru>

	* configure.ac (toplevel): Check whether GNU/Linux-specific
	timerfd functions and macros are available.
	* m4/clock_time.m4 (gl_CLOCK_TIME): Check for clock_getres as well.

2014-07-13  Paul Eggert  <eggert@cs.ucla.edu>

	Improve behavior of 'bzr up; cd src; make -k'.
	* Makefile.in (ACLOCAL_INPUTS): Add all m4/*.m4 files.

2014-07-12  Paul Eggert  <eggert@cs.ucla.edu>

	Merge from gnulib, incorporating:
	2014-06-27 mktime: merge #if/#ifdef usage from glibc
	* lib/mktime.c: Update from gnulib.

	* Makefile.in (install-arch-indep): Avoid readdir race (Bug#17971).

2014-07-10  Dmitry Antipov  <dmantipov@yandex.ru>

	* configure.ac: Check whether sys/sysinfo.h provides
	Linux 'sysinfo' function and 'struct sysinfo' type.

2014-06-28  Glenn Morris  <rgm@gnu.org>

	* configure.ac (lwlib_deps_frag, oldxmenu_deps_frag): New output files.
	* make-dist (lwlib, oldXMenu): Distribute *.mk.

2014-06-27  Glenn Morris  <rgm@gnu.org>

	* Makefile.in (src): No more need to pass BOOTSTRAPEMACS.

	* make-dist: Exclude test/automated/*.log.

2014-06-26  Glenn Morris  <rgm@gnu.org>

	* Makefile.in (mostlyclean, clean): Maybe clean test/automated.

2014-06-21  Paul Eggert  <eggert@cs.ucla.edu>

	* configure.ac: Warn about --enable-link-time-optimization's issues
	in --help message (Bug#17806).

	Port to GCC 4.9.0 with link time optimization (Bug#17806).
	* configure.ac (CFLAGS): With link time optimization,
	use -ffat-lto-objects if supported; otherwise Emacs won't
	build with GCC 4.9.0.

2014-06-20  Paul Eggert  <eggert@cs.ucla.edu>

	Diagnose failures due to colons in directory names (Bug#17278).
	* Makefile.in (epaths-force): Don't allow ':' in directories whose
	names go into a colon-separated path.
	* configure.ac: Fail if submake fails.

2014-06-17  Paul Eggert  <eggert@cs.ucla.edu>

	Omit redundant extern decls.
	Most of this patch is from Dmitry Antipov, in:
	http://lists.gnu.org/archive/html/emacs-devel/2014-06/msg00263.html
	* configure.ac (WERROR_CFLAGS): Add -Wredundant-decls.

	Merge from gnulib, incorporating:
	2014-06-17 acl: port to gcc -Wredundant-decls
	2014-06-01 gnulib-common.m4: Fix typo in _GL_UNUSED_LABEL.
	* lib/acl.h, m4/gnulib-common.m4: Update from gnulib.

2014-06-15  Glenn Morris  <rgm@gnu.org>

	* Makefile.in: Use `make -C' rather than `cd && make' throughout.

	* Makefile.in: Parallelize clean rules using GNU make features.
	(submake_template): New definition.
	(mostlyclean_dirs, clean_dirs, distclean_dirs, maintainer_clean_dirs):
	New variables.
	(mostlyclean, clean, distclean, bootstrap-clean, maintainer-clean)
	(extraclean): Define using each subdirectory as a prequisite.
	* lib/Makefile.am (bootstrap-clean): New.

2014-06-15  Paul Eggert  <eggert@cs.ucla.edu>

	Port part of the AIX fix to Solaris (Bug#17598).
	* configure.ac (_REENTRANT): Define on Solaris if HAVE_PTHREAD.
	This ports part of the recent AIX fixes to Solaris.  It is needed
	for the same reason that _THREAD_SAFE is needed on AIX, e.g., to
	make sure that each thread has its own 'errno'.

2014-06-13  Glenn Morris  <rgm@gnu.org>

	* Makefile.in (CC, CFLAGS, LDFLAGS, CPPFLAGS, abs_top_srcdir):
	Remove, no longer used.
	(lib, lib-src, lisp, nt, src, blessmail, install-arch-dep)
	(install-nt, install-strip, uninstall, uninstall-nt)
	(mostlyclean, clean, distclean, bootstrap-clean)
	(maintainer-clean, extraclean, TAGS, tags, check, $(DOCS)):
	($(INSTALL_DOC), $(UNINSTALL_DOC), info, bootstrap, check-declare):
	GNU make automatically passes command-line arguments to sub-makes.

2014-06-11  Paul Eggert  <eggert@cs.ucla.edu>

	Use a shell function in configure.ac to cut down on code duplication.
	* configure.ac (emacs_check_gnu_make): New shell function.
	Use it to avoid duplication when checking for GNU Make.
	It's OK for 'configure' to use shell functions these days,
	as long as we follow the advice in the 'Shell Functions'
	section of the Autoconf manual.

2014-06-11  Glenn Morris  <rgm@gnu.org>

	* configure.ac: Require at least version 3.81 of GNU make.

2014-06-10  Paul Eggert  <eggert@cs.ucla.edu>

	Rely on AC_CANONICAL_HOST to detect whether we're using mingw.
	See the thread containing:
	http://lists.gnu.org/archive/html/emacs-devel/2014-06/msg00206.html
	* configure.ac (AC_CANONICAL_HOST): Invoke this as early as we
	can, which is just after AM_INIT_AUTOMAKE.  Then check for mingw
	just after that.

2014-06-10  Glenn Morris  <rgm@gnu.org>

	* Makefile.in (AUTOCONF, AUTOMAKE, AUTOHEADER, ACLOCAL):
	New, set by configure.  Use throughout where appropriate.

	* Makefile.in (INFO_EXT): Remove and replace by ".info" throughout.
	* configure.ac (INFO_EXT, INFO_OPTS): Remove output variables.

2014-06-08  Paul Eggert  <eggert@cs.ucla.edu>

	Port better to AIX (Bug#17598).
	* configure.ac (with_xpm_set): New shell var.
	(_THREAD_SAFE): Define on AIX if HAVE_PTHREAD.
	(with_xpm): Default to 'no' on AIX.
	(LIBXPM): Append -lXpm if -lXaw is also used, as the latter
	requires the former on AIX.

2014-06-05  Paul Eggert  <eggert@cs.ucla.edu>

	Try harder to find GNU Make when configuring.
	* configure.ac (AC_PROG_MAKE_SET): Define a dummy.
	(MAKE): Set it to GNU Make, if one can be found.
	Search PATH for 'make', 'gmake', 'gnumake'.
	This works better on platforms like AIX, where GNU Make
	might be in /opt/freeware/bin/make, and reside
	behind /usr/bin/make in the PATH.

2014-06-05  Dmitry Antipov  <dmantipov@yandex.ru>

	* configure.ac (POLL_FOR_INPUT): Define with HAVE_WINDOW_SYSTEM.
	* INSTALL: Mention SVG image support.

2014-06-05  Paul Eggert  <eggert@cs.ucla.edu>

	* configure.ac: --without-all now implies --without-xft, --disable-acl.
	* INSTALL: Remove apparently unmaintained documentation about what
	--without-all exactly means.

2014-06-03  Eli Zaretskii  <eliz@gnu.org>

	* configure.ac (C_HEAP_SWITCH): Remove.

2014-06-02  Paul Eggert  <eggert@cs.ucla.edu>

	Fix port to 32-bit AIX with xlc (Bug#17598).
	This doesn't fix Bug#17598, but it does fix a regression since Emacs
	built with xlc until recently, and perhaps it'll help us fix Bug#17598.
	* configure.ac (GC_SETJMP_WORKS): Define for AIX, too.
	Merge from gnulib, incorporating:
	2014-05-30 ftoastr: work around compiler bug in IBM xlc 12.1
	* lib/ftoastr.c: Update from gnulib.

2014-06-01  Paul Eggert  <eggert@cs.ucla.edu>

	Merge from gnulib, incorporating:
	2014-06-02 acl: apply pure attribute to two functions
	2014-06-01 gnulib-common.m4: add _GL_UNUSED_LABEL
	2014-05-31 dup2, fcntl, fcntl-h: port to AIX 7.1
	2014-05-30 ftoastr: work around compiler bug in IBM xlc 12.1
	* lib/acl-internal.h, lib/fcntl.in.h, lib/ftoastr.h:
	* m4/dup2.m4, m4/fcntl.m4, m4/gnulib-common.m4:
	Update from gnulib.

2014-06-01  Juanma Barranquero  <lekktu@gmail.com>

	* configure.ac (C_HEAP_SWITCH): Raise HEAPSIZE value for 32-bit
	builds on Windows.

2014-05-29  Paul Eggert  <eggert@cs.ucla.edu>

	* configure.ac (pthread_sigmask): Look in LIB_PTHREAD too (Bug#17561).
	Fixes configuration glitch found in <http://bugs.gnu.org/17561#59>.

2014-05-29  Eli Zaretskii  <eliz@gnu.org>

	* configure.ac (ADDSECTION, TEMACS_POST_LINK): Don't compute,
	unused.

2014-05-29  Paul Eggert  <eggert@cs.ucla.edu>

	Don't substitute sigprocmask for pthread_sigmask (Bug#17561).
	sigprocmask isn't portable in a multithreaded process.
	* configure.ac (gl_THREADLIB): Remove dummy.
	Merge from gnulib, incorporating:
	2014-05-28 pthread_sigmask, timer-time: use gl_THREADLIB only if needed
	* m4/pthread_sigmask.m4, m4/timer_time.m4: Update from gnulib.

2014-05-29  Glenn Morris  <rgm@gnu.org>

	* configure.ac: Explicitly drop some ancient Solaris versions.

2014-05-27  Fabrice Popineau  <fabrice.popineau@gmail.com>

	* configure.ac (C_HEAP_SWITCH): Define for different values of
	dumped heap size depending on 32/64bits arch on Windows.
	Don't check for pthreads.h on MinGW32/64, it gets in the way.
	Use mmap(2) for buffers and system malloc for MinGW32/64.
	(EMACS_HEAPSIZE): Remove.

2014-05-27  Paul Eggert  <eggert@cs.ucla.edu>

	Merge from gnulib, incorporating:
	2014-05-21 fchdir: port 'open' and 'close' redefinitions to AIX 7.1
	* lib/openat-proc.c: Update from gnulib.

2014-05-26  Paul Eggert  <eggert@cs.ucla.edu>

	Fix port to 32-bit AIX (Bug#17540).
	* configure.ac (opsys): On Power Architecture, treat release 7 of
	AIX like releases 5 and 6.

2014-05-19  Paul Eggert  <eggert@cs.ucla.edu>

	Remove dependencies on getdelim and getline.
	* configure.ac (getdelim, getline): Remove.

2014-05-18  Glenn Morris  <rgm@gnu.org>

	* configure.ac: Do not bother testing for png in non-graphical builds.

2014-05-18  Paul Eggert  <eggert@cs.ucla.edu>

	Port ctags+etags build to Sun C 5.12.
	* .bzrignore: Remove lib-src/ctags.c.

	Port recent libpng changes to hosts with missing png.h.
	* configure.ac (HAVE_PNG): Port to platforms where libpng-config
	succeeds but png.h is absent, by testing libpng-config's output
	rather than trusting it.  I ran into this problem when building
	Emacs trunk on a Solaris 10 host.

2014-05-17  Paul Eggert  <eggert@cs.ucla.edu>

	Assume C99 or later (Bug#17487).
	* lib/stdarg.in.h, lib/stdbool.in.h, m4/stdarg.m4, m4/stdbool.m4:
	Remove.
	* configure.ac (_AC_PROG_CC_C89): Define a dummy, to keep 'configure'
	smaller.
	(gl_PROG_CC_C99): Use this to get C99 or later.
	* lib/gnulib.mk, m4/gnulib-comp.m4: Regenerate.

2014-05-16  Paul Eggert  <eggert@cs.ucla.edu>

	Don't require pkg-config when building from repository.
	* INSTALL: Prefer './configure FOO=BAR' to 'FOO=BAR ./configure'.
	* INSTALL.REPO: pkg-config is no longer required to build from
	the repository.
	* autogen.sh: Don't check for pkg-config.
	(progs): Remove pkg-config.
	(pkg_config_min, AUTORECONF_ENV, env_space, ACLOCAL_PATH):
	Remove.  All uses removed.
	* m4/pkg.m4: New file, built by admin/merge-pkg-config.
	* configure.ac: Remove unnecessary m4_pattern_forbid of ^PKG_ and
	an AC_ARG_VAR of PKG_CONFIG_PATH.  pkg.m4 does that for us.
	(EMACS_CHECK_MODULES): Remove workaround for old pkg-config bug,
	as we use pkg.m4 from a newer pkg-config.

2014-05-15  Jan Djärv  <jan.h.d@swipnet.se>

	* configure.ac (LIBPNG): Do not test for libpng if NS_IMPL_COCOA.

2014-05-13  Dmitry Antipov  <dmantipov@yandex.ru>

	* configure.ac (HAVE_XFIXES): Define if available.
	(XFIXES_CFLAGS, XFIXES_LIBS): New AC_SUBSTs.
	(--enable-link-time-optimization): Add clang support.
	* INSTALL: Mention it.

2014-05-12  Katsumi Yamaoka  <yamaoka@jpl.org>

	* configure.ac (EMACS_CHECK_MODULES): Fix typo in previous change.

2014-05-11  Paul Eggert  <eggert@cs.ucla.edu>

	Work around bug in pkg-config before 0.26 (Bug#17438).
	* configure.ac (EMACS_CHECK_MODULES): Check for failed exit status
	of pkg-config, on older pkg-config versions that don't do it
	properly.

2014-05-07  Glenn Morris  <rgm@gnu.org>

	* autogen.sh: Check for failing aclocal.

2014-05-05  Glenn Morris  <rgm@gnu.org>

	* autogen.sh: Check any pre-existing ACLOCAL_PATH.

2014-05-04  Paul Eggert  <eggert@cs.ucla.edu>

	Consult libpng-config more consistently (Bug#17339).
	This is mainly for simplicity, but it should also avoid
	some future problems like the ones we recently had with NetBSD.
	* configure.ac (LIBPNG): Configure after LIBZ.  Use libpng-config
	for cflags, too.  Append -lz if we're not already doing that with
	LIBZ.  Do not bother appending -lm, since we always append that.
	Coalesce some duplicate code.

	* autogen.sh: Use ‘"’ to quote a message that often contains ‘'’.

	Require ImageMagick >= 6.3.5, due to PixelSetMagickColor (Bug#17339).
	* configure.ac (IMAGEMAGICK_MODULE): Bump prereq from 6.2.8 to 6.3.5.
	A more-complicated fix would be to remove uses of PixelSetMagickColor,
	introduced in ImageMagick 6.3.5 (Sept. 2007).

2014-05-04  Glenn Morris  <rgm@gnu.org>

	* configure.ac (LIBPNG): Consult libpng-config for the precise
	form of "-lpng" to use.  (Bug#17339)

2014-05-03  Glenn Morris  <rgm@gnu.org>

	* autogen.sh: If all else fails, try using pkg-config to find pkg.m4.

2014-05-03  Paul Eggert  <eggert@cs.ucla.edu>

	Get --enable-gcc-warnings to work after touching configure.ac.
	Preserve ACLOCAL_PATH in later builds, so that by default it has
	the same value as it did in the first build after initial checkout.
	* Makefile.in (ACLOCAL_PATH): New macro.
	($(srcdir)/aclocal.m4): Use it.
	* configure.ac (ACLOCAL_PATH): AC_SUBST it.
	* autogen.sh (env_space): New var.
	Tell user what variables, if any, to pass to 'configure'.

	Get --enable-gcc-warnings working again.
	The recent changes to configure.ac removed the transliteration of
	-I to -isystem in CFLAGS, which is needed for --enable-gcc-warnings.
	Bring this back while keeping the spirit of the recent changes.
	* configure.ac (edit_cflags): Restore this shell var, and put it
	at the top level, where it'll be useful when emacs-24 is next merged.
	(EMACS_CHECK_MODULES): New macro.  All uses of PKG_CHECK_MODULES
	changed to use it.

	Make it easier on maintainers who use their own Automake.
	* autogen.sh (ACLOCAL_PATH, AUTORECONF_ENV): New vars.
	Set them to avoid problems when maintainers prepend their own
	Automake installations to their PATH.  Report an error if pkg.m4
	can't be found.

2014-05-02  Glenn Morris  <rgm@gnu.org>

	* configure.ac (PKG_CONFIG_PATH): Declare with AC_ARG_VAR.

	* configure.ac (--with-pkg-config-prog): Remove.
	Use the PKG_CONFIG environment variable instead if you need it.

	* configure.ac: Use pkg-config's pkg.m4, rather than reinventing it.
	Add explicit AC_SUBST's where needed.
	* autogen.sh (progs): Add pkg-config.
	(pkg_config_min): New variable.

	* configure.ac (AC_CONFIG_MACRO_DIR): Use it.

	* autogen.sh (get_version): Handle no leading whitespace.
	(check_version, main): Handle program names with hyphens.

2014-04-30  Glenn Morris  <rgm@gnu.org>

	* configure.ac: Treat MirBSD as OpenBSD.  (Bug#17339)

2014-04-21  Daniel Colascione  <dancol@dancol.org>

	* .bzrignore: Add a.out to bzr ignore list (a test generates this
	file).

2014-04-19  Paul Eggert  <eggert@cs.ucla.edu>

	Link to glib-using libraries when checking for glib (Bug#17289).
	* configure.ac (XGSELOBJ): Include GTK_LIBS, RSVG_LIBS, etc.
	when testing whether Glib is linked in.  Similarly for CFLAGS.

2014-04-17  Paul Eggert  <eggert@cs.ucla.edu>

	* GNUmakefile: Speed up 'make bootstrap' in fresh checkout.
	(ORDINARY_GOALS): New macro, which excludes 'bootstrap'.
	(bootstrap, .PHONY): New rules.
	* INSTALL.REPO: Document current procedure better.
	Move copyright notice to just before license notice.

	* Makefile.in (FRC, force-info): Remove.
	All uses removed.  This hack is no longer needed here
	now that we can assume GNU Make's .PHONY feature works.
	(bootstrap): No need to make 'info', since 'all' now implies 'info'.

2014-04-16  Eli Zaretskii  <eliz@gnu.org>

	* config.bat: Update for Emacs 24.4.

2014-04-16  Paul Eggert  <eggert@cs.ucla.edu>

	Port to IRIX 6.5 (Bug#9684).
	This port requires IRIX cc, as I did not have time to get
	undump working with the old GCC on the system I had access to,
	but that's better than nothing.
	* configure.ac (gl_GCC_VERSION_IFELSE): Remove unused macro
	that wouldn't have worked anyway, with IRIX cc.
	(emacs_cv_clang, emacs_cv_sanitize_address)
	(ns_osx_have_104, ns_osx_have_105):
	Don't assume '#error' makes the compiler fail,
	as this doesn't work with IRIX cc.
	(CFLAGS, LIBS): Don't let the GnuTLS results infect later 'configure'
	checks.  This runs afoul of an IRIX configuration where GnuTLS is
	in an optional library that also contains getdelim, and causes
	a later 'configure' to incorrectly think getdelim is supported.

2014-04-16  Eli Zaretskii  <eliz@gnu.org>

	* configure.ac (LN_S_FILEONLY, LN_S): Use "/bin/ln" on MinGW, to
	ensure the MSYS ln.exe is invoked.

2014-04-15  Paul Eggert  <eggert@cs.ucla.edu>

	Remove DATA_SEG_BITS.
	* configure.ac (DATA_SEG_BITS): Remove.  All uses removed.

2014-04-14  Paul Eggert  <eggert@cs.ucla.edu>

	* autogen.sh: Use autoreconf's -f option (Bug#17258).

	Clean up configure-time library handling a bit.
	This patch was inspired by emacs-24 bzr 116961, which fixed
	a bug due to sloppy library handling in 'configure'.
	* configure.ac (LIB_MATH, LIB_PTHREAD, LIBXMU):
	Use AC_SEARCH_LIBS instead of AC_CHECK_LIB as per Autoconf manual.
	(LIB_MATH, LIB_PTHREAD, HAVE_X11, IMAGEMAGICK_LIBS, GTK_LIBS)
	(DBUS_LIBS, LIBXMU, XFT_LIBS, LIBXSM, LIBXML2_LIBS, LIBS_MAIL)
	(with_kerberos):
	Don't let the library choice infect $LIBS.
	(dnet_ntoa, cma_open): Remove obsolete tests.
	(emacs_pthread_function): Probe for pthread_kill, not pthread_self,
	as that's a bit more selective on GNU/Linux.
	(LIBXEXT): Remove.
	(touchlock): Test for existence when $LIBS_MAIL is in use.
	(AC_CHECK_FUNCS): Use only $LIB_MATH in addition to $LIBS
	when testing for typical functions like accept4, lrand48.
	(random, rint): Remove obsolete HP-UX 9 A.09.05 test.

2014-04-11  Glenn Morris  <rgm@gnu.org>

	* make-dist: Do not distribute generated admin/grammars/Makefile.
	Do distribute lib-src/update-game-score.exe.manifest.

2014-04-11  Ken Brown  <kbrown@cornell.edu>

	* configure.ac (EMACS_MANIFEST): Revert last change (but leave
	UPDATE_MANIFEST empty).

2014-04-07  Ken Brown  <kbrown@cornell.edu>

	* configure.ac (EMACS_MANIFEST, UPDATE_MANIFEST): Leave these
	variables empty on Cygwin.  (Bug#17176)

2014-04-03  Glenn Morris  <rgm@gnu.org>

	* make-dist: Further update AC_INIT regexp.

2014-04-02  Glenn Morris  <rgm@gnu.org>

	* configure.ac: Make the final "Does Emacs use Gsettings" message
	consistent with src/config.h.

2014-03-31  Jan Djärv  <jan.h.d@swipnet.se>

	* configure.ac: Fix errors from previous checkin (GSettings check).

2014-03-29  Jan Djärv  <jan.h.d@swipnet.se>

	* configure.ac: Add check that GSettings is in libgio (Bug#17118).

2014-03-28  Glenn Morris  <rgm@gnu.org>

	* configure.ac (AC_INIT): Add "GNU" in package, add bug address.
	(PACKAGE_BUGREPORT): Use it.
	(make-dist): Update AC_INIT regexp.

	* configure.ac (ACL_SUMMARY): Rename from acl_summary, for consistency.
	(EMACS_CONFIG_FEATURES): New define.

2014-03-27  Paul Eggert  <eggert@cs.ucla.edu>

	* configure.ac: Suggest './configure MAKE=gmake' in diagnostic.
	This tends to work better than 'MAKE=gmake ./configure' if later
	builds run config.status etc.

2014-03-27  Glenn Morris  <rgm@gnu.org>

	* configure.ac: Require GNU make.
	(HAVE_GNU_MAKE): Remove.

2014-03-26  Paul Eggert  <eggert@cs.ucla.edu>

	Merge from gnulib, incorporating:
	2014-03-26 strftime: wrap macros in "do {...} while(0)"
	* lib/strftime.c: Update from gnulib.

2014-03-26  Glenn Morris  <rgm@gnu.org>

	* configure.ac (CLASH_DETECTION): Remove option.  Every platform
	supports it, and the runtime option `create-lockfiles' replaces it.

2014-03-23  Daniel Colascione  <dancol@dancol.org>

	* configure.ac: (Bug#17069) Include GFILENOTIFY objects in glib check.

2014-03-22  Glenn Morris  <rgm@gnu.org>

	* make-dist: Do not distribute lib-src/testfile.

2014-03-21  Eli Zaretskii  <eliz@gnu.org>

	* configure.ac: Bump version to 24.4.50.

2014-03-21  Glenn Morris  <rgm@gnu.org>

	* Makefile.in (all): Depend on `info'.  (Bug#16626)

2014-03-07  Paul Eggert  <eggert@cs.ucla.edu>

	Merge from gnulib, incorporating:
	2014-03-04 stdint: fix missing SIZE_MAX on Android
	2013-03-02 sys_types: avoid autoconf warning about gl_SYS_TYPES_H
	* lib/gnulib.mk, m4/gnulib-comp.m4: Regenerate.
	* lib/stdint.in.h, lib/sys_types.in.h, m4/sys_types_h.m4:
	Update from gnulib.

2014-03-05  Glenn Morris  <rgm@gnu.org>

	* configure.ac: Tweak the "unported" error message.

2014-03-05  Paul Eggert  <eggert@cs.ucla.edu>

	Fix configuration bug on Solaris 2.5.1 (Bug#16905).
	* configure.ac: Fix a bug in shell pattern matching that caused
	'configure' to treat Solaris 2.5.1 as if it were Solaris 10 or later.

2014-02-25  Paul Eggert  <eggert@penguin.cs.ucla.edu>

	Merge from gnulib (Bug#16825).
	2014-02-25 unistd: port readlink to Mac OS X 10.3.9

2014-02-24  Paul Eggert  <eggert@cs.ucla.edu>

	Merge from gnulib, incorporating:
	2014-02-21 timer: fix uClibc detection of threading
	2014-02-21 maintainer-makefiles: provide AC_PROG_SED for older autoconf

2014-02-18  Mirek Kaim  <mirek.kaim@outlook.com>  (tiny change)

	* configure.ac [HAVE_W32]: Test for ImageMagick.  (Bug#16754)

2014-02-14  Paul Eggert  <eggert@cs.ucla.edu>

	* Makefile.in (install-arch-indep): Allow ' ' in destdir (Bug#16717).
	This fixes a bug in the previous change.  Also, use $(SHELL)
	rather than sh, as that's more likely to be portable.

2014-02-13  Paul Eggert  <eggert@cs.ucla.edu>

	* Makefile.in (install-arch-indep): Simplify (Bug#16717).
	This should make it more reliable, and hopefully more portable to
	non-GNU 'make' implementations such as HP-UX 'make'.

2014-02-13  Juanma Barranquero  <lekktu@gmail.com>

	* Makefile.in (install-nt): Also pass datadir.

2014-02-05  Paul Eggert  <eggert@cs.ucla.edu>

	Merge from gnulib, incorporating:
	2014-01-23 pthread: work around winpthread header pollution on mingw
	* lib/time.in.h: Update from gnulib.

2014-01-23  Paul Eggert  <eggert@cs.ucla.edu>

	Merge from gnulib, incorporating:
	2014-01-22 qacl: check for fchmod
	* m4/acl.m4: Update from gnulib.

2014-01-22  Paul Eggert  <eggert@cs.ucla.edu>

	Fix miscellaneous update-game-score bugs.
	* configure.ac (difftime): Remove.

2014-01-20  Paul Eggert  <eggert@cs.ucla.edu>

	Merge from gnulib, incorporating:
	2014-01-20 stdalign: port to HP-UX compilers
	2014-01-16 strtoimax: port to platforms lacking 'long long'
	2014-01-16 update from texinfo
	* lib/stdalign.in.h, lib/strtoimax.c: Update from gnulib.

2014-01-12  Glenn Morris  <rgm@gnu.org>

	* README: Replace reference to etc/MAILINGLISTS.

2014-01-11  Fabrice Popineau  <fabrice.popineau@gmail.com>

	* configure.ac: Read $srcdir/nt/mingw-cfg.site when $MSYSTEM is
	"MINGW64" as well.

2014-01-11  Paul Eggert  <eggert@cs.ucla.edu>

	Merge from gnulib, incorporating:
	2014-01-07 update from texinfo
	2014-01-06 md5, sha1, sha256, sha512: support older autoconf

2014-01-09  Eric S. Raymond  <esr@thyrsus.com>

	* INSTALL, configure.ac, etc/CONTRIBUTE, nt/INSTALL: Remove
	unnecessarily specific references to Bazaar that could better
	simply be to the repository.

2014-01-08  Eric S. Raymond  <esr@thyrsus.com>

	* INSTALL.BZR: Rename to INSTALL.REPO.  Remove refs to specific VCS.
	* INSTALL, autogen.sh: Update for above change.

2014-01-05  Paul Eggert  <eggert@cs.ucla.edu>

	Port to GNU/Linux with recent grsecurity/PaX patches (Bug#16343).
	Problem and proposed patch reported by Ulrich Mueller;
	this patch uses a somewhat-different approach.
	* configure.ac (SETFATTR): New variable.

2014-01-03  Paul Eggert  <eggert@cs.ucla.edu>

	Merge from gnulib, incorporating:
	2014-01-02 manywarnings: remove -Wmudflap
	This ports better to GCC 4.9-to-be.

2013-12-31  Fabrice Popineau  <fabrice.popineau@supelec.fr>

	* configure.ac (canonical, C_SWITCH_SYSTEM): Support a 64-bit
	MinGW64 build on MS-Windows.

2013-12-29  Jan Djärv  <jan.h.d@swipnet.se>

	* configure.ac (xcsdkdir): Only set if using xcrun.

2013-12-29  Paul Eggert  <eggert@cs.ucla.edu>

	* configure.ac (LIBXML2_CFLAGS): Fix xcrun-related quoting problem.
	Reported by YAMAMOTO Mitsuharu in:
	http://lists.gnu.org/archive/html/emacs-devel/2013-12/msg00995.html

2013-12-28  Jan Djärv  <jan.h.d@swipnet.se>

	* configure.ac: Fix CC detection for xcrun case.

2013-12-28  Paul Eggert  <eggert@cs.ucla.edu>

	Fix problem with MAKE and xcrun configuration.
	* configure.ac: Don't set MAKE unless 'make' doesn't work.
	Set it only in the environment, not in the makefile.
	Reported by Glenn Morris in:
	http://lists.gnu.org/archive/html/emacs-devel/2013-12/msg00969.html

2013-12-27  Paul Eggert  <eggert@cs.ucla.edu>

	Port xcrun configuration to GNU/Linux.
	* configure.ac (xcsdkdir): Default to empty.
	(XCRUN): Don't require Darwin for xcrun.  Move xcrun checking to
	just before AM_INIT_AUTOMAKE, to make the dependency between it
	and automake clearer.
	(CC): Don't use AC_PROG_CC twice; only the first use expands to the
	shell code that is wanted, which breaks 'configure' on non-Darwin
	platforms.  Instead, fix CC by hand if it's not found.

2013-12-27  Jan Djärv  <jan.h.d@swipnet.se>

	* configure.ac: Detect xcrun on OSX and use it for make, gcc and
	libxml.

2013-12-26  Paul Eggert  <eggert@cs.ucla.edu>

	Fix core dumps with gcc -fsanitize=address and GNU/Linux.
	* configure.ac: Check whether addresses are sanitized.
	(CANNOT_DUMP): Warn if addresses are sanitized and not CANNOT_DUMP.
	(DOUG_LEA_MALLOC): Do not define if addresses are sanitized.
	(SYSTEM_MALLOC): Define if addresses are sanitized.

2013-12-24  Paul Eggert  <eggert@cs.ucla.edu>

	Automate the procedure for updating copyright year.
	* build-aux/update-copyright: New file.
	* make-dist: Distribute it.
	* lib/gnulib.mk, m4/gnulib-comp.m4: Regenerate.

2013-12-23  Andreas Schwab  <schwab@linux-m68k.org>

	* configure.ac: Replace obsolete macro AC_CONFIG_HEADER by
	AC_CONFIG_HEADERS.

2013-12-19  Rüdiger Sonderfeld  <ruediger@c-plusplus.de>

	* .gitignore: Ignore refcard temporaries and info/*.info files.

2013-12-17  Paul Eggert  <eggert@cs.ucla.edu>

	Merge from gnulib, incorporating:
	2013-12-17 gettimeofday: port recent C++ fix to Emacs
	2013-12-17 gettimeofday: fix C++ crosscompilation
	2013-12-17 qacl: port to Windows better
	* lib/file-has-acl.c, lib/time.in.h, m4/gettimeofday.m4, m4/time_h.m4:
	Update from gnulib.
	* lib/gnulib.mk: Regenerate.

2013-12-16  Paul Eggert  <eggert@cs.ucla.edu>

	* INSTALL: Clarify treatment of image libraries.

2013-12-14  Paul Eggert  <eggert@cs.ucla.edu>

	Use bool for boolean, focusing on headers.
	* configure.ac (PTY_OPEN, GC_MARK_SECONDARY_STACK):
	Use bool for boolean.

2013-12-14  Dani Moncayo  <dmoncayo@gmail.com>

	* configure.ac (srcdir) [MINGW32]: If it is an absolute path,
	force the format "/c/foo/bar" to simplify conversions to native
	windows format.

2013-12-13  Glenn Morris  <rgm@gnu.org>

	* INSTALL: No longer mention load-path and site-init/site-load.

2013-12-12  Glenn Morris  <rgm@gnu.org>

	* Makefile.in (install-info): Handle missing info/dir.
	(info_dir_deps): New variable.
	(${srcdir}/info/dir): Depend on .texi files rather than .info files.
	(check-info): Update topics.
	* build-aux/make-info-dir: Use .texi files rather than .info files.
	Update topics.

	* Makefile.in (install-info): Remove some useless subshells.

	Stop keeping info/dir in the repository.
	* build-aux/dir_top: Move here from admin/.
	* build-aux/make-info-dir: New script.
	* Makefile.in (bootstrap-clean): Delete info/.
	(info-dir, ${srcdir}/info/dir): New rules.
	(info): Also make info-dir.
	(check-info): Rename from check-info-dir.
	Instead of info/dir entries, check @dircategory in info/*.info.
	* make-dist: Use `info' rule rather than `info-real'.
	No more info/COPYING (not even the right license for info/ files).
	Distribute new build-aux files.

	* info/: Remove from repository.

2013-12-11  Glenn Morris  <rgm@gnu.org>

	* info/dir: Add octave-mode.

2013-12-11  Paul Eggert  <eggert@cs.ucla.edu>

	Remove the option of using libcrypto.
	This scorches the earth and waits for spring;
	see Ted Zlatanov and Stefan Monnier in
	<http://lists.gnu.org/archive/html/emacs-devel/2013-12/msg00323.html>.
	* configure.ac (with_openssl_default, HAVE_LIB_CRYPTO): Remove.
	Do not say whether Emacs is configured to use a crypto library,
	since it's no longer an option.
	(gl_CRYPTO_CHECK): Define a dummy.
	* lib/gl_openssl.h, m4/gl-openssl.m4: Remove.

2013-12-10  Paul Eggert  <eggert@cs.ucla.edu>

	* configure.ac: Disable libcrypto by default.

	Merge from gnulib, incorporating:
	2013-12-07 md5, sha1, sha256, sha512: fix link error with partial lib
	* m4/gl-openssl.m4: Update from gnulib.

2013-12-08  Eli Zaretskii  <eliz@gnu.org>

	* configure.ac (HAVE_RSVG) [mingw32]: Don't link against librsvg
	statically.

2013-12-08  Paul Eggert  <eggert@cs.ucla.edu>

	* configure.ac: Simplify supression of GTK deprecation warning.
	Move -DGDK_DISABLE_DEPRECATION_WARNINGS out of the command line
	and into config.h, to shorten the command line when doing 'make'.
	Don't AC_SUBST GTK_CFLAGS, as this is not needed.

	Use libcrypto's checksum implementations if available, for speed.
	On commonly used platform libcrypto uses architecture-specific
	assembly code, which is significantly faster than the C code we
	were using.  See Pádraig Brady's note in
	<http://lists.gnu.org/archive/html/bug-gnulib/2013-12/msg00000.html>.
	Merge from gnulib, incorporating:
	2013-12-07 md5, sha1, sha256, sha512: add gl_SET_CRYPTO_CHECK_DEFAULT
	2013-12-07 md5, sha1, sha256, sha512: add 'auto', and set-default method
	2013-12-04 include_next: minimize code duplication
	2013-12-03 md5, sha1, sha256, sha512: support mandating use of openssl
	2013-12-02 md5, sha1, sha256, sha512: use openssl routines if available
	* configure.ac (--without-all): Set with_openssl_default too.
	Use gl_SET_CRYPTO_CHECK_DEFAULT to default to 'auto'.
	(HAVE_LIB_CRYPTO): New var.
	Say whether Emacs is configured to use a crypto library.
	* lib/gl_openssl.h, m4/absolute-header.m4, m4/gl-openssl.m4:
	New files, copied from gnulib.
	* lib/gnulib.mk, m4/gnulib-comp.m4: Regenerate.
	* lib/md5.c, lib/md5.h, lib/sha1.c, lib/sha1.h:
	* lib/sha256.c, lib/sha256.h, lib/sha512.c, lib/sha512.h:
	* m4/include_next.m4, m4/md5.m4, m4/sha1.m4, m4/sha256.m4, m4/sha512.m4:
	Update from gnulib.

2013-12-01  Dmitry Gutov  <dgutov@yandex.ru>

	* .dir-locals.el (log-edit-move): Add the "Author: " header.

2013-11-30  Dani Moncayo  <dmoncayo@gmail.com>

	* build-aux/msys-to-w32 (w32pathlist): Do not translate paths
	starting with %emacs_dir%.

2013-11-30  Glenn Morris  <rgm@gnu.org>

	Stop keeping (most) generated cedet grammar files in the repository.
	* configure.ac (SUBDIR_MAKEFILES, AC_CONFIG_FILES):
	Add admin/grammars Makefile.
	* Makefile.in (distclean, bootstrap-clean, maintainer-clean):
	Also clean admin/grammars, if present.

2013-11-29  Dani Moncayo  <dmoncayo@gmail.com>

	* Makefile.in (epaths-force-w32): Fix 2013-11-20 typo.

2013-11-29  Stefan Monnier  <monnier@iro.umontreal.ca>

	* configure.ac (HAVE_MENUS): Remove.

2013-11-28  Glenn Morris  <rgm@gnu.org>

	* configure.ac (PATH_SEP): Replace with pre-existing SEPCHAR.

2013-11-28  Eli Zaretskii  <eliz@gnu.org>

	* GNUmakefile (Makefile): Don't use $(CFG).
	(CFG): Don't compute.

	* configure.ac (PATH_SEP): Set and AC_SUBST.

2013-11-27  Paul Eggert  <eggert@cs.ucla.edu>

	Merge from gnulib, incorporating:
	2013-11-13 getgroups: work around _DARWIN_C_SOURCE problem
	* lib/getgroups.c: Update from gnulib.

2013-11-27  Glenn Morris  <rgm@gnu.org>

	Move ja-dic, quail, leim-list.el from leim to lisp/leim.
	* Makefile.in (abs_builddir, leimdir): Remove.
	(buildlisppath, SUBDIR, COPYDIR, COPYDESTS): No more leim directory.
	(epaths-force-w32): No longer set BLD.
	(leim): Remove.
	(install-arch-indep): No longer run or install leim.
	(mostlyclean, clean): No longer run leim rule.
	(bootstrap-clean): Change leim target.
	(maintainer-clean): Add leim.
	(check-declare): Remove leim.
	* README: Update for leim changes.
	* configure.ac (leimdir): Remove.
	(standardlisppath): No more leimdir.

	* make-dist: Update for files from leim/ now being in lisp/leim/.

2013-11-26  Glenn Morris  <rgm@gnu.org>

	Preload leim-list.el.
	* Makefile.in (abs_builddir): New, set by configure.
	(buildlisppath): Add leim/.
	(epaths-force-w32): Set BLD.

2013-11-21  Paul Eggert  <eggert@cs.ucla.edu>

	Fix some dependency problems that cause unnecessary recompiles.
	* configure.ac (OLDXMENU_TARGET, OLDXMENU, OLDXMENU_DEPS):
	Remove.
	(LIBXMENU): Now is always either empty or a file name,
	so that it can be used as a dependency.

2013-11-20  Glenn Morris  <rgm@gnu.org>

	* make-dist: Distribute build-aux/msys-to-w32.

2013-11-20  Dani Moncayo  <dmoncayo@gmail.com>

	* build-aux/msys-to-w32: New file.
	* Makefile.in (msys_to_w32, msys_lisppath_to_w32): Remove.
	(msys_w32prefix_subst): Rename from msys_prefix_subst.
	Operate on w32prefixpattern.
	(epaths-force-w32): Use build-aux/msys-to-w32.

2013-11-17  Paul Eggert  <eggert@cs.ucla.edu>

	* configure.ac (DEBUGGER_SEES_C_MACROS): Remove.
	It apparently doesn't work for GCC 3, and I suppose it's more
	trouble than it's worth to worry about this.

2013-11-15  Paul Eggert  <eggert@cs.ucla.edu>

	* configure.ac (DEBUGGER_SEES_C_MACROS): New macro.

2013-11-14  Paul Eggert  <eggert@cs.ucla.edu>

	Simplify, port and tune bool vector implementation.
	* configure.ac (BITSIZEOF_SIZE_T, SIZEOF_SIZE_T): Remove.

2013-11-13  Paul Eggert  <eggert@cs.ucla.edu>

	* Makefile.in (ACLOCAL_INPUTS): Add configure.ac.

2013-11-12  Dani Moncayo  <dmoncayo@gmail.com>

	* configure.ac [MINGW32]: Source nt/mingw-cfg.site.
	* make-dist: Don't distribute nt/msysconfig.sh.

	* Makefile.in (epaths-force-w32): Simplify w32srcdir computation.

2013-11-08  Paul Eggert  <eggert@cs.ucla.edu>

	Merge from gnulib, incorporating:
	2013-11-08 extern-inline: port better to OS X 10.9
	2013-11-08 fpending: fix regression on DragonFly BSD
	* lib/fpending.h, m4/extern-inline.m4, m4/fpending.m4:
	Update from gnulib.

2013-11-07  Paul Eggert  <eggert@cs.ucla.edu>

	Port to C11 aligned_alloc.
	* configure.ac (GMALLOC_OBJ): Initialize to empty if !system_malloc
	and doug_lea_malloc.
	(aligned_alloc): Test for existence if !GMALLOC_OBJ and not darwin.
	(posix_memalign): Test for existence only if !GMALLOC_OBJ and
	not darwin and !aligned_alloc.

2013-11-05  Glenn Morris  <rgm@gnu.org>

	* configure.ac (abs_srcdir) [MINGW32]: No point setting it here,
	config.status computes it.
	* Makefile.in (epaths-force-w32): Move srcdir tweak here.

	* autogen/: Remove directory.  Move update_autogen to admin/.
	* autogen.sh: Remove reference to copy_autogen.
	* GNUmakefile (configure):
	* Makefile.in (bootstrap): Do not try to run copy_autogen.
	* config.bat: Use msdos/autogen rather than autogen.

2013-11-05  Paul Eggert  <eggert@cs.ucla.edu>

	Simplify and port recent bool vector changes.
	* configure.ac (BITSIZEOF_SIZE_T, SIZEOF_SIZE_T):
	New symbols to configure.

2013-11-04  Eli Zaretskii  <eliz@gnu.org>

	* configure.ac: Don't disallow builds in non-ASCII directories.
	(Bug#15260)

2013-11-04  Paul Eggert  <eggert@cs.ucla.edu>

	Port to stricter C99 platforms.
	Merge from gnulib, incorporating:
	2013-11-03 intprops: port to Oracle Studio c99
	* lib/intprops.h: Update from gnulib.

2013-11-02  Glenn Morris  <rgm@gnu.org>

	* Makefile.in (check): Depend on all.

2013-10-31  Glenn Morris  <rgm@gnu.org>

	* configure.ac: Use [!...] rather than [^...], for ksh.  (Bug#15769)

2013-10-30  Glenn Morris  <rgm@gnu.org>

	* Makefile.in (distclean, bootstrap-clean, maintainer-clean):
	Also clean admin/unidata, if present.

2013-10-27  Glenn Morris  <rgm@gnu.org>

	* configure.ac: It seems installing in non-ASCII is not, in fact, ok.

2013-10-25  Glenn Morris  <rgm@gnu.org>

	* configure.ac: It seems _installing_ in non-ASCII is ok, not building.

2013-10-24  Glenn Morris  <rgm@gnu.org>

	* configure.ac:
	* Makefile.in (install-arch-indep, install-etcdoc, install-info):
	Avoid non-portable "`\" nesting.

	* configure.ac (CPPFLAGS) [mingw32]: Use abs_top_srcdir.

	* Makefile.in (abs_top_srcdir): New, set by configure.

2013-10-23  Glenn Morris  <rgm@gnu.org>

	* configure.ac: Explicit error for non-ASCII directories.  (Bug#15260)

	Progress towards allowing installation in directories with whitespace.
	* Makefile.in (COPYDESTS, write_subdir, install-arch-dep)
	(install-arch-indep, install-etcdoc, install-info, install-man)
	(install-etc, uninstall, install-nt, uninstall-nt):
	Quote entities that might contain whitespace.
	* build-aux/update-subdirs: Handle whitespace in argument.
	Check cd return value.

	Make building in directories with whitespace possible.  (Bug#15675)
	* configure.ac (srcdir): Don't make it absolute - abs_srcdir exists.
	(src/.gdbinit): Use ac_abs_top_srcdir.
	* Makefile.in (abs_srcdir): New, set by configure.
	(buildlisppath, epaths-force-w32): Use abs_srcdir.
	(install-arch-indep, install-etcdoc, install-info, install-man)
	(install-etc): Quote entities that might contain whitespace.

2013-10-23  Paul Eggert  <eggert@cs.ucla.edu>

	Merge from gnulib, incorporating:
	2013-10-14 acl: allow cross-compilation to Gentoo
	2013-10-18 extern-inline: make safe for -Wundef usage
	2013-09-30 fpending: use pure+const function attrs
	* lib/fpending.h, m4/acl.m4, m4/extern-inline.m4: Update from gnulib.

2013-10-13  Glenn Morris  <rgm@gnu.org>

	* configure.ac [alpha]: Explicit error in non-ELF case.  (Bug#15601)

2013-10-12  Paul Eggert  <eggert@cs.ucla.edu>

	Merge from gnulib, incorporating:
	2013-10-10 strtoumax: port to Solaris 8
	2013-10-09 strtoimax, strtoumax: port to HP-UX 11.11
	* lib/gnulib.mk, m4/gnulib-comp.m4: Regenerate.
	* lib/inttypes.in.h, lib/strtoimax.c, m4/inttypes.m4, m4/strtoimax.m4:
	* m4/strtoumax.m4:
	Update from gnulib.

2013-10-11  Stefan Monnier  <monnier@iro.umontreal.ca>

	* configure.ac (LIBGNUTLS): Don't set LIBGNUTLS_* back to the empty
	string when gnutls2 is installed but gnutls3 is not.

2013-10-11  Teodor Zlatanov  <tzz@lifelogs.com>

	* configure.ac: Define HAVE_GNUTLS3 if GnuTLS v3 is found.

2013-10-10  Barry Fishman  <barry_fishman@acm.org>  (tiny change)

	* configure.ac: Update for giflib 5.  (Bug#15531)

2013-10-08  Eli Zaretskii  <eliz@gnu.org>

	* configure.ac (HAVE_MENUS): Define unconditionally.

2013-10-07  Paul Eggert  <eggert@cs.ucla.edu>

	Improve support for popcount and counting trailing zeros (Bug#15550).
	Do this by using the Gnulib modules for this.
	This should generate faster code on non-GCC, non-MSC platforms,
	and make the code a bit more portable, at least in theory.
	* lib/count-one-bits.c, lib/count-one-bits.h:
	* lib/count-trailing-zeros.c, lib/count-trailing-zeros.h:
	* m4/count-one-bits.m4, m4/count-trailing-zeros.m4:
	New files, copied from gnulib.
	* lib/gnulib.mk, m4/gnulib-comp.m4: Regenerate.

2013-10-04  Paul Eggert  <eggert@cs.ucla.edu>

	Use hardware support for byteswapping on glibc x86 etc.
	* lib/byteswap.in.h, m4/byteswap.m4: New files, copied from Gnulib.
	* lib/gnulib.mk, m4/gnulib-comp.m4: Regenerate.

2013-10-03  Paul Eggert  <eggert@cs.ucla.edu>

	Merge from gnulib, incorporating:
	2013-10-02 verify: new macro 'assume'
	2013-09-26 dup2, dup3: work around another cygwin crasher
	2013-09-26 getdtablesize: work around cygwin issue

2013-09-25  Paul Eggert  <eggert@cs.ucla.edu>

	Merge from gnulib, incorporating:
	2013-09-24 manywarnings: enable nicer gcc warning messages
	2013-09-23 warnings: port --enable-gcc-warnings to Solaris Studio 12.3
	2013-09-21 timespec: use the new TIMESPEC_RESOLUTION elsewhere
	* configure.ac (WERROR_CFLAGS): Omit -fdiagnostics-show-option
	and -funit-at-a-time, since manywarnings does that for us now.

2013-09-23  Jan Djärv  <jan.h.d@swipnet.se>

	* configure.ac: With clang, check for and use -Wno-switch,
	-Wno-tautological-constant-out-of-range-compare and -Wno-pointer-sign.

2013-09-23  Daniel Colascione  <dancol@dancol.org>

	* configure.ac: Check for valgrind headers.

2013-09-20  Xue Fuqiao  <xfq.free@gmail.com>

	* INSTALL: New homepage of libtiff.

2013-09-20  Paul Eggert  <eggert@cs.ucla.edu>

	Work around performance bug on OS X 10.8 and earlier.
	Perhaps Apple will fix this bug some day.
	See the thread starting with Daniel Colascione's email in:
	http://lists.gnu.org/archive/html/emacs-devel/2013-09/msg00343.html
	* configure.ac (FORTIFY_SOUR): New verbatim section.

2013-09-19  Paul Eggert  <eggert@cs.ucla.edu>

	Merge from gnulib, incorporating:
	2013-09-19 stdio: OS X port of putc_unlocked + extern inline
	2013-09-19 signal: OS X port of sigaddset etc. + extern inline
	2013-09-19 extern-inline: do not always suppress extern inline on OS X
	2013-09-17 getgroups: statement without effect
	2013-08-28 headers: check that _GL_INLINE_HEADER_BEGIN is defined

2013-09-19  Eli Zaretskii  <eliz@gnu.org>

	* configure.ac <srcdir> [MINGW32]: Make sure the value of 'srcdir'
	is in the full /d/foo/bar form.  See the discussion in
	http://lists.gnu.org/archive/html/emacs-devel/2013-09/msg00210.html,
	and in particular
	http://lists.gnu.org/archive/html/emacs-devel/2013-09/msg00252.html
	and its followups, for the details.

2013-09-17  Dmitry Antipov  <dmantipov@yandex.ru>

	* configure.ac: Do not check for g_type_init because we
	require glib >= 2.28 for GTK3, glib >= 2.10 for GTK2,
	glib >= 2.26 for GSettings and glib >= 2.7.0 for GConf, so
	suitable glib should provide g_type_init unconditionally.

2013-09-15  Jan Djärv  <jan.h.d@swipnet.se>

	* configure.ac: Add check for OSX 10.5, required for macfont.o.

2013-09-09  Glenn Morris  <rgm@gnu.org>

	* configure.ac (LDFLAGS_NOCOMBRELOC): New variable.
	(LDFLAGS): Move nocombreloc option from here...
	(LD_SWITCH_SYSTEM_TEMACS): ... to here.

2013-09-08  Glenn Morris  <rgm@gnu.org>

	* configure.ac (--without-compress-install):
	Rename from --without-compress-info.  (Bug#9789)
	(GZIP_INFO): Remove.
	(GZIP_PROG): Allow --without-compress-install to disable it.
	* Makefile.in (GZIP_INFO): Remove all references.

	* info/dir: Tweak emacs-gnutls entry.

2013-09-07  Paul Eggert  <eggert@cs.ucla.edu>

	Port --without-x --enable-gcc-warnings to Fedora 19.
	* configure.ac (WERROR_CFLAGS): Omit redundant use of
	-Wmissing-field-initializers, -Wswitch, -Wtype-limits,
	-Wunused-parameter.  If there is no window system, also omit
	-Wsuggest-attribute=const and -Wsuggest-attribute=noreturn; this
	is needed for Fedora 19.

2013-09-05  Dmitry Antipov  <dmantipov@yandex.ru>

	Make --without-x compatible with --enable-gcc-warnings.
	* configure.ac: If both --without-x and --enable-gcc-warnings are
	specified, use -Wno-unused-variable, -Wno-unused-but-set-variable
	and -Wno-unused-but-set-parameter.

2013-09-04  Paul Eggert  <eggert@cs.ucla.edu>

	Makefile improvements.
	* Makefile.in (lib): Depend on am--refresh, to avoid a race.
	(src): Remove duplicate dependency on FRC.
	Invoke just one submake, not two.  Avoid the need for 'pwd'.

2013-09-02  Jan Djärv  <jan.h.d@swipnet.se>

	* configure.ac: Add ns_check_file.

2013-08-31  Glenn Morris  <rgm@gnu.org>

	* configure.ac (--with-sound): Rename ossaudio to bsd-ossaudio,
	and voxware to oss.

2013-08-31  Ulrich Müller  <ulm@gentoo.org>

	* configure.ac: Allow for --with-sound=voxware that will enable
	sound but otherwise disable ALSA.  This will use the OSS device,
	typically /dev/dsp, for sound output.  (Bug#15067)

2013-08-31  Glenn Morris  <rgm@gnu.org>

	* make-dist: Update for nt/INSTALL* changes.

2013-08-28  Paul Eggert  <eggert@cs.ucla.edu>

	* Makefile.in (SHELL): Now @SHELL@, not /bin/sh,
	for portability to hosts where /bin/sh has problems.

2013-08-28  Stefan Monnier  <monnier@iro.umontreal.ca>

	* configure.ac (DOCMISC_W32): New var to replace DOCMISC_*_W32.

2013-08-27  Paul Eggert  <eggert@cs.ucla.edu>

	Simplify EMACS_TIME-related code.
	Merge from gnulib, incorporating:
	2013-08-27 timespec: new convenience constants and function

2013-08-27  Dmitry Antipov  <dmantipov@yandex.ru>

	* configure.ac (DOCMISC_DVI_W32, DOCMISC_HTML_W32, DOCMISC_INFO_W32)
	(DOCMISC_PDF_W32, DOCMISC_PS_W32): No spaces!

2013-08-27  Glenn Morris  <rgm@gnu.org>

	* configure.ac (emacs_broken_SIGIO): No longer set on gnu-kfreebsd.

	* configure.ac (DOCMISC_DVI_W32, DOCMISC_HTML_W32, DOCMISC_INFO_W32)
	(DOCMISC_PDF_W32, DOCMISC_PS_W32): New output variables.
	* Makefile.in (check-info-dir): Ignore efaq-w32.

	* Makefile.in (mostlyclean, clean, distclean, bootstrap-clean)
	(maintainer-clean, check-declare): Remove pointless subshells.
	Check cd return value.

2013-08-26  Paul Eggert  <eggert@cs.ucla.edu>

	Minor merge from gnulib (mostly just for texinfo.tex).

2013-08-22  Paul Eggert  <eggert@cs.ucla.edu>

	* configure.ac (EMACS_CONFIG_OPTIONS): Quote systematically (Bug#13274).
	This improves on the patch already installed, by quoting options
	that contain spaces and suchlike systematically, so that
	EMACS_CONFIG_OPTIONS is no longer ambiguous when options contain
	these characters.

2013-08-21  Paul Eggert  <eggert@cs.ucla.edu>

	Port close-on-exec pty creation to FreeBSD 9.1-RELEASE (Bug#15129).
	* configure.ac (PTY_OPEN): If posix_openpt with O_CLOEXEC fails
	and reports EINVAL, try it again without O_CLOEXEC.  This should
	port PTY_OPEN to FreeBSD 9, which stupidly rejects O_CLOEXEC.
	What were they thinking?

2013-08-20  Paul Eggert  <eggert@cs.ucla.edu>

	* Makefile.in (distclean, bootstrap-clean, maintainer-clean):
	Fix shell-operator precedence problem in previous change.

2013-08-20  Glenn Morris  <rgm@gnu.org>

	* Makefile.in (distclean, bootstrap-clean, maintainer-clean):
	Clean test/automated if present.

2013-08-19  Paul Eggert  <eggert@cs.ucla.edu>

	Merge from gnulib, incorporating:
	2013-08-15 warnings: minor optimization
	2013-08-15 warnings: check -Wfoo rather than -Wno-foo

2013-08-15  Ken Brown  <kbrown@cornell.edu>

	* configure.ac (G_SLICE_ALWAYS_MALLOC): Update comment.

2013-08-15  Glenn Morris  <rgm@gnu.org>

	* make-dist: Do not distribute etc/refcards TeX intermediate files.
	* Makefile.in (install-arch-indep):
	Do not install etc/refcards TeX intermediate files.

2013-08-14  Ulrich Müller  <ulm@gentoo.org>

	* configure.ac (EMACS_CONFIGURATION): Escape backslashes.  (Bug#15091)

2013-08-12  Eli Zaretskii  <eliz@gnu.org>

	* configure.ac (HAVE_ZLIB): Don't use -lz on MinGW.

2013-08-12  Paul Eggert  <eggert@cs.ucla.edu>

	Minor zlib configuration tweaks.
	* configure.ac (HAVE_ZLIB): Don't assume zlib is linked if PNG is.

2013-08-12  Eli Zaretskii  <eliz@gnu.org>

	* configure.ac (LIBZ): Comment on w32 peculiarities regarding LIBZ.

2013-08-12  Paul Eggert  <eggert@cs.ucla.edu>

	Merge from gnulib, incorporating:
	2013-08-11 fpending: port to recent Cygwin change to stdio_ext.h
	2013-08-10 sys_time: port to OpenBSD

2013-08-12  Glenn Morris  <rgm@gnu.org>

	* configure.ac (etcdocdir): Rename from docdir, to avoid confusion
	with configure's standard --docdir argument.  All uses updated.
	* Makefile.in (etcdocdir): Rename from docdir.  All uses updated.
	(install-etcdoc): Rename from install-doc.  All uses updated.
	(uninstall): Run uninstall-doc.
	(PSS): Add misc-ps.
	(INSTALL_DVI, INSTALL_HTML, INSTALL_PDF, INSTALL_PS)
	(INSTALL_DOC, UNINSTALL_DVI, UNINSTALL_HTML, UNINSTALL_PDF)
	(UNINSTALL_PS, UNINSTALL_DOC): New variables.
	($(INSTALL_DOC), install-doc, install-dvi, install-html, install-pdf)
	(install-ps, $(UNINSTALL_DOC), uninstall-doc, uninstall-dvi)
	(uninstall-html, uninstall-pdf, uninstall-ps): New .PHONY rules.

2013-08-11  Paul Eggert  <eggert@cs.ucla.edu>

	Add --with-zlib to 'configure'.
	* configure.ac: Add --with-zlib option to 'configure', so that Emacs
	can be built without zlib.  Don't assume that -lz is needed on
	non-PNG hosts.  Mention zlib configuration status in 'configure' output.

2013-08-11  Lars Magne Ingebrigtsen  <larsi@gnus.org>

	* configure.ac: Test for zlib.

2013-08-10  Eli Zaretskii  <eliz@gnu.org>

	* configure.ac: Define and substitute UPDATE_MANIFEST.

2013-08-04  Stephen Berman  <stephen.berman@gmx.net>

	* info/dir: Add todo-mode.

2013-08-04  Paul Eggert  <eggert@cs.ucla.edu>

	Fix some minor races in hosts lacking mkostemp (Bug#15015).
	Gnulib's emulation of mkostemp doesn't have races that Emacs's does.
	* configure.ac (mkostemp): Remove check for this function;
	gnulib does the check now.
	(mkstemp): Remove check for this no-longer-used function.
	* lib/mkostemp.c, lib/secure_getenv.c, lib/tempname.c, lib/tempname.h:
	* m4/mkostemp.m4, m4/secure_getenv.m4, m4/tempname.m4:
	New files, copied from Gnulib.
	* lib/gnulib.mk, m4/gnulib-comp.m4: Regenerate.

2013-07-29  Michael Albinus  <michael.albinus@gmx.de>

	* INSTALL (DETAILED BUILDING AND INSTALLATION):
	Add --without-file-notification to --without-all.

2013-07-29  Xue Fuqiao  <xfq.free@gmail.com>

	* INSTALL: Fix description.

2013-07-27  Glenn Morris  <rgm@gnu.org>

	* configure.ac: Extend the --with-sound option to allow
	specification of OSS or ALSA (see bug#14812#64).

2013-07-25  Glenn Morris  <rgm@gnu.org>

	* info/dir: Add ido.

	* make-dist: Add a --tests option, to include test/.

2013-07-24  Glenn Morris  <rgm@gnu.org>

	* configure.ac: Use self-descriptive tags for AC_CONFIG_COMMANDS.

2013-07-23  Glenn Morris  <rgm@gnu.org>

	* configure.ac (etc, lisp): No need to create specially.
	Configure already creates lisp, src/Makefile now creates etc.

2013-07-23  Paul Eggert  <eggert@cs.ucla.edu>

	Port to GNU/Linux systems with tinfo but not ncurses.
	* configure.ac (USE_NCURSES): New symbol.

2013-07-20  Paul Eggert  <eggert@cs.ucla.edu>

	Fix array bounds violation when pty allocation fails.
	* configure.ac (PTY_TTY_NAME_SPRINTF): Use PTY_NAME_SIZE,
	not sizeof pty_name, since pty_name is now a pointer to the array.

2013-07-13  Paul Eggert  <eggert@cs.ucla.edu>

	* configure.ac: Simplify --with-file-notification handling.

2013-07-12  Glenn Morris  <rgm@gnu.org>

	* configure.ac: If with-file-notification=yes, if gfile not found,
	go on to try inotify (not on MS Windows or Nextstep).

2013-07-12  Paul Eggert  <eggert@cs.ucla.edu>

	Fix races with threads and file descriptors.
	* configure.ac (PTY_TTY_NAME_SPRINTF): Use emacs_close, not close.

2013-07-10  Paul Eggert  <eggert@cs.ucla.edu>

	* Makefile.in (removenullpaths): Remove adjacent null paths (Bug#14835).

2013-07-09  Peter Rosin  <peda@lysator.liu.se>  (tiny change>

	* configure.ac (HAVE_W32): Avoid nested functions (the second
	argument of AC_LANG_PROGRAM is already expanded inside a
	function).  (Bug#14830)

2013-07-09  Paul Eggert  <eggert@cs.ucla.edu>

	Port recent close-on-exec changes to Cygwin (Bug#14821).
	* lib/binary-io.c, lib/binary-io.h: New files.
	Merge from gnulib, incorporating:
	2013-07-09 accept4, dup3, pipe2: port to Cygwin
	* lib/pipe2.c: Update from gnulib, as part of this merge.
	* lib/gnulib.mk, m4/gnulib-comp.m4: Regenerate.

	Handle errno and exit status a bit more carefully.
	* lib/ignore-value.h: Remove this gnulib-imported file.
	* lib/gnulib.mk, m4/gnulib-comp.m4: Regenerate.

2013-07-08  Magnus Henoch  <magnus.henoch@gmail.com>  (tiny change)

	* configure.ac (HAVE_IMAGEMAGICK): Check on NS also (Bug#14798).

2013-07-08  Paul Eggert  <eggert@cs.ucla.edu>

	Try to fix FreeBSD 9.1 porting problem (Bug#14812).
	This incorporates the following merge from gnulib:
	2013-07-07 stdalign, verify: port to FreeBSD 9.1, to C11, and to C++11

2013-07-07  Paul Eggert  <eggert@cs.ucla.edu>

	Port to Ubuntu 10 (Bug#14803).
	* configure.ac (accept4): New function to check for.

	Make file descriptors close-on-exec when possible (Bug#14803).
	* configure.ac (mkostemp): New function to check for.
	(PTY_OPEN): Pass O_CLOEXEC to posix_openpt.
	* lib/fcntl.c, lib/getdtablesize.c, lib/pipe2.c, m4/fcntl.m4:
	* m4/getdtablesize.m4, m4/pipe2.m4: New files, taken from gnulib.
	* lib/gnulib.mk, m4/gnulib-comp.m4: Regenerate.

2013-07-03  Christoph Egger  <christoph@debian.org>  (tiny change)

	* configure.ac (emacs_broken_SIGIO): Set on gnu-kfreebsd to avoid hang.
	http://bugs.debian.org/712974

2013-07-02  Paul Eggert  <eggert@cs.ucla.edu>

	Remove some unused macros from 'configure'.
	* configure.ac (HAVE_SOUNDCARD_H, HAVE_LINUX_VERSION_H, HAVE_SPEED_T)
	(HAVE_GNUTLS_CALLBACK_CERTIFICATE_VERIFY)
	(HAVE_GNUTLS_CERTIFICATE_SET_VERIFY_FUNCTION, HAVE_UTIMES)
	(HAVE_LIBHESIOD, HAVE_LIBRESOLV, HAVE_LIBCOM_ERR, HAVE_LIBCRYPTO)
	(HAVE_LIBK5CRYPTO, HAVE_LIBKRB5, HAVE_LIBDES425, HAVE_LIBDES)
	(HAVE_LIBKRB4, HAVE_LIBKRB, HAVE_DES_H, HAVE_KERBEROSIV_DES_H)
	(HAVE_DEV_PTMX, DEVICE_SEP, USG5):
	Remove these macros, as they are not used.
	(sys_siglist): Remove macro; src/sysdep.c now does this.

	* configure.ac (GTK_COMPILES): Check API a bit more carefully.
	Also check that it links.  Say whether it compiled and linked.

2013-07-01  Paul Eggert  <eggert@cs.ucla.edu>

	Merge from gnulib, incorporating:
	2013-06-23 ignore-value: port to gcc -pedantic
	2013-06-21 extern-inline: port to gcc -std=c89

2013-06-30  Paul Eggert  <eggert@cs.ucla.edu>

	Do not use GTK 3 if it exists but cannot be compiled.
	* configure.ac: Leave GTK_OBJ and term_header alone if GTK 3
	exists but cannot be compiled.

2013-06-27  Juanma Barranquero  <lekktu@gmail.com>

	* Makefile.in (install-arch-indep): Do not create directories passed
	with --enable-locallisppath.

2013-06-24  Glenn Morris  <rgm@gnu.org>

	* configure.ac: Include X11/X.h when testing for Xft.h.  (Bug#14684)

2013-06-22  Juanma Barranquero  <lekktu@gmail.com>

	* .bzrignore: Add GNU idutils ID database file.

2013-06-21  YAMAMOTO Mitsuharu  <mituharu@math.s.chiba-u.ac.jp>

	* configure.ac (HAVE_LIBXML2): Try built-in libxml2 on OS X 10.8
	as a fallback.

2013-06-20  Stefan Monnier  <monnier@iro.umontreal.ca>

	* .bzrignore: Don't unignore cl-loaddefs.el.

2013-06-20  Rüdiger Sonderfeld  <ruediger@c-plusplus.de>

	* configure.ac (log2): Check for this function.

2013-06-19  Juanma Barranquero  <lekktu@gmail.com>

	* .bzrignore: Add GNU GLOBAL files.

2013-06-17  Paul Eggert  <eggert@cs.ucla.edu>

	Use functions, not macros, for XINT etc.  (Bug#11935).
	* configure.ac (WARN_CFLAGS): Remove -Wbad-function-cast,
	as it generates bogus warnings about reasonable casts of calls.

2013-06-16  Paul Eggert  <eggert@cs.ucla.edu>

	* configure.ac: Report ACL usage at the end (Bug#14612).

2013-06-11  Paul Eggert  <eggert@cs.ucla.edu>

	--without-all should imply --with-file-notification=no.  (Bug#14569)
	* configure.ac (with_file_notification): Default to $with_features.

2013-06-09  Paul Eggert  <eggert@cs.ucla.edu>

	Merge from gnulib, incorporating:
	2013-06-02 sig2str: port to C++
	2013-05-29 c-ctype, regex, verify: port to gcc -std=c90 -pedantic

2013-06-08  Jan Djärv  <jan.h.d@swipnet.se>

	* configure.ac (HAVE_GLIB): Only set XGSELOBJ if HAVE_NS = no.
	(with_file_notification): Don't set to gfile if with_ns = yes.

2013-06-07  Richard Copley  <rcopley@gmail.com>  (tiny change)

	* Makefile.in (msys_to_w32): Modify to support d:\foo file names.
	(msys_lisppath_to_w32, msys_prefix_subst, msys_sed_sh_escape):
	New variables.
	(epaths-force-w32): Use them.  (Bug#14513)

2013-06-03  Michael Albinus  <michael.albinus@gmx.de>

	* configure.ac (HAVE_GFILENOTIFY): Check for gio >= 2.24.

2013-06-03  Eli Zaretskii  <eliz@gnu.org>

	* configure.ac (HAVE_GFILENOTIFY): Do not change $LIBS.
	(GFILENOTIFY_CFLAGS, GFILENOTIFY_LIBS): Substitute.

2013-06-03  Jan Djärv  <jan.h.d@swipnet.se>

	* configure.ac (HAVE_GLIB): Add GLib check.  Set XGSELOBJ if GLib is
	used.  Remove xgselect.o from XOBJ.

2013-06-03  Michael Albinus  <michael.albinus@gmx.de>

	* configure.ac (file-notification): New option, replaces inotify option.
	(HAVE_W32): Remove w32notify.o.
	(with_file_notification): Add checks for glib and w32.  Adapt check
	for inotify.
	(Summary): Add entry for file notification.

	* autogen/config.in: Add entries for HAVE_GFILENOTIFY,
	HAVE_W32NOTIFY and USE_FILE_NOTIFY.

2013-06-02  Juanma Barranquero  <lekktu@gmail.com>

	* .bzrignore: Ignore dirs libexec/, share/ and var/.

2013-05-29  Xue Fuqiao  <xfq.free@gmail.com>

	* INSTALL: Fix description.

2013-05-27  YAMAMOTO Mitsuharu  <mituharu@math.s.chiba-u.ac.jp>

	* configure.ac (HAVE_XRANDR): Check availability of
	XRRGetScreenResources rather than that of XRRQueryExtension.

2013-05-18  Eli Zaretskii  <eliz@gnu.org>

	* make-dist (files): Add nt/msysconfig.sh, nt/mingw-cfg.site,
	nt/epaths.nt, and nt/INSTALL.MSYS.

2013-05-18  Paul Eggert  <eggert@cs.ucla.edu>

	Port --enable-gcc-warnings to clang.
	* configure.ac (nw): Remove obsolescent warnings.
	These aren't needed for clang, or for gcc for that matter.
	(emacs_cv_clang): New var, which tests for clang.
	Omit warnings that clang is too picky about.
	(GLIB_DISABLE_DEPRECATION_WARNINGS): Define this;
	needed for Ubuntu 13.04 + clang + --enable-gcc-warnings.

	* make-dist (files): Add nt/Makefile.in, nt/gnulib.mk.
	Otherwise, 'configure; make' fails on non-Windows builds.

2013-05-16  Eli Zaretskii  <eliz@gnu.org>

	* lib/Makefile.am: If building for MS-Windows, include
	nt/gnulib.mk instead of lib/gnulib.mk.

	* configure.ac: Adapt to MSYS build on MS-Windows.

	* Makefile.in (NTDIR): New variable, for the MSYS build on
	MS-Windows.
	(SUBDIR): Add $(NTDIR).
	(.PHONY): Add epaths-force-w32.
	(msys_to_w32): New variable.
	(epaths-force-w32, install-nt, uninstall-nt): New targets.
	(lib-src src): Add $(NTLIB) to prerequisites.
	(lib lib-src lisp leim nt): Add 'nt'.
	(config.status): Use $(CFG).
	(.PHONY): Add install-$(NTDIR) and uninstall-$(NTDIR).
	(install, install-arch-dep): Add install-$(NTDIR).
	(uninstall): Depend on uninstall-$(NTDIR).
	(mostlyclean, clean, distclean, bootstrap-clean): Add 'nt'.

	* GNUmakefile (CFG): New variable, uses mingw-cfg.site as
	CONFIG_SITE for the MSYS build on MS-Windows.
	(Makefile): Use $(CFG).

	* .bzrignore: Ignore *.res, *.tmp, and *.map.
	Remove src/emacs.res.

2013-05-16  Paul Eggert  <eggert@cs.ucla.edu>

	Merge from gnulib, incorporating:
	2013-05-15 manywarnings: update for GCC 4.8.0
	2013-05-15 stdio: use __REDIRECT for fwrite, fwrite_unlocked
	2013-05-15 sig2str, stdio, warnings: port to clang

2013-05-15  Stefan Monnier  <monnier@iro.umontreal.ca>

	* Makefile.in (install-doc): DOC file is not version specific any more.
	* .bzrignore: Don't ignore DOC-* any more.

2013-05-13  Paul Eggert  <eggert@cs.ucla.edu>

	* configure.ac (LD_SWITCH_SYSTEM_TEMACS): OpenBSD needs -nopie.
	Reported privately by Han Boetes <han@boetes.org>.

2013-05-08  Juanma Barranquero  <lekktu@gmail.com>

	* lib/makefile.w32-in (ACL_H): New macro.
	($(BLD)/acl-errno-valid.$(O)): Update dependencies.

2013-05-07  Paul Eggert  <eggert@cs.ucla.edu>

	Use Gnulib ACL implementation, for benefit of Solaris etc.  (Bug#14295)
	* configure.ac: Remove -with-acl option, since Gnulib does that for
	us now.
	(LIBACL_LIBS): Remove; no longer needed.
	* lib/Makefile.am (CLEANFILES, SUFFIXES): New (empty) macros,
	for the benefit of the new ACL implementation.
	* lib/makefile.w32-in (GNULIBOBJS): Add $(BLD)/acl-errno-valid.$(O).
	($(BLD)/acl-errno-valid.$(O)): New rule.
	* lib/acl-errno-valid.c, lib/acl-internal.h, lib/acl.h:
	* lib/acl_entries.c, lib/errno.in.h, lib/file-has-acl.c:
	* lib/qcopy-acl.c, lib/qset-acl.c, m4/acl.m4, m4/errno_h.m4:
	New files, taken from gnulib.
	* lib/gnulib.mk, m4/gnulib-comp.m4: Regenerate.

2013-05-07  Jan Djärv  <jan.h.d@swipnet.se>

	* configure.ac (HAVE_XRANDR, HAVE_XINERAMA): Define if available.
	(XRANDR_LIBS, XINERAMA_LIBS): New AC_SUBSTs.

2013-05-06  Paul Eggert  <eggert@cs.ucla.edu>

	Merge from gnulib, incorporating:
	2013-04-30 utimens, utimensat: work around Solaris UTIME_OMIT bug

2013-05-01  Paul Eggert  <eggert@cs.ucla.edu>

	* make-dist: Keep necessary restrictions on file access.

2013-04-29  Paul Eggert  <eggert@cs.ucla.edu>

	Merge from gnulib, incorporating:
	2013-04-28 extern-inline: work around bug in Sun c99

2013-04-27  Paul Eggert  <eggert@cs.ucla.edu>

	Merge from gnulib, incorporating:
	2013-04-27 alignof, intprops, malloca: port better to IBM's C compiler

2013-04-26  Paul Eggert  <eggert@cs.ucla.edu>

	Port better to AIX (Bug#14258).
	* configure.ac (CFLAGS): Append -O if the user did not specify CFLAGS,
	we did not already infer an optimization option, and -O works.
	AIX xlc needs -O, otherwise garbage collection doesn't work.

2013-04-22  Paul Eggert  <eggert@cs.ucla.edu>

	* make-dist: Do not distribute admin/unidata/Makefile.
	It is generated by 'configure'.

	* build-aux/update-subdirs: Don't leave subdirs.el~ behind.
	It messes up 'make distclean', and contains no useful information
	because it's a copy of subdirs.el.

2013-04-18  John Marino  <gnugcc@marino.st>  (tiny change)

	* configure.ac: Add DragonFly BSD, mostly same as FreeBSD.  (Bug#14068)

2013-04-18  Glenn Morris  <rgm@gnu.org>

	* configure.ac (AC_PROG_LN_S): Remove, too restrictive.
	(LN_S_FILEONLY): New output variable.
	* Makefile.in (LN_S): Remove.
	(LN_S_FILEONLY): New, set by configure.
	(install-arch-dep): Use LN_S_FILEONLY rather than LN_S.

2013-04-12  Ken Brown  <kbrown@cornell.edu>

	* configure.ac (canonical): Adapt to 64-bit Cygwin, for which
	`canonical' is `x86_64-unknown-cygwin'.

2013-04-09  Ken Brown  <kbrown@cornell.edu>

	* configure.ac (W32_RES_LINK): Remove unneeded linker directive
	`-Wl,-bpe-i386', which is confusing in the 64-bit case.
	(Bug#12993)

2013-04-07  Paul Eggert  <eggert@cs.ucla.edu>

	Fix --enable-profiling bug introduced by 2013-02-25 change (Bug#13783).
	* configure.ac (LD_SWITCH_SYSTEM_TEMACS): Append -pg if profiling
	and if not on GNU/Linux or FreeBSD.
	* lib/Makefile.am (AM_CFLAGS): Add $(PROFILING_CFLAGS), so that
	lib/*.o is profiled too.

2013-03-30  Paul Eggert  <eggert@cs.ucla.edu>

	Merge from gnulib, incorporating:
	2013-03-29 stdalign: port to stricter ISO C11
	This helps to run 'configure' on MS-Windows; see Eli Zaretskii in
	<http://lists.gnu.org/archive/html/emacs-devel/2013-03/msg00999.html>.

2013-03-27  Paul Eggert  <eggert@cs.ucla.edu>

	* configure.ac (HAVE_XKBGETKEYBOARD): Remove.
	Subsumed by HAVE_XKB.  All uses changed.

2013-03-25  Jan Djärv  <jan.h.d@swipnet.se>

	* configure.ac (HAVE_XKB): Define if Xkb is present.

2013-03-24  Paul Eggert  <eggert@cs.ucla.edu>

	Merge from gnulib, incorporating:
	2013-03-21 sys_select, sys_time: port 2013-01-30 fix to Cygwin

2013-03-18  Paul Eggert  <eggert@cs.ucla.edu>

	Fix bug when building Emacs with a GNU Make submake (Bug#13962).
	* Makefile.in (QUIET_SUBMAKE): New macro.
	(install-info, uninstall): Use it.

	Emacs crashes with ImageMagick 6.8.2-3 through 6.8.3-9 (Bug#13867).
	* configure.ac (IMAGEMAGICK_MODULE): Reject 6.8.2.
	We want to reject 6.8.2-3 through 6.8.3-9, but there seems to be
	no way to do this in pkg-config, so make do with a reasonable
	approximation.

	Automate the build of ja-dic.el (Bug#13984).
	* .bzrignore: Add leim/ja-dic/.

2013-03-13  Paul Eggert  <eggert@cs.ucla.edu>

	File synchronization fixes (Bug#13944).
	* configure.ac (BSD_SYSTEM, BSD_SYSTEM_AHB): Remove; no longer needed.
	(fsync): Remove check; now done by gnulib.
	* lib/fdatasync.c, lib/fsync.c, m4/fdatasync.m4, m4/fsync.m4:
	New files, from gnulib.
	* lib/gnulib.mk, m4/gnulib-comp.m4: Regenerate.

	Merge from gnulib, incorporating:
	2013-03-13 putenv: port to Solaris 10
	2013-03-12 mktime: fix configure typo
	2013-03-11 regex: port to mingw's recent addition of undeclared alarm
	2013-03-11 putenv: avoid compilation warning on mingw
	2013-03-11 unistd: don't prevent Tru64 Unix from using gnulib strtod.

2013-03-11  Glenn Morris  <rgm@gnu.org>

	* Merge in all changes up to version 24.3 release.

2013-03-06  Paul Eggert  <eggert@cs.ucla.edu>

	* configure.ac (TERM_HEADER): Remove duplicate definition (Bug#13872).
	It can mess up 'configure' runs.

2013-03-05  Glenn Morris  <rgm@gnu.org>

	* Makefile.in (install-man): Ignore gzip exit status.

2013-03-03  Glenn Morris  <rgm@gnu.org>

	* make-dist: Remove lzma (it's replaced by xz).

2013-03-01  Paul Eggert  <eggert@cs.ucla.edu>

	Merge from gnulib, incorporating:
	2013-02-21 putenv: port better to native Windows
	2013-02-18 extern-inline: avoid compilation error with HP-UX cc
	2013-02-14 putenv: fix heap corruption with mixed putenv/_putenv

2013-02-28  Ken Brown  <kbrown@cornell.edu>

	* configure.ac (HAVE_DATA_START): Fix test.  (Bug#13818)

2013-02-25  Paul Eggert  <eggert@cs.ucla.edu>

	Simplify data_start configuration (Bug#13783).
	* configure.ac (CRT_DIR, LIB_STANDARD, START_FILES, DATA_START)
	(LD_FIRSTFLAG, ORDINARY_LINK, LIB_GCC): Remove.
	(AC_CHECK_HEADERS_ONCE): Remove sys/resource.h, as it's
	not always needed.
	(HAVE_DATA_START): New macro.

2013-02-21  Paul Eggert  <eggert@cs.ucla.edu>

	Parallelize documentation builds.
	This speeds up building of documentation on multiprocessor
	platforms, and is motivated by Texinfo 5.0, which is much slower.
	Add a toplevel rule 'make docs' to make all the documentation.
	* .bzrignore: Add .dvi, .html, .ps.
	* Makefile.in (DVIS, HTMLS, INFOS, PSS, DOCS): New macros.
	($(DOCS), docs, vi, html, pdf, ps): New rules.
	(info-real): Depend on $(INFOS) rather than doing it sequentially.
	(dvi): Depend on $(DVIS) rather than doing it sequentially.

2013-02-15  Paul Eggert  <eggert@cs.ucla.edu>

	Fix AIX port (Bug#13650).
	* configure.ac (DATA_START, DATA_SEG_BITS): Set to 0x20000000 on AIX.

2013-02-12  Eli Zaretskii  <eliz@gnu.org>

	* lib/makefile.w32-in (GNULIBOBJS): Add $(BLD)/memrchr.$(O).
	($(BLD)/memrchr.$(O)): New dependency.

2013-02-11  Paul Eggert  <eggert@cs.ucla.edu>

	Tune by using memchr and memrchr.
	* .bzrignore: Add string.h.
	* lib/gnulib.mk, m4/gnulib-comp.m4: Regenerate.
	* lib/memrchr.c, lib/string.in.h, m4/memrchr.m4, m4/string_h.m4:
	New files, from gnulib.

	Merge from gnulib, incorporating:
	2013-02-11 unsetenv etc.: port to Solaris 11 + GNU Emacs
	2013-02-09 secure_getenv: fix C++ declaration typo

2013-02-11  Glenn Morris  <rgm@gnu.org>

	* configure.ac (emacs_config_options): Record some env vars.

2013-02-10  Glenn Morris  <rgm@gnu.org>

	* configure.ac (emacs_config_options): Strip out the (internal)
	arguments --no-create and --no-recursion.

2013-02-08  Paul Eggert  <eggert@cs.ucla.edu>

	Merge from gnulib, incorporating:
	2013-02-08 careadlinkat: stop exporting careadlinkatcwd
	The MS-Windows port can remove careadlinkatcwd at its convenience.
	2013-02-08 extensions: port better to HP-UX
	2013-02-06 extensions: port better to MINIX 3, HP-UX, autoheader 2.62
	2013-02-06 unistd: avoid namespace pollution on non-glibc systems
	2013-02-04 secure_getenv: new module [module not used by Emacs]
	2013-01-30 sys_time: port to Solaris 2.6

2013-02-01  Paul Eggert  <eggert@cs.ucla.edu>

	Use fdopendir, fstatat and readlinkat, for efficiency (Bug#13539).
	On my host, this speeds up directory-files-and-attributes by a
	factor of 3, when applied to Emacs's src directory.
	These functions are standardized by POSIX and are common these
	days; fall back on a (slower) gnulib implementation if the host
	is too old to supply them.
	* .bzrignore: Add lib/dirent.h.
	* lib/Makefile.am (libgnu_a_SOURCES): Add openat-die.c, save-cwd.c.
	* lib/careadlinkat.c, lib/careadlinkat.h: Merge from gnulib,
	incorporating: 2013-01-29 careadlinkat: do not provide careadlinkatcwd.
	* lib/gnulib.mk, m4/gnulib-comp.m4: Regenerate.
	* lib/dirent.in.h, lib/fdopendir.c, lib/fstatat.c, lib/openat-priv.h:
	* lib/openat-proc.c, lib/openat.h, m4/dirent_h.m4, m4/fdopendir.m4:
	* m4/fstatat.m4: New files, from gnulib.
	* lib/openat-die.c, lib/save-cwd.c, lib/save-cwd.h: New files.
	These last three are specific to Emacs and are not copied from gnulib.
	They are simpler than the gnulib versions and are tuned for Emacs.

2013-02-01  Glenn Morris  <rgm@gnu.org>

	* make-dist: Only README files exist in lisp/ now, not README*.

2013-01-23  Giorgos Keramidas  <gkeramidas@gmail.com>  (tiny change)

	* .bzrignore: Add lib-src/blessmail.

2013-01-23  Paul Eggert  <eggert@cs.ucla.edu>

	Merge from gnulib, incorporating:
	2013-01-16 unistd: port to recent mingw

2013-01-19  Glenn Morris  <rgm@gnu.org>

	* Makefile.in (install-arch-indep): Put back a chmod that was
	removed 2012-05-19.  (Bug#13430)

2013-01-16  Paul Eggert  <eggert@cs.ucla.edu>

	Merge from gnulib, incorporating:
	2013-01-16 largefile: port better to Mac OS X 10.5
	2013-01-15 stdint: fix build with Android's Bionic fox x86

2013-01-16  Paul Eggert  <eggert@cs.ucla.edu>

	* configure.ac: Document that --enable-gcc-warnings emits errors.
	(Bug#13448)

2013-01-13  Glenn Morris  <rgm@gnu.org>

	* make-dist: Add options for xz compression and no compression.

2013-01-12  Paul Eggert  <eggert@cs.ucla.edu>

	Enable conservative stack scanning for all architectures.
	Suggested by Stefan Monnier in
	<http://lists.gnu.org/archive/html/emacs-devel/2013-01/msg00183.html>.
	* configure.ac (GC_MARK_STACK): Remove.

2013-01-11  Paul Eggert  <eggert@cs.ucla.edu>

	* lib/getopt_.h: Remove trailing CRs that crept in.

2013-01-11  Eli Zaretskii  <eliz@gnu.org>

	* lib/getopt_.h: Regenerate.

2013-01-10  Paul Eggert  <eggert@cs.ucla.edu>

	Merge from gnulib, incorporating:
	2013-01-09 stdlib: port to Solaris 2.6

2013-01-04  Glenn Morris  <rgm@gnu.org>

	* info/dir: Add htmlfontify.

2013-01-04  Paul Eggert  <eggert@cs.ucla.edu>

	Merge from gnulib, incorporating:
	2013-01-04 stdio: remove now-unnecessary stdio.c
	2013-01-04 fprintftime: depend on stdio, not ignore-value
	2013-01-04 fwrite: silence __wur only for older glibc versions
	2013-01-04 fwrite: silence __wur without using inline
	* lib/stdio.c: Remove.
	* lib/stdio.in.h, lib/strftime.c: Update from gnulib.
	* lib/gnulib.mk, m4/gnulib-comp.m4: Regenerate.

2013-01-02  Paul Eggert  <eggert@cs.ucla.edu>

	Merge from gnulib, incorporating copyright-date changes and:
	2012-12-31 dup2: work around cygwin bug

2012-12-30  Jan Djärv  <jan.h.d@swipnet.se>

	* configure.ac: Check for GtkHandlebox.
	Check for GtkTearoffMenuItem.
	New enable: --enable-gtk-deprecation-warnings, default off.
	(HAVE_GTK3): If above enable is off, add
	-DGDK_DISABLE_DEPRECATION_WARNINGS to GTK_CFLAGS.

2012-12-30  Andreas Schwab  <schwab@linux-m68k.org>

	* configure.ac (TEMACS_LDFLAGS2): Don't define.
	(LIBS_GNUSTEP): Set for GNUstep and substitute.
	(LD_SWITCH_SYSTEM_TEMACS): Don't set for GNUstep.

2012-12-27  Glenn Morris  <rgm@gnu.org>

	* configure.ac (emacs_config_options): New.
	Use $@ rather than undocumented $ac_configure_args.
	Replace any embedded double quotes.  (Bug#13274)

2012-12-27  Andreas Schwab  <schwab@linux-m68k.org>

	* configure.ac (SIGNALS_VIA_CHARACTERS): Also define for darwin.
	(Bug#13222)

2012-12-26  Paul Eggert  <eggert@cs.ucla.edu>

	Revert static checking of stack smashing.
	* configure.ac (WARN_CFLAGS): Omit -Wstack-protector when
	configured with --enable-gcc-warnings.  -Wstack-protector causes
	diagnostics to be issued on Ubuntu 12.10 x86-64.

2012-12-24  Paul Eggert  <eggert@cs.ucla.edu>

	Merge from gnulib, incorporating:
	2012-12-21 AC_PROG_MKDIR_P: port workaround to pre-2.62 Autoconf
	2012-12-20 AC_PROG_MKDIR_P: don't workaround if not buggy
	2012-12-17 filemode, sys_stat: Handle MPX files a la AIX.

2012-12-21  Akinori MUSHA  <knu@iDaemons.org>  (tiny change)

	* Makefile.in (install-arch-dep): Ignore chmod errors.  (Bug#13233)

2012-12-16  Romain Francoise  <romain@orebokech.com>

	* configure.ac (acl): New option.
	(HAVE_POSIX_ACL): Test for POSIX ACL support.  This is typically
	provided by libacl on GNU/Linux.

2012-12-14  Paul Eggert  <eggert@cs.ucla.edu>

	Fix permissions bugs with setgid directories etc.  (Bug#13125)
	* configure.ac (BSD4_2): Remove; no longer needed.

2012-12-13  Glenn Morris  <rgm@gnu.org>

	* info/dir: Add bovine, srecode, wisent.

2012-12-13  Andreas Schwab  <schwab@suse.de>

	* Makefile.in (install-info): Use `${MAKE} -s' for echo-info.
	(uninstall): Likewise.  (Bug#13142)

2012-12-11  Paul Eggert  <eggert@cs.ucla.edu>

	Merge from gnulib for 'inline' (Bug#13040), incorporating:
	2012-12-11 extern-inline: avoid incompatibility with Darwin Libc
	* m4/extern-inline.m4: Update from gnulib.

2012-12-11  Juanma Barranquero  <lekktu@gmail.com>

	* lib/makefile.w32-in (SIG2STR_H): New macro.
	($(BLD)/sig2str.$(O)): Update dependencies.

2012-12-10  Paul Eggert  <eggert@cs.ucla.edu>

	* configure.ac (HAVE_INOTIFY): Speed up configure-time test.
	There's no need to test for any of three inotify functions,
	since we use all three.  Check for just the first one.

2012-12-10  Daniel Colascione  <dancol@dancol.org>

	* .bzrignore: Add src/emacs.res.

	* configure.ac (W32_RES, W32_RES_LINK, WINDRES): Teach the cygw32
	build how to compile Windows resource files; use these variables
	to tell src/Makefile.in how and whether to compile resources.

2012-12-10  Rüdiger Sonderfeld  <ruediger@c-plusplus.de>

	* configure.ac (inotify): New option.
	(HAVE_INOTIFY): Test for inotify.

2012-12-09  Andreas Schwab  <schwab@linux-m68k.org>

	* configure.ac: Fix source command in .gdbinit.
	Don't quote $MAKEINFO.

2012-12-09  Paul Eggert  <eggert@cs.ucla.edu>

	Allow spaces in some configuration vars (Bug#13078).
	* configure.ac (srcdir): Don't assume $PWD lacks spaces.
	(srcdir, MAKEINFO, PKG_CONFIG, PKG_CONFIG_MIN_VERSION):
	All uses quoted, to allow spaces in these vars.

2012-12-08  Paul Eggert  <eggert@cs.ucla.edu>

	Use putenv+unsetenv instead of modifying environ directly (Bug#13070).
	* lib/putenv.c, lib/unsetenv.c, m4/putenv.m4, m4/setenv.m4:
	New files, copied automatically from gnulib.
	* lib/gnulib.mk, m4/gnulib-comp.m4: Regenerate.

2012-12-08  Eli Zaretskii  <eliz@gnu.org>

	* lib/makefile.w32-in ($(BLD)/sig2str.$(O)): New dependency.
	Remove a stray character at the beginning of the file.
	(Bug#13026)

2012-12-08  Paul Eggert  <eggert@cs.ucla.edu>

	Simplify get_lim_data.
	* configure.ac (ULIMIT_BREAK_VALUE): Remove.

	Assume POSIX 1003.1-1988 or later for signal.h (Bug#13026).
	* configure.ac (PTY_OPEN, PTY_TTY_NAME_SPRINTF):
	Use SIGCHLD rather than SIGCLD.
	* lib/sig2str.c, lib/sig2str.h, m4/sig2str.m4: New files, from gnulib.
	* lib/gnulib.mk, m4/gnulib-comp.m4: Regenerate.
	* lib/makefile.w32-in (GNULIBOBJS): Add $(BUILD)/sig2str.$(O).

2012-12-06  Glenn Morris  <rgm@gnu.org>

	* configure.ac: Handle info/ files with or without ".info" extension.

2012-11-30  Paul Eggert  <eggert@cs.ucla.edu>

	Merge from gnulib for 'inline' (Bug#13040), incorporating:
	2012-11-29 snippet/warn-on-use: no 'static inline'
	2012-11-29 ftruncate, fts, lstat, openat, raise: no 'static inline'
	2012-11-29 arctwo, md4, md5, sha1, sha256, sha512: no 'static inline'
	2012-11-29 fflush, stat: no 'static inline'
	2012-11-29 stdio: better 'inline'
	2012-11-29 sys_stat: no 'static inline'
	2012-11-29 unistd: better 'inline'
	2012-11-29 c-strtod, memcoll, readutmp: no 'static inline'
	2012-11-29 extern-inline: no 'static inline'
	2012-11-29 sys_socket: better 'inline'
	* lib/stdio.c, lib/unistd.c: New files, from gnulib.
	* build-aux/snippet/warn-on-use.h, lib/gnulib.mk, lib/lstat.c:
	* lib/md5.c, lib/sha1.c, lib/sha256.c, lib/sha512.c, lib/stat.c:
	* lib/stdio.in.h, lib/sys_stat.in.h, lib/unistd.in.h, m4/c-strtod.m4:
	* m4/extern-inline.m4, m4/gnulib-comp.m4, m4/lstat.m4, m4/md5.m4:
	* m4/sha1.m4, m4/sha256.m4, m4/sha512.m4, m4/stat.m4, m4/stdio_h.m4:
	* m4/sys_socket_h.m4, m4/sys_stat_h.m4, m4/unistd_h.m4:
	Update from gnulib.

2012-11-27  Eli Zaretskii  <eliz@gnu.org>

	* make-dist (nt): Adjust to changes in names of the *.manifest files.

2012-11-24  Ken Brown  <kbrown@cornell.edu>

	* configure.ac (HAVE_MOUSE): Remove.

2012-11-23  Paul Eggert  <eggert@cs.ucla.edu>

	Assume POSIX 1003.1-1988 or later for dirent.h (Bug#12958).
	* configure.ac: Do not check for dirent.h or closdir.

2012-11-21  Paul Eggert  <eggert@cs.ucla.edu>

	Assume POSIX 1003.1-1988 or later for unistd.h (Bug#12945).
	* configure.ac: Do not check for getcwd or getwd.

2012-11-21  Glenn Morris  <rgm@gnu.org>

	* configure.ac (--enable-profiling): Doc fix.

2012-11-20  Paul Eggert  <eggert@cs.ucla.edu>

	Improve static checking of integer overflow and stack smashing.
	* configure.ac (WARN_CFLAGS): Add -Wstack-protector
	if using GCC 4.7.2 or later on a platform with
	at least 64-bit long int.  This improves static checking on these
	platforms, when configured with --enable-gcc-warnings.

2012-11-17  Paul Eggert  <eggert@cs.ucla.edu>

	Assume POSIX 1003.1-1988 or later for fcntl.h (Bug#12881).
	* configure.ac: Do not check for fcntl.h.
	* lib/gnulib.mk: Regenerate.

2012-11-16  Paul Eggert  <eggert@cs.ucla.edu>

	Remove no-longer-used pty_max_bytes variable.
	* configure.ac (fpathconf): Remove unnecessary check.

2012-11-14  Paul Eggert  <eggert@cs.ucla.edu>

	Use faccessat, not access, when checking file permissions (Bug#12632).
	* .bzrignore: Add lib/fcntl.h.
	* configure.ac (euidaccess): Remove check; gnulib does this for us now.
	(gl_FCNTL_O_FLAGS): Define a dummy version.
	* lib/at-func.c, lib/euidaccess.c, lib/faccessat.c, lib/fcntl.in.h:
	* lib/getgroups.c, lib/group-member.c, lib/root-uid.h:
	* lib/xalloc-oversized.h, m4/euidaccess.m4, m4/faccessat.m4:
	* m4/fcntl_h.m4, m4/getgroups.m4, m4/group-member.m4:
	New files, from gnulib.
	* lib/gnulib.mk, m4/gnulib-comp.m4: Regenerate.

2012-11-05  Paul Eggert  <eggert@cs.ucla.edu>

	Assume at least POSIX.1-1988 for getpgrp, setpgid, setsid (Bug#12800).
	* configure.ac (setpgid, setsid): Assume their existence.
	(AC_FUNC_GETPGRP, SETPGRP_RELEASES_CTTY): Remove; obsolete.

	Simplify by assuming __fpending.
	Now that Emacs is using the gnulib fpending module,
	there's no need for Emacs to have a separate implementation.
	* configure.ac (stdio_ext.h, __fpending): Remove now-duplicate checks.
	(PENDING_OUTPUT_COUNT, DISPNEW_NEEDS_STDIO_EXT): Remove.

2012-11-03  Eli Zaretskii  <eliz@gnu.org>

	* lib/makefile.w32-in (GNULIBOBJS): Add $(BLD)/fpending.$(O) and
	$(BLD)/close-stream.$(O).
	($(BLD)/close-stream.$(O))
	($(BLD)/fpending.$(O)): New dependencies.

2012-11-03  Paul Eggert  <eggert@cs.ucla.edu>

	Fix data-loss with --batch (Bug#9574).
	* lib/close-stream.c, lib/close-stream.h, lib/fpending.c
	* lib/fpending.h, m4/close-stream.m4, m4/fpending.m4:
	New files, from gnulib.
	* lib/gnulib.mk, m4/gnulib-comp.m4: Regenerate.

2012-11-03  Eli Zaretskii  <eliz@gnu.org>

	* config.bat: Copy lib/execinfo.in.h to lib/execinfo.in-h if needed.

2012-11-02  Glenn Morris  <rgm@gnu.org>

	* Makefile.in (EMACS_ICON): New variable.
	(install-etc): Use EMACS_ICON to allow choice of icon.

2012-10-26  Glenn Morris  <rgm@gnu.org>

	* Makefile.in (EMACS_NAME): New variable.
	(EMACS, install-etc, uninstall): Use $EMACS_NAME.

	* Makefile.in (EMACS, EMACSFULL): Transformations should not be
	applied to $EXEEXT.

	* Makefile.in (uninstall): Don't abort if some directories are missing.
	Apply transformation rules to manual pages, desktop and icon files.
	No more emacs22 icons to uninstall.

2012-10-24  Glenn Morris  <rgm@gnu.org>

	* Makefile.in (install-etc, install-man):
	Don't apply program transform to standard file suffixes.

2012-10-23  Paul Eggert  <eggert@cs.ucla.edu>

	* configure.ac (_FORTIFY_SOURCE): Do not multiply define (Bug#12714).
	This ports to Gentoo.  Problem originally reported against coreutils,
	but Emacs has it too.

2012-10-23  Glenn Morris  <rgm@gnu.org>

	* Makefile.in (emacs_transform): Remove.
	(install-man): Revert 2012-10-21 change.  (Bug#12713)

2012-10-21  Glenn Morris  <rgm@gnu.org>

	* Makefile.in (install-etc): Don't install emacs22 icons.

	* Makefile.in (emacs_transform): New variable.
	(install-etc): Prefer a make variable to a shell variable.

2012-10-18  Stefan Monnier  <monnier@iro.umontreal.ca>

	* Makefile.in ($(MAKEFILE_NAME)): Depend on src/lisp.mk as well.

2012-10-15  Glenn Morris  <rgm@gnu.org>

	* Makefile.in (install-man, install-etc):
	Apply $TRANSFORM.  (Bug#12536#34)
	(clean): Delete etc/emacs.tmpdesktop.

2012-10-11  Kenichi Handa  <handa@gnu.org>

	* .bzrignore: Add several files under admin/charsets.

2012-10-08  Daniel Colascione  <dancol@dancol.org>

	* configure.ac: Add --with-w32 as a window system option.
	Limit it to Cygwin for now.  Integrate w32 into the refactored window
	system configuration and set TERM_HEADER to w32term.h when w32 is
	configured.

	(CYGWIN_OBJ): Add cygw32.o.

2012-10-07  Jan Djärv  <jan.h.d@swipnet.se>

	* configure.ac: Check that OSX is 10.4 or newer.

2012-10-07  Paul Eggert  <eggert@cs.ucla.edu>

	Improve sys_siglist detection.
	* configure.ac (sys_siglist): Look for its decl in <signal.h>.
	Otherwise, it's not found in either Fedora 17 or Solaris 11.

2012-10-04  Paul Eggert  <eggert@cs.ucla.edu>

	Merge from gnulib, incorporating:
	2012-10-02 pselect: reject invalid file descriptors
	2012-10-02 ptsname: reject invalid file descriptors
	2012-10-02 manywarnings: cater to more gcc infelicities
	2012-09-30 sockets, sys_stat: restore AC_C_INLINE
	* lib/pselect.c, lib/stdlib.in.h, m4/manywarnings.m4, m4/pselect.m4:
	* m4/stdlib_h.m4, m4/sys_stat_h.m4: Update from gnulib.
	* lib/gnulib.mk, m4/gnulib-comp.m4: Regenerate.

2012-09-30  Paul Eggert  <eggert@cs.ucla.edu>

	Merge from gnulib, incorporating:
	2012-09-28 extern-inline: provide a -Wundef safe config.h

2012-09-27  Paul Eggert  <eggert@cs.ucla.edu>

	Check more robustly for timer_settime.
	This should fix an OS X build problem reported by Ivan Andrus in
	<http://lists.gnu.org/archive/html/emacs-devel/2012-09/msg00671.html>.
	* configure.ac (gl_THREADLIB): Define to empty, since Emacs
	does threads its own way.
	* lib/gnulib.mk, m4/gnulib-comp.m4: Regenerate.

2012-09-23  Paul Eggert  <eggert@cs.ucla.edu>

	* Makefile.in (bootstrap): Set MAKEFILE_NAME when building Makefile,
	to avoid problems with recursion when using GNU make.

2012-09-22  Paul Eggert  <eggert@cs.ucla.edu>

	* Makefile.in (bootstrap): Simplify build procedure.
	Suggested by Wolfgang Jenker in
	<http://lists.gnu.org/archive/html/emacs-devel/2012-09/msg00456.html>.

	Merge from gnulib, incorporating:
	2012-09-22 sockets, sys_stat: remove AC_C_INLINE in MSVC-only cases

2012-09-18  Jan Djärv  <jan.h.d@swipnet.se>

	* configure.ac (HAVE_GTK): Mention if we use GTK2 or GTK3.

2012-09-17  Andreas Schwab  <schwab@linux-m68k.org>

	* Makefile.in (bootstrap): Revert last change.  Run config.status
	after config.status --recheck, run configure from $(srcdir).
	(config.status): Run configure from $(srcdir).

2012-09-17  Paul Eggert  <eggert@cs.ucla.edu>

	* Makefile.in: Fix build error on FreeBSD.
	($(MAKEFILE_NAME)): Pass MAKE='$(MAKE)' to config.status's env.
	Suggested by Wolfgang Jenker in
	<http://lists.gnu.org/archive/html/emacs-devel/2012-09/msg00430.html>.
	(MAKE_CONFIG_STATUS): Remove.  Remaining use expanded.
	This undoes part of the 2012-09-10 patch.
	(bootstrap): Run ./configure, rather than trying to run config.status
	if it exists.  That builds src/epaths.h more reliably.
	Run autogen/copy_autogen if autogen.sh fails,
	to create 'configure'.  Reported by Andreas Schwab in
	<http://lists.gnu.org/archive/html/emacs-devel/2012-09/msg00438.html>.
	* autogen.sh: Exit with status 1 when failing due to missing tools,
	reverting the 2012-09-10 change to this file.
	* autogen/copy_autogen: Fail if one of the subsidiary actions fail.
	Use 'cp -f' for the build-aux files, since the destinations are
	typically read-only.

	Remove no-longer-needed Solaris 2.4 vfork bug workaround.
	* configure.ac (ac_cv_func_vfork_works): Default to 'no' on
	Solaris 2.4, so that AC_FUNC_VFORK doesn't think vfork works.

2012-09-17  Glenn Morris  <rgm@gnu.org>

	* configure.ac (copyright): New output variable.
	(COPYRIGHT): New AC_DEFINE.

2012-09-16  Paul Eggert  <eggert@cs.ucla.edu>

	Remove configure's --without-sync-input option (Bug#12450).
	* configure.ac (SYNC_INPUT, BROKEN_SA_RESTART): Remove.

2012-09-16  Glenn Morris  <rgm@gnu.org>

	Increase compartmentalization of Nextstep builds rules,
	and store Emacs version number in fewer versioned files.
	* configure.ac (ns_appsrc): Use relative names.
	(ns_frag): Remove.
	(Info-gnustep.plist, Emacs.desktop, Info.plist, InfoPlist.strings)
	(nextstep/Makefile): Generate these nextstep files.
	(SUBDIR_MAKEFILES): Add nextstep.
	* Makefile.in (clean, distclean, bootstrap-clean): Add nextstep.
	* make-dist (nextstep/templates): Add directory.
	(nextstep/Cocoa/Emacs.base/Contents/Resources/English.lproj): Remove.
	(nextstep/Cocoa/Emacs.base/Contents)
	(nextstep, nextstep/GNUstep/Emacs.base/Resources): Update contents.

2012-09-15  Paul Eggert  <eggert@cs.ucla.edu>

	Port better to POSIX hosts lacking _setjmp (Bug#12446).
	* configure.ac (HAVE__SETJMP, HAVE_SIGSETJMP): New symbols.
	(_setjmp, _longjmp): Remove.

2012-09-14  Paul Eggert  <eggert@cs.ucla.edu>

	* configure.ac (--without-sync-input): Fix typo in usage message.

	* configure.ac: Port to hosts lacking gtk.
	(PKG_CHECK_MODULES): Capture pkg-config diagnostics
	better, in particular, problems in invoking pkg-config itself.
	This is useful on hosts that don't have pkg-config.
	(GTK_MODULES): Do not exit 'configure' simply because gtk3
	and gtk2 are both missing.  Problem found on Solaris 8.

2012-09-13  Jan Djärv  <jan.h.d@swipnet.se>

	* configure.ac: Reorder Xaw3d messages.
	Report Gtk+ 3 as GTK.

2012-09-13  Paul Eggert  <eggert@cs.ucla.edu>

	Simplify SIGIO usage (Bug#12408).
	* configure.ac (NO_TERMIO, BROKEN_FIONREAD, BROKEN_SIGAIO)
	(BROKEN_SIGPOLL, BROKEN_SIGPTY): Remove.
	(USABLE_FIONREAD, USABLE_SIGIO): New symbols.  All uses of
	'defined SIGIO' replaced with 'defined USABLE_SIGIO', with no need
	to #undef SIGIO now (which was error-prone).  Likewise, all uses
	of 'defined FIONREAD' replaced with 'defined USABLE_FIONREAD'.

2012-09-12  Jan Djärv  <jan.h.d@swipnet.se>

	* configure.ac: No --with-x-toolkit given: Try gtk3 toolkit first
	and then gtk2 if not found.
	--with-x-toolkit=gtk|yes: As above, but fail if gtk2 or gt3 not found.
	--with-x-toolkit=gtk2: Only try gtk2, fail if not found.
	--with-x-toolkit=gtk3: Only try gtk3, fail if not found.

2012-09-11  Glenn Morris  <rgm@gnu.org>

	* Makefile.in (install-arch-dep, install-arch-indep, install-doc):
	Be more explicit about dependencies, for parallel `make install'.

2012-09-11  Paul Eggert  <eggert@cs.ucla.edu>

	Simplify, document, and port floating-point (Bug#12381).
	* configure.ac (logb, cbrt): Do not check for these functions,
	as they are not being used.

2012-09-10  Paul Eggert  <eggert@cs.ucla.edu>

	Improve robustness of 'make bootstrap' (Bug#12376).
	Run autogen.sh after bootstrap-clean, to avoid bzr pull issues.
	* INSTALL, README: Document autogen.sh.
	* Makefile.in (Makefile): Mark it as precious, since it's updated
	atomically.
	(MAKE_CONFIG_STATUS): New macro.
	(config.status, bootstrap): Use it.  This causes 'make bootstrap'
	to run config.status with the --recheck option, which is more
	appropriate for a bootstrap.
	(bootstrap): Run autogen.sh right after cleaning.  Don't worry
	about failures due to missing tools.
	* autogen.sh: Exit with status 101 when failing due to missing tools.
	* make-dist: Distribute autogen.sh.

2012-09-09  Paul Eggert  <eggert@cs.ucla.edu>

	Assume C89 or later for math functions (Bug#12381).
	* configure.ac (frexp, fmod): Remove checks for these functions,
	as we now assume them.
	(FLOAT_CHECK_DOMAIN, HAVE_INVERSE_HYPERBOLIC, NO_MATHERR)
	(HAVE_EXCEPTION):
	Remove; no longer needed.

2012-09-07  Paul Eggert  <eggert@cs.ucla.edu>

	More signal-handler cleanup (Bug#12327).
	* configure.ac (FLOAT_CHECK_DOMAIN): Comment fix (Bug#12327).

2012-09-06  Paul Eggert  <eggert@cs.ucla.edu>

	Signal-handler cleanup (Bug#12327).
	* configure.ac (PTY_OPEN, PTY_TTY_NAME_SPRINTF):
	Adjust to syssignal.h changes.
	(SIGNAL_H_AB): Remove; no longer needed.

2012-09-04  Paul Eggert  <eggert@cs.ucla.edu>

	Simplify redefinition of 'abort' (Bug#12316).
	* configure.ac (NO_ABRT): Remove.

	* configure.ac (_setjmp, _longjmp): Check by compiling
	instead of by guessing.  The guesses were wrong for
	recent versions of Solaris, such as Solaris 11.

2012-09-03  Paul Eggert  <eggert@cs.ucla.edu>

	* configure.ac (WARN_CFLAGS): Omit -Wjump-misses-init.
	It generates false alarms in doc.c, regex.c, xdisp.c.  See
	<http://lists.gnu.org/archive/html/emacs-devel/2012-09/msg00040.html>.

	Merge from gnulib, incorporating:
	2012-08-29 stdbool: be more compatible with mixed C/C++ compiles
	2011-11-30 manywarnings: update the list of "all" warnings

2012-09-02  Jan Djärv  <jan.h.d@swipnet.se>

	* configure.ac (HAVE_GOBJECT): Check for gobject-2.0 (Bug#12332).

2012-09-01  Paul Eggert  <eggert@cs.ucla.edu>

	* configure.ac (_FORTIFY_SOURCE): Define only when optimizing.
	This ports to glibc 2.15 or later, when configured with
	--enable-gcc-warnings.  See Eric Blake in
	<http://lists.gnu.org/archive/html/bug-grep/2012-09/msg00000.html>.

2012-09-01  Daniel Colascione  <dan.colascione@gmail.com>

	* configure.ac: Introduce term_header variable, which holds the
	value which will become TERM_HEADER in code.  We effect our choice
	of window system by setting term_header and WINDOW_SYSTEM_OBJ
	instead of using ad-hoc variables and flags for each window
	system.

2012-08-26  Paul Eggert  <eggert@cs.ucla.edu>

	* configure.ac (CFLAGS): Prefer -g3 to -g if -g3 works
	and if the user has not specified CFLAGS.  -g3 simplifies
	debugging, since it makes macros visible to the debugger.

2012-08-25  Juanma Barranquero  <lekktu@gmail.com>

	* lib/makefile.w32-in ($(BLD)/execinfo.$(O)): Update dependencies.

2012-08-25  Eli Zaretskii  <eliz@gnu.org>

	* lib/makefile.w32-in ($(BLD)/execinfo.$(O), execinfo.h): New targets.
	(GNULIBOBJS): Add $(BLD)/execinfo.$(O).

2012-08-24  Paul Eggert  <eggert@cs.ucla.edu>

	On assertion failure, print backtrace if available.
	Merge from gnulib, incorporating:
	2012-08-24 execinfo: port to FreeBSD
	2012-08-22 execinfo: new module
	* lib/gnulib.mk, m4/gnulib-comp.m4: Regenerate.
	* lib/execinfo.c, lib/execinfo.in.h, m4/execinfo.m4: New files.

2012-08-22  Glenn Morris  <rgm@gnu.org>

	* Makefile.in (install-arch-dep): If NO_BIN_LINK is non-null,
	do not create the bin/emacs link.  (Bug#12011)

2012-08-21  Paul Eggert  <eggert@cs.ucla.edu>

	Merge from gnulib, incorporating:
	2012-08-20 extern-inline: support old GCC 'inline'

2012-08-20  Glenn Morris  <rgm@gnu.org>

	* configure.ac (AC_PROG_LN_S): Test for ln.
	* Makefile.in (LN_S): New, set by configure.
	(install-arch-dep): Use $LN_S.

2012-08-19  Paul Eggert  <eggert@cs.ucla.edu>

	Merge from gnulib, incorporating:
	2012-08-19 ignore-value, stat-time, timespec: omit AC_C_INLINE
	2012-08-19 mktime, sys_select: avoid 'static inline'
	2012-08-19 gnulib-tool: Fix indentation.

2012-08-18  Paul Eggert  <eggert@cs.ucla.edu>

	* lib/sigprocmask.c, m4/signalblocking.m4: Remove.
	These files have been unused since the 2012-06-22 patch that
	introduced high-resolution time stamps.

2012-08-17  Jan Beich  <jbeich@tormail.org>  (tiny change)

	* configure.ac (PTY_OPEN): Try posix_openpt on gnu-linux,
	gnu-kfreebsd, freebsd, and netbsd.  (Bug#12040)

2012-08-14  Paul Eggert  <eggert@cs.ucla.edu>

	Merge from gnulib, incorporating:
	2012-08-05 extern-inline: also ignore -Wmissing-declarations

2012-08-10  Juanma Barranquero  <lekktu@gmail.com>

	* lib/makefile.w32-in (STAT_TIME_H): New macro.
	(FTOASTR_C, $(BLD)/stat-time.$(O), $(BLD)/timespec.$(O))
	($(BLD)/u64.$(O)): Update dependencies.

2012-08-10  Glenn Morris  <rgm@gnu.org>

	* configure.ac (DIRECTORY_SEP): Move here from src/lisp.h.

2012-08-08  Dmitry Antipov  <dmantipov@yandex.ru>

	* configure.ac (--disable-features): Rename to --without-all.
	(OPTION_DEFAULT_ON): Change to use with_features.
	* INSTALL: Fix description.

2012-08-07  Dmitry Antipov  <dmantipov@yandex.ru>

	* configure.ac: New option --disable-features.
	(OPTION_DEFAULT_ON): Change to use enable_features.
	* INSTALL: Explain --disable-features.

2012-08-07  Glenn Morris  <rgm@gnu.org>

	* configure.ac: Require automake 1.11 (fairly arbitrarily).
	* autogen.sh (automake_min): Get it from configure.ac.

2012-08-06  Glenn Morris  <rgm@gnu.org>

	* configure.ac (BROKEN_GETWD) [unixware]: New define.

	* configure.ac (GNU_LIBRARY_PENDING_OUTPUT_COUNT): Remove.
	(PENDING_OUTPUT_COUNT): Absorb GNU_LIBRARY_PENDING_OUTPUT_COUNT.
	(DISPNEW_NEEDS_STDIO_EXT): New define.

2012-08-05  Michael Albinus  <michael.albinus@gmx.de>

	* INSTALL: Explain how to completely disable D-Bus.  (Bug#12112)

2012-08-05  Ulrich Müller  <ulm@gentoo.org>

	* configure.ac: Disable paxctl if binaries don't have a
	PT_PAX_FLAGS program header.  (Bug#11979)

2012-08-03  Eli Zaretskii  <eliz@gnu.org>

	* lib/makefile.w32-in (GNULIBOBJS): Add $(BLD)/stat-time.$(O),
	$(BLD)/timespec.$(O), and $(BLD)/u64.$(O).
	(SHA512_H): Don't mention u64.h twice.
	($(BLD)/stat-time.$(O), ($(BLD)/timespec.$(O), ($(BLD)/u64.$(O)):
	New targets.

2012-08-03  Paul Eggert  <eggert@cs.ucla.edu>

	Merge from gnulib, incorporating:
	2012-08-02 stat-time, timespec, u64: support naive out-of-dir builds

2012-08-02  YAMAMOTO Mitsuharu  <mituharu@math.s.chiba-u.ac.jp>

	* lib/Makefile.am (DEFAULT_INCLUDES): Add -I$(top_srcdir)/lib for
	out-of-tree build.

2012-08-02  Glenn Morris  <rgm@gnu.org>

	* make-dist: Remove src/s.

	* lib/makefile.w32-in (MS_W32_H): Update for new ms-w32.h location.

2012-08-02  Paul Eggert  <eggert@cs.ucla.edu>

	Merge from gnulib (Bug#12116), incorporating:
	2012-08-01 extern-inline: new module
	2012-08-01 stat-time, timespec, u64, utimens: use extern-inline
	* lib/stat-time.c, lib/timespec.c, lib/u64.c, m4/extern-inline.m4:
	New files.  The new .c files are for instantiating extern inline
	functions.

	Port to Solaris 8.
	Without this change, 'configure' fails because the recently-added
	wait3 prototype in config.h messes up later 'configure' tests.
	Fix this problem by droping wait3 and WRETCODE, as they're
	no longer needed on hosts that are current porting targets.
	* configure.ac (wait3, WRETCODE): Remove, fixing a FIXME.
	All uses changed to waitpid and WEXITSTATUS.

	Avoid needless autoheader after autogen.sh.
	* .bzrignore: Add src/stamp-h.in.
	* autogen.sh: Create src/stamp-h.in.

2012-08-01  Glenn Morris  <rgm@gnu.org>

	* configure.ac (DOS_NT, MSDOS): New system type templates.

2012-08-01  Ulrich Müller  <ulm@gentoo.org>

	* configure.ac (LIB_STANDARD, START_FILES) [FreeBSD]:
	Don't include crtbegin.o and crtend.o.  (Bug#12047)

2012-08-01  Glenn Morris  <rgm@gnu.org>

	* configure.ac (FLOAT_CHECK_DOMAIN, HAVE_INVERSE_HYPERBOLIC)
	(INTERNAL_TERMINAL): New.

	* configure.ac (DEVICE_SEP, IS_DEVICE_SEP, IS_DIRECTORY_SEP)
	(IS_ANY_SEP): Move here from src/lisp.h.

2012-08-01  Juanma Barranquero  <lekktu@gmail.com>

	* lib/makefile.w32-in (CONFIG_H): Update dependencies.
	(CONF_POST_H): New macro.

2012-07-31  Glenn Morris  <rgm@gnu.org>

	* configure.ac (S_FILE): Remove output variable.

	* configure.ac (opsysfile): Use AH_TEMPLATE.  Doc fix.

	* configure.ac (NULL_DEVICE, SEPCHAR, USER_FULL_NAME):
	Move here from src.

	* configure.ac (AMPERSAND_FULL_NAME, subprocesses):
	Move here from conf_post.h.

2012-07-31  Dmitry Antipov  <dmantipov@yandex.ru>

	Improve OpenMotif detection on GNU/Linux systems.
	* configure.ac (MOTIF): Check for /usr/include/openmotif
	and /usr/(lib|lib64)/openmotif if --with-x-toolkit=motif.

2012-07-31  Andreas Schwab  <schwab@linux-m68k.org>

	* Makefile.in (install-arch-indep): Avoid eval.

2012-07-31  Glenn Morris  <rgm@gnu.org>

	* configure.ac (opsysfile, S_FILE): Now they are always empty.

	* configure.ac (opsysfile): Forgot to set it to empty on sol2-10
	when removing src/s/sol2-6.h yesterday.

	* configure.ac (USG5_4): Reintroduce this.
	(opsysfile): Set to empty on irix6-5, sol2*, and unixware.

	* configure.ac (wait3, WRETCODE): Move here from src/s/usg5-4-common.h.

	* configure.ac (opsysfile): Set to empty on hpux*, darwin;
	and to s/usg5-4-common.h on irix6-5.

2012-07-30  Glenn Morris  <rgm@gnu.org>

	* configure.ac (AH_BOTTOM): Use an include file, so that the
	contents do not get processed by autoheader.

2012-07-30  Paul Eggert  <eggert@cs.ucla.edu>

	Do not overwrite config.status while executing it (Bug#11214).
	* Makefile.in (MAKEFILE_NAME): New macro.
	($(MAKEFILE_NAME)): Rename rule from Makefile.
	* configure.ac (epaths): Set MAKEFILE_NAME to a bogus value,
	so that GNU 'make' isn't tempted to make the Makefile and then
	regenerate config.status while config.status is running.

	Update .PHONY listings in makefiles.
	* Makefile.in (.PHONY): Add all, ${SUBDIR}, blessmail, epath-force,
	FRC, install-arch-dep, install-arch-indep, install-doc,
	install-info, install-man, install-etc, install-strip, uninstall,
	bootstrap-clean, TAGS, tags, info-real, force-info, check-info-dir.
	(.RECURSIVE): Remove; hasn't been needed for years.

2012-07-30  Glenn Morris  <rgm@gnu.org>

	* configure.ac (SIGNAL_H_AHB): New hack macro.
	(opsysfile): Set to empty on netbsd, openbsd.
	(AH_BOTTOM): Include signal.h if SIGNAL_H_AHB is defined.

	* configure.ac (_longjmp, _setjmp, TIOCSIGSEND): Move here from src/s.

2012-07-30  Jan Djärv  <jan.h.d@swipnet.se>

	* Makefile.in (install-arch-indep): Remove sh -x.

2012-07-30  Glenn Morris  <rgm@gnu.org>

	* configure.ac (opsysfile): Tweak message for null case.

	* configure.ac (opsysfile): Set to empty on aix4-2, freebsd,
	gnu-linux, gnu-kfreebsd; and to usg5-4-common.h on sol2*, unixware.

2012-07-29  Jan Djärv  <jan.h.d@swipnet.se>

	* Makefile.in (install-arch-indep): Handle space in locallisppath.

2012-07-28  Paul Eggert  <eggert@cs.ucla.edu>

	Use Gnulib environ module (Bug#9772).
	* m4/environ.m4: New file, from gnulib.
	* lib/gnulib.mk, m4/gnulib-comp.m4: Regenerate.

	Use Gnulib stdalign module (Bug#9772, Bug#9960).
	This should improve portability of macros like alignof and DECL_ALIGN.
	* lib/stdalign.in.h, m4/stdalign.m4: New files, from gnulib.
	* .bzrignore: Add lib/stdalign.h.
	* config.bat: Do not set NO_DECL_ALIGN; no longer needed.
	Copy lib/stdalign.in.h to lib/stdalign.in-h as needed.
	* configure.ac (HAVE_ATTRIBUTE_ALIGNED): Remove the code that
	fiddles with this, as gnulib now does this for us.

2012-07-17  Dmitry Antipov  <dmantipov@yandex.ru>

	Fix toolkit configuration report.
	* configure.ac (USE_X_TOOLKIT): Report toolkit as GTK3 if
	--with-x-toolkit=gtk3 is used.

2012-07-17  Paul Eggert  <eggert@cs.ucla.edu>

	Fix regression with pthread_sigmask on FreeBSD (Bug#11884).
	* configure.ac: Configure gnulib at the end, not before running
	pkg-config.  This restores the behavior before 2012-06-22, when
	higher-resolution time stamps were added, and fixes a bug whereby
	LIB_PTHREAD was not used and gnulib's part of 'configure'
	therefore incorrectly assumed that pthread_sigmask wasn't working.
	Fix the problem with -lrt and clock_gettime a different way.
	This should complete the fix for Bug#11884.
	(pre_PKG_CONFIG_CFLAGS, pre_PKG_CONFIG_LIBS): New shell vars.

2012-07-15  Paul Eggert  <eggert@cs.ucla.edu>

	Merge from gnulib, incorporating:
	2012-07-15 pthread_sigmask: fix bug on FreeBSD 9 (Bug#11884)
	2012-07-11 gettext: do not assume '#define ... defined ...' behavior

2012-07-14  Glenn Morris  <rgm@gnu.org>

	* configure.ac (GC_SETJMP_WORKS, GC_MARK_STACK): Move here from src/s.
	(AH_BOTTOM): Move GC_SETJMP_WORKS GCC fallback to main body.

2012-07-13  Glenn Morris  <rgm@gnu.org>

	* configure.ac (opsysfile): Set to empty on gnu, cygwin.

	* configure.ac (BSD4_2, BSD_SYSTEM, USG, USG5, _AIX, CYGWIN)
	(DARWIN_OS, GNU_LINUX, HPUX, IRIX6_5, SOLARIS2):
	Move "system type" macros here from src/s.
	(BSD_SYSTEM_AHB): New hack macro.
	(AH_BOTTOM): Set BSD_SYSTEM, using BSD_SYSTEM_AHB.

	* configure.ac (NSIG_MINIMUM, ULIMIT_BREAK_VALUE, SETUP_SLAVE_PTY)
	(GC_MARK_SECONDARY_STACK): Move here from src/s.

2012-07-12  Glenn Morris  <rgm@gnu.org>

	* configure.ac (AH_BOTTOM) [DARWIN_OS]: Move SYSTEM_PURESIZE_EXTRA
	setting here from src/s/darwin.h.

	* configure.ac (NO_MATHERR): Unconditionally define for Darwin;
	as src/s/darwin.h used to.

	* configure.ac (NARROWPROTO, NO_ABORT, BROKEN_GET_CURRENT_DIR_NAME)
	(BROKEN_FIONREAD, BROKEN_PTY_READ_AFTER_EAGAIN, BROKEN_SIGAIO)
	(BROKEN_SIGPOLL, BROKEN_SIGPTY, FIRST_PTY_LETTER, NO_EDITRES)
	(G_SLICE_ALWAYS_MALLOC, PREFER_VSUSP, PTY_ITERATION, PTY_OPEN)
	(PTY_NAME_SPRINTF, PTY_TTY_NAME_SPRINTF, RUN_TIME_REMAP)
	(SETPGRP_RELEASES_CTTY, TAB3, TABDLY, RUN_TIME_REMAP, UNIX98_PTYS)
	(XOS_NEEDS_TIME_H): Move here from src/s.

2012-07-11  Glenn Morris  <rgm@gnu.org>

	* configure.ac (INTERRUPT_INPUT): Move here from src/s.
	(HAVE_PTYS, HAVE_SOCKETS): Define unconditionally.

2012-07-11  Paul Eggert  <eggert@cs.ucla.edu>

	* configure.ac (tzset): Remove check that's redundant with gnulib.

2012-07-11  Glenn Morris  <rgm@gnu.org>

	* configure.ac (CLASH_DETECTION): Define unconditionally.

	* configure.ac (opsysfile): Use bsd-common on gnu systems.

	* configure.ac (GNU_LIBRARY_PENDING_OUTPUT_COUNT)
	(SIGNALS_VIA_CHARACTERS): Move here from src/s.

2012-07-11  Paul Eggert  <eggert@cs.ucla.edu>

	Assume mkdir, rename, rmdir, strerror.
	* configure.ac (mkdir, rename, rmdir, strerror): Remove check.

2012-07-11  Glenn Morris  <rgm@gnu.org>

	* configure.ac (DONT_REOPEN_PTY): Move here from src/s.

	* configure.ac (DEFAULT_SOUND_DEVICE): New definition.

2012-07-10  Paul Eggert  <eggert@cs.ucla.edu>

	Remove "#define unix" that is no longer needed (Bug#11905).
	Merge from gnulib to make "#define unix" unnecessary, incorporating:
	2012-07-10 getloadavg: clean out old Emacs and Autoconf cruft
	2012-07-09 getopt: Simplify after Emacs changed.

2012-07-10  Glenn Morris  <rgm@gnu.org>

	* configure.ac (DATA_START, DATA_SEG_BITS, PENDING_OUTPUT_COUNT):
	Move here from src/s.

2012-07-09  Andreas Schwab  <schwab@linux-m68k.org>

	* configure.ac (PNG_DEPSTRUCT): Define this instead of
	PNG_DEPRECATED.

2012-07-09  Paul Eggert  <eggert@cs.ucla.edu>

	Add GCC-style 'const' attribute to functions that can use it.
	* configure.ac (WARN_CFLAGS): Add -Wsuggest-attribute=const.
	(ATTRIBUTE_CONST): New macro, in config.h.

2012-07-09  Juanma Barranquero  <lekktu@gmail.com>

	* lib/makefile.w32-in: Rework dependencies.
	(GNU_LIB, NT_INC, C_CTYPE_H, MS_W32_H, CONFIG_H, FILEMODE_H)
	(FTOASTR_H, FTOASTR_C, GETOPT_INT_H, MD5_H, SHA1_H, SHA256_H)
	(U64_H, SHA512_H): New macros.
	(SRC): Redefine to point to src/, not current directory.
	($(BLD)/c-ctype.$(O), $(BLD)/c-strcasecmp.$(O))
	($(BLD)/c-strncasecmp.$(O), $(BLD)/dtoastr.$(O))
	($(BLD)/dtotimespec.$(O), $(BLD)/getopt.$(O), $(BLD)/getopt1.$(O))
	($(BLD)/gettime.$(O), $(BLD)/strftime.$(O), $(BLD)/time_r.$(O))
	($(BLD)/timespec-add.$(O), $(BLD)/timespec-sub.$(O), $(BLD)/md5.$(O))
	($(BLD)/sha1.$(O), $(BLD)/sha256.$(O), $(BLD)/sha512.$(O))
	($(BLD)/filemode.$(O)): Update dependencies.

2012-07-09  Paul Eggert  <eggert@cs.ucla.edu>

	Merge from gnulib, incorporating:
	2012-07-09 timespec: mark functions with const attributes

	Rename configure.in to configure.ac (Bug#11603).
	The name 'configure.in' has been obsolescent for quite some time,
	and the next release of Autoconf will generate warnings for it.
	See commit 'v2.69-4-g560f16b' of 2012-05-06, "general: deprecate
	'configure.in' as autoconf input" in the Autoconf git repository.
	* configure.ac: Rename from configure.in.
	* INSTALL, INSTALL.BZR, README, make-dist:
	* Makefile.in (AUTOCONF_INPUTS):
	* autogen.sh (autoconf_min):
	* autogen/update_autogen (sources):
	Adjust to reflect new name.

2012-07-08  Paul Eggert  <eggert@cs.ucla.edu>

	Restore deprecation warnings, except for older libpng.
	* configure.in (WARN_CFLAGS): Remove -Wno-deprecated-declarations.
	(HAVE_LIBPNG_PNG_H): Don't bother checking for this if we have png.h.
	(PNG_DEPRECATED): Define when compiling with older PNG versions.

2012-07-07  Andreas Schwab  <schwab@linux-m68k.org>

	* configure.in (WARN_CFLAGS): Add -Wno-deprecated-declarations.

2012-07-07  Paul Eggert  <eggert@cs.ucla.edu>

	Improve static checking when configured --with-ns.
	See Samuel Bronson's remarks in
	<http://lists.gnu.org/archive/html/emacs-devel/2012-07/msg00146.html>.
	* configure.in (WARN_CFLAGS): Omit -Wunreachable-code, as it's
	a no-op with recent GCC and harmful in earlier ones.
	Omit -Wsync-nand, as it's irrelevant to Emacs and provokes a
	warning when compiling with ObjC.  Always omit
	-Wunsafe-loop-optimizations, as we don't mind when optimization is
	being done correctly.

2012-07-07  Glenn Morris  <rgm@gnu.org>

	* configure.in (BROKEN_SA_RESTART): Doc fix.

	* configure.in: Rather than checking for things then undef'ing
	them on some platforms, simply don't check for them.
	(getwd): Don't check for it on unixware.
	(random, rint): Don't check for these on hpux.
	(res_init, libresolv): Don't check for these on darwin.

2012-07-07  Juanma Barranquero  <lekktu@gmail.com>

	* lib/makefile.w32-in (GNULIBOBJS): Add $(BLD)/c-ctype.$(O),
	$(BLD)/c-strcasecmp.$(O) and $(BLD)/c-strncasecmp.$(O).
	($(BLD)/c-ctype.$(O), $(BLD)/c-strcasecmp.$(O))
	($(BLD)/c-strncasecmp.$(O)): New dependencies.

2012-07-06  Paul Eggert  <eggert@cs.ucla.edu>

	* configure.in: Document --enable-gcc-warnings better.

	Use c_strcasecmp for ASCII case-insensitive comparison (Bug#11786).
	This is safer than strcasecmp, which has unspecified behavior
	outside the POSIX locale and in practice sometimes does not work
	in multibyte locales.  Similarly for c_strncasecmp and strncasecmp.
	* configure.in (strcasecmp, strncasecmp): Remove checks.

	* lib/c-ctype.c, lib/c-ctype.h, lib/c-strcase.h, lib/c-strcasecmp.c:
	* lib/c-strncasecmp.c: New files, taken from gnulib.
	* lib/gnulib.mk, m4/gnulib-comp.m4: Regenerate.

	Merge from gnulib, incorporating:
	2012-07-06 timespec-sub: avoid duplicate include
	Reported by Juanma Barranquero.

2012-07-06  Glenn Morris  <rgm@gnu.org>

	* make-dist [update]: Let autoreconf figure out what needs updating.
	Use `make info-real'.  leim/leim-list.el should always exist.
	Check cd return value.

2012-07-06  Paul Eggert  <eggert@cs.ucla.edu>

	Merge from gnulib.  This is for OpenBSD 5.1 amd64.
	* m4/sys_time_h.m4: New version from gnulib, incorporating:
	2012-07-05 sys_time: allow too-wide tv_sec

2012-07-04  Paul Eggert  <eggert@cs.ucla.edu>

	Merge from gnulib.
	* lib/alloca.in.h: New version from gnulib, incorporating:
	2012-07-03 alloca: add support for HP NonStop TNS/E native

2012-07-04  Dmitry Antipov  <dmantipov@yandex.ru>

	* configure.in: If --enable-gcc-warnings, disable
	-Wunsafe-loop-optimizations for -O1 optimization level.

2012-06-30  Glenn Morris  <rgm@gnu.org>

	* configure.in (standardlisppath): New output variable.
	(lisppath): Use standardlisppath.
	* Makefile.in (standardlisppath): New, set by configure.
	(epaths-force): Use standardlisppath and locallisppath rather than
	lisppath.

2012-06-28  Dmitry Antipov  <dmantipov@yandex.ru>

	* configure.in: Fix previous change.  Remove --enable-asserts.
	(CPPFLAGS): Remove conditional -DXASSERTS=1.
	Add --enable-link-time-optimization.
	* INSTALL: Mention this.

2012-06-28  Dmitry Antipov  <dmantipov@yandex.ru>

	* configure.in: Add glyphs category to --enable-checking option.
	(GLYPH_DEBUG): Define if glyphs debugging is enabled.

2012-06-28  Dmitry Antipov  <dmantipov@yandex.ru>

	* configure.in (ENABLE_CHECKING): Update comment.

2012-06-28  Paul Eggert  <eggert@cs.ucla.edu>

	* configure.in: Don't check for sys/select.h, sys/time.h, utime.h.
	Emacs proper no longer uses these headers, and can rely on Gnulib
	for these checks.

	Merge from gnulib.
	* m4/getopt.m4: Copy new version from gnulib, incorporating:
	getopt-posix: No longer guarantee that option processing is resettable.

2012-06-27  Glenn Morris  <rgm@gnu.org>

	* configure.in: Only check for paxctl on gnu-linux.  (Bug#11398#26)

	* INSTALL: Remove references to paths.el.

2012-06-26  Eli Zaretskii  <eliz@gnu.org>

	* lib/makefile.w32-in ($(GNULIBOBJS)): Depend on stamp_BLD.
	This replaces separate dependency for each object file, which required
	the same object file to be mentioned twice, causing failures in
	parallel builds.

2012-06-26  Paul Eggert  <eggert@cs.ucla.edu>

	Clean out last vestiges of the old HAVE_CONFIG_H stuff.
	* lib/makefile.w32-in (LOCAL_FLAGS): Remove -DHAVE_CONFIG_H.

2012-06-25  Dmitry Antipov  <dmantipov@yandex.ru>

	* configure.in (AC_CHECK_FUNCS): Detect library functions
	strcasecmp and strncasecmp.

2012-06-24  Paul Eggert  <eggert@cs.ucla.edu>

	Switch from NO_RETURN to C11's _Noreturn (Bug#11750).
	We might as well use the spelling standardized by C11,
	as in the long run that should simplify maintenance.
	* configure.in (NO_RETURN): Remove.  All uses replaced by _Noreturn.

2012-06-24  Eli Zaretskii  <eliz@gnu.org>

	* lib/makefile.w32-in ($(BLD)/dtotimespec.$(O))
	($(BLD)/timespec-add.$(O))
	($(BLD)/timespec-sub.$(O)): Don't depend on
	$(EMACS_ROOT)/nt/inc/sys/time.h.

	* lib/stat-time.h:
	* lib/timespec.h:
	* lib/utimens.h: Revert last change.

2012-06-23  Paul Eggert  <eggert@cs.ucla.edu>

	Merge from gnulib.
	* m4/getopt.m4: Copy new version from gnulib, incorporating:
	getopt-gnu: Handle suboptimal getopt_long's abbreviation handling.

2012-06-23  Eli Zaretskii  <eliz@gnu.org>

	Fix the MS-Windows build broken by 2012-06-22T21:17:42Z!eggert@cs.ucla.edu.
	* lib/makefile.w32-in (GNULIBOBJS): Add $(BLD)/dtotimespec.$(O),
	$(BLD)/gettime.$(O), $(BLD)/timespec-add.$(O), and
	$(BLD)/timespec-sub.$(O).
	($(BLD)/dtotimespec.$(O))
	($(BLD)/gettime.$(O))
	($(BLD)/timespec-add.$(O))
	($(BLD)/timespec-sub.$(O)): New dependencies.

	* lib/stat-time.h:
	* lib/timespec.h:
	* lib/utimens.h: Include sys/time.h.

2012-06-23  Andreas Schwab  <schwab@linux-m68k.org>

	* configure.in: Don't use AC_CHECK_FUNCS_ONCE, which doesn't use
	the correct CFLAGS and LIBS.

2012-06-22  Paul Eggert  <eggert@cs.ucla.edu>

	Support higher-resolution time stamps (Bug#9000).
	* configure.in (gl_ASSERT_NO_GNULIB_POSIXCHECK)
	(gl_ASSERT_NO_GNULIB_TESTS, gl_INIT): Move these up earlier, so
	that the new clock stuff doesn't clash with RSVG_LIBS.
	(AC_CHECK_HEADERS): Don't check for sys/select.h, sys/time.h, utime.h,
	as gnulib does that for us now.
	(emacs_cv_struct_utimbuf, HAVE_STRUCT_UTIMBUF, HAVE_TIMEVAL)
	(GETTIMEOFDAY_ONE_ARGUMENT): Remove; gnulib does these now.
	(AC_CHECK_FUNCS): Remove utimes; no longer needed.
	* lib/dtotimespec.c, lib/gettime.c, lib/gettimeofday.c, lib/pselect.c:
	* lib/stat-time.h, lib/sys_select.in.h, lib/sys_time.in.h:
	* lib/timespec-add.c, lib/timespec-sub.c, lib/timespec.h:
	* lib/utimens.c, lib/utimens.h, m4/clock_time.m4, m4/gettime.m4:
	* m4/gettimeofday.m4, m4/pselect.m4, m4/stat-time.m4:
	* m4/sys_select_h.m4, m4/sys_socket_h.m4, m4/sys_time_h.m4:
	* m4/timespec.m4, m4/utimbuf.m4, m4/utimens.m4, m4/utimes.m4:
	New files, copied automatically from gnulib.
	* lib/gnulib.mk, m4/gnulib-comp.m4: Merge from gnulib.

2012-06-22  Paul Eggert  <eggert@cs.ucla.edu>

	Merge from gnulib.
	* lib/filemode.h, lib/signal.in.h, lib/stat.c, lib/stdint.in.h:
	* lib/stdlib.in.h, lib/unistd.in.h, m4/extensions.m4, m4/getloadavg.m4:
	* m4/getopt.m4, m4/gnulib-common.m4, m4/largefile.m4, m4/mktime.m4:
	* m4/multiarch.m4, m4/nocrash.m4, m4/stdio_h.m4, m4/time_r.m4:
	Copy new versions from gnulib, incorporating the following changes:
	2012-06-22 time_r: fix typo that always overrode localtime_r decl
	2012-06-22 Write "Mac OS X" instead of "MacOS X".
	2012-06-21 mktime: fix integer overflow in 'configure'-time test
	2012-06-21 nonblocking: Avoid compilation error on mingw64.
	2012-06-19 stat, fstat: Avoid warnings on mingw64.
	2012-06-19 getopt-gnu: Fix exit code overflow in autoconf test.

2012-06-13  Andreas Schwab  <schwab@linux-m68k.org>

	* configure.in: Rename --enable-use-lisp-union-type to
	--enable-check-lisp-object-type and define CHECK_LISP_OBJECT_TYPE
	instead of USE_LISP_UNION_TYPE.

2012-06-12  Glenn Morris  <rgm@gnu.org>

	* configure.in (HAVE_PROCFS, _STRUCTURED_PROC): New AC_DEFINEs.
	(opsysfile): Set specially for sol2-10.

	* configure.in (BROKEN_SA_RESTART, USG_SUBTTY_WORKS):
	New AC_DEFINEs, for hpux11.
	(opsysfile): Set specially for hpux11.

2012-06-12  Paul Eggert  <eggert@cs.ucla.edu>

	* configure.in: Coalesce some function checking.
	This makes 'configure' a bit smaller.
	Prefer AC_CHECK_FUNCS_ONCE for functions that we always check for.

2012-06-12  Glenn Morris  <rgm@gnu.org>

	* configure.in (opsysfile): Set specially for gnu-kfreebsd, openbsd.

	* configure.in (NO_TERMIO, BROKEN_SIGIO): Move here from src/s.

	* configure.in: Anticipate platforms with no src/s file.

2012-06-12  Chong Yidong  <cyd@gnu.org>

	* configure.in: Check for MagickMergeImageLayers (Bug#11678).

2012-06-11  Glenn Morris  <rgm@gnu.org>

	* configure.in (SYSTEM_TYPE): New AC_DEFINE.

2012-06-09  Michael Albinus  <michael.albinus@gmx.de>

	* configure.in (dbus_type_is_valid): Check for library function.

2012-06-06  Glenn Morris  <rgm@gnu.org>

	* INSTALL, make-dist: Remove vcdiff.

2012-06-03  Glenn Morris  <rgm@gnu.org>

	* INSTALL, make-dist: Remove rcs-checkin.

2012-06-03  Ulrich Müller  <ulm@gentoo.org>

	* configure.in (PAXCTL): Check for paxctl.  (Bug#11398)

2012-06-01  Paul Eggert  <eggert@cs.ucla.edu>

	Remove --disable-maintainer-mode option from 'configure'.  (Bug#11555)
	It is confusingly named and rarely useful.  See, for example,
	<http://lists.gnu.org/archive/html/emacs-devel/2011-12/msg00089.html>.
	* INSTALL.BZR: Don't mention --disable-maintainer-mode.
	* Makefile.in (MAINTAINER_MODE_FLAG): Remove; all uses removed.
	* configure.in: Remove --disable-maintainer-mode.
	(USE_MAINTAINER_MODE, MAINT): Remove.

2012-05-28  Paul Eggert  <eggert@cs.ucla.edu>

	Make 'configure' a bit smaller and faster.
	* configure.in (INSTALL_INFO): Set it with one call to
	AC_PATH_PROG, not three.
	(PKG_CONFIG): Hoist this out of PKG_CHECK_MODULES, since it's
	so likely that it'll be needed.
	(AC_CHECK_HEADERS_ONCE): Prefer to AC_CHECK_HEADERS where either works.
	(AC_PROG_MAKE_SET): Remove; Automake does this.
	(sysinfo): Do not check for this function, as it's never used.
	(tzset): Check for this function just once.
	* m4/manywarnings.m4: Sync from gnulib, incorporating the following:
	2012-05-27 manywarnings: remove duplicate -Wmultichar entry

2012-05-27  Eli Zaretskii  <eliz@gnu.org>

	* config.bat (lib): Create/update lib/stdalign.in-h and
	lib/sys_types.in-h.

	* lib/makefile.w32-in ($(BLD)/md5.$(O))
	($(BLD)/sha1.$(O))
	($(BLD)/sha256.$(O))
	($(BLD)/sha512.$(O)): Depend on $(EMACS_ROOT)/nt/inc/stdalign.h.
	Suggested by Christoph Scholtes <cschol2112@googlemail.com>.

	* lib/getopt_.h: Regenerate.

2012-05-27  Paul Eggert  <eggert@cs.ucla.edu>

	Assume gnulib does largefile.
	Gnulib does the largefile configuration anyway, so when configure.in
	invokes AC_SYS_LARGEFILE, that bloats 'configure' unnecessarily.
	* configure.in (AC_SYS_LARGEFILE): Remove.
	* lib/gnulib.mk: Autoupdate.

2012-05-26  Paul Eggert  <eggert@cs.ucla.edu>

	Merge from gnulib.  (Bug#11527)

	The build procedure now creates <stdalign.h> and <sys/types.h> for
	older hosts that lack a working <stdalign.h> or whose
	<sys/types.h> does not define pid_t, size_t, ssize_t, mode_t.
	New symbols such as WINDOWS_64_BIT_OFF_T may require attention in the
	msdos and nt builds.

	Here is a precis of gnulib changes that seem relevant; please see
	the gnulib ChangeLog for details.

	2012-05-18 crypto: fix bug in large buffer handling
	2012-05-14 ignore-value.h: remove unused _GL_ATTRIBUTE_DEPRECATED
	2012-05-10 _Noreturn: port config.h to gcc -Wundef
	2012-05-08 warnings.m4: give a means to specify the program to compile
	2012-05-07 stdint: be more consistent with glibc, SunOS libc
	2012-04-21 Large File Support for native Windows platforms.
	2012-04-14 stat: Bypass buggy override in mingw64.
	2012-03-29 stdio: don't assume gets any more
	2012-03-24 Enable common subexpression optimization in GCC.
	2012-02-09 maint: replace FSF snail-mail addresses with URLs
	2012-01-30 sys_stat: Fix support for mingw64 and MSVC.
	2012-01-28 strtoimax: eliminate need for stdint.h, inttypes.h checks
	2012-01-21 stdint: Add support for Android.
	2012-01-15 Improve support for MSVC 9.
	2012-01-08 mktime: Avoid compilation error on Solaris 11.
	2012-01-05 Use ', not `, for quoting output.
	2012-01-05 strtoimax: Don't replace systems where intmax_t is int.
	2012-01-05 strtoimax: Work around AIX 5.1 bug.
	2012-01-05 inttypes: Modernize.
	2011-12-13 inttypes, stdint: add C++11 support
	2011-11-26 Fix conflict between two instantiations of module 'unistd'.
	2011-11-21 _Noreturn: Check that _MSC_VER is defined
	2011-11-10 ptsname_r: Avoid compilation error on OSF/1 5.1.
	2011-11-09 raise: fix mingw handling of SIGPIPE
	2011-10-27 Add stdalign module and use it in other modules.

	* lib/stdalign.in.h, lib/sys_types.in.h, m4/off_t.m4, m4/stdalign.m4:
	* m4/sys_types_h.m4:
	New files.
	* build-aux/move-if-change, build-aux/snippet/_Noreturn.h:
	* build-aux/snippet/arg-nonnull.h, build-aux/snippet/c++defs.h:
	* build-aux/snippet/warn-on-use.h:
	* lib/alloca.in.h, lib/allocator.h, lib/careadlinkat.c:
	* lib/careadlinkat.h, lib/dosname.h, lib/dup2.c, lib/filemode.c:
	* lib/filemode.h, lib/ftoastr.c, lib/ftoastr.h, lib/getloadavg.c:
	* lib/getopt.c, lib/getopt.in.h, lib/getopt1.c, lib/getopt_int.h:
	* lib/gettext.h, lib/gnulib.mk, lib/ignore-value.h, lib/intprops.h:
	* lib/inttypes.in.h, lib/lstat.c, lib/md5.c, lib/md5.h, lib/mktime.c:
	* lib/pathmax.h, lib/pthread_sigmask.c, lib/readlink.c, lib/sha1.c:
	* lib/sha1.h, lib/sha256.c, lib/sha256.h, lib/sha512.c, lib/sha512.h:
	* lib/signal.in.h, lib/sigprocmask.c, lib/stat.c, lib/stdarg.in.h:
	* lib/stdbool.in.h, lib/stddef.in.h, lib/stdint.in.h, lib/stdio.in.h:
	* lib/stdlib.in.h, lib/strftime.c, lib/strftime.h, lib/strtoimax.c:
	* lib/strtol.c, lib/strtoll.c, lib/strtoul.c, lib/strtoull.c:
	* lib/symlink.c, lib/sys_stat.in.h, lib/time.in.h, lib/time_r.c:
	* lib/u64.h, lib/unistd.in.h, lib/verify.h, m4/00gnulib.m4:
	* m4/alloca.m4, m4/c-strtod.m4, m4/dup2.m4, m4/extensions.m4:
	* m4/filemode.m4, m4/getloadavg.m4, m4/getopt.m4, m4/gl-comp.m4:
	* m4/gnulib-common.m4, m4/gnulib-tool.m4, m4/include_next.m4:
	* m4/inttypes.m4, m4/largefile.m4, m4/longlong.m4, m4/lstat.m4:
	* m4/md5.m4, m4/mktime.m4, m4/multiarch.m4, m4/nocrash.m4:
	* m4/pathmax.m4, m4/pthread_sigmask.m4, m4/readlink.m4, m4/sha1.m4:
	* m4/sha256.m4, m4/sha512.m4, m4/signal_h.m4, m4/signalblocking.m4:
	* m4/socklen.m4, m4/ssize_t.m4, m4/st_dm_mode.m4, m4/stat.m4:
	* m4/stdarg.m4, m4/stdbool.m4, m4/stddef_h.m4, m4/stdint.m4:
	* m4/stdio_h.m4, m4/stdlib_h.m4, m4/strftime.m4, m4/strtoimax.m4:
	* m4/strtoll.m4, m4/strtoull.m4, m4/strtoumax.m4, m4/symlink.m4:
	* m4/sys_stat_h.m4, m4/time_h.m4, m4/time_r.m4, m4/tm_gmtoff.m4:
	* m4/unistd_h.m4, m4/warnings.m4, m4/wchar_t.m4:
	Update from gnulib.

2012-05-22  Paul Eggert  <eggert@cs.ucla.edu>

	Remove src/m/*.
	* configure.in: Remove all mention of src/m/*.
	(machine, machfile, M_FILE, config_machfile, and_machfile): Remove.
	All uses removed.
	(BITS_PER_CHAR, BITS_PER_SHORT, BITS_PER_INT, BITS_PER_LONG)
	(BITS_PER_LONG_LONG): Move to src/lisp.h.
	* lib/makefile.w32-in: Remove dependencies on
	$(EMACS_ROOT)/src/m/intel386.h.
	* make-dist: Don't make links to src/m.

2012-05-22  Paul Eggert  <eggert@cs.ucla.edu>

	* Makefile.in (ACLOCAL_INPUTS): Fix up gnulib-comp.m4 name.  (Bug#11529)
	Without this further fix, aclocal was being invoked unnecessarily.

2012-05-22  Glenn Morris  <rgm@gnu.org>

	* Makefile.in (blessmail, install-arch-dep, uninstall):
	Check cd lib-src works.
	(install-arch-dep, uninstall): Remove unneeded subshells.

2012-05-21  Glenn Morris  <rgm@gnu.org>

	* update-subdirs: Move to build-aux/.
	* make-dist, Makefile.in (install-arch-indep): Update for this change.

	* Makefile.in (leimdir): New, set by configure.
	(COPYDIR, COPYDESTS): Add leim directories.
	(install-leim): Remove.
	(install-arch-indep): Handle leim installation directly.

	* vpath.sed: Remove unused file.
	* make-dist: No more vpath.sed.

2012-05-21  Paul Eggert  <eggert@cs.ucla.edu>

	Use full name for m4/gnulib-comp.m4.  (Bug#11529)
	Previously the file was named m4/gl-comp.m4 due to DOS 8+3 restrictions,
	even though the file's name in gnulib is m4/gnulib-comp.m4.
	This had a problem when merging from gnulib, as the code temporarily
	renamed it to the full name, causing problems when interrupted.
	Now the file has its full name, with the idea that we will find
	a solution for MS-DOS that does not affect the rest of Emacs.
	* m4/gnulib-comp.m4: Rename from m4/gl-comp.m4.

	Assume C89 or later.
	* configure.in (AC_C_PROTOTYPES, AC_C_VOLATILE, AC_C_CONST)
	(POINTER_TYPE, PROTOTYPES): Remove.

	Make merging from gnulib a script, not a makefile action.
	Putting it in a makefile has some problems with reflection, as
	merging from gnulib updates 'configure', which can update the makefile.
	Putting it in a standalone script breaks this loop.
	* Makefile.in (gnulib_srcdir, $(gnulib_srcdir), DOS_gnulib_comp.m4)
	(GNULIB_MODULES, GNULIB_TOOL_FLAGS, sync-from-gnulib):
	Remove, moving the actions to the script admin/merge-gnulib.

2012-05-21  Glenn Morris  <rgm@gnu.org>

	* configure.in (LEIM_INSTALLDIR):
	Rename to leimdir, treat like lispdir.

2012-05-21  Glenn Morris  <rgm@gnu.org>

	* Makefile.in (install-arch-indep, install-doc, install-info)
	(uninstall): Scrap superfluous subshells.

2012-05-19  Ulrich Müller  <ulm@gentoo.org>

	* Makefile.in (install-etc): Respect DESTDIR.  (Bug#11518)

2012-05-19  Paul Eggert  <eggert@cs.ucla.edu>

	* configure.in (AC_CHECK_FUNCS): Remove XSetWMProtocols,
	getdomainname, mblen (twice), mbrlen (twice), mbsinit, ualarm,
	getsockopt, setsockopt, mremap, mempcpy.

	* configure.in (machine): Do not set to 'vax', since src/m/vax.h
	is being removed.
	(AC_CHECK_FUNCS): Remove ftime.

2012-05-19  Glenn Morris  <rgm@gnu.org>

	* Makefile.in (install-arch-indep): Remove unneeded subshell.

	* Makefile.in (install-arch-indep): Remove unneeded chmod.
	Set permissions of lisp/subdirs.el.

	* Makefile.in (SUBDIR): Add leim.  Update users.

	* Makefile.in (lib, lib-src, lisp): Check cd return value.

	* Makefile.in (leim): No need to set PARALLEL.

2012-05-18  Glenn Morris  <rgm@gnu.org>

	* Makefile.in (install-arch-indep, install-info, install-man):
	Simplify some one-sided ifs.

	* Makefile.in: Install only the relevant DOC file.
	(install-arch-indep): Delete etc/DOC*.
	(install-doc): No more need to delete etc/DOC.

	* Makefile.in (install-arch-indep): Split into several rules.
	(install-doc, innstall-info, install-man): New rules.

	* configure.in (mandir): May as well include it in the NS app bundle.

	* configure.in (INSTALL_ARCH_INDEP_EXTRA): New output variable.
	* Makefile.in (INSTALL_ARCH_INDEP_EXTRA): New, set by configure.
	(install-arch-indep): Don't install-etc for self-contained ns builds.

	* configure.in (GCC_TEST_OPTIONS, NON_GCC_TEST_OPTIONS) <darwin>:
	No longer unconditonally add /sw directories.  (Bug#2280)

	* Makefile.in (install-arch-dep): Depend on install-arch-indep.
	(install-arch-indep): Depend on install-leim.
	(install): Remove explicit install-leim dependence.

	* Makefile.in (install-arch-indep):
	Move last element of mkdir rule here.
	(mkdir): Remove rule.

	* Makefile.in (install-arch-indep): Remove unneeded chmods.
	INSTALL_DATA does this for us.

	* Makefile.in (install-arch-dep): Ensure bindir exists.
	Drop mkdir dependency.
	(install-arch-indep): Ensure docdir, infodir, mandir exist.
	(install-leim): Drop mkdir dependency.
	(mkdir): Remove most directories, now made in relevant rules.

	* Makefile.in (install-arch-indep): Combine adjacent loops.

2012-05-17  Glenn Morris  <rgm@gnu.org>

	* Makefile.in (install-etc, mkdir):
	Make relevant directories in install-etc rather than mkdir.

	* Makefile.in (write_subdir): Create the directory if needed.
	(install-arch-dep, mkdir): No need to make site-lisp directories.

	* Makefile.in (write_subdir): New.
	(install-arch-indep, install-arch-dep): Use $write_subdir.

	* configure.in (docdir, etcdir, infodir, lispdir):
	For a self-contained ns build, set these to the appropriate values.
	* Makefile.in (install-arch-dep): No need to move info/ any more.

	* configure.in (ns_self_contained): New output variable.
	* Makefile.in (ns_self_contained): New, set by configure.
	(install-arch-dep): For a self-contained ns build,
	don't bother installing binaries then immediately deleting them.

	* Makefile.in (ns_appbindir, ns_appresdir):
	Move them before things that may refer to them.
	(install-arch-dep): No need to relocate self-contained ns libexec.

	* configure.in (archlibdir): Set it for self-contained ns builds.
	(libexecdir): Don't expand it now (this is mainly cosmetic).

2012-05-16  Paul Eggert  <eggert@cs.ucla.edu>

	* configure.in: Simplify by removing CPP etc.
	(CPP_TEST_OPTIONS, NON_GNU_CPP, cc_specified, SPECIFIED_CFLAGS)
	(SPECIFED_CPP, CPP, NON_GNU_CC, AC_PROG_CPP): Remove; not needed.
	In particular we no longer need to fiddle with CPP, since we don't
	use CPP specially any more.
	(gl_EARLY): Invoke this after adjusting CC, so that it uses the
	adjusted compiler.
	(AC_PROG_INSTALL, AC_PROG_MKDIR_P, AC_PROG_RANLIB): Comment out,
	since gl_EARLY and/or Autoconf already does these.

2012-05-16  Glenn Morris  <rgm@gnu.org>

	* configure.in: Try to fix building with gcc >= 4.6 on Darwin.
	(CPP): Do not unconditionally set it on Darwin.
	Instead, try to test if -no-cpp-precomp is accepted.
	(CPP_TEST_OPTIONS, SPECIFIED_CPP): New.  (Bug#9755)

2012-05-15  Glenn Morris  <rgm@gnu.org>

	* Makefile.in (install-arch-dep): Replace use of MV_DIRS.

	* Makefile.in (install-arch-dep): Do not hard-code version number.

	* Makefile.in (install-arch-dep): NS install no longer needs to
	symlink libexec/* into bin/, since 2012-05-14 ns_init_paths change.

2012-05-12  Glenn Morris  <rgm@gnu.org>

	* configure.in (ns_appbindir): Remove trailing "/".

	* configure.in (AC_PROG_MKDIR_P): Call it, to set MKDIR_P.
	(MKDEPDIR): Use $MKDIR_P.
	* Makefile.in (MKDIR_P): New, set by configure.
	(mkdir): Use $MKDIR_P.

2012-05-11  Glenn Morris  <rgm@gnu.org>

	* Makefile.in (install-arch-indep): There are no more Makefile.c files.
	Use INSTALL_DATA for the DOC file.
	Remove dead code for ./lisp that never executes.

2012-05-10  Glenn Morris  <rgm@gnu.org>

	* configure.in (LEIM_INSTALLDIR): New output variable.

2012-05-08  Stefan Monnier  <monnier@iro.umontreal.ca>

	* .dir-locals.el (log-edit-mode): Enable gnu-style checks.

2012-05-08  Glenn Morris  <rgm@gnu.org>

	* make-dist: No more doc/lispref/*.el.

2012-05-05  Andreas Schwab  <schwab@linux-m68k.org>

	* configure.in: Fix quoting bugs.

2012-05-04  Glenn Morris  <rgm@gnu.org>

	* configure.in (INFO_EXT, INFO_OPTS): New output variables.

2012-05-02  Glenn Morris  <rgm@gnu.org>

	* configure.in (LD_SWITCH_SYSTEM): Don't try to defeat
	the choices made by FreeBSD and NetBSD.  (Bug#10313)

	* Makefile.in (INFO_FILES): Remove variable.
	(INFO_NONMISC): New variable.
	(install-arch-indep, uninstall): Don't use $INFO_FILES.

	* Makefile.in (uninstall): Remove useless-use-of-for; that for
	some reason caused problems on an old Solaris.

	* Makefile.in (install-arch-indep, uninstall):
	Ensure that INSTALL-type commands are run from top-level.

	* info/dir: Make some entries consistent with the source texi files.

	* configure.in (LIBS_TERMCAP): Fix netbsd logic, broken 2012-03-04.

2012-05-02  Glenn Morris  <rgm@gnu.org>

	* Makefile.in (install-arch-indep):
	Combine adjacent install-data and install-info loops.

2012-05-01  Glenn Morris  <rgm@gnu.org>

	* Makefile.in (MAN_PAGES): Remove.
	(install-arch-indep, uninstall): Don't use $MAN_PAGES.

	* configure.in: Try libtinfo for tputs.
	(LIBS_TERMCAP) [gnu*]: Use libtinfo if it was found.  (Bug#9741)

	* configure.in: Combine adjacent $opsys case blocks.

	* configure.in (LIBS_TERMCAP): Remove unreachable branch for sol2.

	* configure.in: Invert the TERMINFO logic,
	since "yes" is far more common than "no".

	* configure.in (HAVE_LIBNCURSES): Remove; it is required to be true.

	* configure.in (LD_SWITCH_X_SITE_RPATH):
	Rename from LD_SWITCH_X_SITE_AUX_RPATH.

	* configure.in (LD_SWITCH_X_SITE_AUX): Remove; no longer used.

2012-04-26  Glenn Morris  <rgm@gnu.org>

	* make-dist: No more doc/lispref/tindex.pl.

2012-04-22  Michael Albinus  <michael.albinus@gmx.de>

	* configure.in (dbus_validate_bus_name, dbus_validate_path)
	(dbus_validate_interface, dbus_validate_member): Check also for
	these library functions.

2012-04-22  Paul Eggert  <eggert@cs.ucla.edu>

	* configure.in (doug_lea_malloc): Check for __malloc_initialize_hook.
	With glibc 2.14 or later, when compiled with GCC 4.7.0's
	-Werror=deprecated-declarations flag, use of hooks like
	__malloc_initialize_hook causes compilation to fail because these
	hooks are deprecated.  Modify 'configure' to check for these hooks too.
	Simplify the 'configure' code to test for all the hooks at once.
	(emacs_cv_var___after_morecore_hook): Remove, replacing with ...
	(emacs_cv_var_doug_lea_malloc): ... this new var.

2012-04-21  Paul Eggert  <eggert@cs.ucla.edu>

	Sync from gnulib version 4f11d6bebc3098c64ffde27079ab0d0cecfd0cdc
	dated 2011-10-07.  Regenerating from current gnulib would be a
	pervasive change, and currently the trunk isn't open to such changes.
	* configure.in (WARN_CFLAGS): Remove; no longer needed now
	that gnulib does it.
	* lib/gnulib.mk, m4/gl-comp.m4: Regenerate.

2012-04-21  Andreas Schwab  <schwab@linux-m68k.org>

	* m4/gl-comp.m4: Update.  (Bug#11285)

2012-04-20  Ludovic Courtès  <ludo@gnu.org>

	* configure.in: Don't use the -R option (Bug#11251).

2012-04-18  Paul Eggert  <eggert@cs.ucla.edu>

	configure: new option --enable-gcc-warnings (Bug#11207)
	I have been using this change for many months in my private copy
	of Emacs, and have used it to find several bugs.  It's mature
	enough to publish now.
	* Makefile.in (GNULIB_MODULES): Add warnings, manywarnings.
	* configure.in: Support --enable-gcc-warnings, in the style of
	other GNU packages such as coreutils.
	(C_WARNINGS_SWITCH): Remove, replacing with...
	(WARN_CFLAGS, GNULIB_WARN_CFLAGS): New variable.
	(PKG_CHECK_MODULES, C_SWITCH_X_SITE): Use -isystem rather than -I,
	when including system files with GCC.
	* INSTALL (DETAILED BUILDING AND INSTALLATION): Likewise.
	* lib/Makefile.am (AM_CFLAGS): New macro.
	* m4/manywarnings.m4, m4/warnings.m4: New files, from gnulib.

2012-04-17  Dmitry Antipov  <dmantipov@yandex.ru>

	* configure.in (AC_CHECK_FUNCS):
	Add getpwent, endpwent, getgrent, endgrent.  (Bug#7900)

2012-04-16  Glenn Morris  <rgm@gnu.org>

	* configure.in (NS_HAVE_NSINTEGER): Remove unnecessary variable.

	* configure.in: Remove X libs workaround for old autoconf.

2012-04-12  Ken Brown  <kbrown@cornell.edu>

	* configure.in: Warn that Cygwin 1.5 is unsupported.  (Bug#10398)

2012-04-11  Glenn Morris  <rgm@gnu.org>

	* configure.in (GNUSTEP_CFLAGS): Rename from C_SWITCH_X_SYSTEM.

2012-04-10  Glenn Morris  <rgm@gnu.org>

	* configure.in: Conditionally generate admin/unidata/Makefile.

2012-04-09  Teodor Zlatanov  <tzz@lifelogs.com>

	* info/dir, Makefile.in (INFO_FILES): Add emacs-gnutls manual.

2012-04-09  Glenn Morris  <rgm@gnu.org>

	* Makefile.in (leim): Check cd return value.  Pass fewer variables.
	(install-leim): Check cd return value.  Pass $MFLAGS.
	(install-strip): Pass $MFLAGS.

	* configure.in: Require makeinfo >= 4.7.  (Bug#10910)
	Eg org.texi has been using 4.7 functions for some time.

2012-04-07  Paul Eggert  <eggert@cs.ucla.edu>

	Check pkg-config exit status when configuring (Bug#10626).
	* configure.in (PKG_CHECK_MODULES): Do not assume that pkg-config
	works; check its exit status.  Reported by Jordi Gutiérrez Hermoso in
	<http://lists.gnu.org/archive/html/emacs-devel/2012-01/msg00787.html>.

2012-04-07  Glenn Morris  <rgm@gnu.org>

	* README, configure.in (AC_INIT): Bump version to 24.1.50.

2012-04-07  Eli Zaretskii  <eliz@gnu.org>

	* lib/makefile.w32-in (gnulib, all): Don't depend on stamp_BLD.

2012-03-04  Paul Eggert  <eggert@cs.ucla.edu>

	configure: fix ncurses 'configure' issue on Solaris 10 (Bug#10677)
	* configure.in (LIBS_TERMCAP): Default this to the result of
	the tputs library search.  Do a run-time test for the linkability
	of tputs unless cross-compiling, as that's more reliable if the
	link flags and libraries are messed up.  Don't change LIBS as
	a result of the test, as that may mess up later tests.

2012-02-05  Christoph Scholtes  <cschol2112@googlemail.com>

	* make-dist (README.W32): Include file in source tarball.  (Bug#9750)

	* lib/makefile.w32-in (PRAGMA_SYSTEM_HEADER): Move to platform
	specific makefiles to support getopt_.h generation with MSVC.

2012-02-04  Glenn Morris  <rgm@gnu.org>

	* Makefile.in (uninstall):
	Handle compressed info files and man pages.  (Bug#10718)

2012-02-02  Glenn Morris  <rgm@gnu.org>

	* configure.in [HAVE_NS]:
	Error if use --without-toolkit-scroll-bars.  (Bug#10673)

2012-02-01  Paul Eggert  <eggert@cs.ucla.edu>

	Port to older Solaris 10 versions (Bug#10677).
	Bug reported by Chong Yidong for SunOS 5.10 Generic_127111-11 sparc.
	I cannot reproduce it on SunOS 5.10 Generic_141444-09 sparc but
	possibly this is because Sun fixed the 'stat' bug in my version.
	* Makefile.in (GNULIB_TOOL_FLAGS): Do not avoid the pathmax module.
	* lib/pathmax.h, m4/pathmax.m4: New files, from gnulib.
	* lib/gnulib.mk, m4/gl-comp.m4: Regenerate.
	These changes are based on gnulib version
	4f11d6bebc3098c64ffde27079ab0d0cecfd0cdc dated 2011-10-07 20:59:10,
	because Emacs is in feature freeze and we do not want to merge any
	more-recent changes from gnulib.

2012-01-31  Glenn Morris  <rgm@gnu.org>

	* configure.in: Throw an explicit error if Motif toolkit was
	requested but requirements could not be found.

	* configure.in: Allow Emacs to actually be built with xaw scroll-bars.

2012-01-30  Eli Zaretskii  <eliz@gnu.org>

	* lib/makefile.w32-in ($(BLD)/sha1.$(O) $(BLD)/sha256.$(O)
	$(BLD)/sha512.$(O)): Depend on stamp_BLD.  Fixes a build failure
	with "make -j3".

2012-01-16  Juanma Barranquero  <lekktu@gmail.com>

	* .bzrignore: Ignore etc/__pycache__.

2011-12-17  Paul Eggert  <eggert@cs.ucla.edu>

	Port HAVE_PTHREAD configuration to MirBSD 10 (Bug#10201).
	* configure.in (HAVE_PTHREAD): Check for pthread_atfork if linking
	to gmalloc.c.  This should prevent a MirBSD 10 build failure reported
	by Nelson H. F. Beebe in
	<http://lists.gnu.org/archive/html/emacs-devel/2011-12/msg00065.html>.

2011-12-10  Juanma Barranquero  <lekktu@gmail.com>

	* update-subdirs: Don't set no-byte-compile twice (bug#10260).

2011-12-10  Jan Djärv  <jan.h.d@swipnet.se>

	* configure.in (HAVE_ALSA, HAVE_GSETTINGS): Save and restore LIBS
	instead of LDFLAGS (Bug#10230).

2011-12-03  Paul Eggert  <eggert@cs.ucla.edu>

	* INSTALL.BZR: Mention configure -C, --disable-maintainer-mode.

	Propagate configure flags to sub-configures.
	* Makefile.in (cache_file, MAINTAINER_MODE_FLAG, CONFIGUREFLAGS):
	New macros.
	(config.status, bootstrap): Use them to propagate configure flags
	to sub-configures.
	* configure.in (cache_file): AC_SUBST this, for Makefile.in.

2011-12-03  Paul Eggert  <eggert@cs.ucla.edu>

	* .bzrignore: Add config.cache.

2011-11-27  Jan Djärv  <jan.h.d@swipnet.se>

	* configure.in: Check for gtk_window_set_has_resize_grip.

2011-11-24  Juanma Barranquero  <lekktu@gmail.com>

	* configure.in (HAVE_XPM): Fix typo.

2011-11-22  Glenn Morris  <rgm@gnu.org>

	* configure.in (EMACSDATA, EMACSDOC): If set, print, since they can
	have confusing effects on the build.  (Bug#6401)

	* Makefile.in (install-arch-dep): Tweak previous change.

2011-11-22  Yavor Doganov  <yavor@gnu.org>

	Do not install arch-dependent files in the app bundle if
	--disable-ns-self-contained is requested.  (Bug#1335)
	* configure.in (exec_prefix, libexecdir): Define relative to
	`ns_appbindir' only if configured for a self-contained app.
	* Makefile.in (install-arch-dep): Test for the existence of
	libexec in the Emacs.app bundle before executing commands.

2011-11-20  Andreas Schwab  <schwab@linux-m68k.org>

	* configure.in: Remove reference to src/m/ibms390.h.

2011-11-13  Glenn Morris  <rgm@gnu.org>

	* INSTALL: Tiny updates for disk space used during installation.

2011-11-05  Eli Zaretskii  <eliz@gnu.org>

	* lib/makefile.w32-in (FRC): New dummy target.
	(TAGS): Depend on FRC.

2011-11-04  Glenn Morris  <rgm@gnu.org>

	* configure.in: Increase minimum GnuTLS version to 2.6.6.  (Bug#9929)
	Do not include GnuTLS version info in final summary message.

2011-10-31  Eli Zaretskii  <eliz@gnu.org>

	* config.bat: Use config.in and Makefile.in from src/ and lib/, if
	they exist there, else from autogen/.

	* make-dist (msdos): Add depfiles.bat and inttypes.h.

2011-10-25  Nali Toja  <nalitoja@gmail.com>  (tiny change)

	* configure.in (HAVE_GNU_MAKE): Respect MAKE env-var.  (Bug#9868)

2011-10-24  Paul Eggert  <eggert@cs.ucla.edu>

	* configure.in (LIB_PTHREAD): Prepend -lpthread to LIBS (Bug#9852)
	if the library is found.  Otherwise, later configure-time tests,
	such as the test for pthread_sigmask, generate the wrong results
	on some platforms.  Reported by Nali Toja for FreeBSD.

2011-10-20  Paul Eggert  <eggert@cs.ucla.edu>

	Time zone name fixes for non-ASCII locales (Bug#641, Bug#9794)
	* configure.in (AC_STRUCT_TM, AC_STRUCT_TIMEZONE, HAVE_TM_GMTOFF):
	Remove; no longer needed, now that we defer to strftime for time
	zone names.

2011-10-18  Jan Djärv  <jan.h.d@swipnet.se>

	* configure.in (GLIB_REQUIRED, GTK_REQUIRED): Set to 2.10 (Bug#9786).

2011-10-18  Chong Yidong  <cyd@gnu.org>

	* make-dist: Remove Cocoa/Emacs.xcodeproj from distribution.

2011-10-13  Glenn Morris  <rgm@gnu.org>

	* configure.in: Also look for tputs in libcurses.  (Bug#9736)

2011-10-12  Paul Eggert  <eggert@cs.ucla.edu>

	* configure.in: Remove check for -lintl (Bug#9713).
	The check could break 'configure' on GNU/Linux with a (broken) libintl.
	The check was helpful but not essential in Solaris 2.6 (1997),
	and is no longer needed in Solaris 8 (2000).  Solaris 2.6 is
	obsolete -- Sun dropped support for it in 2006 -- and without
	access to that Silurian platform we can't maintain the code anyway.

2011-10-07  Paul Eggert  <eggert@cs.ucla.edu>

	Merge from gnulib, fixing some 'configure' typos (Bug#9696).
	* lib/signal.in.h, lib/sigprocmask.c, m4/gl-comp.m4:
	* m4/gnulib-common.m4: Merge from gnulib.
	Without this, 'configure' would say "func_gl_gnulib_m4code_pathmax:
	command not found" on powerpc-apple-darwin9.8.0.

	* configure.in (GC_LISP_OBJECT_ALIGNMENT): Remove.
	This is now done by src/alloc.c.

2011-10-02  Richard Stallman  <rms@gnu.org>

	* configure.in: Rename xlinux_first_failure to xgnu_linux_first_failure
	and xlinux_second_failure to xgnu_linux_second_failure.

2011-09-29  Eli Zaretskii  <eliz@gnu.org>

	* .bzrignore: Add ./GNUmakefile.unix, lib/SYS, lib/alloca.in-h,
	lib/signal.in-h.

	* config.bat: Rename GNUmakefile, so it is not run on MS-DOS.
	Rename signal.in.h and alloca.in.h.

2011-09-28  Eli Zaretskii  <eliz@gnu.org>

	* INSTALL: Mention that m17n libraries and libotf are needed for
	Arabic shaping.

2011-09-26  Paul Eggert  <eggert@cs.ucla.edu>

	Merge from gnulib, improving some licensing wording.
	This clarifies and fixes some licensing issues raised by Glenn Morris
	<http://lists.gnu.org/archive/html/bug-gnulib/2011-09/msg00397.html>.
	It also merges the latest version of texinfo.tex and has some
	MSVC-related changes that don't affect Emacs.
	* Makefile.in (GNULIB_TOOL_FLAGS): Avoid msvc-inval, msvc-nothrow,
	pathmax, and raise, since these are needed only to address
	MSVC-related issues that Emacs doesn't have.
	* lib/dup2.c, lib/gnulib.mk, lib/signal.in.h:
	* lib/sigprocmask.c, lib/stat.c, lib/stdio.in.h, lib/sys_stat.in.h:
	* lib/unistd.in.h, m4/dup2.m4, m4/getloadavg.m4, m4/gl-comp.m4:
	* m4/include_next.m4, m4/signal_h.m4, m4/signalblocking.m4:
	* m4/stdint.m4, m4/stdio_h.m4, m4/sys_stat_h.m4, m4/time_h.m4:
	* m4/unistd_h.m4: Merge from gnulib.

2011-09-26  Andreas Schwab  <schwab@linux-m68k.org>

	* configure.in: Initialize HAVE_LIBXML2.

2011-09-26  Glenn Morris  <rgm@gnu.org>

	* make-dist: Add lib/makefile.w32-in.

2011-09-24  Glenn Morris  <rgm@gnu.org>

	* configure.in (CRT_DIR): Fix netbsd/openbsd handling.

2011-09-19  Lars Magne Ingebrigtsen  <larsi@gnus.org>

	* .dir-locals.el: Change the debbugs regexp to allow having the
	bug number as the first thing on a line.

2011-09-15  Glenn Morris  <rgm@gnu.org>

	* configure.in: Make configure work with recent GNUsteps.
	(_NATIVE_OBJC_EXCEPTIONS): New AC_DEFINE.
	(GNU_OBJC_CFLAGS): Add -fobjc-exceptions when needed.
	(C_SWITCH_X_SYSTEM): Enable GNUstep to find its headers.

2011-09-11  Paul Eggert  <eggert@cs.ucla.edu>

	Merge from gnulib, porting to Tru64.
	* lib/lstat.c, lib/stat.c, m4/include_next.m4, m4/nocrash.m4:
	* m4/signal_h.m4, m4/time_h.m4, m4/unistd_h.m4:
	Merge from gnulib.  This fixes a compilation error on Tru64 UNIX
	aka OSF/1 5.1 DTK cc.  There is also some mingw stuff here that
	doesn't affect Emacs.

2011-09-06  Paul Eggert  <eggert@cs.ucla.edu>

	* configure.in (isnan): Remove now-unnecessary check.

2011-09-06  Paul Eggert  <eggert@cs.ucla.edu>

	Merge from gnulib, using build-aux to remove clutter (Bug#9169).
	This is to fix the following problems:
	 . On FreeBSD 6.4, HP-UX 11.31, and Solaris 9, and when Emacs is
	   configured not to use gtk or any other thread-using library,
	   signals aren't blocked correctly.
	 . On IRIX 6.5 it fixes an unwanted clash between Emacs's
	   and IRIX's signal handling.
	 . On Cygwin 1.7.5 it works around an incompatibility with
	   the system pthread_sigmask.
	 . On MacOS X 10.5 (32-bit), files whose inode numbers
	   exceed 2**31 cannot be read or manipulated.
	 . pthread_sigmask: Actually use results of gl_THREADLIB.
	 . strtoimax, strtoumax: Avoid link error on OSF/1 with DTK cc.
	 . find 'ar' program that fits with --host argument.
	 . Allow the user to override the choice of AR, ARFLAGS, RANLIB.
	* autogen/README: Update destination list.
	* autogen/copy_autogen, autogen/update_autogen, .bzrignore:
	The autogenerated files compile, config.guess,
	config.sub, depcomp, install-sh, and missing are now in build-aux.
	* m4/largefile.m4: New file, so that Emacs does not mess up when
	accessing files with large inode numbers in MacOS X 10.5 and later.
	* m4/nocrash.m4: New file, to avoid triggering background debugger
	and/or create core dumps during 'configure'.
	* build-aux/move-if-change: Renamed from move-if-change.
	* build-aux/snippet/arg-nonnull.h: Renamed from arg-nonnull.h.
	* build-aux/snippet/c++defs.h: Renamed from c++defs.h.
	* build-aux/snippet/warn-on-use.h: Renamed from warn-on-use.h.
	* build-aux/snippet/_Noreturn.h: New file, for draft C1X _Noreturn.
	* Makefile.in (epaths-force, sync-from-gnulib):
	move-if-change is now in build-aux.
	(GNULIB_TOOL_FLAGS): Avoid threadlib; this is now a prerequisite
	of gnulib's pthread_sigmask module, but Emacs doesn't need it.
	(mkdir): install-sh is now in build-aux.
	* config.bat: c++defs.h is now in build-aux/snippets.
	* configure.in: Specify AC_CONFIG_AUX_DIR with build-aux (the
	usual parameter).
	* lib/gnulib.mk, m4/gl-comp.m4: Regenerate.
	* lib/makefile.w32-in (ARG_NONNULL_H): arg-nonnull.h moved
	to build-aux/snippet.
	* lib/pthread_sigmask.c, lib/stdlib.in.h, m4/extensions.m4:
	* m4/getopt.m4, m4/gnulib-common.m4, m4/pthread_sigmask.m4:
	Merge from gnuilib.  This fixes porting bugs on Cygwin, Irix, and
	Solaris, enables MacOS extensions, and enables nocrash during
	'configure'.
	* make-dist: Adjust to new build-aux and build-aux/snippit dirs.

2011-09-04  Paul Eggert  <eggert@cs.ucla.edu>

	* configure.in (snprintf): New check.

2011-08-30  Paul Eggert  <eggert@cs.ucla.edu>

	* configure.in (opsys): Change pattern to *-*-linux*
	to recognize powerpc-gnu-linux-uclibc (Bug#9403).
	Remove unreachable pattern hppa*-*-linux-gnu*.
	Also, remove ia64*-hp-hpux1[1-9]*, as it also sets machine=hp800,
	and that can't possibly work now that src/m/hp800.h no longer exists.

2011-08-26  Jan Djärv  <jan.h.d@swipnet.se>

	* configure.in: Add -MP to DEPFLAGS (Bug#9372).

2011-08-13  Jan Djärv  <jan.h.d@swipnet.se>

	* configure.in: Add header check: sys/socket.h (Bug#8477),
	ifaddrs.h, net/if_dl.h.  Check for getifaddrs and freeifaddrs.
	Check for sa_len in struct ifreq.ifr_addr (Bug#8477).

2011-08-04  Jan Djärv  <jan.h.d@swipnet.se>

	* configure.in (HAVE_PTHREAD): Add check for -lpthread (Bug#9216).
	(HAVE_GTK_AND_PTHREAD): Remove.

2011-07-28  Alp Aker  <alp.tekin.aker@gmail.com>

	* configure.in (HAVE_RSVG): Allow use of -lrsvg-2 for any NextStep
	build, not just GNUstep (Bug#9177).

2011-07-28  Paul Eggert  <eggert@cs.ucla.edu>

	Assume freestanding C89 headers, string.h, stdlib.h.
	Again, this simplifies the code, and all current platforms have these.
	* configure.in (AC_CHECK_HEADERS): Don't check for limits.h.
	(AC_HEADER_STDC): Remove.
	(AC_CHECK_FUNCS): No need to check for strchr, strrchr.
	(strchr, strrchr): Remove fallback macros.

	Assume support for memcmp, memcpy, memmove, memset.
	This simplifies the code a bit.  All current platforms have these,
	as they are required for C89.  If this turns into a problem we
	can add the gnulib modules for these (a 1-line change to Makefile.in).
	* configure.in: Don't check for memcmp, memcpy, memmove, memset.

2011-07-27  Paul Eggert  <eggert@cs.ucla.edu>

	* GNUmakefile: New file.
	This is for convenience, so that one can run GNU make in an
	unconfigured source tree, and get a default build.

2011-07-13  Jan Djärv  <jan.h.d@swipnet.se>

	* configure.in (GSETTINGS): Check for gio-2.0 >= 2.26.

2011-07-11  YAMAMOTO Mitsuharu  <mituharu@math.s.chiba-u.ac.jp>

	* configure.in (LD_SWITCH_SYSTEM_TEMACS): Add -fno-pie on Darwin
	so as to suppress address randomization (Bug#8395).

2011-07-09  Paul Eggert  <eggert@cs.ucla.edu>

	* lib/stdint.in.h: Merge from gnulib (Bug#9025).
	This fixes a build problem on older Mac OS X hosts.

	* m4/pthread_sigmask.m4 (gl_FUNC_PTHREAD_SIGMASK): Omit gl_THREADLIB
	test, which runs afoul of Automake installations where, for example,
	/usr/share/aclocal contains a copy of gl_THREADLIB.
	Reported by Sven Joachim in
	<http://lists.gnu.org/archive/html/emacs-devel/2011-07/msg00529.html>.
	This is just a quick temporary fix, specific to Emacs; I'll work
	with the other gnulib maintainers to get a more-permanent fix.

	Add gnulib's strtoimax module, needed on Solaris 8.
	* Makefile.in (GNULIB_MODULES): Add strtoimax.
	* lib/strtoll.c, m4/strtoimax.m4, m4/strtoll.m4: New files,
	automatically imported from gnulib.
	* lib/gnulib.mk, m4/gl-comp.m4: Regenerate.

2011-07-08  Paul Eggert  <eggert@cs.ucla.edu>

	Add gnulib support for pthread_sigmask (Bug#9010).
	* Makefile.in (GNULIB_MODULES): Add pthread_sigmask.
	* configure.in (AC_TYPE_UID_T): New dummy macro.
	Configure gnulib after adjusting LIBS,
	so that gnulib can assume the libraries in LIBS.
	* lib/signal.in.h, m4/pthread_sigmask.m4, m4/signal_h.m4:
	* lib/pthread_sigprocmask.c, lib/sigprocmask.c, m4/signalblocking.m4:
	* lib/pthread_sigmask.c:
	New files, automatically imported from gnulib.
	* lib/gnulib.mk, m4/gl-comp.m4: Automatically-imported update
	due to the above changes.
	* .bzrignore: Add lib/signal.h.

	* lib/getopt.c, lib/unistd.in.h, m4/getopt.m4: Merge from gnulib.

2011-07-07  Andreas Schwab  <schwab@linux-m68k.org>

	* configure.in (maintainer-mode): Reflect default in help string.

2011-07-07  Dan Nicolaescu  <dann@ics.uci.edu>

	* configure.in: Remove reference to iris4d.h.

2011-07-05  Jan Djärv  <jan.h.d@swipnet.se>

	* configure.in (HAVE_GCONF): Allow both HAVE_GCONF and HAVE_GSETTINGS.

2011-07-01  Glenn Morris  <rgm@gnu.org>

	* configure.in (SETTINGS_CFLAGS, SETTINGS_LIBS) [HAVE_GCONF]: Fix typo.

2011-06-30  Lars Magne Ingebrigtsen  <larsi@gnus.org>

	* configure.in (HAVE_GSETTINGS): Fix syntax for GSETTINGS tests,
	which made ./configure infloop.

2011-06-30  Jan Djärv  <jan.h.d@swipnet.se>

	* configure.in (gsettings): New option and check for GSettings.

2011-06-29  Glenn Morris  <rgm@gnu.org>

	* configure.in: Try to test for the required crt*.o files.

2011-06-27  Bill Wohler  <wohler@newt.com>

	* .bzrignore: Add lisp/mh-e/mh-autoloads.el and lisp/mh-e/mh-cus-load.el.

2011-06-25  Paul Eggert  <eggert@cs.ucla.edu>

	Use gnulib's dup2 module instead of rolling our own.
	* Makefile.in (GNULIB_MODULES): Add dup2.
	* configure.in: Do not check for dup2; gnulib does that now.
	* lib/dup2.c, m4/dup2.m4: New files, from gnulib.

2011-06-23  Paul Eggert  <eggert@cs.ucla.edu>

	* lib/getopt.c, lib/stat.c, m4/gl-comp.m4: Merge from gnulib.

2011-06-22  Paul Eggert  <eggert@cs.ucla.edu>

	Use gnulib's alloca-opt module.
	* .bzrignore: Add lib/alloca.h.
	* Makefile.in (GNULIB_MODULES): Add alloca-opt.
	* configure.in (AC_FUNC_ALLOCA): Remove almost all the alloca stuff,
	as gnulib now does that for us.  Put alloca check in config.h.
	Include <alloca.h> before any other include file, for AIX 3.
	* lib/gnulib.mk, m4/gl-comp.m4: Regenerate.
	* lib/alloca.in.h, m4/alloca.m4: New files, from gnulib.

2011-06-21  Leo Liu  <sdl.web@gmail.com>

	* m4/sha256.m4:
	* m4/sha512.m4:
	* m4/gl-comp.m4:
	* lib/u64.h:
	* lib/sha256.c:
	* lib/sha256.h:
	* lib/sha512.c:
	* lib/sha512.h:
	* lib/makefile.w32-in (GNULIBOBJS):
	* lib/gnulib.mk:
	* Makefile.in (GNULIB_MODULES): Add crypto/sha256 and
	crypto/sha512 modules from gnulib.

2011-06-19  Paul Eggert  <eggert@cs.ucla.edu>

	* lib/unistd.in.h, m4/getloadavg.m4: Merge from gnulib.

2011-06-17  Glenn Morris  <rgm@gnu.org>

	* configure.in: Restore the behavior of checking crt-dir only
	when the user specified it (not all platforms use it).

2011-06-16  Paul Eggert  <eggert@cs.ucla.edu>

	* m4/lstat.m4: Merge from gnulib (Bug#8878).

2011-06-16  Miles Bader  <miles@gnu.org>

	* configure.in: Try to determine CRT_DIR automatically when
	using gcc.

2011-06-15  Paul Eggert  <eggert@cs.ucla.edu>

	* lib/ftoastr.c, lib/stdio.in.h, lib/verify.h:
	* lib/gnulib.mk, m4/c-strtod.m4, m4/filemode.m4, m4/getloadavg.m4:
	* m4/getopt.m4, m4/gl-comp.m4, m4/lstat.m4, m4/md5.m4, m4/mktime.m4:
	* m4/readlink.m4, m4/sha1.m4, m4/stat.m4, m4/strftime.m4:
	* m4/strtoull.m4, m4/strtoumax.m4, m4/symlink.m4, m4/time_r.m4:
	Merge from gnulib.

2011-06-14  Jan Djärv  <jan.h.d@swipnet.se>

	* configure.in: Add emacsgtkfixed.o to GTK_OBJ if HAVE_GTK3.

2011-06-08  Paul Eggert  <eggert@cs.ucla.edu>

	* lib/gnulib.mk, m4/gnulib-common.m4: Merge from gnulib.

2011-06-07  Paul Eggert  <eggert@cs.ucla.edu>

	* configure.in: Add --with-wide-int.
	* INSTALL: Mention this.

2011-06-06  Paul Eggert  <eggert@cs.ucla.edu>

	Merge from gnulib.
	* lib/careadlinkat.c, lib/careadlinkat.h, m4/gnulib-common.m4: Merge.

2011-06-02  Paul Eggert  <eggert@cs.ucla.edu>

	* lib/allocator.h, lib/careadlinkat.c: Merge from gnulib.

2011-05-30  Paul Eggert  <eggert@cs.ucla.edu>

	Use 'inline', not 'INLINE'.
	* configure.in (INLINE): Remove.

2011-05-29  Paul Eggert  <eggert@cs.ucla.edu>

	Adjust to recent gnulib change for @GUARD_PREFIX@.
	* lib/makefile.w32-in (getopt_h): Substitute @GUARD_PREFIX@, too.
	All uses of _GL_ for guard prefixes in lib/*.h replaced with
	_@GUARD_PREFIX@_.

2011-05-27  Paul Eggert  <eggert@cs.ucla.edu>

	* lib/getopt.c, lib/intprops.h: Merge from gnulib.

2011-05-24  Glenn Morris  <rgm@gnu.org>

	* Makefile.in (check): Just give a message if no test/ directory.

	* configure.in: Avoid using variables inside AC_CONFIG_FILES.

	* configure.in (OPT_MAKEFILES_IN): Remove.
	(SUBDIR_MAKEFILES): New variable, passed to AC_CONFIG_FILES.
	(SUBDIR_MAKEFILES_IN): New output variable.
	* Makefile.in (OPT_MAKEFILES_IN): Remove.
	(SUBDIR_MAKEFILES_IN): Let configure set it.

2011-05-24  Leo Liu  <sdl.web@gmail.com>

	* m4/sha1.m4:
	* m4/gl-comp.m4:
	* lib/sha1.h:
	* lib/sha1.c:
	* lib/makefile.w32-in (GNULIBOBJS):
	* lib/gnulib.mk:
	* Makefile.in (GNULIB_MODULES): Add crypto/sha1 module.

2011-05-24  Glenn Morris  <rgm@gnu.org>

	* configure.in: Remove test for already configured source directory.
	AM_INIT_AUTOMAKE has already done a more stringent test.  (Bug#953)

	* Makefile.in (TAGS, tags, check): Pass MFLAGS to sub-makes.

2011-05-24  Glenn Morris  <rgm@gnu.org>

	* make-dist: Don't distribute test/.  (Bug#8107)
	* configure.in (OPT_MAKEFILES_IN): New output variable.
	(AC_CONFIG_FILES): Conditionally include test/automated/Makefile.
	* Makefile.in (OPT_MAKEFILES_IN): New, set by configure.
	(SUBDIR_MAKEFILES_IN): Use $OPT_MAKEFILES_IN.
	(check): Give an explicit error if test/ is not present.

	* Makefile.in (SUBDIR_MAKEFILES_IN): New variable.
	(SUBDIR_MAKEFILES): Derive from $SUBDIR_MAKEFILES_IN.
	(Makefile): Use $SUBDIR_MAKEFILES_IN.

2011-05-23  Paul Eggert  <eggert@cs.ucla.edu>

	* lib/verify.h: Merge from gnulib.

2011-05-22  Paul Eggert  <eggert@cs.ucla.edu>

	* lib/intprops.h, lib/stdint.in.h, m4/mktime.m4, m4/readlink.m4:
	Merge from gnulib.

2011-05-21  Andreas Schwab  <schwab@linux-m68k.org>

	* Makefile.in (AUTOMAKE_INPUTS): Add $(srcdir)/lib/gnulib.mk.

2011-05-20  Eli Zaretskii  <eliz@gnu.org>

	* .bzrignore: Add lib/stdio.in-h, lib/stdbool.h, and lib/stdint.h.

	* config.bat: Concatenate lisp.mk onto the end of src/Makefile.

2011-05-20  Glenn Morris  <rgm@gnu.org>

	* configure.in (lisp_frag): New output file.

2011-05-19  Glenn Morris  <rgm@gnu.org>

	* configure.in (NS_SUPPORT, MOUSE_SUPPORT, TOOLTIP_SUPPORT)
	(WINDOW_SUPPORT): Remove output variables that are no longer used.

2011-05-17  Paul Eggert  <eggert@cs.ucla.edu>

	* lib/gnulib.mk:
	* lib/intprops.h:
	* lib/unistd.in.h:
	* m4/inttypes.m4:
	* m4/stdint.m4:
	* m4/unistd_h.m4: Sync from gnulib.

2011-05-14  Glenn Morris  <rgm@gnu.org>

	* configure.in: Treat failure to find an X toolkit the same way we treat
	failure to find X and image support.

2011-05-12  Glenn Morris  <rgm@gnu.org>

	* Makefile.in (src, install-arch-indep, bootstrap-clean)
	(check-declare): Shell portability fixes.  (Bug#8642)

2011-05-09  Teodor Zlatanov  <tzz@lifelogs.com>

	* configure.in: Require GnuTLS 2.6.x or higher.

2011-05-06  Paul Eggert  <eggert@cs.ucla.edu>

	Use C99's va_copy to avoid undefined behavior on x86-64 GNU/Linux.
	* Makefile.in (GNULIB_MODULES): Add stdarg, for va_copy.
	* lib/stdarg.in.h, m4/stdarg.m4: New files, from gnulib.

	* Makefile.in (GNULIB_TOOL_FLAG): Add --conditional-dependencies.
	This new gnulib-tool option saves 'configure' the trouble of
	checking for strtoull when strtoumax exists.

	* configure.in (BITS_PER_LONG_LONG): New macro.

2011-05-05  Glenn Morris  <rgm@gnu.org>

	* Makefile.in (bootstrap-clean): Save config.log.  (Bug#765)
	(top_distclean): Delete config.log~.

2011-04-27  Ben Key  <bkey76@gmail.com>

	* configure.in: Fixed a bug that caused configure with
	--enable-checking=stringoverrun to have no effect.

2011-04-26  Paul Eggert  <eggert@cs.ucla.edu>

	* configure.in: Suppress unnecessary checks for size_t.
	(AC_TYPE_SIZE_T): Define an empty macro, to suppress obsolescent test.
	(size_t): Do not check for this, and do not typedef.  This code
	is never exercised now.

	* Makefile.in (GNULIB_MODULES): Add strtoumax.
	This is needed for the new integer-reading code in lread.c.
	It automatically pulls in the following gnulib files, which
	are used on old-fashioned platforms that don't have strtoumax:
	lib/inttypes.in.h, lib/strtoimax.c, lib/strtol.c, lib/strtoul.c,
	lib/strtoull.c, lib/strtoumax.c, lib/verify.h, m4/inttypes.m4,
	m4/strtoull.m4, m4/strtoumax.m4.
	* .bzrignore: Add lib/inttypes.h.

2011-04-24  Teodor Zlatanov  <tzz@lifelogs.com>

	* configure.in: Check for GnuTLS certificate verify callbacks.

2011-04-20  Stefan Monnier  <monnier@iro.umontreal.ca>

	* Makefile.in (config.status): Don't erase in case of error.
	In case it disappeared, rebuild it with `configure'.

2011-04-20  Ken Brown  <kbrown@cornell.edu>

	* configure.in (use_mmap_for_buffers): Set to yes on Cygwin.

2011-04-12  Glenn Morris  <rgm@gnu.org>

	* configure.in: Require ImageMagick >= 6.2.8.  (Bug#7955)

2011-04-09  Paul Eggert  <eggert@cs.ucla.edu>

	* lib/allocator.c: New file, automatically generated by gnulib.

2011-04-07  Glenn Morris  <rgm@gnu.org>

	* autogen/update_autogen: Ignore comment diffs in ldefs-boot.el.

2011-04-06  Eli Zaretskii  <eliz@gnu.org>

	* lib/makefile.w32-in ($(BLD)/careadlinkat.$(O), GNULIBOBJS):
	Revert last change.

2011-04-06  Juanma Barranquero  <lekktu@gmail.com>

	* lib/makefile.w32-in (GNULIBOBJS): Add careadlinkat.$(O).
	($(BLD)/careadlinkat.$(O)): New target.
	($(BLD)/dtoastr.$(O), $(BLD)/getopt.$(O), $(BLD)/getopt1.$(O))
	($(BLD)/strftime.$(O), $(BLD)/time_r.$(O), $(BLD)/md5.$(O)):
	Update dependencies.

2011-04-06  Paul Eggert  <eggert@cs.ucla.edu>

	Fix more problems found by GCC 4.6.0's static checks.

	* configure.in (ATTRIBUTE_FORMAT, ATTRIBUTE_FORMAT_PRINTF): New macros.

	Replace 2 copies of readlink code with 1 gnulib version (Bug#8401).
	* Makefile.in (GNULIB_MODULES): Add careadlinkat.
	* lib/allocator.h, lib/careadlinkat.c, lib/careadlinkat.h:
	* m4/ssize_t.m4: New files, automatically generated from gnulib.

2011-04-06  Glenn Morris  <rgm@gnu.org>

	* autogen/update_autogen: Handle loaddefs-like files as well.
	(usage): Add -l, -C.
	(clean, ldefs_flag, ldefs_in, ldefs_out): New variables.
	With -l, check status of lisp/ as well.
	With -C, clean before building.
	(autoreconf): Only pass -f in the `clean' case.
	(commit): New function.

2011-03-28  Glenn Morris  <rgm@gnu.org>

	* autogen/update_autogen: Pass -f to autoreconf.

	* autogen.sh (get_version): Discard "not found" lines.
	(check_version): Respect $AUTOCONF etc environment variables.

2011-03-27  Glenn Morris  <rgm@gnu.org>

	* configure.in (AC_TYPE_SIGNAL): Remove obsolete macro.
	(AH_BOTTOM): Do not define SIGTYPE.

2011-03-26  Glenn Morris  <rgm@gnu.org>

	* configure.in: Replace obsolete macros AC_TRY_COMPILE, AC_TRY_LINK,
	AC_TRY_RUN with AC_COMPILE_IFELSE, AC_LINK_IFELSE, AC_RUN_IFELSE.

2011-03-25  Andreas Schwab  <schwab@linux-m68k.org>

	* autogen/update_autogen: Remove useless function keyword.

2011-03-25  Eli Zaretskii  <eliz@gnu.org>

	* config.bat: Generate src/config.h and lib/Makefile from
	autogen/config.in and autogen/Makefile.in.

2011-03-25  Glenn Morris  <rgm@gnu.org>

	* compile, config.guess, config.sub, depcomp, install-sh, missing:
	Remove; autoreconf can supply them.
	* Makefile.in (sync-from-gnulib): Don't sync config.sub,
	config.guess, install-sh.  Pass -i to autoreconf.
	* autogen/update_autogen (genfiles): Add compile, config.guess,
	config.sub, depcomp, install-sh, missing.  Pass -i to autoreconf.
	Discard non-error output from autoreconf in -q case.
	* autogen/compile, autogen/config.guess, autogen/config.sub:
	* autogen/depcomp, autogen/install-sh, autogen/missing: New.
	* autogen/copy_autogen: Add compile, config.guess, config.sub, depcomp,
	install-sh, missing.

2011-03-23  Glenn Morris  <rgm@gnu.org>

	* autogen/update_autogen: Fix typo.
	(msg): Remove function; use `exec' instead.

	* Makefile.in (mkdir): Use `install-sh -d' instead of mkinstalldirs.
	(sync-from-gnulib): Don't sync mkinstalldirs.
	* make-dist: Don't distribute mkinstalldirs.

2011-03-23  Paul Eggert  <eggert@cs.ucla.edu>

	Fix more problems found by GCC 4.5.2's static checks.
	* Makefile.in (GNULIB_MODULES): Add socklen.
	* configure.in: Do not check for sys/socket.h, since socklen does that.
	* m4/socklen.m4: New automatically-generated file, from gnulib.

	fakemail: Remove dependency on ignore-value.
	* Makefile.in (GNULIB_MODULES): Add stdio.
	* lib/stdio.in.h, m4/stdio_h.m4: New files, automatically
	imported from gnulib.
	* .bzrignore: Add lib/stdio.h.

2011-03-22  Glenn Morris  <rgm@gnu.org>

	* autogen/copy_autogen: Work from ./ or ../.
	Fix time-stamps.
	* autogen.sh: Doc fix.

2011-03-20  Glenn Morris  <rgm@gnu.org>

	* autogen/: New directory, to be excluded from releases.
	* autogen/copy_autogen, autogen/update_autogen: New scripts.
	* autogen/README: New file.
	* autogen/aclocal.m4, autogen/config.in, autogen/configure:
	* autogen/Makefile.in: Add auto-updated generated files.
	* autogen.sh: No longer a no-op, now it tests for autotools
	and runs them as necessary.
	* configure.in: Default maintainer-mode to on.
	* aclocal.m4, configure, lib/Makefile.in: Remove files.

2011-03-13  Paul Eggert  <eggert@cs.ucla.edu>

	Update for gnulib.
	* Makefile.in (GNULIB_MODULES): Add intprops, as Emacs now
	includes <intprops.h> directly.
	* lib/sys_stat.in.h: New version from Gnulib, which fixes a bug
	when building Emacs on Solaris 9 and running it on Solaris 10.

2011-03-08  Jan Djärv  <jan.h.d@swipnet.se>

	* configure.in: Require 3.0 for --with-gtk3.  Add HAVE_GTK3.

2011-03-07  Chong Yidong  <cyd@stupidchicken.com>

	* Version 23.3 released.

2011-03-06  Glenn Morris  <rgm@gnu.org>

	* configure.in (FREETYPE_LIBS): Actually set it to something.

2011-03-02  Paul Eggert  <eggert@cs.ucla.edu>

	Work around some portability problems with symlinks.

	* Makefile.in (GNULIB_MODULES): Add lstat, readlink, symlink.
	* configure.in (lstat, HAVE_LSTAT): Remove special hack.
	* lib/dosname.h, lib/lstat.c, lib/readlink.c, lib/stat.c:
	* lib/symlink.c, m4/lstat.m4, m4/readlink.m4, m4/stat.m4:
	* m4/symlink.m4:
	New files, automatically generated from gnulib.
	* aclocal.m4, configure, lib/Makefile.in, lib/gnulib.mk:
	* m4/gl-comp.m4, src/config.in, config.sub: Regenerate.

2011-02-26  Eli Zaretskii  <eliz@gnu.org>

	* .bzrignore: Ignore new lib/*.in-h files.

	* config.bat: Rename stdint.in.h and sys_stat.in.h.
	Call depfiles.bat even if lib/deps already exist.

2011-02-25  Paul Eggert  <eggert@cs.ucla.edu>

	* configure, lib/Makefile.in, lib/getopt_int.h, lib/gnulib.mk:
	* lib/stdlib.in.h, m4/stdlib_h.m4: Regenerate to incorporate
	recent changes to configure.in and to gnulib.

2011-02-24  Glenn Morris  <rgm@gnu.org>

	* configure.in: Replace obsolete AC_OUTPUT() with AC_CONFIG_FILES(),
	AC_CONFIG_COMMANDS(), and AC_OUTPUT sans arguments.

2011-02-22  Paul Eggert  <eggert@cs.ucla.edu>

	Assume S_ISLNK etc. work, since gnulib supports this.
	* Makefile.in (GNULIB_MODULES): Add sys_stat.
	* configure.in: Check for lstat and set HAVE_LSTAT=0 if not.
	Pretend to be using the gnulib lstat module for benefit of sys/stat.h.
	* configure, lib/Makefile.in, lib/gnulib.mk: Regenerate.

2011-02-21  Paul Eggert  <eggert@cs.ucla.edu>

	* lib/min-max.h: New file, for "min" and "max".

2011-02-21  Christoph Scholtes  <cschol2112@gmail.com>

	* lib/makefile.w32-in ($(BLD)/md5.$(O)): Add dependency on
	$(EMACS_ROOT)/nt/inc/stdint.h.

2011-02-21  Eli Zaretskii  <eliz@gnu.org>

	* lib/makefile.w32-in ($(BLD)/filemode.$(O)): Move from
	src/makefile.w32-in and adapt.  Depend on stamp_BLD.
	(GNULIBOBJS): Add $(BLD)/filemode.$(O).

2011-02-21  Paul Eggert  <eggert@cs.ucla.edu>

	Import filemode module from gnulib.
	* .bzrignore: Add lib/sys/.
	* Makefile.in (GNULIB_MODULES): Add filemode.
	* lib/Makefile.am (MOSTLYCLEANDIRS): New macro.
	* lib/filemode.c: Renamed from src/filemode.c and regenerated
	from gnulib.  This adds support for some more file types, e.g.,
	Cray DMF migrated files.
	* lib/filemode.h, lib/sys_stat.in.h, m4/filemode.m4, m4/st_dm_mode.m4:
	* m4/sys_stat_h.m4: New files, generated from gnulib.
	* aclocal.m4, configure, lib/Makefile.in, lib/gnulib.mk, m4/gl-comp.m4:
	Regenerate.

2011-02-20  Eli Zaretskii  <eliz@gnu.org>

	* lib/makefile.w32-in ($(BLD)/md5.$(O)): Don't depend on
	$(EMACS_ROOT)/nt/inc/sys/stat.h.

2011-02-20  Paul Eggert  <eggert@cs.ucla.edu>

	* configure.in (C_WARNINGS_SWITCH): Do not prepend -Wno-pointer-sign.
	This undoes the 2006-01-02 change.  The -Wno-pointer-sign option
	is no longer needed, due to the recent SSDATA and related changes.
	Perhaps -Wno-pointer-sign should also be removed from
	nextstep/Cocoa/Emacs.xcodeproj/project.pbxproj but I have no easy
	way to test this so I left it alone.
	* configure: Regenerate.

2011-02-20  Christoph Scholtes  <cschol2112@gmail.com>

	* lib/makefile.w32-in ($(BLD)/md5.$(O)): New recipe, moved from
	src/makefile.w32-in.

2011-02-20  Paul Eggert  <eggert@cs.ucla.edu>

	Import crypto/md5 and stdint modules from gnulib.
	* aclocal.m4, configure, lib/Makefile.in, lib/gnulib.mk, m4/gl-comp.m4:
	Regenerate.
	* lib/md5.c, lib/md5.h: Rename from src/md5.h and lib/md5.h.
	Import the new versions from gnulib; they assume a C99-style
	<stdint.h>, supplied by the stdint module.
	* lib/stdint.in.h, m4/longlong.m4, m4/stdint.m4, m4/md5.m4: New files,
	imported from gnulib.
	* Makefile.in (MAKEFILE_MODULES): Add crypto/md5.

2011-02-19  Eli Zaretskii  <eliz@gnu.org>

	* .bzrignore: Ignore cxxdefs.h and lib/*.in-h files.
	Add lib/deps/.

	* config.bat: Configure in `lib'.
	Generate *.Po files in lib/deps.

2011-02-18  Paul Eggert  <eggert@cs.ucla.edu>

	Import IRIX 6.5 getloadavg fixes from gnulib.
	* configure, lib/getloadavg.c, m4/getloadavg.m4: Regenerate.

2011-02-16  Paul Eggert  <eggert@cs.ucla.edu>

	Import getloadavg module from gnulib.
	* .bzrignore: Add lib/stdlib.h.
	* Makefile.in (GNULIB_MODULES): Add getloadavg.
	* configure.in (LIBS_SYSTEM): Omit -lkstat on sol2*; gnulib does this.
	(AC_CONFIG_LIBOBJ_DIR, AC_FUNC_GETLOADAVG, GETLOADAVG_FILES):
	Remove; gnulib does this now.
	* lib/getloadavg.c: Rename from src/getloadavg.c, and sync
	from gnulib.  This adds support for several other systems, such
	as Tru64 4.0D, QNX, AIX perfstat, etc.  It also fixes a potential
	buffer overrun on Linux hosts under very high load, and on hosts
	that maintain a channel to the load average file it makes sure
	the file descriptor is close-on-exec (on hosts that support this)
	and is not stdin, stdout, or stderr.
	* lib/stdlib.in.h, m4/getloadavg.m4, m4/stdlib_h.m4: New files,
	from gnulib.
	* aclocal.m4, configure, lib/Makefile.in, lib/gnulib.mk, m4/gl-comp.m4:
	Regenerate.

2011-02-15  Paul Eggert  <eggert@cs.ucla.edu>

	Merge from gnulib.

	* install-sh: Update to scriptversion 2011-01-19.21.

	2011-02-13  Bruno Haible  <bruno@clisp.org>

	Consistent macro naming for macros that use GCC __attribute__.
	* lib/ignore-value.h (_GL_ATTRIBUTE_DEPRECATED): Rename from
	ATTRIBUTE_DEPRECATED.

	2011-02-12  Bruno Haible  <bruno@clisp.org>

	setlocale: Prefer gnulib's override over libintl's override.
	* lib/gettext.h (setlocale): Redefine to rpl_setlocale if
	GNULIB_defined_setlocale is set.

2011-02-13  Glenn Morris  <rgm@gnu.org>

	* make-dist: Exclude generated file src/globals.h.

2011-02-10  Paul Eggert  <eggert@cs.ucla.edu>

	* arg-nonnull.h, c++defs.h, warn-on-use.h: Fix licenses.
	Sync from gnulib, which has been patched to fix the problem
	with the license notices.  Reported by Glenn Morris in
	<http://lists.gnu.org/archive/html/emacs-devel/2011-02/msg00403.html>.

2011-02-09  Stefan Monnier  <monnier@iro.umontreal.ca>

	* .bzrignore: Ignore globals.h and related stamp.

2011-02-09  Paul Eggert  <eggert@cs.ucla.edu>

	* lib/Makefile.in, lib/gnulib.mk: Regenerate.
	This merges the following fix from gnulib:

	2011-02-08  Bruno Haible  <bruno@clisp.org>

	Split large sed scripts, for HP-UX sed.

2011-02-08  Tom Tromey  <tromey@redhat.com>

	* configure: Rebuild.
	* configure.in (NS_OBJC_OBJ): New subst.

2011-02-06  Paul Eggert  <eggert@cs.ucla.edu>

	gnulib: allow multiple gnulib generated replacements to coexist
	This defines a few preprocessor symbols that should not affect Emacs.
	* lib/getopt.in.h, lib/time.in.h, lib/unistd.in.h: Regenerate
	via "make sync-from-gnulib".

	gnulib: undo previous change
	The upstream _HEADERS change was backed out of gnulib (see the
	same thread).  Stay in sync with gnulib.

	gnulib: adjust to upstream _HEADERS change
	* lib/Makefile.am (EXTRA_HEADERS, nodist_pkginclude_HEADERS):
	New empty macros, to accommodate recent changes to gnulib.  See
	<http://lists.gnu.org/archive/html/bug-gnulib/2011-02/msg00068.html>.
	* c++defs.h, lib/Makefile.in, lib/ftoastr.h, lib/getopt.in.h:
	* lib/gnulib.mk, lib/ignore-value.h, lib/stdbool.in.h, lib/stddef.in.h:
	* lib/time.in.h, lib/unistd.in.h:
	Regenerate.

2011-02-05  Paul Eggert  <eggert@cs.ucla.edu>

	sync from gnulib to remove HAVE_STDBOOL_H
	* m4/stdbool.m4 (AC_CHECK_HEADER_STDBOOL): Rename from
	AC_HEADER_STDBOOL.  All uses changed.  Do not define
	HAVE_STDBOOL_H, as gnulib does not need this.  This change is
	imported from the latest Autoconf git.  It was motivated by Emacs,
	which uses gnulib but does not need HAVE_STDBOOL_H.
	* configure, src/config.in: Regenerate.
	* config.guess, config.sub: Sync to 2011-02-02 versions (whitespace)

2011-02-03  Paul Eggert  <eggert@cs.ucla.edu>

	allow C code to suppress warnings about ignored return values
	* Makefile.in (GNULIB_MODULES): Add ignore-value.
	* configure, lib/Makefile.in, lib/gnulib.mk, m4/gl-comp.m4: Regenerate.
	* lib/ignore-value.h: New file.

2011-01-31  Chong Yidong  <cyd@stupidchicken.com>

	* configure.in: Test existence of xaw3d library, not just the
	header (Bug#7642).

2011-01-31  Eli Zaretskii  <eliz@gnu.org>

	* lib/makefile.w32-in (GNULIBOBJS): Add $(BLD)/strftime.$(O) and
	$(BLD)/time_r.$(O).
	($(BLD)/dtoastr.$(O)): Depend on $(EMACS_ROOT)/src/s/ms-w32.h and
	$(EMACS_ROOT)/src/m/intel386.h.
	($(BLD)/strftime.$(O))
	($(BLD)/time_r.$(O)): Define prerequisites.

2011-01-31  Paul Eggert  <eggert@cs.ucla.edu>

	src/emacs.c now gets version number from configure.in
	* configure.in (version): Set this from $PACKAGE_VERSION,
	which is set from AC_INIT, rather than scouting through src/emacs.c.
	* configure: Regenerate.
	* make-dist (version): Get it from configure.in, not src/emacs.c.

2011-01-30  Paul Eggert  <eggert@cs.ucla.edu>

	strftime: import from gnulib
	* Makefile.in (GNULIB_MODULES): Add strftime.
	* configure.in (AC_FUNC_STRFTIME, my_strftime): Remove; no longer
	needed.
	* aclocal.m4, configure, lib/Makefile.in, lib/gnulib.mk, m4/gl-comp.m4:
	Regenerate.
	* lib/strftime.c, lib/strftime.h, lib/stdbool.in.h: New files,
	imported from gnulib.
	* m4/strftime.m4, m4/stdbool.m4, m4/tm_gmtoff.m4: Likewise.
	This incorporates many changes from gnulib, including simpler
	handling of multibyte formats, porting to mingw32 and other
	platforms, and support for higher-resolution time stamps.
	Emacs does not yet use the higher-resolution interface.

2011-01-30  Paul Eggert  <eggert@cs.ucla.edu>

	gnulib: import mktime and move-if-change fixes from gnulib

	* configure: Regenerate from the following.

	2011-01-30  Paul Eggert  <eggert@cs.ucla.edu>

	mktime: clarify long_int width checking
	* lib/mktime.c (long_int_is_wide_enough): Move this assertion to
	the top level, to make it clearer that the assumption about
	long_int width is being checked.  See
	<http://lists.gnu.org/archive/html/bug-gnulib/2011-01/msg00554.html>.

	2011-01-29  Paul Eggert  <eggert@cs.ucla.edu>

	TYPE_MAXIMUM: avoid theoretically undefined behavior
	* lib/intprops.h (TYPE_MINIMUM, TYPE_MAXIMUM): Do not shift a
	negative number, which the C Standard says has undefined behavior.
	In practice this is not a problem, but might as well do it by the book.
	Reported by Rich Felker and Eric Blake; see
	<http://lists.gnu.org/archive/html/bug-gnulib/2011-01/msg00493.html>.
	* m4/mktime.m4 (AC_FUNC_MKTIME): Likewise.
	* lib/mktime.c (TYPE_MAXIMUM): Redo slightly to match the others.

	mktime: #undef mktime before #defining it
	* lib/mktime.c (mktime) [DEBUG]: #undef mktime before #defining it.

	mktime: systematically normalize tm_isdst comparisons
	* lib/mktime.c (isdst_differ): New function.
	(__mktime_internal): Use it systematically for all isdst comparisons.
	This completes the fix for libc BZ #6723, and removes the need for
	normalizing tm_isdst.
	See <http://sourceware.org/bugzilla/show_bug.cgi?id=6723>
	(not_equal_tm) [DEBUG]: Use isdst_differ here, too.

	mktime: fix some integer overflow issues and sidestep the rest

	This was prompted by a bug report by Benjamin Lindner for MinGW
	<http://lists.gnu.org/archive/html/bug-gnulib/2011-01/msg00472.html>.
	His bug is due to signed integer overflow (0 - INT_MIN), and I
	I scanned through mktime.c looking for other integer overflow
	problems, fixing all the bugs I found.

	Although the C Standard says the resulting code is still not safe
	in the presence of integer overflow, in practice it should be good
	enough for all real-world two's-complement implementations, except
	for debugging environments that deliberately trap on integer
	overflow (e.g., gcc -ftrapv).

	* lib/mktime.c (WRAPV): New macro.
	(SHR): Also check that long_int and time_t shift right in the
	usual way, before using the fast-but-unportable method.
	(TYPE_ONES_COMPLEMENT, TYPE_SIGNED_MAGNITUDE): Remove, no longer
	used.  The code already assumed two's complement, so there's
	no need to test for alternatives.  All uses removed.
	(TYPE_MAXIMUM): Don't rely here on overflow behavior not defined by
	the C standard.  Reported by Rich Felker in
	<http://lists.gnu.org/archive/html/bug-gnulib/2011-01/msg00488.html>.
	(twos_complement_arithmetic): Also check long_int and time_t.
	(time_t_avg, time_t_add_ok, time_t_int_add_ok): New functions.
	(guess_time_tm, ranged_convert, __mktime_internal): Use them.
	(__mktime_internal): Avoid integer overflow with unary subtraction
	in two instances where -1 - X is an adequate replacement for -X,
	since the calculations are approximate.

	2011-01-29  Eric Blake  <eblake@redhat.com>

	mktime: avoid infinite loop
	* m4/mktime.m4 (AC_FUNC_MKTIME): Avoid overflow on possibly-signed
	type; behavior is still undefined but portable to all known targets.
	Reported by Rich Felker.

	2011-01-28  Paul Eggert  <eggert@cs.ucla.edu>

	mktime: avoid problems on NetBSD 5 / i386
	* lib/mktime.c (long_int): New type.  This works around a problem
	on NetBSD 5 / i386, where 'long int' and 'int' are both 32 bits
	but time_t is 64 bits, and where I expect the existing code is
	wrong in some cases.
	(leapyear, ydhms_diff, guess_time_tm, __mktime_internal): Use it.
	(ydhms_diff): Bring back the compile-time check for wide-enough
	year and yday.

	mktime: fix misspelling in comment
	* lib/mktime.c (__mktime_internal): Fix misspelling in comment.
	This merges all recent glibc changes of importance.

	2011-01-28  Ralf Wildenhues  <Ralf.Wildenhues@gmx.de>

	move-if-change: cope with concurrent mv of identical file.
	* move-if-change (CMPPROG): Accept environment
	variable as an override for `cmp'.
	(usage): Document CMPPROG.
	Adjust comparison to drop stdout.  Cope with failure of mv if
	the target file exists and is identical to the source, for
	parallel builds.
	Report from H.J. Lu against binutils in PR binutils/12283.

2011-01-29  Eli Zaretskii  <eliz@gnu.org>

	* lib/makefile.w32-in:
	* lib/getopt_.h: New files.

2011-01-28  Paul Eggert  <eggert@cs.ucla.edu>

	improve fix for MS-DOS file name clash
	* Makefile.in (DOS_gnulib_comp.m4): Rename from DOS-gnulib-comp.m4,
	for portability to POSIX make.  Reported by Bruno Haible.
	(sync-from-gnulib): Copy gl-comp.m4 (if present) back to
	gnulib-comp.m4 before running gnulib-tool, to prevent old gnulib
	files from accumulating as garbage.  Also reported by Bruno Haible.

2011-01-27  Paul Eggert  <eggert@cs.ucla.edu>

	fix two m4/gnulib-*.m4 file names that clashed under MS-DOS
	* Makefile.in (DOS-gnulib-comp.m4): New macro.
	(sync-from-gnulib): Rename m4/gnulib-comp.m4 to m4/gl-comp.m4 to avoid
	problems with MS-DOS 8+3 file name restrictions.
	Remove m4/gnulib-cache.m4, as we can live without it.  If we kept
	it, it would also cause problems when extracting Emacs distribution
	tarballs on MS-DOS hosts.
	(ACLOCAL_INPUTS): Adjust to file renaming.
	* aclocal.m4, configure, lib/Makefile.in, src/config.in: Regenerate.
	* config.guess, config.sub: Sync from gnulib.
	* m4/gnulib-cache.m4: Remove from repository.
	* m4/gl-comp.m4: Rename from m4/gnulib-comp.m4.

2011-01-25  Glenn Morris  <rgm@gnu.org>

	* README: Add a note about ranges in copyright years.

	* configure.in: Set CANNOT_DUMP on ia64 hpux (port from emacs-23).

2011-01-25  Peter O'Gorman  <bug-gnu-emacs@mlists.thewrittenword.com>  (tiny change)

	* configure.in: Add HP-UX on IA64 (Bug#6811).

2011-01-24  Paul Eggert  <eggert@cs.ucla.edu>

	Remove HAVE_RAW_DECL_CHOWN etc. from config.h
	* Makefile.in (sync-from-gnulib): Remove m4/warn-on-use.m4,
	as it is no longer needed.
	* aclocal.m4, configure, lib/Makefile.in, src/config.in: Regenerate.
	* configure.in: Invoke the new gnulib macro
	gl_ASSERT_NO_GNULIB_POSIXCHECK, which removes the need for
	warn-on-use.m4 and for the HAVE_RAW_DECL_* symbols in config.h.
	* m4/getopt.m4: Sync from gnulib; this removes the need for
	HAVE_DECL_OPTRESET and HAVE_DECL_GETOPT_CLIP from config.h.
	* m4/gnulib-common.m4 (gl_ASSERT_NO_GNULIB_POSIXCHECK):
	New macro, synced from gnulib.
	* m4/warn-on-use.m4: Remove.

2011-01-22  Paul Eggert  <eggert@cs.ucla.edu>

	aclocal.m4: put this file back into repository
	This way, we don't have to assume that the maintainer has
	the automake package installed.  See
	<http://lists.gnu.org/archive/html/emacs-devel/2011-01/msg00746.html>.
	* .bzrignore: Remove aclocal.m4, undoing the previous change.
	* Makefile.in (top_maintainer_clean): Do not remove aclocal.m4,
	undoing the previous change.
	* aclocal.m4: New file (actually, resurrected).

2011-01-22  Miles Bader  <miles@gnu.org>

	* configure.in: Don't zero-out FONTCONFIG_CFLAGS and
	FONTCONFIG_LIBS when building with XFT (doing so is incorrect, as
	Emacs directly uses fontconfig, and breaks building when using a
	strict linker).

2011-01-21  Paul Eggert  <eggert@cs.ucla.edu>

	src/config.in: shrink slightly
	* configure.in: Invoke the new gnulib macro gl_ASSERT_NO_GNULIB_TESTS.
	This makes src/config.in a bit smaller, by removing identifiers
	like GNULIB_TEST_MKTIME that Emacs does not need.
	* m4/getopt.m4, m4/gnulib-common.m4, m4/include_next.m4:
	* m4/multiarch.m4, m4/stddef_h.m4, m4/time_h.m4, m4/unistd_h.m4:
	Sync from gnulib.  This removes a few more unnecessary symbols from
	src/config.in, such as AA_APPLE_UNIVERSAL_BUILD and HAVE_STDDEF_H.
	* configure, src/config.in: Regenerate.

	aclocal.m4: tweaks to regenerate more conveniently
	This attempts to act better when the source is in a weird state.  See
	<http://lists.gnu.org/archive/html/emacs-devel/2011-01/msg00734.html>.
	* Makefile.in (am--refresh): Add aclocal.m4, configure, config.in.
	* .bzrignore: Add aclocal.m4.

2011-01-20  Paul Eggert  <eggert@cs.ucla.edu>

	aclocal.m4: omit auto-generated file from repository
	* Makefile.in (top_maintainer_clean): Remove aclocal.m4; this undoes
	the most recent change here.
	* aclocal.m4: Remove from bzr repository.  This file is
	auto-generated and isn't needed to run 'configure'.  See
	<http://lists.gnu.org/archive/html/emacs-devel/2011-01/msg00698.html>.

2011-01-19  Paul Eggert  <eggert@cs.ucla.edu>

	Minor Makefile.in tweaks to build from gnulib better.
	<http://lists.gnu.org/archive/html/emacs-devel/2011-01/msg00673.html>
	* Makefile.in (sync-from-gnulib): Also run autoreconf -I m4.
	(top_maintainer_clean): Don't remove aclocal.m4.

2011-01-18  Paul Eggert  <eggert@cs.ucla.edu>

	Minor cleanups for 'bzr status'
	* .bzrignore: Add emacs-*/, the output of make-dist, and stamp-h1,
	the output of config.guess.
	* Makefile.in (top_distclean): Remove stamp-h1 too.

	* configure.in (HAVE_ATTRIBUTE_ALIGNED): Arrange for this to be
	defined if the compiler supports GCC-style __attribute__
	((__aligned__ ...)).  IBM AIX and Oracle Solaris Studio support
	this syntax.

2011-01-17  Paul Eggert  <eggert@cs.ucla.edu>

	Makefile.in: tidy up the building of lib
	* Makefile.in (am--refresh): Mark as .PHONY.
	(top_maintainer_clean): Don't remove lib/gnulib.mk m4/gnulib-cache.m4,
	as they're not rebuilt unless you do a "make sync-from-gnulib"
	and the former is needed for "configure".
	(maintainer-clean): Don't recurse into lib, as "make bootstrap-clean"
	has already removed lib/Makefile.

	* Makefile.in (GNULIB_MODULES): Change ftoastr to dtoastr.
	This avoids building ftoastr and ldtoastr, which aren't needed.  See
	<http://lists.gnu.org/archive/html/bug-gnulib/2011-01/msg00199.html>.

	* .bzrignore: Add .h files that are host-dependent.
	Add lib/.deps/, lib/arg-nonnull.h, lib/c++defs.h, lib/getopt.h,
	lib/time.h, lib/unistd.h, lib/warn-on-use.h.  These are
	host-dependent and are built as part of an ordinary 'make', and
	should not be checked in.

	* lib/Makefile.in: Regenerate.
	* lib/COPYING: New file, a copy of COPYING.

	* configure: Regenerate.
	* configure.in (AC_USE_SYSTEM_EXTENSIONS): Remove: gnulib does this.

	Regenerate.
	* lib/getopt.c, lib/getopt.in.h, lib/getopt1.c, lib/getopt_int.h:
	* lib/gettext.h, lib/unistd.in.h, m4/unistd_h.m4:
	New files, copied from gnulib by gnulib-tool.
	* aclocal.m4, configure, lib/Makefile.in, m4/getopt.m4:
	* m4/gnulib-cache.m4, m4/gnulib-comp.m4, src/config.in:
	Regenerate.

	Use gnulib's getopt-gnu module.
	* Makefile.in (GNULIB_MODULES): Add getopt-gnu.
	(AUTOCONF_INPUTS): Remove getopt.m4; aclocal.m4 is a good-enough
	representative of the dependencies.
	* configure.in: Do not configure getopt, as gnulib does that now.
	* make-dist: Do not worry about lib-src/getopt.h, as gnulib handles
	getopt now, in lib.

	Regenerate.
	* arg-nonnull.h, c++defs.h, lib/mktime-internal.h, lib/mktime.c:
	* lib/stddef.in.h, lib/time.h, lib/time.in.h, lib/time_r.c:
	* m4/extensions.m4, m4/include_next.m4, m4/mktime.m4:
	* m4/multiarch.m4, m4/stddef_h.m4, m4/time_h.m4, m4/time_r.m4:
	* m4/extensions.m4, m4/include_next.m4, m4/mktime.m4, m4/multiarch.m4:
	* m4/stddef_h.m4, m4/time_h.m4, m4/time_r.m4, m4/warn-on-use.m4:
	* m4/wchar_t.m4, warn-on-use.h:
	New files, copied from gnulib by gnulib-tool.
	* aclocal.m4, configure, lib/Makefile.in, lib/gnulib.mk:
	* m4/gnulib-cache.m4, m4/gnulib-comp.m4, src/config.in:
	Regenerate.

	Use gnulib's mktime module.
	* Makefile.in (GNULIB_MODULES): Add mktime.
	* configure.in: Remove code no longer needed, as gnulib now does it.
	(AC_CHECK_FUNCS): Remove mktime.
	(AC_FUNC_MKTIME, BROKEN_MKTIME): Remove.
	(__restrict): Remove, as this now gets in the way of the C99
	support for 'restrict' pulled in by the gnulib mktime module.
	Code should now use 'restrict' and not '__restrict".
	(mktime): Remove.
	* make-dist: Put gnulib-generated files arg-nonnull.h, c++defs.h,
	and warn-on-use.h into the distribution.

	Regenerate.
	* lib/dtoastr.c, lib/ftoastr.c, lib/ftoastr.h, lib/intprops.h:
	* lib/ldtoastr.c, m4/c-strtod.m4:
	New files, copied from gnulib by gnulib-tool.
	* lib/dummy.c: Remove.
	* aclocal.m4, configure, lib/Makefile.in, lib/gnulib.mk:
	* m4/gnulib-cache.m4, m4/gnulib-comp.m4, src/config.in:
	Regenerate.

	Use gnulib's ftoastr module.
	* Makefile.in (GNULIB_MODULES): Add ftoastr.  Remove dummy.

	Regenerate.
	* aclocal.m4, compile, depcomp, lib/Makefile.in, lib/dummy.c:
	* lib/gnulib.mk, m4/00gnulib.m4, m4/gnulib-cache.m4:
	* m4/gnulib-common.m4, m4/gnulib-comp.m4, m4/gnulib-tool.m4, missing:
	New files, generated automatically, with 'make sync-from-gnulib'
	followed by 'make'.
	* configure: Regenerate.

	Automate syncing from gnulib.
	* INSTALL, README: Document new subdirectory 'lib'.
	* Makefile.in (SUBDIR): Add lib.
	(SUBDIR_MAKEFILES): Add lib/Makefile.
	(lib-src, src, TAGS, tags): Depend on lib.
	(gnulib_srcdir, GNULIB_MODULES, GNULIB_TOOL_FLAGS): New macros.
	($(gnulib_srcdir)): New rule.
	(sync-from-gnulib): New rule, which is .PHONY.
	(lib): New rule, which is like lib-src.
	(Makefile): Depend on lib/Makefile.in.
	(AUTOCONF_INPUTS): Depend on aclocal.m4.
	(ACLOCAL_INPUTS, AUTOMAKE_INPUTS): New macros.
	($(srcdir)/aclocal.m4, $(srcdir)/lib/Makefile.in): New rules.
	(am--refresh): New rule, to pacify Automake.
	(mostlyclean, clean, distclean, bootstrap-clean, maintainer-clean):
	Clean lib, too.
	(top_maintainer_clean): New macro, to remove gnulib-tool and Automake
	droppings.
	(maintainer-clean, extraclean): Use it.
	* configure.in: Initialize for automake and gnulib, by invoking
	AM_INIT_AUTOMAKE, AM_PROG_CC_C_O, gl_EARLY, and gl_INIT.  Output
	lib/Makefile, too.  Use automake to build gnulib, as gnulib works
	more conveniently with automake.
	* lib/Makefile.am: New file.
	* make-dist: Also put into the distribution aclocal.m4,
	compile, depcomp, missing, and the files under lib/.

2011-01-15  Glenn Morris  <rgm@gnu.org>

	* Makefile.in (epaths-force): No more arch-tag to edit.

2011-01-15  Chong Yidong  <cyd@stupidchicken.com>

	* configure.in: Bump min libxml2 version to 2.6.17 (Bug#7603).

2011-01-14  Paul Eggert  <eggert@cs.ucla.edu>

	* make-dist: Distribute test/ files too.
	Distribute every file under test/ that is under version control,
	using patterns like *.el to capture files that are added later.
	Without this change, "configure" would fail, because it would
	attempt to build from a Makefile.in that was not distributed.

2011-01-13  Christian Ohler  <ohler@gnu.org>

	* Makefile.in (INFO_FILES): Add ERT.

	* Makefile.in (check): Run tests in test/automated.

	* Makefile.in:
	* configure.in: Add test/automated/Makefile.

2011-01-07  Paul Eggert  <eggert@cs.ucla.edu>

	* install-sh, mkinstalldirs, move-if-change: Update from master
	source in gnulib.

	* config.guess, config.sub: Updated from master source.

2011-01-05  Andreas Schwab  <schwab@linux-m68k.org>

	* configure.in: Check for __builtin_unwind_init.

2011-01-05  Glenn Morris  <rgm@gnu.org>

	* configure.in (HAVE_MAKEINFO): New output variable.
	(MAKEINFO): Reset to "makeinfo" if not found.
	* Makefile.in (install-arch-indep, info):
	Replace MAKEINFO = off with HAVE_MAKEINFO = no.

2010-12-29  Ulrich Müller  <ulm@gentoo.org>

	* configure.in: Make gameuser configurable (Bug#7717).

2010-12-15  Glenn Morris  <rgm@gnu.org>

	* Makefile.in (install-arch-dep, uninstall): Remove code relating to the
	long absent lib-src/fns-*.el.

2010-12-11  Glenn Morris  <rgm@gnu.org>

	* make-dist: Exclude etc/*.pyc.

2010-12-10  Andreas Schwab  <schwab@linux-m68k.org>

	* configure.in: Don't double machfile in final message.

2010-12-04  Chong Yidong  <cyd@stupidchicken.com>

	* configure.in: Fix last change.

2010-12-04  Andreas Schwab  <schwab@linux-m68k.org>

	* configure.in: Remove reference to removed machine description
	files and allow $machine and $machfile to be empty.
	Substitute M_FILE/S_FILE instead of machfile/opsysfile.

2010-12-03  Glenn Morris  <rgm@gnu.org>

	* make-dist: Remove EMACS_UNIBYTE unsetting; it does nothing.

2010-11-23  Dan Nicolaescu  <dann@ics.uci.edu>

	* configure.in <AC_CHECK_HEADERS>: Remove sys/ioctl.h.
	(EXTERNALLY_VISIBLE): New definition.

2010-11-21  Dan Nicolaescu  <dann@ics.uci.edu>

	* configure.in (INLINE): Do not depend on OPTIMIZE, unused.

2010-11-15  Dan Nicolaescu  <dann@ics.uci.edu>

	* configure.in: Do not check for unconditionally included headers.

2010-11-09  Stefan Monnier  <monnier@iro.umontreal.ca>

	* .dir-locals.el (log-edit-mode): Set log-edit-rewrite-fixes.

2010-11-09  Michael Albinus  <michael.albinus@gmx.de>

	* configure.in: Don't write a warning for D-Bus anymore.

2010-11-06  Andreas Schwab  <schwab@linux-m68k.org>

	* configure.in: Fix indentation.

2010-10-31  Ken Brown  <kbrown@cornell.edu>

	* configure.in (checking whether localtime caches TZ):
	Use unsetenv instead of modifying environment directly.

2010-10-25  Andreas Schwab  <schwab@linux-m68k.org>

	* configure.in (checking for -znocombreloc): Use AC_LANG_PROGRAM
	to avoid warning.

2010-10-24  Lars Magne Ingebrigtsen  <larsi@gnus.org>

	* configure.in: Remove the BROKEN annotation from GnuTLS.

2010-10-22  Glenn Morris  <rgm@gnu.org>

	* make-dist: Avoid listing .el files twice.  Don't try to run
	autoconf if --no-update.

2010-10-20  Glenn Morris  <rgm@gnu.org>

	* make-dist: No longer create lisp/MANIFEST.

2010-10-14  Glenn Morris  <rgm@gnu.org>

	* BUGS, INSTALL.BZR, README: Updates.

2010-10-13  Glenn Morris  <rgm@gnu.org>

	* make-dist: Remove --compress.  Check for the appropriate
	gzip-like executable, and if not found, don't compress.
	Check version number in README, don't change it.
	Use find for nt/inc/*.h.

2010-10-12  Dan Nicolaescu  <dann@ics.uci.edu>

	* configure (ns_appdir, OLDXMENU, TOOLTIP_SUPPORT):
	Remove trailing / from directory names.

2010-10-12  Glenn Morris  <rgm@gnu.org>

	* make-dist: Update and simplify.

2010-10-12  Eli Zaretskii  <eliz@gnu.org>

	* make-dist: Don't distribute src/buildobj.h.  (Bug#7167)

2010-10-10  Dan Nicolaescu  <dann@ics.uci.edu>

	* configure.in (PROFILING_LDFLAGS): Do not define, remove all uses.

2010-10-09  Glenn Morris  <rgm@gnu.org>

	* make-dist: No more doc/emacs/*.texi.in.

	* configure.in (AC_OUTPUT): Remove doc/emacs/emacsver.texi.

2010-10-09  Glenn Morris  <rgm@gnu.org>

	* configure.in: Combine some conditionals.

	* configure.in (AC_OUTPUT): Add doc/emacs/emacsver.texi.
	* make-dist: Include doc/emacs/*.texi.in.

	* INSTALL, make-dist: Remove references to b2m.
	* Makefile.in (MAN_PAGES): Remove b2m.1.

2010-10-05  Glenn Morris  <rgm@gnu.org>

	* .dir-locals.el: The Emacs convention is sentence-end-double-space.

2010-10-03  Dan Nicolaescu  <dann@ics.uci.edu>

	* configure.in (NO_INLINE, noinline): Move here from src/xterm.c.

2010-10-01  Dan Nicolaescu  <dann@ics.uci.edu>

	* configure.in: Include stdlib.h and string.h unconditionally.

2010-09-29  Romain Francoise  <romain@orebokech.com>

	* configure.in: Don't enable ImageMagick unless HAVE_X11.

2010-09-28  Glenn Morris  <rgm@gnu.org>

	* configure.in (HAVE_GNUTLS): Add a description to make autoheader
	happy.

2010-09-27  Lars Magne Ingebrigtsen  <larsi@gnus.org>

	* configure.in: Enable imagemagick by default.

2010-09-26  Lars Magne Ingebrigtsen  <larsi@gnus.org>

	* configure.in (HAVE_GNUTLS): Don't break if we don't have the
	GnuTLS libraries.

2010-09-26  Teodor Zlatanov  <tzz@lifelogs.com>

	* configure.in: Set up GnuTLS.

2010-09-22  Chong Yidong  <cyd@stupidchicken.com>

	* configure.in: Announce whether libxml2 is linked to.

2010-09-20  Dan Nicolaescu  <dann@ics.uci.edu>

	* configure.in (LINKER): Rename to LD_FIRSTFLAG, do not include $(CC).

2010-09-18  Eli Zaretskii  <eliz@gnu.org>

	* config.bat: Detect that libxml2 is installed and if so, build
	with it.

2010-09-13  Lars Magne Ingebrigtsen  <larsi@gnus.org>

	* configure.in (HAVE_LIBXML2): Check that the libxml2 we found can
	be used.  This fixes a conf problem on Mac OS X.

2010-09-10  Lars Magne Ingebrigtsen  <larsi@gnus.org>

	* configure.in: Check for libxml2.

2010-09-09  Glenn Morris  <rgm@gnu.org>

	* make-dist: No more TODO files under lisp/.

2010-09-04  Eli Zaretskii  <eliz@gnu.org>

	* config.bat: Produce lisp/gnus/_dir-locals.el from
	lisp/gnus/.dir-locals.el.

2010-08-23  Andreas Schwab  <schwab@linux-m68k.org>

	* configure.in: Fix check for librsvg, imagemagick and
	MagickExportImagePixels.

2010-08-18  Joakim Verona  <joakim@verona.se>

	* Makefile.in, configure.in: Checks for ImageMagick.

2010-08-10  Dan Nicolaescu  <dann@ics.uci.edu>

	* configure.in (AC_PREREQ): Require autoconf 2.65.

2010-08-09  Dan Nicolaescu  <dann@ics.uci.edu>

	* configure.in (AC_PREREQ): Require autoconf 2.66 to stop version churn.

2010-08-09  Andreas Schwab  <schwab@linux-m68k.org>

	* configure.in: Add AC_C_BIGENDIAN.

2010-08-09  Dan Nicolaescu  <dann@ics.uci.edu>

	* configure.in (ORDINARY_LINK): Use on hpux* too.

2010-08-06  Jan Djärv  <jan.h.d@swipnet.se>

	* configure.in: Check for util.h.
	Use -Wimplicit-function-declaration if compiler supports it.

2010-08-05  Eli Zaretskii  <eliz@gnu.org>

	* configure.in (UNEXEC_OBJ): Rename unexec.o => unexcoff.o.

2010-08-04  Andreas Schwab  <schwab@linux-m68k.org>

	* configure.in: Restore accidentally removed use of
	GCC_TEST_OPTIONS/NON_GCC_TEST_OPTIONS.

2010-07-29  Chad Brown  <yandros@mit.edu>

	* configure.in: Check for dirent.h.

2010-07-29  Dan Nicolaescu  <dann@ics.uci.edu>

	* configure.in: Remove reference to usg5-4, unused.

2010-07-25  Andreas Schwab  <schwab@linux-m68k.org>

	* configure.in: Check for __executable_start.

2010-07-24  Ken Brown  <kbrown@cornell.edu>

	* configure.in (LINKER, LIB_GCC): Remove cygwin special cases (Bug#6715)

2010-07-24  Juanma Barranquero  <lekktu@gmail.com>

	* .bzrignore, .gitignore: Ignore README.W32 on the root directory.

2010-07-24  Ken Brown  <kbrown@cornell.edu>  (tiny change)

	* configure.in (START_FILES) [cygwin]: Set to pre-crt0.o (Bug#6715).

2010-07-12  Andreas Schwab  <schwab@linux-m68k.org>

	* configure.in (C_WARNINGS_SWITCH, PROFILING_CFLAGS)
	(PROFILING_LDFLAGS): Substitute, don't add them to CFLAGS/LDFLAGS.
	(C_OPTIMIZE_SWITCH): Remove.
	(TEMACS_LDFLAGS2): Add ${PROFILING_LDFLAGS}.

2010-07-11  Andreas Schwab  <schwab@linux-m68k.org>

	* configure.in: Don't check for index and rindex, check for strchr
	and strrchr.  Define strchr and strrchr as index and rindex,
	resp., in src/config.h if not available.

2010-07-08  Dan Nicolaescu  <dann@ics.uci.edu>

	* configure.in: Use -Wold-style-definition if available.
	This helps with the transition to standard C code, it can be
	removed when done.

	* configure.in (PRE_EDIT_LDFLAGS, POST_EDIT_LDFLAGS): Remove.

	* configure.in (UNEXEC_OBJ): Add comment about values for MSDOS
	and MSWindows.

2010-07-07  Andreas Schwab  <schwab@linux-m68k.org>

	* configure.in: Don't check for bcopy, bcmp, bzero.  Don't include
	<strings.h> and don't define bcopy, bzero, BCMP in config.h.

2010-07-07  Dan Nicolaescu  <dann@ics.uci.edu>

	* configure.in (getenv): Remove K&R declaration.

2010-07-02  Jan Djärv  <jan.h.d@swipnet.se>

	* configure.in: Remove define __P.

2010-07-02  Dan Nicolaescu  <dann@ics.uci.edu>

	* configure.in (--enable-use-lisp-union-type): New flag.

2010-06-30  Dan Nicolaescu  <dann@ics.uci.edu>

	Fix CFLAGS for non-GCC compilers.
	* configure.in (CFLAGS): Always use -g like it was done before the
	2010-03-30 change.
	(REAL_CFLAGS): Use CFLAGS for non-GCC to get optimization flags.
	(Bug#6538)

2010-06-30  Glenn Morris  <rgm@gnu.org>

	* configure.in (HAVE_SOUND, HAVE_X_I18N, HAVE_X11R6_XIM):
	Set with AC_DEFINE rather than AH_BOTTOM.

	* configure.in (C_OPTIMIZE_SWITCH, CANNOT_DUMP, SYSTEM_MALLOC)
	(USE_MMAP_FOR_BUFFERS, C_WARNING_SWITCH, CFLAGS, REAL_CFLAGS):
	Set with shell, not cpp.
	(LIBX): Remove, just use -lX11 in the one place this was used.
	(cannot_dump): Replace with CANNOT_DUMP.

2010-06-28  Jan Djärv  <jan.h.d@swipnet.se>

	* configure.in: Add --with-x-toolkit=gtk3.  Remove HAVE_GTK_MULTIDISPLAY,
	check for gtk_file_chooser_dialog_new, and HAVE_GTK_FILE_BOTH (implied
	by minimum required Gtk+ 2.6).  Add checks for functions introduced
	in Gtk+ 2.14 or newer (bug#6505).

2010-06-26  Eli Zaretskii  <eliz@gnu.org>

	* config.bat: Remove white space around "+" in COPY commands.

2010-06-23  Glenn Morris  <rgm@gnu.org>

	* info/dir: Start descriptions in column 32, per Texinfo convention.

2010-06-16  Chong Yidong  <cyd@stupidchicken.com>

	* INSTALL: Update font information (Bug#6389).

2010-06-16  Glenn Morris  <rgm@gnu.org>

	* INSTALL: General update.

2010-06-12  Glenn Morris  <rgm@gnu.org>

	* Makefile.in (install-arch-indep): Delete any old info .gz files first.

2010-06-11  Glenn Morris  <rgm@gnu.org>

	* configure.in (--without-compress-info): New option.
	(GZIP_INFO): New output variable.

	* Makefile.in (GZIP_INFO): New, set by configure.
	(install-arch-indep): Don't gzip info pages if GZIP_INFO is nil.
	Handle man pages in the same way.

2010-06-10  Glenn Morris  <rgm@gnu.org>

	* Makefile.in (install-arch-indep): Gzip the info files too.

	* make-dist: Remove references to non-existent directories and files.

2010-06-08  Dan Nicolaescu  <dann@ics.uci.edu>

	* configure.in: Include <strings.h> and <string.h> instead of
	"strings.h" and "string.h".

2010-06-06  Dan Nicolaescu  <dann@ics.uci.edu>

	* configure.in: Remove code dealing with BSTRING.

2010-06-03  Dan Nicolaescu  <dann@ics.uci.edu>

	* configure.in (AC_PREREQ): Require autoconf 2.65.

	* configure.in (unxec): Do not define and substitute.
	(UNEXEC_OBJ): New output variable, replaces cpp UNEXEC.

2010-06-03  Glenn Morris  <rgm@gnu.org>

	* configure.in (AH_BOTTOM): Remove NOT_C_CODE test, it is always true.

2010-06-02  Dan Nicolaescu  <dann@ics.uci.edu>

	Fix alloca definition when using gcc on non-gnu systems.
	* configure.in: Use the code sequence indicated by "info autoconf"
	for alloca (bug#6170).

2010-05-30  Stefan Monnier  <monnier@iro.umontreal.ca>

	* .bzrignore: Ignore new files from trunk, which appear if you use
	colocated branches (i.e. "bzr switch").

2010-05-28  Glenn Morris  <rgm@gnu.org>

	* configure.in: Simplify some of the $canonical tests.

2010-05-27  Glenn Morris  <rgm@gnu.org>

	* config.bat: Do not preprocess src/Makefile.in.

	* configure.in: Do not preprocess src/Makefile.in.
	(cpp_undefs, CPP_NEED_TRADITIONAL): Remove.
	(AC_EGREP_CPP): Test no longer needed.

	* make-dist: No more Makefile.c files.

2010-05-26  Glenn Morris  <rgm@gnu.org>

	* configure.in (YMF_PASS_LDFLAGS): Remove.
	(PRE_EDIT_LDFLAGS, POST_EDIT_LDFLAGS): New output variables.

	* configure.in (CPPFLAGS, CFLAGS, REAL_CFLAGS):
	Add $GNUSTEP_LOCAL_HEADERS.
	(LDFLAGS, LD_SWITCH_SYSTEM_TEMACS): Add $GNUSTEP_LOCAL_LIBRARIES.

	* configure.in (NS_IMPL_GNUSTEP_INC, NS_IMPL_GNUSTEP_TEMACS_LDFLAGS)
	(GNUSTEP_MAKEFILES): Remove.
	(LD_SWITCH_SYSTEM_TEMACS): Move NS_IMPL_GNUSTEP_TEMACS_LDFLAGS
	stuff to here.

2010-05-25  Glenn Morris  <rgm@gnu.org>

	* configure.in (LD_SWITCH_SYSTEM): Move some gnu-linux stuff...
	(LD_SWITCH_SYSTEM_TEMACS): ... to here.

	* configure.in (LD_SWITCH_SYSTEM_EXTRA): Remove.
	(LD_SWITCH_SYSTEM_TEMACS): Put darwin stuff from LD_SWITCH_SYSTEM_EXTRA
	here instead.

2010-05-24  Romain Francoise  <romain@orebokech.com>

	* make-dist: Look for version in src/emacs.c.
	Use lisp/subr.el rather than lisp/version.el for location check.

2010-05-21  Glenn Morris  <rgm@gnu.org>

	* configure.in (MKDEPDIR): Parallel build tweak.

	* configure.in (ns_frag): New output file.

	* configure.in (OLDXMENU): Set to "nothing" if !HAVE_X11 || USE_GTK.
	(OLDXMENU_TARGET): Set to empty if USE_GTK.

	* configure.in (cannot_dump): New output variable.

2010-05-20  enami tsugutomo  <tsugutomo.enami@jp.sony.com>

	* configure.in: On NetBSD, if terminfo is found, use it in
	preference to termcap.  (Bug#6190)

2010-05-20  Glenn Morris  <rgm@gnu.org>

	* make-dist (src): Include *.mk.
	* config.bat: Concatenate deps.mk onto the end of src/Makefile.
	* configure.in (DEPFLAGS, MKDEPDIR): New output variables.
	(deps_frag): New output file.
	(AUTO_DEPEND): Remove this definition.

	* configure.in (--with-gtk, --with-gcc): Remove option stubs.

2010-05-19  Glenn Morris  <rgm@gnu.org>

	* configure.in (LINKER, YMF_PASS_LDFLAGS): New output variables.
	(ORDINARY_LINK): New AC_DEFINE.
	(LIB_GCC): No need to set if ORDINARY_LINK.

2010-05-18  Glenn Morris  <rgm@gnu.org>

	* configure.in (POST_ALLOC_OBJ) [cygwin]: Omit vm-limit.o.
	(POST_ALLOC_OBJ) [!cygwin]: Set to empty.

	* config.bat (RALLOC_OBJ): Edit to empty if sys_malloc.
	* configure.in (REL_ALLOC): Unset on gnu, gnu-linux if DOUG_LEA_MALLOC.
	(RALLOC_OBJ): New output variable.

	* config.bat (GMALLOC_OBJ, VMLIMIT_OBJ): Edit to empty if sys_malloc.
	* configure.in (GMALLOC_OBJ, VMLIMIT_OBJ): New output variables.

2010-05-17  Stefan Monnier  <monnier@iro.umontreal.ca>

	* Makefile.in (src): Provide the name of the VCS file that witnesses
	a pull.
	($(srcdir)/src/config.in): Handle accidental removal of src/config.in.

2010-05-17  Glenn Morris  <rgm@gnu.org>

	* configure.in (OLDXMENU_DEPS): New output variable.

2010-05-16  Glenn Morris  <rgm@gnu.org>

	* configure.in (ns_appbindir, ns_appresdir): Set using $ns_appdir.

	* configure.in (ns_appdir, ns_appbindir): Add trailing "/" to value.
	* Makefile.in (install-arch-dep): Update for above change.

	* Makefile.in (ns_appdir): Remove.
	(install-arch-dep): Test $ns_appresdir instead of $ns_appdir.

	* configure.in (TEMACS_LDFLAGS2): New output variable.

	* configure.in (NS_IMPL_GNUSTEP_TEMACS_LDFLAGS): New output variable.
	(START_FILES): Set to empty if NS_IMPL_GNUSTEP.
	(GNUSTEP_SYSTEM_HEADERS, GNUSTEP_SYSTEM_LIBRARIES): Do not output,
	nothing uses.

2010-05-16  Dan Nicolaescu  <dann@ics.uci.edu>

	* configure.in: Remove references to usg5-4 and bsd-common, $opsys
	does not use them.
	(X11R5_INHIBIT_I18N): Remove, unused.

2010-05-15  Glenn Morris  <rgm@gnu.org>

	* configure.in (LIBXMENU): Set to empty if !HAVE_X_WINDOWS.

	* configure.in (FONT_OBJ): Set to empty if !HAVE_X_WINDOWS.

2010-05-15  Ken Raeburn  <raeburn@raeburn.org>

	* configure.in: Look for version string in its new location.

2010-05-15  Eli Zaretskii  <eliz@gnu.org>

	* config.bat: Remove support for DJGPP v1.x.

2010-05-15  Glenn Morris  <rgm@gnu.org>

	* configure.in (OLDXMENU_TARGET): New output variable.

	* Makefile.in (install-arch-dep): Update odd NS rule for Emacs version.

	* Makefile.in (install-arch-indep): Remove references to RCS, CVS,
	and other files that no longer exist.

2010-05-14  Glenn Morris  <rgm@gnu.org>

	* configure.in (cpp_undefs): Add mktime, register, X11.

	* configure.in (GPM_MOUSE_SUPPORT): Remove.
	(MOUSE_SUPPORT, TOOLTIP_SUPPORT, WINDOW_SUPPORT): New output variables.
	(HAVE_WINDOW_SYSTEM, HAVE_MOUSE): Move out of AC_BOTTOM.

	* configure.in (NS_IMPL_GNUSTEP_INC): New output variable.
	(GNUSTEP_MAKEFILES): Do not output.

2010-05-13  Glenn Morris  <rgm@gnu.org>

	* configure.in: Fix some paren typos.

	* configure.in (OLDXMENU, LIBXMENU): Set to empty if !HAVE_MENUS.

	* configure.in (LD_SWITCH_X_SITE, C_SWITCH_X_SITE): Do not define.

2010-05-12  Glenn Morris  <rgm@gnu.org>

	* configure.in (LIB_SRC_EXTRA_INSTALLABLES): Remove, unused.

	* configure.in (LIB_GCC): New output variable.

2010-05-11  Glenn Morris  <rgm@gnu.org>

	* make-dist (msdos): No more mainmake.

	* configure.in: Generate lib-src/Makefile directly, do not run cpp.
	* config.bat: Do not run cpp on lib-src/Makefile.in.

	* config.bat [HAVE_X11]: Run sed3x.inp on lib-src/Makefile.

2010-05-10  Glenn Morris  <rgm@gnu.org>

	* configure.in (LIBS_SYSTEM): New output variable, replacing cpp.

	* configure.in (MAIL_USE_FLOCK, MAIL_USE_LOCKF): New AC_DEFINEs.
	(BLESSMAIL_TARGET): New output variable.

2010-05-08  Štěpán Němec  <stepnem@gmail.com>  (tiny change)

	* INSTALL: Fix typos.

2010-05-08  Chong Yidong  <cyd@stupidchicken.com>

	* configure.in: Add check for buggy version of GCC (Bug#6031).

2010-05-08  Glenn Morris  <rgm@gnu.org>

	* configure.in (HAVE_LIBNCURSES): New local variable.
	(TERMINFO, LIBS_TERMCAP, TERMCAP_OBJ): New output variables,
	replacing cpp in src/s/*.h and src/Makefile.in.

2010-05-07  Chong Yidong  <cyd@stupidchicken.com>

	* Version 23.2 released.

2010-05-07  Stefan Monnier  <monnier@iro.umontreal.ca>

	* configure.in: Add tests for `isnan' and `copysign'.

2010-05-07  Eli Zaretskii  <eliz@gnu.org>

	* config.bat: Allow for 2 leading `#'s in comments in
	src/Makefile.in.

2010-05-07  Glenn Morris  <rgm@gnu.org>

	* configure.in (LD_SWITCH_SYSTEM): Set with configure, not cpp.
	Merges logic from src/s/* and src/Makefile.in.
	(LD_SWITCH_SYSTEM_TEMACS): New output variable.

2010-05-07  Dan Nicolaescu  <dann@ics.uci.edu>

	Define START_FILES and LIB_STANDARD using autoconf.
	* configure.in (START_FILES, LIB_STANDARD): New definitions, moved
	here from src/s/*.h.
	(HAVE_CRTIN): Remove, inline logic in the netbsd
	START_FILES/LIB_STANDARD computation.

2010-05-06  Glenn Morris  <rgm@gnu.org>

	* configure.in (AC_PROG_LN_S): Remove test, nothing uses @LN_S@.

	* Makefile.in (CPP, C_SWITCH_SYSTEM, ALLOCA, LN_S, C_SWITCH_X_SITE)
	(LD_SWITCH_X_SITE): Remove unused variables.

2010-05-04  Glenn Morris  <rgm@gnu.org>

	* configure.in (LD_SWITCH_X_SITE_AUX): Use AC_SUBST only, not AC_DEFINE
	as well.
	(LD_SWITCH_X_SITE_AUX_RPATH): New output variable.

	* configure.in (LD_SWITCH_SYSTEM_TEMACS): New output variable.

	* configure.in (C_SWITCH_MACHINE, C_SWITCH_SYSTEM): New output
	variables, replacing c_switch_machine, c_switch_system.
	* Makefile.in (C_SWITCH_SYSTEM): Use @C_SWITCH_SYSTEM@ rather than
	@c_switch_system@.

2010-05-03  Glenn Morris  <rgm@gnu.org>

	* configure.in (LIBXT_OTHER, LIBX_OTHER): New output variables.

	* make-dist: There are no more src/m/*.inp files.

2010-05-01  Dan Nicolaescu  <dann@ics.uci.edu>

	* configure.in (LD_SWITCH_MACHINE, ld_switch_machine): Remove, unused.
	(ac_link): Do not use ld_switch_machine.

2010-05-01  Glenn Morris  <rgm@gnu.org>

	* configure.in (OTHER_OBJ): Remove.
	(PRE_ALLOC_OBJ, POST_ALLOC_OBJ): New output variables.

2010-04-30  Glenn Morris  <rgm@gnu.org>

	* configure.in (OTHER_OBJ): Always include vm-limit.o on Cygwin.
	Elsewhere, maybe include it.

	* configure.in (TOOLKIT_LIBW) [HAVE_GTK]: Set to $GTK_LIBS.
	(OLDXMENU, LIBXMENU): New output variables.

	* configure.in (OTHER_OBJ): New output variable.

2010-04-28  Glenn Morris  <rgm@gnu.org>

	* configure.in (CYGWIN_OBJ): New output variable.

	* configure.in (GPM_MOUSE_SUPPORT): New output variable.

	* configure.in (FONT_OBJ): New output variable.

	* configure.in (LIBXMU): New output variable.

	* configure.in (NS_OBJ, NS_SUPPORT): New output variables.

	* configure.in (machine, canonical): On amdx86-64, check for a 32-bit
	userland and maybe change values to i386 (move test from s/amdx86-64.h).

2010-04-27  Glenn Morris  <rgm@gnu.org>

	* configure.in (LIBXTR6): New output variable.  Move unixware special
	case here from src/s/unixware.h.

	* configure.in (LUCID_LIBW, MOTIF_LIBW): No longer substitute
	in Makefiles.
	(TOOLKIT_LIBW): New output variable, replacing LUCID_LIBW/MOTIF_LIBW.

	* configure.in (HAVE_MOTIF_2_1): Remove unused variable.
	(LIBXP): No longer substitute in Makefiles.
	(MOTIF_LIBW): New output variable.  Move system-specific settings here
	from src/s files.

2010-04-27  Dan Nicolaescu  <dann@ics.uci.edu>

	Reduce CPP usage.
	* configure.in (LIB_X11_LIB): Remove, inline in the only user.
	(unexec): Define unconditionally, all platforms define
	UNEXEC.  AC_SUBST it.
	(UNEXEC_SRC): Remove, unused.
	(C_SWITCH_X_SYSTEM): Define using autoconf, not cpp.

2010-04-27  Glenn Morris  <rgm@gnu.org>

	* configure.in (HAVE_MOTIF_2_1, HAVE_LIBXP): Remove unused AC_DEFINEs,
	replaced by LIBXP.

	* configure.in (--with-crt-dir): Doc fix (now valid for all platforms).
	(CRT_DIR): On (powerpc64|sparc64)-*-linux-gnu*, default to /usr/lib64.
	On hpux10-20, default to /lib.

	* configure.in (LUCID_LIBW, LIBXP, WIDGET_OBJ): New output variables.

2010-04-26  Dan Nicolaescu  <dann@ics.uci.edu>

	* configure.in (LIBS_MACHINE): Remove, unused.

	* configure.in (LIB_MATH): New output variable.  Set it for some systems.

2010-04-24  Glenn Morris  <rgm@gnu.org>

	* configure.in (CRT_DIR): New output variable.
	(--with-crt-dir): New option.  (Bug#5655)
	(HAVE_LIB64_DIR): Remove.

2010-04-22  Dan Nicolaescu  <dann@ics.uci.edu>

	* configure.in (REAL_CFLAGS, CFLAGS): Restore -g for gcc.

2010-04-22  Miles Bader  <miles@gnu.org>

	* configure.in: Get rid of "unix" pre-defined macro when
	preprocessing Makefile.  (Bug#5857)

2010-04-21  Andreas Schwab  <schwab@linux-m68k.org>

	Avoid non-portable shell command negation
	* configure.in: Revert last change.

2010-04-21  Jan Djärv  <jan.h.d@swipnet.se>

	* configure.in: Change "if test ! -f" to "if ! test -f".

2010-04-21  Glenn Morris  <rgm@gnu.org>

	* configure.in (LIBSELINUX_LIBS): Always substitute in Makefiles.
	(GTK_OBJ, DBUS_OBJ, LIBXSM, XMENU_OBJ, XOBJ): New output variables.

2010-04-21  Karel Klíč  <kklic@redhat.com>

	* configure.in: New option: --with(out)-selinux, on by default.
	Set HAVE_LIBSELINUX if we find libselinux, and substitute
	LIBSELINUX_LIBS in Makefiles.

2010-04-01  Dan Nicolaescu  <dann@ics.uci.edu>

	* configure.in: Remove all references to LIBX11_SYSTEM.

2010-03-30  Dan Nicolaescu  <dann@ics.uci.edu>

	* configure.in: Remove all references to C_DEBUG_SWITCH.

2010-03-27  Eli Zaretskii  <eliz@gnu.org>

	* config.bat <lib-src>: Edit out lines that begin with several #
	characters.

2010-03-20  Dan Nicolaescu  <dann@ics.uci.edu>

	* configure.in: Remove support for old UNIX System V systems and
	for Unixware on non-x86 machines.

	* configure.in: Remove support for Solaris on PPC and for old versions.

	* configure.in: Remove non-working lynxos port.

2010-03-19  Dan Nicolaescu  <dann@ics.uci.edu>

	* .dir-locals.el (c-mode): Turn on whitespace-mode for diff-mode.

2010-03-19  Glenn Morris  <rgm@gnu.org>

	* configure.in (HAVE_LIBNCURSES): Add a description to make autoheader
	happy.

2010-03-18  Jan Djärv  <jan.h.d@swipnet.se>

	* configure.in: Check for tputs and friends, abort if not
	found (bug#5735).

2010-03-18  Glenn Morris  <rgm@gnu.org>

	* configure.in (--with-x-toolkit): In the help text, say which options
	are synonyms.

	* configure.in (--with-mmdf, --with-mail-unlink):
	New options, off by default.
	(--with-mailhost): New option to set default POP host.
	(LIBXPM, LIBJPEG, LIBPNG, LIBTIFF, LIBGIF, LIBGPM, LIBS_MAIL)
	(LIBHESIOD, LIBRESOLV, COM_ERRLIB, CRYPTOLIB, KRB5LIB, DESLIB, KRB4LIB):
	New variables, substituted in Makefiles.
	(try_libungif, ac_gif_lib_name): Replace with HAVE_GIF=maybe, LIBGIF.
	(LIBGIF): Use AC_SUBST rather than AC_DEFINE.
	(HAVE_LIBMAIL, HAVE_LIBLOCKFILE, HAVE_LIBCOM_ERR, HAVE_LIBCRYPTO)
	(HAVE_LIBK5CRYPTO, HAVE_LIBKRB5, HAVE_LIBDES425, HAVE_LIBDES)
	(HAVE_LIBKRB4, HAVE_LIBKRB): New AC_DEFINEs.

2010-03-18  Tetsurou Okazaki  <okazaki@be.to>  (tiny change)

	* Makefile.in (uninstall): Handle the case where archlibdir does not
	exist.  (Bug#5720)

2010-03-12  Eli Zaretskii  <eliz@gnu.org>

	These changes remove termcap.c from the build on POSIX platforms.
	* configure.in <AC_CHECK_HEADERS>: Remove termcap.h.

	* configure: Regenerated.

2010-03-10  Chong Yidong  <cyd@stupidchicken.com>

	* Branch for 23.2.

2010-01-31  Juri Linkov  <juri@jurta.org>

	* .bzrignore: Add TAGS-LISP.

2010-01-23  Giorgos Keramidas  <keramida@ceid.upatras.gr>  (tiny change)

	* configure.in: Check for utmp.h availability (FreeBSD 9.x lacks
	this header file).

2010-01-12  Juanma Barranquero  <lekktu@gmail.com>

	* .bzrignore: Ignore all .exe, instead of individual files.

2010-01-12  Chong Yidong  <cyd@stupidchicken.com>

	* configure.in: Explicitly check for and link to -lXrender.

2010-01-12  Glenn Morris  <rgm@gnu.org>

	* INSTALL.BZR, README: Use bug-gnu-emacs rather than emacs-pretest-bug
	for bug reports for development versions.

2010-01-02  Eli Zaretskii  <eliz@gnu.org>

	* .bzrignore: Add more ignored patterns, including for the MS-DOS
	build.

2009-12-27  Karl Fogel  <kfogel@red-bean>

	* INSTALL.BZR: Rename from INSTALL.CVS; edit to talk about Bazaar.
	* INSTALL, autogen.sh, configure.in, configure: Adjust accordingly.

2009-12-17  Glenn Morris  <rgm@gnu.org>

	* .dir-locals.el (bug-reference-url-format): Change to debbugs.gnu.org.

2009-12-15  Glenn Morris  <rgm@gnu.org>

	* info/dir: Add EDT entry.
	* Makefile.in (INFO_FILES): Add edt.

2009-12-10  Jan Djärv  <jan.h.d@swipnet.se>

	* configure.in: Check for RSVG if GNUstep is used.

2009-12-09  Jan Djärv  <jan.h.d@swipnet.se>

	* configure.in: Don't check for RSVG or GConf unless X11 is used.

2009-12-09  Ken Brown  <kbrown@cornell.edu>  (tiny change)

	* configure.in: Allow compiling Emacs with GTK on Cygwin.

2009-12-01  Glenn Morris  <rgm@gnu.org>

	* make-dist: Add etc/images/mpc directory.

2009-11-21  Jan Djärv  <jan.h.d@swipnet.se>

	* configure.in: Don't check for GConf unless X is used.

2009-11-20  Dan Nicolaescu  <dann@ics.uci.edu>

	* configure.in: Use -Wdeclaration-after-statement if available.

2009-11-17  Jan Djärv  <jan.h.d@swipnet.se>

	* configure.in: New option: --with(out)-gconf.
	Set HAVE_GCONF if we find gconf.

2009-11-17  Glenn Morris  <rgm@gnu.org>

	* Makefile.in (INFO_FILES): Add semantic.

2009-11-16  Chong Yidong  <cyd@stupidchicken.com>

	* info/dir: Add Semantic.

2009-11-16  Glenn Morris  <rgm@gnu.org>

	* Makefile.in (install-arch-indep): Use a more restrictive Makefile
	pattern, so as not to exclude makefile*.el.  (Bug#4912)

2009-11-14  Jan Djärv  <jan.h.d@swipnet.se>

	* configure.in: --enable-autodepend is new.  Check for GNU Make
	and that gcc supports -MMD -MF.  Define AUTO_DEPEND if we can use
	gcc and GNU make to generate dependencies.

2009-10-27  Glenn Morris  <rgm@gnu.org>

	* make-dist: Make links to doc/lispintro/*.pdf.

2009-10-23  Jim Meyering  <meyering@redhat.com>

	* configure.in: Invoke $CPP with -P when creating Makefile and
	src/Makefile.  Without this, gcc 4.4.2 converts each
	backslash-newline pair in the input to a bare newline, yielding
	invalid Makefiles.

	* configure: Regenerate.

2009-10-19  Dan Nicolaescu  <dann@ics.uci.edu>

	* configure.in (vax-dec-vms): Remove, not supported anymore.

2009-10-15  Adrian Robert  <Adrian.B.Robert@gmail.com>

	* configure.in (NS_HAVE_NSINTEGER): Back out previous change.
	(*-apple-darwin*): Add x86_64 architecture.

2009-10-14  Dan Nicolaescu  <dann@ics.uci.edu>

	* config.guess, config.sub: Updated from master source.

2009-10-11  Adrian Robert  <Adrian.B.Robert@gmail.com>

	* configure.in (NS_HAVE_NSINTEGER): Remove this test and define.

2009-10-07  Edward Trumbo  <etrumbo@comcast.net>  (tiny change)

	* Makefile.in (INFO_FILES): Add EDE and EIEIO.

2009-09-29  Glenn Morris  <rgm@gnu.org>

	* make-dist (check): Update for two new levels of subdirectory in lisp/.

2009-09-17  Dan Nicolaescu  <dann@ics.uci.edu>

	* config.guess, config.sub: Updated from master source.

	* configure.in (OTHER_FILES): Define using autoconf not cpp.

2009-09-14  Dan Nicolaescu  <dann@ics.uci.edu>

	* .dir-locals.el (change-log-mode): Restore bug-reference-mode.

2009-09-13  Chong Yidong  <cyd@stupidchicken.com>

	* INSTALL: Update URL for GNU FreeFont.

2009-09-09  Glenn Morris  <rgm@gnu.org>

	* Makefile.in (install-arch-indep): Don't recursively change perms of
	site-lisp and infodir.  There may be non-Emacs files in here, and the
	files supplied by Emacs are all handled explicitly already.  (Bug#3800)
	(mkdir): Set umask to world-readable before creating directories.
	mkinstalldirs already checks if dirs exist, don't duplicate this test.

2009-08-29  Glenn Morris  <rgm@gnu.org>

	* Makefile.in (info-real): Don't ignore errors from doc Makefiles.
	(info): Don't give an error in the absence of makeinfo - let the doc
	Makefiles do that, if the info files need rebuilding.  (Bug#3982)

2009-08-23  Ken Raeburn  <raeburn@raeburn.org>

	* Makefile.in (install-arch-indep): If the versioned DOC-####
	generated during loadup+dump isn't found, install the plain DOC
	file that always gets generated, in case CANNOT_DUMP is set.

	* configure.in: Warn if package version specified here doesn't
	match the version in version.el.
	* configure: Regenerate.

2009-08-22  Michael Albinus  <michael.albinus@gmx.de>

	* configure.in: AC_CHECK_FUNCS dbus_watch_get_unix_fd.

	* configure: Regenerate.

2009-08-19  Glenn Morris  <rgm@gnu.org>

	* INSTALL: Remove reference to cvtmail.

2009-08-15  CHENG Gao  <chenggao@gmail.com>

	* Makefile.in (install-arch-indep): Remove .DS_Store files (MacOSX).

2009-08-02  Kevin Ryde  <user42@zip.com.au>

	* INSTALL: Fix free fonts URL.

2009-07-22  Glenn Morris  <rgm@gnu.org>

	* configure.in (AC_PREREQ): Require autoconf 2.62.

2009-07-04  Andreas Schwab  <schwab@linux-m68k.org>

	* configure.in (--enable-checking, --enable-profiling):
	Use AS_HELP_STRING.

2009-07-03  Dan Nicolaescu  <dann@ics.uci.edu>

	* configure.in (--enable-profiling): New option.
	(mips-*-netbsd*, mipsel-*-netbsd*, mipseb-*-netbsd*): Use machine=mips.

2009-06-27  Glenn Morris  <rgm@gnu.org>

	* configure.in: Restore netbsd on mips, mipsel, mipseb.

2009-06-26  Dan Nicolaescu  <dann@ics.uci.edu>

	* configure.in (--enable-checking): New option.

2009-06-24  Glenn Morris  <rgm@gnu.org>

	* make-dist: Warn if subdir does not exist in source.
	(nextstep/Cocoa/Emacs.base/Contents/Resources/preferences.nib)
	(nextstep/GNUstep/Emacs.base/Resources/preferences.gorm):
	No longer make links.

2009-06-24  Yavor Doganov  <yavor@gnu.org>

	* make-dist (tempdir): Don't create directories preferences.gorm
	and preferences.nib, they are no longer required.

2009-06-21  Chong Yidong  <cyd@stupidchicken.com>

	* Branch for 23.1.

2009-06-12  Chong Yidong  <cyd@stupidchicken.com>

	* configure.in: Delete mac-fix-env target, which has been
	removed (Bug#3531).

2009-05-06  Stefan Monnier  <monnier@iro.umontreal.ca>

	* configure.in: Don't define CANNOT_DUMP for GNUstep any more.

2009-05-05  Per Starbäck  <per@starback.se>  (tiny change)

	* BUGS: Use new binding of view-emacs-problems.

2009-05-04  Simon Leinen  <simon.leinen@switch.ch>  (tiny change)

	* Makefile.in (install-arch-dep): Avoid using $$(..) construct,
	for Solaris compatibility.

2009-04-25  Chong Yidong  <cyd@stupidchicken.com>

	* configure: Regenerate.

	* configure.in: Disable use of FreeType without libXft.

2009-04-19  Jan Djärv  <jan.h.d@swipnet.se>

	* configure.in (HAVE_GTK_FILE_SELECTION, HAVE_GTK_FILE_CHOOSER):
	Check if it is declared in gtk.h.

2009-04-12  Andreas Schwab  <schwab@linux-m68k.org>

	* Makefile.in (install-arch-indep): Remove .gitignore files.

2009-04-03  Kenichi Handa  <handa@m17n.org>

	* INSTALL: Make the section "Complex Text Layout support
	libraries" the first of "ADDITIONAL DISTRIBUTION FILES".

2009-03-06  Dan Nicolaescu  <dann@ics.uci.edu>

	* configure.in (rs6000-ibm-aix6*): Fix typo.

2009-03-04  Glenn Morris  <rgm@gnu.org>

	* Makefile.in (INFO_FILES): Add auth.

2009-03-03  Glenn Morris  <rgm@gnu.org>

	* info/dir: Add Auth-source.

2009-02-28  Stefan Monnier  <monnier@iro.umontreal.ca>

	* Makefile.in (src): Fix last change so the first `cd' doesn't affect
	the second.

2009-02-28  Eli Zaretskii  <eliz@gnu.org>

	* config.bat: Copy .dbxinit to _dbxinit.

	* make-dist (Making links to `info'): Remove .gitignore.

2009-02-28  Stefan Monnier  <monnier@iro.umontreal.ca>

	* Makefile.in (lib-src, lisp): Use simpler rule.
	(src): Be more specific to avoid recompiling all the .elc files just
	because the bootstrap-emacs is missing.

2009-02-26  Chong Yidong  <cyd@stupidchicken.com>

	* configure.in: Require librsvg >= 2.11.

2009-02-23  Adrian Robert  <Adrian.B.Robert@gmail.com>

	* configure.in (HAVE_XFT, HAVE_FREETYPE, HAVE_LIBOTF)
	(HAVE_M17N_FLT): Don't check for these unless HAVE_X11.

2009-02-04  Adrian Robert  <Adrian.B.Robert@gmail.com>

	* configure.in (COCOA_EXPERIMENTAL_CTRL_G): Drop.

2009-02-03  Glenn Morris  <rgm@gnu.org>

	* make-dist: Add some missing files, remove some that are no longer
	present.

2009-02-02  Glenn Morris  <rgm@gnu.org>

	* make-dist: Add some missing nextstep/ files.

2009-01-22  Yavor Doganov  <yavor@gnu.org>  (tiny change)

	* configure.in (HAVE_RSVG): Use librsvg under HAVE_NS also.  (Bug#616)

2009-01-22  Dan Nicolaescu  <dann@ics.uci.edu>

	* configure.in: Add support for m68k-*-netbsd.

2009-01-14  Juri Linkov  <juri@jurta.org>

	* .dir-locals.el (change-log-mode): Remove bug-reference-mode.

	* .dir-locals.el (change-log-mode): Add bug-reference-url-format
	and bug-reference-mode.

2009-01-11  Juri Linkov  <juri@jurta.org>

	* INSTALL.CVS: Move configuration explicitly to the first step.

2009-01-09  Glenn Morris  <rgm@gnu.org>

	* .dir-locals.el: Don't set indent-tabs-mode.

2008-12-30  Kenichi Handa  <handa@m17n.org>

	* configure.in: Define HAVE_OTF_GET_VARIATION_GLYPHS if libotf has
	the function OTF_get_variation_glyphs.

2008-12-30  Jan Djärv  <jan.h.d@swipnet.se>

	* Makefile.in (install-arch-dep): Remove old directories in
	ns_app* before moving new directories there.

2008-12-27  Dan Nicolaescu  <dann@ics.uci.edu>

	* .dir-locals.el: Remove non-working entry for pmail.
	(fill-column): Fix typo.
	(change-log-mode): Add fill column.

2008-12-26  Eli Zaretskii  <eliz@gnu.org>

	* config.bat: Produce _dir-locals.el from .dir-locals.el.

2008-12-23  Dan Nicolaescu  <dann@ics.uci.edu>

	* make-dist (tempdir): Distribute .dir-locals.el.

	* .dir-locals.el: New file.

2008-12-19  Eli Zaretskii  <eliz@gnu.org>

	* config.bat (--with-system-malloc): New option; see msdos/INSTALL
	for rationale.

2008-12-13  Glenn Morris  <rgm@gnu.org>

	* Makefile.in (install-arch-indep): Add new man-pages.
	(manext): Remove variable.
	(MAN_PAGES): New variable.
	(install-arch-indep, uninstall): Use MAN_PAGES for list of files to add
	and remove.
	(uninstall): Remove desktop file and icons, game scores if empty.

2008-12-11  Dan Nicolaescu  <dann@ics.uci.edu>

	* config.guess, config.sub: Updated from master source.

2008-12-10  Dan Nicolaescu  <dann@ics.uci.edu>

	* Makefile.in (install-arch-indep): Install ebrowse.1.

2008-12-09  Ali Bahrami  <ali_gnu@emvision.com>  (tiny change)

	* configure.in: Add Solaris on x86_64.

2008-12-09  Dan Nicolaescu  <dann@ics.uci.edu>

	* config.guess, config.sub: Updated from master source.

2008-12-08  Eli Zaretskii  <eliz@gnu.org>

	* info/dir: Fix last change.

2008-12-07  Eli Zaretskii  <eliz@gnu.org>

	* info/dir: Untabify.

2008-11-28  Ulrich Müller  <ulm@gentoo.org>

	* configure.in: Fix last change.

2008-11-28  Richard M Stallman  <rms@gnu.org>

	* configure.in (mips64-*-linux-gnu*, mips64el-*-linux-gnu*):
	New configurations.

2008-11-20  Josh Elsasser  <josh@elsasser.org>  (tiny change)

	* configure.in: Add hppa-*-openbsd* with machine hp800; mistakenly
	removed while misclassified as now unsupported hp9000s300.  (Bug#1365)

2008-11-15  Eli Zaretskii  <eliz@gnu.org>

	* Makefile.in (INFO_FILES): Remove ns-emacs.

	* info/dir (NS-Emacs): Remove entry.

2008-11-08  Eli Zaretskii  <eliz@gnu.org>

	* INSTALL: Move MS-DOS specific instructions to msdos/INSTALL.

2008-11-07  Glenn Morris  <rgm@gnu.org>

	* configure.in (HAVE_LIB64_DIR): Check for crtn.o.  (Bug#1287)

2008-10-31  Eli Zaretskii  <eliz@gnu.org>

	* config.bat: Tell user to expect one "File not found" message
	while the `doc' directory is being configured.

2008-10-30  Chong Yidong  <cyd@stupidchicken.com>

	* update-subdirs: Put obsolete directory last.

2008-10-30  Emanuele Giaquinta  <emanuele.giaquinta@gmail.com>

	* configure.in: Check fontconfig always.

2008-10-30  Dan Nicolaescu  <dann@ics.uci.edu>

	* configure (*-solaris2.[7-9]*): Fix typo.

2008-10-24  Glenn Morris  <rgm@gnu.org>

	* configure.in (--without-sync-input, --with-pkg-config-prog):
	Help strings start with lower case.
	(--with-gnustep-conf): New option.
	(GNUSTEP_CONFIG_FILE): Use, instead of fixed /etc/GNUstep/GNUstep.conf.

2008-10-24  Yavor Doganov  <yavor@gnu.org>  (tiny change)

	* configure.in: Use `.' instead of `source' to source GNUstep.conf.
	Exit with an error if `--with-ns' was specified but <AppKit/AppKit.h>
	is not found.  (Bug#1230)

2008-10-23  Ali Bahrami  <ali_gnu@emvision.com>  (tiny change)

	* configure (*-sunos5*, *-solaris*): Use the new file sol2-10.h.
	Use sol2-6.h for Solaris 7-9.

2008-10-18  Ulrich Müller  <ulm@gentoo.org>

	* configure.in: Add support for GNU/Linux on SuperH.

2008-10-12  Andreas Schwab  <schwab@suse.de>

	* configure.in: Only check for m17n-flt if HAVE_LIBOTF.

2008-10-03  Adrian Robert  <Adrian.B.Robert@gmail.com>

	* configure.in: Report USE_TOOLKIT_SCROLLBARS as such (not mentioning
	"X") to avoid confusion.

	* configure: Regenerate.

2008-09-07  Romain Francoise  <romain@orebokech.com>

	* make-dist: Distribute doc/man/ChangeLog.

2008-08-28  Chong Yidong  <cyd@stupidchicken.com>

	* configure.in: Disable XFT and Freetype when without X.

	* configure: Regenerate.

2008-08-24  Dan Nicolaescu  <dann@ics.uci.edu>

	* configure.in (NS_IMPL_GNUSTEP): Increase pure size.

2008-08-21  Christian Faulhammer  <opfer@gentoo.org>  (tiny change)

	* configure.in (GNUSTEP_SYSTEM_HEADERS):
	Define GNUSTEP_SYSTEM_HEADERS and GNUSTEP_SYSTEM_LIBRARIES.

	* configure: Regenerate.

2008-08-20  Eli Zaretskii  <eliz@gnu.org>

	* configure.in: Move "#define subprocesses" before
	config_opsysfile is included.

2008-08-19  Kenichi Handa  <handa@m17n.org>

	* INSTALL (Extra fonts): Mention local fonts, don't mention
	mule-unicode.

2008-08-16  Chong Yidong  <cyd@stupidchicken.com>

	* make-dist: Omit info/.arch-inventory.

2008-08-16  Jason Rumney  <jasonr@gnu.org>

	* make-dist (tempdir/nt): Link emacsclient.rc.

2008-08-07  Dan Nicolaescu  <dann@ics.uci.edu>

	* configure.in (LIB_SRC_EXTRA_INSTALLABLES): New variable.
	AC_SUBST it.
	(GNU_OBJC_CFLAGS): Define as a shell variable instead of #define.
	AC_SUBST it.
	(OTHER_FILES): Always define for HAVE_NS.
	(C_SWITCH_X_SYSTEM): Don't define as empty for NS_IMPL_COCOA.
	* configure: Regenerate.

2008-08-07  Andreas Schwab  <schwab@suse.de>

	* configure.in: Correctly handle
	--enable-cocoa-experimental-ctrl-g=no and
	--enable-ns-self-contained=yes.

2008-08-06  Adrian Robert  <Adrian.B.Robert@gmail.com>

	* configure.in (NS_HAVE_INTEGER): Rename to NS_HAVE_NSINTEGER.
	(C_SWITCH_X_SYSTEM): Drop -MMD -MP under NS_IMPL_GNUstep.
	Don't bother undef'ing since won't have desired effect.

2008-08-06  Andreas Schwab  <schwab@suse.de>

	* configure.in: Fix quoting.

2008-08-06  Chong Yidong  <cyd@stupidchicken.com>

	* configure.in (COCOA_EXPERIMENTAL_CTRL_G): Fix 2008-08-04 change.

2008-08-05  Ulrich Müller  <ulm@gentoo.org>

	* configure.in: Add checks for krb5_error.text and
	krb5_error.e_text struct members.

2008-08-04  Chong Yidong  <cyd@stupidchicken.com>

	* configure.in: Test for existence of NSInteger.
	Suggested by Yavor Doganov.

2008-08-02  Romain Francoise  <romain@orebokech.com>

	* Makefile.in (INFO_FILES): Add mairix-el.

2008-07-31  Dan Nicolaescu  <dann@ics.uci.edu>

	* make-dist:
	* README: Remove VMS support.
	* vms: Remove directory.

2008-07-31  Dan Nicolaescu  <dann@ics.uci.edu>

	* configure.in (MULTI_KBOARD): Remove.

2008-07-30  Dan Nicolaescu  <dann@ics.uci.edu>

	* configure.in (DO_BLOCK_INPUT): Remove, unused.

2008-07-29  Chong Yidong  <cyd@stupidchicken.com>

	* info/dir (File): Add mairix-el.

2008-07-27  Dan Nicolaescu  <dann@ics.uci.edu>

	Remove support for Mac Carbon.
	* mac: Remove directory.
	* make-dist:
	* configure.in:
	* README:
	* Makefile.in:
	* INSTALL: Remove code for Carbon.
	* configure: Regenerate.

2008-07-26  Adrian Robert  <Adrian.B.Robert@gmail.com>

	* Makefile.in (install-arch-dep): Fix typo in NS installation commands.

2008-07-25  Chong Yidong  <cyd@stupidchicken.com>

	* configure.in: Check for getrlimit.

	* configure: Regenerate.

2008-07-23  Dan Nicolaescu  <dann@ics.uci.edu>

	* configure.in (LD_SWITCH_SITE): Remove, set the values directly
	in src/Makefile.in.
	(static): Remove, autoconf would always comment it out anyway.
	(subprocesses): Define unconditionally.

2008-07-19  Yavor Doganov  <yavor@gnu.org>  (tiny change)

	* configure.in: Fix typo in GNUSTEP_MAKEFILES setting for HAVE_NS
	compilation under GNUstep.

2008-07-18  Kenichi Handa  <handa@m17n.org>

	* INSTALL (Complex Text Layout support libraries): Delete the
	paragraph about --enable-font-backend.

2008-07-17  Adrian Robert  <Adrian.B.Robert@gmail.com>

	* configure.in: Print out some info to user for NeXTstep builds.
	(ns-app): Remove enable option.
	(ns-self-contained): Add enable option.
	(ns_appbindir, ns_appresdir, ns_appsrc): Set them based on Cocoa or
	GNUstep, use to set install prefixes, and substitute in Makefiles.
	* configure: Regenerate.
	* Makefile.in (install-arch-dep): Perform post-install cleanup inside
	NS app bundle.

2008-07-17  Stefan Monnier  <monnier@iro.umontreal.ca>

	* configure.in: Extract and substitute GNUSTEP_MAKEFILES.

2008-07-16  Adrian Robert  <Adrian.B.Robert@gmail.com>

	* configure.in: Change GNUSTEP to NS_IMPL_GNUSTEP, COCOA to
	NS_IMPL_COCOA.

2008-07-16  Glenn Morris  <rgm@gnu.org>

	* configure.in (with_kerberos, with_kerberos5, with_hesiod):
	Fix tests for OPTION_DEFAULT_OFF (variables never unset).
	(with_carbon, with_ns): Remove dead code, since OPTION_DEFAULT_OFF means
	never unset.

	* make-dist: Add nextstep/ directories.
	(src, lib-src): Add .m files.

2008-07-16  Dan Nicolaescu  <dann@ics.uci.edu>

	* configure.in (freebsd, kfreebsd): Undo part of previous change.
	(USER_FULL_NAME): Remove, not used anymore.
	* configure: Regenerate.

2008-07-15  Adrian Robert  <Adrian.B.Robert@gmail.com>

	Changes and additions for NeXTstep windowing system (Cocoa and
	GNUstep) support.

	* configure.in: Add support for NS window system: --with-ns (default
	off), --enable-ns-app, --enable-cocoa-experimental-ctrl-g; improve add
	sparc detection for FreeBSD variants, checks for Cocoa and GNUstep,
	disable font backend if window system is "none", not if !HAVE_X11.
	* Makefile.in: Add ns-emacs to INFO_FILES, add ns_appdir variable.
	(install-arch-dep): Add commands to assemble NS .app package.

2008-07-10  Dan Nicolaescu  <dann@ics.uci.edu>

	* configure.in: Use macppc for Darwin.  Remove references to
	desupported systems.
	* configure: Regenerate.

2008-07-05  Glenn Morris  <rgm@gnu.org>

	* make-dist (EMACS): Doc fix.
	(lisp): There are no *.dat or image files here any more.
	(src): There are no *.s files here any more.
	(etc/images, etc/images/*): Link to most regular files.

2008-07-04  Emanuele Giaquinta  <emanuele.giaquinta@gmail.com>  (tiny change)

	* configure.in: Remove reference to deleted $USE_FONT_BACKEND.

2008-07-01  Glenn Morris  <rgm@gnu.org>

	* configure.in (cpp_undefs): Rename from `undefs', update uses.
	Use $srcdir rather than $top_srcdir.  Set before calling AC_OUTPUT,
	and explicitly export there.  (Bug#507.)

2008-06-26  Dan Nicolaescu  <dann@ics.uci.edu>

	* configure.in:
	* configure: Remove references to obsolete systems.

2008-06-25  Stefan Monnier  <monnier@iro.umontreal.ca>

	* Makefile.in (Makefile): Use it for its timestamp value as well, and
	make it depend on all other */.in files.
	(src/Makefile, src/config.stamp, lib-src/Makefile)
	(doc/emacs/Makefile, doc/misc/Makefile, doc/lispref/Makefile)
	(doc/lispintro/Makefile, oldXMenu/Makefile, lwlib/Makefile)
	(leim/Makefile, lisp/Makefile): Remove those overlapping targets.
	(leim, ${SUBDIR}, blessmail): Only depend on Makefile now.

	* configure.in: Don't create src/config.stamp any more.

2008-06-22  Stefan Monnier  <monnier@iro.umontreal.ca>

	* Makefile.in (${SUBDIR}): Pass additional BOOTSTRAPEMACS argument.

2008-06-22  Glenn Morris  <rgm@gnu.org>

	* Makefile.in (top_bootclean): Remove obsolete references to lock/.

2008-06-21  Romain Francoise  <romain@orebokech.com>

	* Makefile.in (INFO_FILES): Add sasl.

2008-06-21  Stefan Monnier  <monnier@iro.umontreal.ca>

	* Makefile.in (maybe_bootstrap, src/bootstrap-emacs${EXEEXT})
	(bootstrap-build): Remove.
	(top_bootclean): New var.
	(top_distclean, bootstrap-clean): Use it.
	(bootstrap): Don't recheck config.  Make normally.

2008-06-20  Stefan Monnier  <monnier@iro.umontreal.ca>

	* Makefile.in (SUBDIR): Include `lisp'.
	(lisp): Depend on `src'.
	(top_distclean): Don't remove config.status.
	(bootstrap-clean): New target.
	(maintainer-clean): Use it.
	(bootstrap): Use bootstrap-clean.  Re-run config.status.
	(src/bootstrap-emacs${EXEEXT}): New target.
	(bootstrap-build): Use it.  Don't use bootstrap-prepare because
	src/Makefile now takes care of it.
	(bootfast, bootstrap-clean-before, bootstrap-clean-before-fast): Remove.

2008-06-15  Glenn Morris  <rgm@gnu.org>

	* info/dir: Add sasl.

2008-06-09  Alan Mackenzie  <acm@muc.de>

	* INSTALL.CVS: Clarify why `make bootstrap' sometimes fails.

2008-06-08  Eric S. Raymond  <esr@snark.thyrsus.com>

	* INSTALL.CVS: Indicate when "cvs update -d" may be needed.

2008-06-07  Glenn Morris  <rgm@gnu.org>

	* Makefile.in (bootstrap-build): Remove mostlyclean, since it seems to
	serve no purpose.

2008-06-01  Dan Nicolaescu  <dann@ics.uci.edu>

	* configure.in (USE_LUCID, USE_MOTIF): Don't use "==".
	* configure: Regenerate.

2008-05-28  Stefan Monnier  <monnier@iro.umontreal.ca>

	* update-subdirs: Don't touch subdirs.el if it is unchanged.

2008-05-14  Kenichi Handa  <handa@m17n.org>

	* configure: Regenerate.

	* configure.in: Don't handle --disable-font-backend.  Don't print
	a message about a font backend.

2008-05-09  Glenn Morris  <rgm@gnu.org>

	* configure.in: Make absence of makeinfo a fatal error only if the info
	files don't exist.
	* Makefile.in (install-arch-indep, info): Handle MAKEINFO == off.

2008-05-07  Eli Zaretskii  <eliz@gnu.org>

	* config.bat: Fix last change: don't use < and > in "rem" lines,
	they are interpreted as redirection by DOS shells.

2008-05-04  YAMAMOTO Mitsuharu  <mituharu@math.s.chiba-u.ac.jp>

	* configure.in: Check availability of AvailabilityMacros.h
	if HAVE_CARBON.

	* configure: Regenerate.

2008-05-03  Glenn Morris  <rgm@gnu.org>

	* configure.in (x_libraries): Remove standard 64-bit directories -
	experimental workaround for minor autoconf bug.

	* configure.in (--without-makeinfo): New option.  If set,
	absence of suitable makeinfo is not a fatal error.
	* Makefile.in (MAKEINFO): New, set by configure.
	(install-arch-indep): Without makeinfo, ignore any missing manuals.
	(info-real): New target.
	(info): Without makeinfo, do nothing, else call `info-real'.

2008-04-23  Dan Nicolaescu  <dann@ics.uci.edu>

	* configure.in: Remove hpux10.20 from the desupported list.

2008-04-18  Stefan Monnier  <monnier@iro.umontreal.ca>

	* configure.in: Define USE_LUCID/USE_MOTIF in config.h.

2008-04-16  Stefan Monnier  <monnier@iro.umontreal.ca>

	* configure.in (SYNC_INPUT): Use OPTION_DEFAULT_ON and AC_DEFINE
	rather than change CPPFLAGS.
	(HAVE_GTK): Rename to USE_GTK.

2008-04-16  Yavor Doganov  <yavor@gnu.org>  (tiny change)

	* configure.in: Replace the obsolete macros AC_AIX and
	AC_GNU_SOURCE with AC_USE_SYSTEM_EXTENSIONS.

2008-04-05  Andreas Schwab  <schwab@suse.de>

	* configure.in: No longer create admin/unidata/Makefile.

2008-03-28  Andreas Schwab  <schwab@suse.de>

	* Makefile.in (SUBDIR_MAKEFILES): Add lisp/Makefile.
	(lisp/Makefile): New rule.

2008-03-13  Glenn Morris  <rgm@gnu.org>

	* configure.in (AC_INIT): Fix version number.
	(sync-input): Reword the option, since it's on by default.

2008-03-11  Jan Djärv  <jan.h.d@swipnet.se>

	* configure.in: Add --enable-sync-input, default yes.

2008-03-11  Glenn Morris  <rgm@gnu.org>

	* Makefile.in (install-etc, mkdir): Handle directory
	etc/images/icons/hicolor/*/mimetypes/.

	* make-dist: Handle icons/hicolor/scalable directory.

2008-03-05  Glenn Morris  <rgm@gnu.org>

	* configure.in: Enable font-backend by default.
	(USE_FONT_BACKEND): Set to "no" in absence of X.
	(PKG_CONFIG): Don't set multiple times, once is enough.
	(HAVE_FREETYPE, HAVE_LIBOTF, HAVE_M17N_FLT): Tweak config.in text.

2008-03-03  Glenn Morris  <rgm@gnu.org>

	* Makefile.in (iconsrcdir): New variable.
	(install-etc, mkdir): Use $iconsrcdir.  Handle the `scalable' icon
	directory.

2008-02-29  Glenn Morris  <rgm@gnu.org>

	* test/: New directory.

2008-02-27  Jan Djärv  <jan.h.d@swipnet.se>

	* configure.in (HAVE_GTK): Print a warning if gtk version is < 2.10.

2008-02-25  Dan Nicolaescu  <dann@ics.uci.edu>

	* configure.in: Print an error for systems that we think are obsolete
	and are proposed to be removed.  Remove some more unused systems.
	Add support for powerpc-ibm-aix6*.

2008-02-24  Dan Nicolaescu  <dann@ics.uci.edu>

	* configure.in: Remove references to obsolete variables and systems.

2008-02-21  Glenn Morris  <rgm@gnu.org>

	* Makefile.in (set_installuser): New.
	(install-arch-indep): Use set_installuser to avoid duplicate code.

	* README.unicode: Split into admin/notes/unicode,font-backend and
	remove.

2008-02-10  Matthew Luckie  <mjl@luckie.org.nz>  (tiny change)

	* configure.in (arm*-*-freebsd*): Add.

2008-02-09  Dan Nicolaescu  <dann@ics.uci.edu>

	* configure.in (LIBX11_MACHINE, HAVE_XFREE386): Remove code
	dealing with obsolete variables.

2008-02-08  Glenn Morris  <rgm@gnu.org>

	* Makefile.in (check-info-dir): New target.

2008-02-08  Michael Olson  <mwolson@gnu.org>

	* Makefile.in (INFO_FILES): Add epa.

	* info/dir: Add EasyPG Assistant manual to the "Emacs misc
	features" section.

2008-02-06  Glenn Morris  <rgm@gnu.org>

	* configure.in (--with-gcc): Give an error saying this option has
	been removed.
	(--with-gtk): Remove this option.

2008-02-06  Tom Tromey  <tromey@redhat.com>

	* configure.in (--with-gcc): Remove.
	* INSTALL (DETAILED BUILDING AND INSTALLATION): Remove --with-gcc.

2008-02-05  Ulrich Müller  <ulm@gentoo.org>

	* INSTALL: Recommend giflib, not libungif.

2008-02-05  Tom Tromey  <tromey@redhat.com>

	* configure.in (--with-dbus): Default to enabled.

2008-02-05  Kenichi Handa  <handa@ni.aist.go.jp>

	* INSTALL (Complex Text Layout support libraries): New section.

2008-02-04  Dan Nicolaescu  <dann@ics.uci.edu>

	* make-dist: Remove references to files in mac/ that have been
	deleted.

2008-02-02  Thien-Thi Nguyen  <ttn@gnuvola.org>

	* configure.in: For libotf and m17n-flt checks, set shell vars
	HAVE_LIBOTF and HAVE_M17N_FLT instead of pkg_check_libotf and
	pkg_check_m17n_flt, respectively, for the sake of the summary output.
	Reported by Ulrich Müller.

2008-02-02  Eli Zaretskii  <eliz@gnu.org>

	* configure.in: If admin/unidata/UnicodeData.txt is present, copy
	admin/unidata/Makefile.in to Makefile.

2008-02-02  Glenn Morris  <rgm@gnu.org>

	* configure.in (HAVE_XFT): Ensure it is either "yes" or "no".
	(USE_FONT_BACKEND, HAVE_FREETYPE, HAVE_M17N_FLT, HAVE_LIBOTF)
	(HAVE_XFT): Add "Does Emacs use..." messages at end.

2008-02-01  Miles Bader  <miles@gnu.org>

	* configure.in: Use OPTION_DEFAULT_ON for [freetype], [xft],
	[libotf], and [m17n-flt] options.

2008-02-01  Kenichi Handa  <handa@ni.aist.go.jp>

	* configure.in: Add EMACS_ARG_N([libotf]...), and
	EMACS_ARG_N([m17n-flt].  Set back OLD_CPPFLAGS to CPPFLAGS (not
	CFLAGS) in XFT checking part.  Don't alter C_SWITCH_X_SITE,
	CFLAGS, and LIBS in checking of m17n-flt.

2008-02-01  Kenichi Handa  <handa@ni.aist.go.jp>

	* configure.in: Check the availability of m17n-flt library.

2008-02-01  Kenichi Handa  <handa@m17n.org>

	* configure.in: Don't define HAVE_LIBOTF if OTF_get_features is
	not available.

2008-02-01  Kenichi Handa  <handa@m17n.org>

	* configure.in: New args --enable-font-backend, --with-xft,
	--with-freetyp.  New AC_DEFINEs USE_FONT_BACKEND, HAVE_XFT,
	HAVE_FREETYPE, HAVE_LIBOTF.  New AC_SUBSTs XFT_LIBS,
	FREETYPE_CFLAGS, FREETYPE_LIBS, FONTCONFIG_CFLAGS,
	FONTCONFIG_LIBS, LIBOTF_CFLAGS, LIBOTF_LIBS.

2008-02-01  Kenichi Handa  <handa@m17n.org>

	* make-dist: Include etc/charsets in tarball.

2008-02-01  Kenichi Handa  <handa@m17n.org>

	* configure.in: While running cpp on junk.c, include
	-DHAVE_UNIDATA in CPPFLAGS if admin/unidata/UnicodeData.txt
	exists.

2008-01-29  Dan Nicolaescu  <dann@ics.uci.edu>

	* configure.in (xtensa): Match more configurations.

2008-01-27  Dan Nicolaescu  <dann@ics.uci.edu>

	* configure.in: Update comment.

2008-01-26  Glenn Morris  <rgm@gnu.org>

	* configure.in (--without-gcc): By default, neither off nor on.
	(--with-carbon): Tone down rhetoric in help text.

2008-01-25  Glenn Morris  <rgm@gnu.org>

	* configure.in: Correct usage of OPTION_DEFAULT_ON,
	OPTION_DEFAULT_OFF so that the defaults are as they used to be.
	Default `Carbon' to off (it's unsupported).

2008-01-24  Glenn Morris  <rgm@gnu.org>

	* configure.in: Standardize dbus-related messages.

2008-01-23  Michael Olson  <mwolson@gnu.org>

	* configure.in (pkg-config-prog): Remove initial whitespace.

2008-01-23  Tom Tromey  <tromey@redhat.com>

	* configure.in (OPTION_DEFAULT_ON, OPTION_DEFAULT_OFF): New macros.
	(EMACS_ARG_Y, EMACS_ARG_N): Remove.
	Update all users.

2008-01-21  Dan Nicolaescu  <dann@ics.uci.edu>

	* config.guess, config.sub: Updated from master source.

2008-01-17  Andreas Schwab  <schwab@suse.de>

	* configure.in (HAVE_LIB64_DIR): Rename from HAVE_X86_64_LIB64_DIR.

2008-01-17  Glenn Morris  <rgm@gnu.org>

	* configure.in (HAVE_X86_64_LIB64_DIR): Also set on s390x systems.

2008-01-16  Dan Nicolaescu  <dann@ics.uci.edu>

	* configure.in: Remove more references to unsupported systems.

2008-01-16  Sven Joachim  <svenjoac@gmx.de>

	* make-dist: Add --lzma.

2008-01-16  Glenn Morris  <rgm@gnu.org>

	* Makefile.in (maybe_bootstrap): Remove texinfo message, since
	configure checks for this.

2008-01-13  Dan Nicolaescu  <dann@ics.uci.edu>

	* configure.in: Remove more references to unsupported systems.

2008-01-06  Romain Francoise  <romain@orebokech.com>

	* configure.in: Delete extra semicolons.

2008-01-06  Dan Nicolaescu  <dann@ics.uci.edu>

	* configure.in: Remove references to unsupported systems.

2008-01-05  Romain Francoise  <romain@orebokech.com>

	* make-dist: Add --bzip2.  Update copyright.

2008-01-05  Dan Nicolaescu  <dann@ics.uci.edu>

	* configure.in: Remove support for Masscomp.

2008-01-05  Glenn Morris  <rgm@gnu.org>

	* Makefile.in (desktopdir, icondir): New variables.
	(install-arch-indep): Also depend on `install-etc'.
	(install-etc): New target.
	(mkdir): Also create the `applications' and `icons' directories.

2008-01-04  Glenn Morris  <rgm@gnu.org>

	* make-dist: Update for new etc/images/icons/hicolor directory.

2007-12-09  Andreas Schwab  <schwab@suse.de>

	* configure.in: D-Bus is not enabled by default.

2007-12-06  Jan Djärv  <jan.h.d@swipnet.se>

	* configure.in: Add AC_CONFIG_SRCDIR which was lost in the previous
	change.

2007-12-04  Jan Djärv  <jan.h.d@swipnet.se>

	* configure.in: Give package name and version to AC_INIT.

2007-12-03  Magnus Henoch  <mange@freemail.hu>

	* configure.in: Use PKG_CHECK_MODULES to check for D-Bus.

2007-12-03  Michael Albinus  <michael.albinus@gmx.de>

	* configure.in: No need for DBUS_INFO anymore.

	* Makefile.in (INFO_FILES): Use dbus unconditionally.

2007-12-02  Michael Albinus  <michael.albinus@gmx.de>

	* configure.in: Add D-Bus checks.  D-Bus is disabled by default.

	* Makefile.in (INFO_FILES): Add dbus.

2007-12-02  Romain Francoise  <romain@orebokech.com>

	* make-dist: Fix last change.

2007-11-28  Petr Salinger  <Petr.Salinger@seznam.cz>  (tiny change)

	* configure.in: Add support for gnu-kfreebsd.

2007-11-28  Glenn Morris  <rgm@gnu.org>

	* make-dist: Add etc/nxml.

2007-11-24  Romain Francoise  <romain@orebokech.com>

	* Makefile.in (INFO_FILES): Add nxml-mode.

2007-11-23  Romain Francoise  <romain@orebokech.com>

	* make-dist: Include nXML.  Don't try to copy FTP, it was removed on
	2007/10/17.  Don't special-case alloca.c which is no longer in CVS.

2007-11-20  Andreas Schwab  <schwab@suse.de>

	* configure.in: Always include <resolv.h> when checking for res_init.

2007-11-17  Andreas Schwab  <schwab@suse.de>

	* update-subdirs: Atomically update subdirs.el.

2007-11-17  Glenn Morris  <rgm@gnu.org>

	* Makefile.in (check-declare): New target.

2007-11-07  Glenn Morris  <rgm@gnu.org>

	* configure.in: Deprecate Mac Carbon port.

2007-11-01  Jan Djärv  <jan.h.d@swipnet.se>

	* configure.in: Remove HAVE_X11R5 check.

2007-10-31  Glenn Morris  <rgm@gnu.org>

	* Makefile.in (install-arch-indep): Fallback to $USER and `id -un'
	when changing ownership of installed files.

2007-10-30  Glenn Morris  <rgm@gnu.org>

	* make-dist: Add new directory etc/gnus.

2007-10-30  Michael Olson  <mwolson@gnu.org>

	* Makefile.in (INFO_FILES): Alphabetize.  Add remember.

2007-10-29  Glenn Morris  <rgm@gnu.org>

	* make-dist: Add new directories etc/images/smilies/grayscale,medium.

2007-10-23  Glenn Morris  <rgm@gnu.org>

	* MAINTAINERS: Move to admin/.

2007-10-17  Chong Yidong  <cyd@stupidchicken.com>

	* configure.in (HAVE_RES_INIT): Define if res_init() exists.
	(HAVE_LIBRESOLV): Also define if we are using res_init().

2007-10-17  Glenn Morris  <rgm@gnu.org>

	* FTP: Remove file, since it's just a duplicate of one in etc/.

2007-10-05  Eli Zaretskii  <eliz@gnu.org>

	* config.bat: Fix configuring `doc' due to changes in the
	directory structure.

2007-09-16  Peter O'Gorman  <bug-gnu-emacs@mlists.thewrittenword.com>  (tiny change)

	* configure.in: Don't use -lpthread on HP-UX.

2007-09-16  Glenn Morris  <rgm@gnu.org>

	* make-dist: File gfdl.1 has been removed.

2007-09-15  Glenn Morris  <rgm@gnu.org>

	* configure.in: Fix makeinfo version regexp.

2007-09-12  Glenn Morris  <rgm@gnu.org>

	* configure.in (AC_FUNC_ALLOCA): Throw an error if a system
	implementation of alloca is not found.

	* Makefile.in (SOURCES, unlock, relock): Delete.
	(install-arch-indep): Do not exclude the etc/ Makefiles.

2007-09-09  Juri Linkov  <juri@jurta.org>

	* make-dist: Remove AUTHORS and CONTRIBUTE (moved to etc).

	* README: Add doc/ to documentation directories.

2007-09-08  Michael Olson  <mwolson@gnu.org>

	* MAINTAINERS: Add myself for ERC and tq.el.
	Update for new doc/ directory layout.

2007-09-06  Romain Francoise  <romain@orebokech.com>

	* make-dist: Update for new doc/ directory layout.

2007-09-06  Glenn Morris  <rgm@gnu.org>

	* Makefile.in (mansrcdir): New variable.
	(SUBDIR_MAKEFILES): Update for new doc/ directory layout.
	(man/Makefile, lispref/Makefile, lispintro/Makefile): Rename and
	update these targets for new doc/ directory layout.
	(doc/misc/Makefile): New target.
	(install-arch-indep): Use mansrcdir for new location of manpages.
	(mostlyclean, clean, distclean, maintainer-clean, unlock)
	(relock, info, dvi): Update targets for new doc/ directory layout.

	* configure.in (AC_OUTPUT): Update names of generated Makefiles
	for new doc/ directory layout.

2007-09-02  Andreas Schwab  <schwab@suse.de>

	* configure.in: Use AS_HELP_STRING throughout.
	* configure: Regenerate.

2007-09-02  Jan Djärv  <jan.h.d@swipnet.se>

	* configure.in: Require Gtk/Glib 2.6.

2007-09-02  Thien-Thi Nguyen  <ttn@gnuvola.org>

	* configure.in (EMACS_ARG_Y, EMACS_ARG_N): New AC_DEFUNs.
	Use them throughout in place of AC_ARG_WITH calls.
	* configure: Regenerate.

2007-09-01  Andreas Schwab  <schwab@suse.de>

	* configure.in: Put quotes around nested macro calls.

2007-08-31  Ulrich Müller  <ulm@gentoo.org>  (tiny change)

	* configure.in: Fix typo.
	* configure: Regenerate.

2007-08-30  Glenn Morris  <rgm@gnu.org>

	* configure.in (AH_BOTTOM): Copy some manual changes made to
	src/config.in here so they are not lost when it regenerates.

	* README.multi-tty: Move to admin/notes/multi-tty, with some edits.

2007-08-29  Károly Lőrentey  <karoly@lorentey.hu>

	* README.multi-tty: New file.

2007-08-29  Glenn Morris  <rgm@gnu.org>

	* README: Increase version to 23.0.50.

2007-08-29  Jan Djärv  <jan.h.d@swipnet.se>

	* configure.in: New option: --without-xaw3d.

2007-08-24  Glenn Morris  <rgm@gnu.org>

	* configure.in: Check for a suitably recent makeinfo.

2007-08-23  Johannes Weiner  <hannes@saeurebad.de>  (tiny change)

	* configure.in (Check for required libraries): Typo.

2007-08-23  YAMAMOTO Mitsuharu  <mituharu@math.s.chiba-u.ac.jp>

	* configure.in: Check librsvg2 also for Mac Carbon.

2007-08-22  Romain Francoise  <romain@orebokech.com>

	* make-dist: Follow reorganization of files in etc/.

2007-08-22  Paul Pogonyshev  <pogonyshev@gmx.net>

	* configure.in: Add support for SVG images through librsvg2.

2007-07-28  Eli Zaretskii  <eliz@gnu.org>

	* Makefile.in (install-arch-indep): Use "rm -f" for removing DOC,
	to avoid an error message if there is no DOC there.

2007-07-25  Glenn Morris  <rgm@gnu.org>

	* Relicense all FSF files to GPLv3 or later.

	* COPYING, info/COPYING: Switch to GPLv3.

2007-06-20  Jan Djärv  <jan.h.d@swipnet.se>

	* configure.in: Complain if X seems to be installed but no
	development files were found.

2007-06-20  Glenn Morris  <rgm@gnu.org>

	* configure.in: Prefer libgif over libungif.

2007-06-14  Jan Djärv  <jan.h.d@swipnet.se>

	* configure.in: Check for all image libraries before exiting.

2007-06-13  Jan Djärv  <jan.h.d@swipnet.se>

	* configure.in: Exit with error if image libraries aren't found.

2007-06-13  Chong Yidong  <cyd@stupidchicken.com>

	* configure.in: Merge xaw3d and libXaw checks.  Check xaw3d even
	when compiling without scrollbars.

2007-06-12  Glenn Morris  <rgm@gnu.org>

	* configure.in (HAVE_GIF): If -lungif fails, try -lgif.

2007-06-11  Jan Djärv  <jan.h.d@swipnet.se>

	* configure.in: Change wording about yes/gtk and lucid/athena
	being synonyms.

2007-06-08  Glenn Morris  <rgm@gnu.org>

	* configure.in: Make gtk the default toolkit.

2007-06-07  Glenn Morris  <rgm@gnu.org>

	* configure.in (NON_GNU_CPP): On Solaris, set using a proper check
	for a Sun C compiler.

	* Makefile.in (install-arch-indep): Install only the DOC- file
	specific to the build, if possible, rather than DOC-*.

2007-06-02  Chong Yidong  <cyd@stupidchicken.com>

	* Version 22.1 released.

2007-05-25  Chong Yidong  <cyd@stupidchicken.com>

	* mkinstalldirs: Sync to version in automake CVS.

2007-05-22  Andreas Schwab  <schwab@suse.de>

	* configure.in: Prefer build_alias over host when host_alias is not set.
	* configure: Regenerate.

2007-05-20  Andreas Schwab  <schwab@suse.de>

	* configure.in: Remove empty AC_SUBST.
	* configure: Regenerate.

2007-05-20  Nick Roberts  <nickrob@snap.net.nz>

	* configure.in: Use HAVE_GPM instead of HAVE_GPM_H and implement
	it like others.
	* configure: Regenerate.

2007-05-20  Nick Roberts  <nickrob@snap.net.nz>

	* configure.in (AC_CHECK_HEADERS): Add gpm.h.
	(AC_CHECK_LIB): Add -lgpm.
	* configure: Regenerate.

2007-05-03  Glenn Morris  <rgm@gnu.org>

	* configure: Tweak message about the absence of shell functions.

2007-04-27  Andreas Schwab  <schwab@suse.de>

	* Makefile.in (config.status): Depend on ${srcdir}/lisp/version.el.

2007-04-26  Glenn Morris  <rgm@gnu.org>

	* README: Increase version to 22.1.50.

2007-04-24  Juanma Barranquero  <lekktu@gmail.com>

	* INSTALL (DETAILED BUILDING AND INSTALLATION): Fix typo.

2007-04-19  Glenn Morris  <rgm@gnu.org>

	* configure.in: Signal error if Xaw libs are missing in a Lucid build.

2007-04-18  Glenn Morris  <rgm@gnu.org>

	* INSTALL: Mention CPP.

2007-04-15  Glenn Morris  <rgm@gnu.org>

	* FTP: Replace with a pointer to the web version.

2007-04-13  Glenn Morris  <rgm@gnu.org>

	* INSTALL: In lib-src, timer, wakeup, yow are removed.

2007-04-04  Glenn Morris  <rgm@gnu.org>

	* configure.in (NON_GNU_CPP): Use associated preprocessor when
	compiling with Sun Studio on Solaris.

2007-03-23  Glenn Morris  <rgm@gnu.org>

	* configure.in: Restore support for hp800 (removed 2007-01-27)
	following clarification of legal status.

2007-03-22  Joe Buehler  <jbuehler@spirentcom.com>  (tiny change)

	* configure.in: Add support for AIX4.3 on IBM RS6000.

	* configure: Regenerate.

2007-03-20  Richard Stallman  <rms@gnu.org>

	* configure.in: Fix previous change.

2007-03-19  Deanna Phillips  <deanna@sixbit.org>  (tiny change)

	* configure.in (arm-*-openbsd*, hppa-*-openbsd*)
	(m88k-*-openbsd*, mips64-*-openbsd*, sh-*-openbsd*): Add.
	(ns32k-*-openbsd*, ns32k-*-openbsd*): Delete.

2007-03-19  Chong Yidong  <cyd@stupidchicken.com>

	* configure.in: Don't define KERBEROS, KERBEROS5, or HESIOD if the
	user specifies "without".

	* configure: Regenerate.

2007-03-18  Jan Djärv  <jan.h.d@swipnet.se>

	* configure.in: Warning for Gtk+ and Cygwin added.
	(HAVE_XFT): OLD_CFLAGS changed to OLD_CPPFLAGS.

2007-02-27  Glenn Morris  <rgm@gnu.org>

	* make-dist (oldXMenu): Remove Imakefile.
	(etc/images): Add README.

2007-02-25  Dan Nicolaescu  <dann@ics.uci.edu>

	* configure.in (xtensa-*-linux-gnu*): New configuration.

	* configure: Regenerate.

2007-02-22  Dan Nicolaescu  <dann@ics.uci.edu>

	* config.guess, config.sub: Updated from master source.

2007-01-31  Sascha Wilde  <wilde@sha-bang.de>  (tiny change)

	* configure.in (PKG_CHECK_MODULES): Change ///* to / in cflags and libs.

2007-01-29  Chong Yidong  <cyd@stupidchicken.com>

	* configure.in: Restore support for hp800's not running HP-UX.

	* configure: Regenerate.

2007-01-27  Chong Yidong  <cyd@stupidchicken.com>

	* configure.in: Remove support for hp800 and sr2k machine types.

	* configure: Regenerate.

2007-01-26  Jan Djärv  <jan.h.d@swipnet.se>

	* configure.in: Add check for libXft.

2007-01-18  Bruno Haible  <bruno@clisp.org>  (tiny change)

	* INSTALL: Info files moved to share/info.

2007-01-02  Stephen C. Gilardi  <scgilardi@gmail.com>  (tiny change)

	* configure.in: Detect and use fink-installed in intel-based Mac
	builds; change Apple Darwin section to support both PowerPC and
	Intel-based Macs.

2006-12-26  Andreas Schwab  <schwab@suse.de>

	* Makefile.in (datarootdir): Define.

2006-12-24  Richard Stallman  <rms@gnu.org>

	* configure.in: Require Autoconf 2.61.

2006-12-22  Mark Davies  <mark@mcs.vuw.ac.nz>

	* configure.in: Add support for NetBSD on x86-64, hp800 and sh3el.
	Remove redundant entry for powerpc-apple-netbsd.

	* configure: Regenerate.

2006-12-22  Chong Yidong  <cyd@stupidchicken.com>

	* configure: Regenerate with autoconf 2.61.

2006-12-20  Jan Djärv  <jan.h.d@swipnet.se>

	* configure.in: Detect alsa/asoundlib.h also.
	* configure: Regenerate.

2006-12-19  Jan Djärv  <jan.h.d@swipnet.se>

	* configure.in: Check if GTK+ compiles at all.

2006-12-10  Andreas Schwab  <schwab@suse.de>

	* configure.in: Remove check for struct timezone, its result is
	never used.

2006-12-08  NAKAJI Hiroyuki  <nakaji@jp.freebsd.org>  (tiny change)

	* configure.in: Add support for Solaris 10 on x86-64.

2006-12-08  Jan Djärv  <jan.h.d@swipnet.se>

	* INSTALL (DETAILED BUILDING AND INSTALLATION): Document usage
	of PKG_CONFIG_PATH.

2006-12-04  YAMAMOTO Mitsuharu  <mituharu@math.s.chiba-u.ac.jp>

	* configure.in (HAVE_SYNC): New test.

2006-12-03  Glenn Morris  <rgm@gnu.org>

	* Makefile.in: Fix Copyright format.

	* configure.in (AH_TOP): Add missing Copyright year.

	* update-subdirs: Add missing Copyright years.

2006-11-27  Chris Moore  <christopher.ian.moore@gmail.com>

	* Makefile.in: Touch only the parts of the share/emacs directory
	specific to this version.

2006-11-26  Chong Yidong  <cyd@stupidchicken.com>

	* configure.in (HAVE_X86_64_LIB64_DIR): New test.

2006-11-14  YAMAMOTO Mitsuharu  <mituharu@math.s.chiba-u.ac.jp>

	* configure.in (HAVE_CANCELMENUTRACKING): Remove test.

2006-11-08  YAMAMOTO Mitsuharu  <mituharu@math.s.chiba-u.ac.jp>

	* configure.in: Prefer X11 to Carbon only when some X-specific
	option is specified (Thanks to Jan Djärv and Andreas Schwab).

2006-11-04  Romain Francoise  <romain@orebokech.com>

	* Makefile.in (bootstrap-clean-before): Fix typo.
	Use new target `bootstrap-clean' in the leim subdirectory.

2006-11-03  Giorgos Keramidas  <keramida@ceid.upatras.gr>  (tiny change)

	* configure.in: Enable sparc64/ia64/powerpc FreeBSD builds.

2006-10-30  Chong Yidong  <cyd@stupidchicken.com>

	* make-dist: Add makefile.w32-in to the man, lispref and lispintro
	directories.

2006-10-29  Jeramey Crawford  <jeramey@jeramey.com>

	* configure.in: Enable x86-64 OpenBSD compilation.

2006-10-28  Glenn Morris  <rgm@gnu.org>

	* AUTHORS: Add cal-html.el author.

2006-10-28  YAMAMOTO Mitsuharu  <mituharu@math.s.chiba-u.ac.jp>

	* make-dist: Make links to mac/make-package and
	mac/Emacs.app/Contents/Resources/Emacs.icns.

2006-10-27  Chong Yidong  <cyd@stupidchicken.com>

	* README: Bump version number to 22.0.90.

2006-10-23  Andreas Schwab  <schwab@suse.de>

	* configure.in: Make sure x_default_search_path is always set even
	when x_libraries is empty, and look in .../share as well for each
	library directory.

2006-09-28  Kenichi Handa  <handa@m17n.org>

	* configure.in (locallisppath): Don't include leim dir.
	(lisppath): Include leim dir.

2006-09-15  Jay Belanger  <belanger@truman.edu>

	* COPYING: Replace "Library Public License" by "Lesser Public
	License" throughout.

2006-09-11  Paul Eggert  <eggert@cs.ucla.edu>

	* make-dist (EMACS): Exit and fail if the EMACS environment
	variable is set to something other than an absolute file name.

2006-08-16  Andreas Schwab  <schwab@suse.de>

	* configure.in (PKG_CHECK_MODULES): Use AS_MESSAGE_LOG_FD instead
	of hardcoding it.

2006-08-16  Richard Stallman  <rms@gnu.org>

	* INSTALL.CVS: Clean up wording.

2006-07-14  Eli Zaretskii  <eliz@gnu.org>

	* configure.in (PKG_CHECK_MODULES): Redirect the output of
	$PKG_CONFIG --exists "$2" to config.log.
	* configure: Regenerate.

2006-07-09  Richard Stallman  <rms@gnu.org>

	* INSTALL (DETAILED BUILDING AND INSTALLATION): Minor corrections.

2006-07-09  Kim F. Storm  <storm@cua.dk>

	* CONTRIBUTE: Use outline format.
	Add section on copyright years (from admin/notes/years).

2006-07-08  Eli Zaretskii  <eliz@gnu.org>

	* configure.in (PKG_CHECK_MODULES): Redirect stderr of pkg-config
	to /dev/null, since we don't need the error message, just the
	exit status.

2006-07-07  Eli Zaretskii  <eliz@gnu.org>

	* CONTRIBUTE: Slight formatting changes and typo fixes.
	Add description of NEWS markings.

2006-07-07  Kim F. Storm  <storm@cua.dk>

	* CONTRIBUTE: Mention INSTALL.CVS.

2006-07-05  Romain Francoise  <romain@orebokech.com>

	* make-dist (top-level): Add CONTRIBUTE.

2006-07-04  Richard Stallman  <rms@gnu.org>

	* CONTRIBUTE: Much rewrite.

2006-07-04  Nick Roberts  <nickrob@snap.net.nz>

	* CONTRIBUTE: New file.

2006-06-24  Eli Zaretskii  <eliz@gnu.org>

	* INSTALL: Mention www.nongnu.org pages that list free Unicode fonts.

2006-05-18  Jan Djärv  <jan.h.d@swipnet.se>

	* configure.in: Add check for ALSA.

2006-05-06  Eli Zaretskii  <eliz@gnu.org>

	* Makefile.in (INFO_FILES): Remove emacs-xtra.

	* info/dir: Remove the Emacs-Xtra entry.

2006-04-20  Ramprasad B  <ramprasad_i82@yahoo.com>

	Update copyright year(s) in many files.

2006-04-01  Eli Zaretskii  <eliz@gnu.org>

	* configure: Regenerated.

2006-04-01  Emanuele Giaquinta  <emanuele.giaquinta@gmail.com>  (tiny change)

	* configure.in (HAVE_XAW3D): Disable Xaw3d check if
	--without-toolkit-scroll-bars was specified.

2006-04-01  Christoph Bauer  <Christoph.Bauer@lms-gmbh.de>  (tiny change)

	* configure.in (hppa*-hp-hpux1[1-9]*): Add -D_INCLUDE__STDC_A1_SOURCE
	to CFLAGS.  Update Copyright years written to src/config.in.

2006-03-18  Claudio Fontana  <claudio@gnu.org>

	* Makefile.in (INFO_FILES): New variable, contains all Info file names.
	(install-arch-indep, uninstall): Use $(INFO_FILES) to specify files
	to be installed/uninstalled.
	(uninstall): Invoke "$(INSTALL_INFO) --remove" to remove references
	to Info files installed by Emacs.

2006-03-03  Claudio Fontana  <claudio@gnu.org>

	* Makefile.in (install, uninstall): Add DESTDIR variable to
	support staged installations.

2006-02-14  Richard M. Stallman  <rms@gnu.org>

	* configure.in (s390x-*-linux-gnu*): New configuration.

2006-01-31  Jan Djärv  <jan.h.d@swipnet.se>

	* configure.in: Require GTK 2.4 or newer.

2006-01-29  Michael Olson  <mwolson@gnu.org>

	* Makefile.in (install-arch-indep, uninstall): Add ERC.
	* info/dir (ERC): New entry.

2006-01-29  Eli Zaretskii  <eliz@gnu.org>

	* info/dir: Fix last change.

2006-01-28  Luc Teirlinck  <teirllm@auburn.edu>

	* Makefile.in (install-arch-indep, uninstall): Add rcirc.

2006-01-27  Eli Zaretskii  <eliz@gnu.org>

	* info/dir: Untabify the whole file.
	(Rcirc): New entry.

2006-01-12  Andreas Schwab  <schwab@suse.de>

	* configure.in: Move AC_AIX and AC_GNU_SOURCE before first compile
	check.

2006-01-02  Chong Yidong  <cyd@stupidchicken.com>

	* configure.in: Use -Wno-pointer-sign if available.

2005-12-29  Andreas Schwab  <schwab@suse.de>

	* config.guess, config.sub: Updated from master source.

2005-12-25  Giorgos Keramidas  <keramida@ceid.upatras.gr>  (tiny change)

	* configure.in: Use amdx86-64 for freebsd on x86_64.

2005-11-22  Romain Francoise  <romain@orebokech.com>

	* make-dist: Add etc/images/icons.

2005-11-03  Andreas Schwab  <schwab@suse.de>

	* configure.in: Use GZIP_PROG instead of GZIP.

	* Makefile.in (GZIP_PROG): Rename from GZIP.
	(install-arch-indep): Adjust.

2005-11-01  Andreas Schwab  <schwab@suse.de>

	* Makefile.in (bootstrap): Fix dependencies for parallel build.
	(bootfast): Likewise.

2005-11-01  Romain Francoise  <romain@orebokech.com>

	* configure.in: Check for gzip.

	* Makefile.in (install): Compress source files.

2005-10-24  Steven Tamm  <steventamm@mac.com>

	* configure.in: Fix darwin386 configuration issue.

2005-10-22  Eli Zaretskii  <eliz@gnu.org>

	* INSTALL.CVS: Add mh-autoloads to the partial rebuild procedure.

2005-10-17  Bill Wohler  <wohler@newt.com>

	* make-dist: Create and populate etc/images/low-color.

2005-10-15  Bill Wohler  <wohler@newt.com>

	* make-dist: Create and populate etc/images/gud.

2005-10-08  Richard M. Stallman  <rms@gnu.org>

	* make-dist (tempparent): Don't check for 14-char file name limit.

2005-10-07  Romain Francoise  <romain@orebokech.com>

	* make-dist: Add etc/images/ezimage and etc/images/mail
	directories.  Install images in etc/images.

2005-10-04  YAMAMOTO Mitsuharu  <mituharu@math.s.chiba-u.ac.jp>

	* configure.in: Prefer Carbon if --enable-carbon-app or
	--with-carbon is explicitly specified even when X11 is detected.

2005-09-15  Ulf Jasper  <ulf.jasper@web.de>

	* Makefile.in (install-arch-indep, uninstall):
	Handle newsticker manual.
	(info): Add - to commands.

2005-09-10  Giuseppe Scrivano  <gscrivano@gmail.com>

	Remove the MAXPATHLEN limitations:

	* configure.in (AC_CHECK_FUNCS): Check for get_current_dir_name.

2005-09-09  Eli Zaretskii  <eliz@gnu.org>

	* configure.in <lynxsos*>: Support for LynxOS on PPC.
	* configure: Regenerate.

2005-09-05  Paul Eggert  <eggert@cs.ucla.edu>

	* config.guess, config.sub: Updated from master source.

2005-08-03  Juanma Barranquero  <lekktu@gmail.com>

	* .cvsignore: Add `lock'.

2005-07-28  Juanma Barranquero  <lekktu@gmail.com>

	* .cvsignore: Add `data' and `site-lisp' (for in-place installs).

2005-07-26  Paul Eggert  <eggert@cs.ucla.edu>

	Merge gnulib getopt implementation into Emacs.

	* Makefile.in (AUTOCONF_INPUTS): New macro.
	($(srcdir)/configure, $(srcdir)/src/stamp-h.in): Depend on it,
	so that these files also depend on m4/getopt.m4.
	* configure.in: Configure getopt by including m4/getopt.m4,
	and configuring a getopt replacement if necessary.
	* make-dist: Add m4 subdirectory.  Unlink lib-src/getopt.h.
	* m4/getopt.m4: New file.

2005-07-06  Lute Kamstra  <lute@gnu.org>

	* configure.in: Fix capitalization.

2005-07-04  Lute Kamstra  <lute@gnu.org>

	Update FSF's address in GPL notices.

2005-06-19  Jérôme Marant  <jerome@marant.org>

	* Makefile.in (epaths-force): Protect both lisppath and
	buildlisppath from whitespace.

2005-06-08  Steven Tamm  <steventamm@mac.com>

	* configure.in: Support Darwin/MacOSX on Intel.

2005-06-06  Jan Djärv  <jan.h.d@swipnet.se>

	* configure.in (HAVE_CANCELMENUTRACKING): New test.

2005-05-19  Jérôme Marant  <jmarant@marant.org>

	* configure.in: Add --enable-locallisppath.

2005-05-13  YAMAMOTO Mitsuharu  <mituharu@math.s.chiba-u.ac.jp>

	* configure.in: Don't check HAVE_CARBON if HAVE_X11 is set to yes.
	Check HAVE_CARBON before USE_TOOLKIT_SCROLL_BARS.
	Define USE_TOOLKIT_SCROLL_BARS by default if HAVE_CARBON is set to yes.

2005-05-07  Jérôme Marant  <jerome@marant.org>

	* make-dist: Remove references to makefile.nt and makefile.def.
	Include widgets and images subdirectories of etc.  Do not exclude
	ldefs-boot.el.

2005-04-23  Andreas Schwab  <schwab@suse.de>

	* configure.in: Remove duplicate match for powerpc configuration.

2005-04-20  Thien-Thi Nguyen  <ttn@gnu.org>

	* configure.in: Check for <pwd.h>.

2005-04-14  Lute Kamstra  <lute@gnu.org>

	* make-dist: Distribute all ChangeLog files in lisp/.
	Don't distribute ldefs-boot.el.
	lisp/makefile.nt no longer exists.

2005-04-13  Lute Kamstra  <lute@gnu.org>

	* make-dist: Don't use DONTCOMPILE from lisp/Makefile.in; check
	for "no-byte-compile: t" in the file instead.

2005-03-16  Stefan Monnier  <monnier@iro.umontreal.ca>

	* configure.in <Motif>: Don't let a special LessTif/Motif1.2 install
	shadow the main Lesstif/Motif-2.1 libs and includes.

2005-03-10  Jan Djärv  <jan.h.d@swipnet.se>

	* configure.in: Only add XASSERTS to cppflags.

2005-03-04  Jan Djärv  <jan.h.d@swipnet.se>

	* configure.in: Added --enable-asserts.

2005-02-09  Kim F. Storm  <storm@cua.dk>

	Change release version from 21.4 to 22.1 throughout.
	Change development version from 21.3.50 to 22.0.50.

2005-01-19  Steven Tamm  <steventamm@mac.com>

	* configure.in: Check for <sys/utsname.h>.

2004-12-11  Kim F. Storm  <storm@cua.dk>

	* Makefile.in (info): Undo 2004-12-05 change.

2004-12-08  Luc Teirlinck  <teirllm@auburn.edu>

	* info/dir (File): Add URL and Org Mode manuals.
	* Makefile.in (install-arch-indep, uninstall): Add url and org
	manuals.

2004-12-07  Stefan Monnier  <monnier@iro.umontreal.ca>

	* configure.in (INLINE, RE_TRANSLATE_P): Move patches mistakenly
	committed to src/config.in.

2004-12-07  Jan Djärv  <jan.h.d@swipnet.se>

	* configure.in: If $HAVE_GTK_FILE_CHOOSER = yes, check for
	pthreads and define HAVE_GTK_AND_PTHREAD.

2004-12-05  Richard M. Stallman  <rms@gnu.org>

	* Makefile.in (info): Ignore errors building info files.

2004-11-27  Eli Zaretskii  <eliz@gnu.org>

	* config.bat: If 8-byte alignment is not supported, define
	NO_DECL_ALIGN in src/config.h, instead of trivially defining
	DECL_ALIGN.  Protect & with "" because & is special for cmd.exe;
	filter through Sed to remove the quotes.

2004-11-22  Stefan Monnier  <monnier@iro.umontreal.ca>

	* info/.cvsignore: Ignore everything.  It's OK since .cvsignore does
	not apply to files explicitly `cvs add'ed.

2004-11-12  Eli Zaretskii  <eliz@gnu.org>

	* config.bat: Don't require djecho.exe for the v1.x build.
	Add a test for DECL_ALIGN support, and add a trivial definition to
	src/config.h if 8-byte alignment is not supported.

2004-11-08  Kim F. Storm  <storm@cua.dk>

	* Makefile.in (bootstrap, bootstrap-clean-before): Remove .elc
	files before building.
	(bootfast, bootstrap-clean-before-fast): New targets, like
	bootstrap but don't remove .elc files.

2004-11-06  Lars Brinkhoff  <lars@nocrew.org>

	* configure.in: Add check for getrusage.

2004-11-02  Jan Djärv  <jan.h.d@swipnet.se>

	* configure.in (HAVE_GTK_FILE_CHOOSER, $HAVE_GTK_FILE_SELECTION):
	New tests for new and old GTK file dialogs.
	(HAVE_GTK): Only set with_toolkit_scroll_bars if not explicitly set
	to no.

2004-10-20  Jan Djärv  <jan.h.d@swipnet.se>

	* configure.in (HAVE_PERSONALITY_LINUX32): New test if PER_LINUX32
	can be set.  Remove SETARCH test.

2004-10-08  Steven Tamm  <steventamm@mac.com>

	* configure.in (HAVE_MALLOC_MALLOC_H): Test for malloc/malloc.h.

2004-10-06  Jan Djärv  <jan.h.d@swipnet.se>

	* configure.in (HAVE_RANDOM_HEAPSTART): Change AC_MSG_ERROR to
	AC_MSG_WARN.  Move output of warning message to end of configure run.

2004-10-05  Jan Djärv  <jan.h.d@swipnet.se>

	* configure.in (HAVE_RANDOM_HEAPSTART): Rename HAVE_EXECSHIELD.
	Run test to see if heap start address is random.

2004-09-29  Miles Bader  <miles@gnu.org>

	* configure.in (HAVE_EXECSHIELD): Test correct env variable to see
	if setarch is present.

2004-09-25  Jan Djärv  <jan.h.d@swipnet.se>

	* configure.in (HAVE_EXECSHIELD): Only define on x86.

2004-09-24  Jan Djärv  <jan.h.d@swipnet.se>

	* configure.in: Check for exec-shield.

2004-09-04  Reiner Steib  <Reiner.Steib@gmx.de>

	* Makefile.in (install-arch-indep): Add pgg and sieve.

	* info/.cvsignore: Added pgg and sieve.

2004-08-06  Andreas Schwab  <schwab@suse.de>

	* Makefile.in (install-arch-indep, uninstall): Add flymake.

2004-07-31  Eli Zaretskii  <eliz@gnu.org>

	* config.bat: Update URLs in the comments.

2004-07-05  Andreas Schwab  <schwab@suse.de>

	* Makefile.in (install-arch-indep): Remove .arch-inventory files.

2004-06-21  Kenichi Handa  <handa@m17n.org>

	* make-dist: Link leim-ext.el into tempdir.

2004-06-15  Luc Teirlinck  <teirllm@auburn.edu>

	* info/dir (File): Add emacs-xtra.
	* Makefile.in (install-arch-indep, uninstall): Add emacs-xtra.

2004-06-12  Juri Linkov  <juri@jurta.org>

	* info/dir: Move menu help lines from `* Menu:' to file header.
	Describe the purpose of a red *.

2004-05-04  Dave Love  <fx@gnu.org>

	* configure.in: Don't use `extrasub'.

2004-04-29  Dave Love  <fx@gnu.org>

	* configure.in: Don't forget to quote args to `test'.

2004-04-24  Thien-Thi Nguyen  <ttn@gnu.org>

	* autogen.sh: Update filename in "please read" message.

2004-04-17  Richard M. Stallman  <rms@gnu.org>

	* INSTALL: Move the info about site-lisp dirs,
	and say uninstalled Emacs looks there too.

2004-04-04  Eli Zaretskii  <eliz@gnu.org>

	* config.bat (lib-src): Recognize comment lines in Makefile.in
	that have a TAB after the #, to avoid errors in preprocessing with
	GCC 3.3.3.

2004-03-31  Luc Teirlinck  <teirllm@auburn.edu>

	* Makefile.in: Mention in comment that `make maintainer-clean'
	deletes .elc files.

2004-03-22  Stefan Monnier  <monnier@iro.umontreal.ca>

	* update-subdirs: Add local variables to prevent byte-compiling.

2004-03-21  Dave Love  <fx@gnu.org>

	* configure.in: Fix previous change.

2004-03-18  Dave Love  <fx@gnu.org>

	* configure.in: Add -znocombreloc to LDFLAGS if compiler supports it.

2004-03-15  Luc Teirlinck  <teirllm@auburn.edu>

	* info/dir (File): Add SMTP and SES.

2004-03-02  Stefan Monnier  <monnier@iro.umontreal.ca>

	* Makefile.in (maintainer-clean): Clean in the lisp dir as well.
	(bootstrap): Use the new bootstrap-prepare target in lisp.

2004-02-18  Kim F. Storm  <storm@cua.dk>

	* INSTALL.CVS: Add info about ssh/cvs related problems and work-around.

2004-02-16  Eli Zaretskii  <eliz@gnu.org>

	* make-dist: Don't link index.*perm and permute-index into tempdir.

2004-02-14  Jonathan Yavner  <jyavner@member.fsf.org>

	* AUTHORS (JonathanYavner): Rename testcover-*.el to tcover-*.el
	to match previous changes by Eli Zaretskii.

2004-02-09  Luc Teirlinck  <teirllm@auburn.edu>

	* Makefile.in: Set CDPATH to an empty string.

2004-01-27  Stefan Monnier  <monnier@iro.umontreal.ca>

	* configure.in <darwin>: Use fink packages if available.

2004-01-25  Jérôme Marant  <jmarant@free.fr>  (tiny change)

	* make-dist (lispref): Do include lispref/index.texi.

2004-01-06  Eric Hanchrow  <offby1@blarg.net>

	* make-dist (tempdir): Include cursors in nt/icons.

2003-12-30  Eli Zaretskii  <eliz@gnu.org>

	* INSTALL.CVS: Renamed from INSTALL-CVS to avoid file-name
	clashes with install-sh on 8+3 filesystems.

2003-12-24  Miles Bader  <miles@gnu.org>

	* .cvsignore: Add .arch-inventory.

2003-12-24  Andreas Schwab  <schwab@suse.de>

	* configure.in: Check for <sys/socket.h>.  Include it before
	including <net/if.h>.  Move check for <net/if.h> before its use.

2003-12-24  Jan Djärv  <jan.h.d@swipnet.se>

	* Makefile.in (install-arch-dep): Don't let cd output go into
	pipe for carbon_appdir.

2003-12-24  Andreas Schwab  <schwab@suse.de>

	* configure.in (PKG_CHECK_MODULES): Fix quoting.

2003-12-01  Andreas Schwab  <schwab@suse.de>

	* configure.in (powerpc-apple-darwin*): Use ${CC-cc} instead of
	hardcoding gcc.

2003-11-16  Jan Djärv  <jan.h.d@swipnet.se>

	* configure.in (HAVE_GTK_MULTIDISPLAY): Check if GTK can handle
	multiple displays.
	Wrong number of args to AC_CHECK_LIB for HAVE_X_SM test corrected.

2003-09-23  Dave Love  <fx@gnu.org>

	* configure.in: Check members of struct ifreq.

2003-09-14  Kim F. Storm  <storm@cua.dk>

	* configure.in: Add checks for sys/ioctl.h and net/if.h.

2003-09-12  Luc Teirlinck  <teirllm@mail.auburn.edu>

	* Makefile.in (install-arch-indep, uninstall): Add SES manual.

2003-08-18  Lute Kamstra  <lute@gnu.org>

	* configure.in: Revert the change of 2003-07-29 as GTK+ 2.2 is not
	required anymore.

2003-08-07  Andrew Choi  <akochoi@shaw.ca>

	* configure.in [powerpc-apple-darwin*]: Use the -no-cpp-precomp
	option instead of -traditional-cpp for CPP.

2003-07-29  Richard M. Stallman  <rms@gnu.org>

	* configure.in (HAVE_XIM): Define if XIM is available.

2003-07-29  Tim Van Holder  <tim.vanholder@anubex.com>

	* configure.in: The function gtk_window_set_icon_from_file was
	introduced in GTK+ 2.2, so check for that release.

2003-07-23  Andreas Schwab  <schwab@suse.de>

	* configure.in: Add --enable-maintainer-mode, substitute MAINT.

	* Makefile.in (YACC): Remove, not used.
	(MAINT): Don't set.
	(${srcdir}/configure, $(srcdir)/src/stamp-h.in): Use @MAINT@ to
	disable dependency on ${srcdir}/configure.in when maintainer mode
	is disabled.

2003-07-22  Dave Love  <fx@gnu.org>

	* configure.in: Make XRegisterIMInstantiateCallback test depend on
	HAVE_X11, not with_xim.
	(HAVE_CRTIN): Provide template.
	<with_png>: Test for png.h and libpng/png.h.

2003-07-15  Andreas Schwab  <schwab@suse.de>

	* configure.in: Temporarily leave quoting for AC_DEFINE.

2003-07-13  Stefan Monnier  <monnier@cs.yale.edu>

	* configure.in: Check for posix_memalign.

2003-07-12  Richard M. Stallman  <rms@gnu.org>

	* configure.in [netbsd systems]: Define HAVE_CRTIN properly.

2003-07-09  Kim F. Storm  <storm@cua.dk>

	* INSTALL (DETAILED BUILDING AND INSTALLATION): Describe new
	functionality of --without-xim.

2003-06-29  Dave Love  <fx@gnu.org>

	* configure.in: Fix XRegisterIMInstantiateCallback check for gcc.

2003-06-23  Dave Love  <fx@gnu.org>

	* configure.in: Check for sys/_mbstate_t.h.
	Test XRegisterIMInstantiateCallback prototype.
	(AH_BOTTOM): Define DO_BLOCK_INPUT, my_strftime.

2003-06-06  Dave Love  <fx@gnu.org>

	* configure.in: Check for locale.h.

2003-06-05  Dave Love  <fx@gnu.org>

	* configure.in: Check for memcpy, mempcpy, mblen, mbrlen.
	Use AC_FUNC_STRFTIME, AC_STRUCT_TIMEZONE, AC_TYPE_MBSTATE_T.
	(NLIST_STRUCT): Don't define.
	(AH_BOTTOM): Define my_strftime.

2003-06-02  Richard M. Stallman  <rms@gnu.org>

	* configure.in: Revert changes of 2003-03-03 and 2003-05-24.

2003-05-24  Andreas Schwab  <schwab@suse.de>

	* configure.in (AH_BOTTOM) [MAC_OSX]: Do not redefine bcopy,
	bzero, and bcmp.

2003-05-22  Dave Love  <fx@gnu.org>

	* configure.in: Remove redundant test for term.h.  Test for difftime.

2003-05-20  Dave Love  <fx@gnu.org>

	* configure.in: Append * to s390-*-linux-gnu case.
	(LIBMAIL) <lockfile>: Don't define.

2003-04-30  Kai Großjohann  <kai.grossjohann@gmx.net>

	* INSTALL (* GNU/Linux development packages): Mention Debian and
	RedHat package names.

2003-04-30  Boyd Lynn Gerber  <gerberb@zenez.com>

	* configure.in: Handle system types sysv5uw* and sysv5OpenUNIX*.

2003-04-30  Kai Großjohann  <kai.grossjohann@gmx.net>

	* INSTALL (* GNU/Linux development packages): Tell people to
	install additional packages for compiling Emacs.

2003-04-30  Richard M. Stallman  <rms@gnu.org>

	* configure.in: Handle system types sysv5uw* and sysv5OpenUNIX*.

2003-04-28  Francesco Potortì  <pot@gnu.org>

	* configure.in: Undo last (RMS') change, as it is useless, per
	Dave Love.

2003-04-08  Richard M. Stallman  <rms@gnu.org>

	* configure.in: Put #include of jpeglib.h at start of line.

2003-04-06  Francesco Potortì  <pot@gnu.org>

	* configure.in: Use the same configuration for all aix5, not just
	aix5.1.

2003-03-16  Nelson H. F. Beebe  <beebe@math.utah.edu>  (tiny change)

	* configure.in: Check for need for bigtoc support on IBM AIX for
	solving a linker table overflow problem.

2003-03-03  Rob Browning  <rlb@defaultvalue.org>

	* configure.in: Add AC_CHECK_FUNCS for memcmp and memmove.
	(AH_BOTTOM): Switch tests to prefer memcmp, memset, and memmove
	over bzero, bcmp, and bcopy.

2003-02-23  Simon Josefsson  <jas@extundo.com>

	* Makefile.in (install-arch-indep, uninstall): Add SMTP manual.

2003-02-21  Klaus Zeitler  <kzeitler@lucent.com>

	* configure.in: Set new hpux10-20.h as "major" include for 10.20.

2003-02-13  Robert J. Chassell  <bob@rattlesnake.com>  (tiny change)

	* INSTALL (* Extra fonts): Say that Emacs doesn't include fonts.

2003-02-08  Andreas Schwab  <schwab@suse.de>

	* Makefile.in (EXEEXT): Define to @EXEEXT@ and use this variable
	instead of the substitution.

2003-01-31  Joe Buehler  <jhpb@draco.hekimian.com>

	* Makefile.in: Use @EXEEXT@ for Cygwin.
	Use USERNAME if LOGNAME is not set (for Cygwin).

	* configure.in: Add opsys=cygwin.

2003-01-22  Andreas Schwab  <schwab@suse.de>

	* configure.in: Set HAVE_MENUS=yes when HAVE_CARBON=yes instead of
	redefining it explicitly in src/config.in.

2003-01-22  Markus Rost  <rost@math.ohio-state.edu>

	* Makefile.in (bootstrap): Make bootstrap-after.

2003-01-20  Jan Djärv  <jan.h.d@swipnet.se>

	* configure.in: Fix --with-gtk.

2003-01-19  Jan Djärv  <jan.h.d@swipnet.se>

	* configure.in: Add --with-gtk, --with-x-toolkit=gtk.

	* INSTALL (DETAILED BUILDING AND INSTALLATION): Add text about GTK.

2003-01-14  Francesco Potortì  <pot@gnu.org>

	* configure.in (m68k-motorola-sysv): Remove (obsolete).

2003-01-07  Steven Tamm  <steventamm@mac.com>

	* configure.in: New option, --enable-carbon-app, to specify
	that the application should be installed
	* Makefile.in (install-arch-dep): On Mac OS X, install the
	Emacs.app application if carbon-app is enabled.

2003-01-06  Dave Love  <fx@gnu.org>

	* configure.in: Check for nl_langinfo.
	[!HAVE_SIZE_T]: Fix typedef.

2003-01-06  David Kastrup  <dak@gnu.org>

	* Makefile.in (INSTALL_INFO): Get install-info command from configure.

	* configure.in: Add tests for install-info.

2002-12-09  Markus Rost  <rost@math.ohio-state.edu>

	* configure.in (*-sunos5*, *-solaris*): Revert previous change -
	use again sol2-6 instead of sol2-8.

2002-12-09  Dave Love  <fx@gnu.org>

	* configure.in (*-sunos5.8*, *-solaris2.8*): Delete configurations.

2002-12-08  Andreas Schwab  <schwab@suse.de>

	* Makefile.in (install-arch-indep): Revert last change.

2002-11-27  Dave Love  <fx@gnu.org>

	* configure.in: Use AC_CHECK_DECLS, not AC_DECL_SYS_SIGLIST.
	Check for __sys_siglist too.  Check for memset.
	Use AC_FUNC_GETPGRP.  Add mipsel-*-linux-gnu* target.

2002-11-22  Juanma Barranquero  <lektu@terra.es>

	* config.guess, config.sub: Updated from master source.

2002-11-19  Karl Fogel  <kfogel@red-bean.com>

	* autogen.sh: New file.

2002-11-18  Dave Love  <fx@gnu.org>

	* configure.in: Tidy up various quoting issues throughout.
	Use AC_GNU_SOURCE.
	(AH_BOTTOM): Fix #endif protecting config.h.  Maybe include
	alloca.h.  Define GC_SETJMP_WORKS, GC_LISP_OBJECT_ALIGNMENT.
	Maybe define bcopy, bzero, bcmp.
	(powerpcle-*-solaris2.5*, powerpcle-*-solaris2*): Remove (use
	non-existent machine file).
	(sys/vlimit.h, sys/resource.h, fsync, __restrict): Test for.
	(term.h, X11/Xaw3d/Scrollbar.h): Avoid warning from test.
	(nlist.h): Move test up.

2002-11-18  Markus Rost  <rost@math.ohio-state.edu>

	* configure.in (*-sunos5*, *-solaris*): Use sol2-8.

2002-11-14  Francesco Potortì  <pot@gnu.org>

	* configure.in (*-sunos5.8*, *-solaris2.8*): New configurations.

2002-11-11  Tim Van Holder  <tim.vanholder@anubex.com>

	* Makefile.in (install-arch-indep): Prepend $(srcdir)/ to lisp.

2002-11-08  Dave Love  <fx@gnu.org>

	* configure.in: Use AC_CONFIG_LIBOBJ_DIR and require autoconf 2.54.
	(AH_BOTTOM) [!HAVE_SIZE_T]: Typedef size_t.

2002-11-07  Miles Bader  <miles@gnu.org>

	* Makefile.in (maybe_bootstrap): Fix shell variable usage.
	Handle separate-build-dir case.

2002-11-06  Richard M. Stallman  <rms@gnu.org>

	* Makefile.in (maybe_bootstrap): Add doublequotes to make it
	bulletproof.  $bar may be empty when there are no .elc files.

2002-10-30  Dave Love  <fx@gnu.org>

	* configure.in: Require autoconf 2.53.  Test for pty.h,
	sys/mman.h, sys/param.h, mremap, memmove.
	(AH_BOTTOM): Maybe include strings.h.  Add local variables for mode.
	(AC_PROG_YACC): Delete.
	(size_t): Use AC_CHECK_TYPES.
	(AH_TOP): Up-date copyright.

2002-10-01  Juanma Barranquero  <lektu@terra.es>

	* update-subdirs: Add "no-byte-compile: t" to subdirs.el.

2002-09-19  Richard M. Stallman  <rms@gnu.org>

	* configure.in: Fix the LessTif-directory-finder for real.

2002-09-14  Richard M. Stallman  <rms@gnu.org>

	* Makefile.in (maybe_bootstrap): Test for complete absence
	of compiled Lisp files.

2002-09-11  Stefan Monnier  <monnier@cs.yale.edu>

	* Makefile.in (bootstrap-lisp-1, bootstrap-lisp, bootstrap)
	(bootstrap-clean-after): Delete.
	(bootstrap): Make the sequencing explicit.

2002-09-10  Richard M. Stallman  <rms@gnu.org>

	* configure.in: Fix previous LessTif change.

2002-09-09  Richard M. Stallman  <rms@gnu.org>

	* configure.in (powerpcle-*-solaris2.5*): New configuration.
	(powerpcle-*-solaris*): Use version 2.6 as default.
	(*-sunos5.6*, *-solaris2.6*): New alternative.
	(*-sunos5*): Use version 2.6 as default.

2002-09-06  Kai Großjohann  <Kai.Grossjohann@CS.Uni-Dortmund.DE>

	* configure.in: Fix typo.

2002-09-05  Richard M. Stallman  <rms@gnu.org>

	* configure.in: Look for LessTif in /usr/X11R6/LessTif/ before Motif.

	* configure.in: Handle $GCC_LINK_TEST_OPTIONS and
	$NON_GCC_LINK_TEST_OPTIONS after the AC_PROG_... macros.

2002-08-26  Kim F. Storm  <storm@cua.dk>

	* Makefile.in (install-arch-indep): Do not remove DOC file
	when it is the only DOC file installed; this is the case when
	CANNOT_DUMP is defined.  From Joe Buehler (tiny change).

2002-07-24  Markus Rost  <rost@math.ohio-state.edu>

	* configure.in: Fix typo.

2002-07-24  Richard M. Stallman  <rms@gnu.org>

	* configure.in: Don't print anything special about gamedir.

	* configure.in: Delete nonstandard --with-game-user option.

2002-07-21  Richard M. Stallman  <rms@gnu.org>

	* Makefile.in (gamedir, localstatedir): New variables.
	(epaths-force): Insert value of gamedir into PATH_GAME.

	* configure.in (gamedir): Handle it like lispdir.
	(--with-game-dir option): Delete.

2002-06-21  Pavel Janík  <Pavel@Janik.cz>

	* configure.in: Add support for mipseb-*-netbsd* machines.

2002-06-18  Kai Großjohann  <Kai.Grossjohann@CS.Uni-Dortmund.DE>

	* Makefile.in (install-arch-indep, uninstall): Add Tramp.

2002-06-17  Kai Großjohann  <Kai.Grossjohann@CS.Uni-Dortmund.DE>

	* info/dir (File): Add an entry for Tramp.

2002-06-17  Eli Zaretskii  <eliz@is.elta.co.il>

	* INSTALL-CVS: New file.

2002-06-07  Andreas Schwab  <schwab@suse.de>

	* configure.in (x86_64-*-linux-gnu*): New system.

2002-05-31  Eli Zaretskii  <eliz@is.elta.co.il>

	* config.bat: Handle the case when lispintro is truncated to lispintr.

2002-05-26  Paul Eggert  <eggert@twinsun.com>

	* config.guess, config.sub: Updated from master source.

2002-05-09  Richard M. Stallman  <rms@gnu.org>

	* configure.in (emacs_cv_speed_t): Add square brackets for clarity.

2002-05-04  Pavel Janík  <Pavel@Janik.cz>

	* make-dist: Do not distribute lock/ directory.

2002-04-30  Andrew Choi  <akochoi@shaw.ca>

	* configure.in: Provide documentation string when defining
	variable HAVE_CARBON.  Also define HAVE_WINDOW_SYSTEM, HAVE_MOUSE,
	and HAVE_MENUS in AH_BOTTOM if HAVE_CARBON is defined.

2002-04-29  Colin Walters  <walters@verbum.org>

	* configure.in: Delete configure check for access to the game user.

2002-04-29  Pavel Janík  <Pavel@Janik.cz>

	* make-dist: lwlib/Imakefile is removed.

2002-04-26  Andrew Choi  <akochoi@shaw.ca>

	* configure.in: Add support for powerpc-apple-darwin*.
	(HAVE_CARBON): Add.

	* make-dist: Create directories in mac/Emacs.app.

2002-04-25  Pavel Janík  <Pavel@Janik.cz>

	* make-dist: lwlib-Xol* are removed.

2002-04-23  Andreas Schwab  <schwab@suse.de>

	* Makefile.in (MAINT): New variable.
	(${srcdir}/configure, $(srcdir)/src/stamp-h.in): Depend on this
	instead of configure.in, to avoid running autoconf and autoheader
	unless explicitly requested.

2002-04-16  Eli Zaretskii  <eliz@gnu.org>

	* config.bat: Update for msdos/sed2v2.inp.

2002-04-15  Andreas Schwab  <schwab@suse.de>

	* Makefile.in ($(srcdir)/src/config.in): Generate using autoheader.
	* configure.in: Add config header templates to all AC_DEFINE and
	AC_DEFINE_UNQUOTED symbols.
	* make-dist: Run autoheader if necessary.

2002-04-10  Colin Walters  <walters@verbum.org>

	* configure.in: Add --game-dir, --game-user.  Test to see if we
	can use them.

2002-04-08  Pavel Janík  <Pavel@Janik.cz>

	* configure.in: Add --with-sound.

2002-03-18  Kim F. Storm  <storm@cua.dk>

	* configure.in: Test for sendto, recvfrom, getsockopt, setsockopt,
	and getsockname functions.  Test for sys/un.h include file.

2002-03-15  Eli Zaretskii  <eliz@is.elta.co.il>

	* configure.in: Support AIX 5.1.

2002-03-10  Jan Djärv  <jan.h.d@swipnet.se>

	* configure.in: Added test for X Session Management (HAVE_X_SM).

2002-03-03  Richard M. Stallman  <rms@gnu.org>

	* Makefile.in (install-arch-indep): Use umask 022 for DOC* and lisp/.
	Run chown $${LOGNAME} on files installed by tar xvf.

2002-03-03  Kim F. Storm  <storm@cua.dk>

	* configure.in: Test for getpeername.

2002-03-01  Richard M. Stallman  <rms@gnu.org>

	* configure.in (HAVE_JPEG): Turn it off if libjpeg version < 6b.
	(HAVE_GIF): Don't use old libungif versions that crash.

2002-02-26  Richard M. Stallman  <rms@gnu.org>

	* configure.in <making srcdir absolute>: Verify that PWD is correct,
	not just well-formed and valid.
	(mips-compaq-nonstopux*): New configuration.

2002-02-18  Paul Eggert  <eggert@twinsun.com>

	* make-dist: Port to POSIX 1003.1-2001, which doesn't allow "head -1".
	"sed q" is a portable equivalent to plain "head -1".

2002-02-13  Richard M. Stallman  <rms@gnu.org>

	* Makefile.in (maybe_bootstrap): Do `exit 1'.
	(all): Don't depend on maybe_bootstrap here.
	(${SUBDIR}): Depend on it here instead.

2002-02-08  Richard M. Stallman  <rms@gnu.org>

	* Makefile.in (maybe_bootstrap): Add an infinite sleep-loop.

2002-01-27  Eli Zaretskii  <eliz@is.elta.co.il>

	* configure.in: Recognize BSD/OS 5.0.

2002-01-11  Eli Zaretskii  <eliz@is.elta.co.il>

	* make-dist: Make version checking in emacs.texi consistent with
	how we set it there.

2001-12-29  Kim F. Storm  <storm@cua.dk>

	* INSTALL: <CONFIGURATION BY HAND> Now requires autoconf 2.51.

2001-12-28  Richard M. Stallman  <rms@gnu.org>

	* configure.in: Test for mbsinit.

2001-12-21  Eli Zaretskii  <eliz@is.elta.co.il>

	These changes make Leim part of the standard distribution:

	* README: Add info about the `leim' directory.

	* INSTALL: Remove text that describes Leim as a separate package.

	* noleim-Makefile.in: File removed.

	* make-dist: Don't copy noleim-Makefile.in to the leim subdirectory.
	Link Leim files to ${tempdir}/leim, not to real-leim.  Don't move
	Leim files out of the Emacs tree.  Don't prepare a separate tarball
	for Leim.

2001-12-11  Richard M. Stallman  <rms@gnu.org>

	* configure.in (hppa*-*-linux-gnu*): New alternative.

2001-12-08  Pavel Janík  <Pavel@Janik.cz>

	* make-dist: Copy COPYING to leim/, lwlib/, mac/ and nt/ when
	creating distribution.

2001-12-06  Paul Eggert  <eggert@twinsun.com>

	* configure.in (AC_PREREQ): Bump from 2.50 to 2.51; needed for vfork.
	(AC_FUNC_VFORK): Remove.
	(AC_FUNC_FORK): Add.
	(HAVE_DES_H, HAVE_KRB5_H): Properly quote args of AC_CHECK_HEADERS;
	this is required by recent Autoconf versions.

2001-12-02  Pavel Janík  <Pavel@Janik.cz>

	* make-dist: Do not try to link removed files (aclocal.m4, _emacs,
	TODO, vms-pp.trans and others).

2001-11-29  Pavel Janík  <Pavel@Janik.cz>

	* make-dist: Use COPYING from the top-level directory.

2001-11-29  Gerd Moellmann  <gerd@gnu.org>

	* configure.in: Add support for FreeBSD/Alpha.

2001-11-29  Pavel Janík  <Pavel@Janik.cz>

	* make-dist: Add COPYING to the top-level directory of the
	distribution.  Simplify the logic behind copying.

	* Makefile.in (maybe_bootstrap): Fix previous change.

2001-11-28  Richard M. Stallman  <rms@gnu.org>

	* Makefile.in (maybe_bootstrap): Don't bootstrap, just suggest it.

2001-11-26  Richard M. Stallman  <rms@gnu.org>

	* Makefile.in: bootstrap should not delete dumped executables.
	(bootstrap-clean-before): New target.
	(bootstrap): Use bootstrap-clean-before instead of clean.
	(bootstrap-clean-after): Rename from bootstrap-clean.  Calls changed.

2001-11-24  Eli Zaretskii  <eliz@is.elta.co.il>

	These changes add the Emacs Lisp Introduction manual to the
	distribution:

	* Makefile.in (install-arch-indep, uninstall): Add ELisp Intro files.

	* make-dist: Copy the files in lispintro directory.

	* config.bat: Configure in the lispintro directory.

	* configure.in (AC_OUTPUT): Add lispintro/Makefile.

	* Makefile.in (SUBDIR_MAKEFILES): Add lispintro.
	(lispintro/Makefile): New target.
	(mostlyclean, clean, distclean, maintainer-clean): Add lispintro.
	(unlock, relock, info, dvi): Ditto.

2001-11-23  Eli Zaretskii  <eliz@is.elta.co.il>

	* Makefile.in (uninstall, install-arch-indep): Don't install gfdl.1.

	* make-dist (etc): Don't distribute gfdl.1.

2001-11-22  Colin Walters  <walters@debian.org>

	* Makefile.in (install-arch-indep): Install the calc .info files.
	(uninstall): Handle deletion of calc .info files (thanks Pavel Janík).

2001-11-17  Eli Zaretskii  <eliz@is.elta.co.il>

	* make-dist (lispref): Add *.txt, *.el, permute-index, and
	tindex.pl to the list of those being put into the distribution.

2001-11-16  Eli Zaretskii  <eliz@gnu.org>

	* configure.in: Add coff.h to the list in AC_CHECK_HEADERS.

2001-11-15  Pavel Janík  <Pavel@Janik.cz>

	* Makefile.in (uninstall): Fix previous change.

	* configure.in, Makefile.in: Add support for --program-prefix,
	--program-suffix and --program-transform-name options.

2001-11-13  Pavel Janík  <Pavel@Janik.cz>

	* Makefile.in (install-arch-indep): Use `${manext}' instead of `.1'.
	(install-arch-indep): Install emacsclient manual page.
	(uninstall): Uninstall emacsclient manual page.

2001-11-12  Eli Zaretskii  <eliz@is.elta.co.il>

	* make-dist: Add lispref/index.*perm files to the distribution.
	From Pavel Janík <Pavel@Janik.cz>.

2001-11-12  Pavel Janík  <Pavel@Janik.cz>

	* Makefile.in (uninstall): Remove gfdl.1 when uninstalling.

2001-11-10  Eli Zaretskii  <eliz@is.elta.co.il>

	* configure.in: AC_OUTPUT lispref/Makefile.

2001-11-10  Eli Zaretskii  <eliz@is.elta.co.il>

	The following changes add the ELisp reference manual to the
	distribution.

	* make-dist: Add the lispref directory to the distribution.

	* Makefile.in (install-arch-indep): Add elisp* to the list of
	installed Info files.
	(SUBDIR_MAKEFILES): Add lispref/Makefile.
	(lispref/Makefile): New target.
	(mostlyclean, clean, distclean, maintainer-clean, unlock, relock):
	Add commands for the lispref directory.
	(info, dvi): Ditto.

	* config.bat: Configure in `lispref'.

2001-11-09  Richard M. Stallman  <rms@gnu.org>

	* Makefile.in (bootstrap-lisp): Don't suppress error messages.

2001-11-07  Eli Zaretskii  <eliz@is.elta.co.il>

	* make-dist (tempdir): Copy AUTHORS as well.

2001-11-06  Sam Steingold  <sds@gnu.org>

	* configure.in: Added a check for <nlist.h>.

2001-11-01  Pavel Janík  <Pavel@Janik.cz>

	* configure.in: Reindent --help output.
	From Per Starbäck (starback@ling.uu.se).

2001-10-31  Eli Zaretskii  <eliz@is.elta.co.il>

	* configure.in: New entry for HP/UX-11.

	* Makefile.in (SOURCES): Replace GETTING.GNU.SOFTWARE with FTP.
	From Eric S. Raymond <esr@golux.thyrsus.com>.

2001-10-28  Eli Zaretskii  <eliz@is.elta.co.il>

	* configure.in (s390-*-linux-gnu): New system.  From Adam Thornton
	<athornton@sinenomine.net>.

2001-10-25  Gerd Moellmann  <gerd@gnu.org>

	* Makefile.in (maybe_bootstrap): New target.
	(all): Add to prerequisites to bootstrap if abbrev.elc doesn't exist.

2001-10-24  Ken Raeburn  <raeburn@gnu.org>

	* configure.in: If --with-hesiod is given, look for
	hes_getmailhost and res_send or __res_send; check hesiod and
	resolv libraries respectively if system libraries don't supply them.

2001-10-24  Gerd Moellmann  <gerd@gnu.org>

	* configure.in: Use $MAKE for `make' if set.

2001-10-22  Gerd Moellmann  <gerd@gnu.org>

	* Makefile.in (install-arch-indep): Add -h (follow symlinks)
	to tar options.

2001-10-20  Gerd Moellmann  <gerd@gnu.org>

	* (Version 21.1 released).

2001-10-20  Miles Bader  <miles@gnu.org>

	* configure.in (configuration): Set from `host' if `host_alias'
	isn't defined.

2001-10-19  Andreas Schwab  <schwab@suse.de>

	* configure.in: Make ready for autoconf 2.5x.
	(AC_PREREQ): Require autoconf 2.50.
	* aclocal.m4: Removed.
	* Makefile.in (${srcdir}/configure): Don't depend on aclocal.m4.

2001-10-13  Eli Zaretskii  <eliz@is.elta.co.il>

	* README: Bump Emacs version to 21.1.50.

2001-10-05  Gerd Moellmann  <gerd@gnu.org>

	* Branch for 21.1.

2001-09-05  Gerd Moellmann  <gerd@gnu.org>

	* configure.in: Avoid `$@' which is handled specially in
	Autoconf 2.52.  From "Adam J. Richter" <adam@yggdrasil.com>.

2001-09-01  Eli Zaretskii  <eliz@is.elta.co.il>

	* make-dist (nt): Add subdirs.el to the list of distributed files.

2001-08-14  Eli Zaretskii  <eliz@is.elta.co.il>

	* configure.in (machine): Add an entry for
	hppa1.1-hitachi-hiuxwe2*.

2001-05-28  Gerd Moellmann  <gerd@gnu.org>

	* make-dist (LANG): Set LC_ALL and LANGUAGE to C, unset
	LC_MESSAGES and LANG.  From Karl Eichwalder <keichwa@gmx.net>.

2001-05-14  Gerd Moellmann  <gerd@gnu.org>

	* make-dist: Copy texinfo.tex unconditionally.

2001-04-25  Eli Zaretskii  <eliz@is.elta.co.il>

	* Makefile.in (install-arch-indep): Add gfdl.1 to the man pages
	that are installed.

2001-04-06  Gerd Moellmann  <gerd@gnu.org>

	* make-dist: Copy only `[a-z]*.{el,elc}' from leim/quail.
	Don't copy quick-b5, quick-cns, tsang-b5, and tsang-cns files.

	* make-dist: Handle leim/MISC-DIC.  Only include
	`[a-zA-Z]*.{el,elc}' from leim/quail.

2001-04-05  Gerd Moellmann  <gerd@gnu.org>

	* Makefile.in (install-arch-indep): Remove .cvsignore files.

2001-03-30  Gerd Moellmann  <gerd@gnu.org>

	* Makefile.in (.PHONY): Add for bootstrap targets.
	(bootstrap-clean): New target.
	(bootstrap): Use it instead of `clean'.

2001-03-29  Eli Zaretskii  <a34785@is.elta.co.il>

	* Makefile.in (SUBDIR): Remove leim.
	(all, .RECURSIVE, extraclean): Add leim explicitly.
	(leim): Provide separate rule which exports PARALLEL=0 into the
	environment.

2001-03-20  Gerd Moellmann  <gerd@gnu.org>

	* configure.in (HAVE_XPM): Don't print the result of the check for
	XpmReturnAllocPixels if we don't have an xpm.h.

2001-03-05  Gerd Moellmann  <gerd@gnu.org>

	* COPYING: New file.

2001-03-04  Eli Zaretskii  <eliz@is.elta.co.il>

	* config.bat: Update the copyright.

2001-02-23  Kenichi Handa  <handa@etl.go.jp>

	* configure.in: Use AC_EGREP_CPP to check if the C preprocessor
	converts `..' to `. .'.  If it converts, set CPP_NEED_TRADITIONAL
	to `yes'.  Later in AC_OUTPUT, check this variable.

2001-02-09  Dave Love  <fx@gnu.org>

	* AUTHORS: Updated.

2001-02-06  Eli Zaretskii  <eliz@is.elta.co.il>

	* info/dir (Ebrowse): Fix the entry (was missing a dot).

2001-02-02  Gerd Moellmann  <gerd@gnu.org>

	* mkinstalldirs (errstatus): Chmod a+rx directories we create.

	* Makefile.in (uninstall): Ignore exit code of `rm'.

	* Makefile.in (uninstall): Remove more info files.
	Remove ${libexecdir}/emacs/${version}.  Remove ${archlibdir}/fns-*.

2001-01-31  Gerd Moellmann  <gerd@gnu.org>

	* noleim-Makefile.in (extraclean): Add.

2001-01-28  Gerd Moellmann  <gerd@gnu.org>

	* Makefile.in (extraclean): Add -f to -rm config-tmp-* to keep
	it quiet.

2001-01-24  Colin Walters  <walters@cis.ohio-state.edu>

	* Makefile.in (tags): Fix typo.

2001-01-13  Kenichi Handa  <handa@etl.go.jp>

	* configure.in: Fix typo in the code setting x_search_path.

2001-01-10  Dave Love  <fx@gnu.org>

	* configure.in: Don't reset LIBS at end of -lXmu test.  Test for
	-lXext.
	(HAVE_XKBGETKEYBOARD): Fix reporting of result.
	(HAVE_LIBXP): Remove -lXt from AC_CHECK_LIB.
	(HAVE_XAW3D, HAVE_XPM, HAVE_JPEG, HAVE_PNG, HAVE_TIFF, HAVE_GIF):
	Don't frob CFLAGS.  Remove extra X libs from AC_CHECK_LIB
	(now in $LIBS).

2001-01-08  Eli Zaretskii  <eliz@is.elta.co.il>

	* config.bat: Run the preprocessor with -traditional.

2001-01-01  Eli Zaretskii  <eliz@is.elta.co.il>

	* INSTALL: Move copying conditions to end of file.

2000-12-27  Eli Zaretskii  <eliz@is.elta.co.il>

	* INSTALL: Add basic installation procedure which assumes
	`configure' does its job.  Elaborate on image support libraries.
	Add a pointer to Xaw3d library.  Add advice about solving
	configure-time problems by looking in config.log and setting
	variables in the environment.

2000-12-27  Gerd Moellmann  <gerd@gnu.org>

	* Makefile.in (install-arch-indep): If tar fails, exit with
	exit code 1.

2000-12-19  Gerd Moellmann  <gerd@gnu.org>

	* configure.in: Test for XkbGetKeyboard with an AC_TRY_LINK whose
	source file includes XKBlib.h.  On some broken Solaris systems,
	there is an XKBlib.h, reportedly, but header files included by
	XKBlib.h are missing.

2000-12-14  Gerd Moellmann  <gerd@gnu.org>

	* configure.in: AC_CHECK_FUNC XkbGetKeyboard.

2000-12-11  Dave Love  <fx@gnu.org>

	* configure.in <alpha*-dec-osf*>: Use full path for NON_GNU_CPP.

2000-12-11  Paul Eggert  <eggert@twinsun.com>

	* aclocal.m4 (AC_SYS_LARGEFILE, AC_SYS_LARGEFILE_MACRO_VALUE):
	Merge fixes from latest GNU tar version.  These macros no longer
	futz with _XOPEN_SOURCE, as that was not portable in practice.
	(AC_FUNC_FSEEKO): New macro.

	* configure.in: Use it instead of invoking AC_CHECK_FUNCS on
	ftello.

2000-12-05  Dave Love  <fx@gnu.org>

	* Makefile.in (TAGS, info): Avoid tab-prefixed comments in rules.

2000-12-02  Eli Zaretskii  <eliz@is.elta.co.il>

	* info/dir: Change the category to "Emacs".

2000-12-01  Gerd Moellmann  <gerd@gnu.org>

	* make-dist (tempdir): Remove epaths.h from the distribution
	instead of paths.h.

2000-11-23  Eli Zaretskii  <eliz@is.elta.co.il>

	* config.bat: Check for existence of djecho.exe, and print an
	error message if it is not available.

	* INSTALL: Describe possible problem with djecho.exe in old
	versions of DJGPP v2.x.

2000-11-23  Gerd Moellmann  <gerd@gnu.org>

	* configure.in: Initialize HAVE_LIBXP to no.

2000-11-22  Gerd Moellmann  <gerd@gnu.org>

	* configure.in: Use m/macppc.h instead of the non-existent
	m/powerpc.h.

2000-11-21  Gerd Moellmann  <gerd@gnu.org>

	* Makefile.in (install-arch-indep): Also install info/eshell*
	and info/speedbar*.

	* configure.in (HAVE_PNG): Check for the presence of
	png_get_channels to rule out older PNG libs.

	* configure.in (AC_OUTPUT): Arrange to emit definitions of
	GCC and NON_GNU_CPP into config.status.

2000-11-20  Dave Love  <fx@gnu.org>

	* configure.in: Fix last change.

	* GETTING.GNU.SOFTWARE: Deleted.
	* FTP: New file to replace it.
	* make-dist: Add FTP, remove GETTING.GNU.SOFTWARE.

2000-11-20  Gerd Moellmann  <gerd@gnu.org>

	* configure.in: Use -traditional with GNU cpp.

2000-11-17  Gerd Moellmann  <gerd@gnu.org>

	* make-dist: Handle the Mac port.  Distribute all makefile.w32-in.
	Distribute more files from the nt/ subdir.  Distribute PBM
	image files from subdirs of lisp/.  Distribute old change logs
	from subdirs of lisp/.  Distribute play/5x5.el.

2000-11-11  Dave Love  <fx@gnu.org>

	* config.sub, config.guess: Updated from master source.

2000-11-07  Dave Love  <fx@gnu.org>

	* configure.in: Test for mkstemp.

2000-11-01  Eli Zaretskii  <eliz@is.elta.co.il>

	* info/dir (Top): Rearrange menu items more logically, and put
	them into a single category.  Add menu items for RefTeX and
	Widget.

2000-10-29  Kai Großjohann  <Kai.Grossjohann@CS.Uni-Dortmund.DE>

	* Makefile.in (install-arch-indep): Use --info-dir instead of
	--dir-file, and a simple argument instead of --info-file, so that
	the Debian version of install-info also works.

2000-10-19  Eric M. Ludlam  <zappo@ultranet.com>

	* info/dir (Speedbar): Add entry.

2000-10-16  Eli Zaretskii  <eliz@is.elta.co.il>

	* INSTALL: Describe the new image-support options to the configure
	script.  List URLs where image support libraries can be found.

2000-10-14  Eli Zaretskii  <eliz@is.elta.co.il>

	* info/dir (Top): Add an entry for Eshell.

2000-10-02  Dave Love  <fx@gnu.org>

	* configure.in: Check for gai_strerror.

2000-10-01  Andreas Schwab  <schwab@suse.de>

	* Makefile.in (install-arch-indep): Update list of installed info files.

2000-09-30  Gerd Moellmann  <gerd@gnu.org>

	* configure.in: Support `sparc*-*-netbsd*'.

2000-09-29  Eli Zaretskii  <eliz@is.elta.co.il>

	* info/dir (MIME): Add entry for emacs-mime.

2000-09-29  Dave Love  <fx@gnu.org>

	* configure.in: Fix alpha*-dec-osf4 using the osf5 config.

2000-09-26  Gerd Moellmann  <gerd@gnu.org>

	* make-dist: Adapt to the change of leim/Makefile which was
	necessary to ensure a reasonably working `make dist'.

	* leim-Makefile.in: Moved to leim/Makefile.in..

	* noleim-Makefile.in: New file, formerly leim/Makefile.in.

2000-09-21  Kenichi Handa  <handa@etl.go.jp>

	* leim-Makefile.in (TIT-GB, TIT-BIG5, NON-TIT-GB, NON-TIT-BIG5)
	(NON-TIT-CNS, JAPANESE, KOREAN, THAI, VIETNAMESE, LAO, INDIAN)
	(TIBETAN, LATIN, SLAVIC, GREEK, RUSSIAN, MISC): Rename all .el
	files to .elc.
	(${TIT}): Adjust for the above change.
	(clean mostlyclean): Likewise.
	(.el.elc): New target.

2000-09-19  Gerd Moellmann  <gerd@gnu.org>

	* make-dist: Include XPM and XBM files in lisp/ and subdirs
	in the distribution.

2000-09-18  Gerd Moellmann  <gerd@gnu.org>

	* make-dist (skk): Rename to `ja-dic' because the leim directory
	was renamed.

2000-09-14  Dave Love  <fx@gnu.org>

	* configure.in: Fix spurion in last change.

2000-09-14  Gerd Moellmann  <gerd@gnu.org>

	* configure.in (USE_MMAP_FOR_BUFFERS): Recognize in system
	configuration files instead of REL_ALLOC_MMAP.  Set REL_ALLOC
	to `no' if defined.  Change result report.

2000-09-08  Dave Love  <fx@gnu.org>

	* configure.in: Remove spurious `@'s.

	* aclocal.m4 (AC_FUNC_MMAP): Use fixed version from development
	autoconf.

2000-09-06  Gerd Moellmann  <gerd@gnu.org>

	* configure.in (REL_ALLOC_MMAP): Recognize in system configuration
	file and print informational message.

	* configure.in (AC_FUNC_MMAP): Add.

2000-09-01  Gerd Moellmann  <gerd@gnu.org>

	* configure.in: Add ``checking'' messages for
	XpmReturnAllocPixels.

2000-08-28  Gerd Moellmann  <gerd@gnu.org>

	* configure.in: Check <strings.h>; check `index' and `rindex'
	functions.

2000-08-26  Kenichi Handa  <handa@etl.go.jp>

	* configure.in <alpha*-dec-osf*>: Move "NON_GNU_CPP='cpp'" before
	"case "${canonical}" in".

2000-08-25  Dave Love  <fx@gnu.org>

	* configure.in <osf>: Use NON_GNU_CPP='cpp' always.

2000-08-25  Kenichi Handa  <handa@etl.go.jp>

	* leim-Makefile.in: Rename skk to ja-dic throughout the file.

2000-08-24  Gerd Moellmann  <gerd@gnu.org>

	* configure.in <making srcdir absolute>: Unset CDPATH in case $PWD
	contains a relative path.  Protect against unusable values of $PWD.

2000-08-08  Eli Zaretskii  <eliz@is.elta.co.il>

	* info/dir (WoMan): Add entry.

	* config.bat (maindir): Update src/_gdbinit even if it does
	already exist.

2000-08-07  Gerd Moellmann  <gerd@gnu.org>

	* Makefile.in (config.status): Prepend `$(srcdir)/' to `configure'.

2000-08-03  Gerd Moellmann  <gerd@gnu.org>

	* configure.in: Add support for ia64*-*-linux*.

2000-07-27  Gerd Moellmann  <gerd@gnu.org>

	* make-dist (aclocal.m4): Include in distribution.

2000-07-26  Dave Love  <fx@gnu.org>

	* configure.in (AC_SYS_LARGEFILE): Move earlier.

2000-07-24  Dave Love  <fx@gnu.org>

	* configure.in: Add AC_SIZE_T.

2000-07-18  Dave Love  <fx@gnu.org>

	* configure.in: Reorder so that most tests are done after CPPFLAGS
	is set from the C_SWITCH_... definitions.

2000-07-10  Gerd Moellmann  <gerd@gnu.org>

	* configure.in (HAVE_XPM): Undo previous change.  Check for
	preprocessor define XpmReturnAllocPixels.

2000-07-06  Gerd Moellmann  <gerd@gnu.org>

	* configure.in (HAVE_XPM): Check for XpmReturnAllocPixels
	instead of XpmReadFileToPixmap.

2000-07-05  Ken Raeburn  <raeburn@gnu.org>

	* configure.in: Check for <soundcard.h>.  Look for ossaudio
	library, and set LIBSOUND accordingly.

2000-07-05  Dave Love  <fx@gnu.org>

	* configure.in: Use AC_HEADER_SYS_WAIT.

2000-07-05  Gerd Moellmann  <gerd@gnu.org>

	* make-dist: Check DONTCOMPILE in lisp/Makefile.in instead of
	lisp/Makefile.  Distribute lisp/Makefile.in instead of
	lisp/Makefile.

2000-06-30  Ken Raeburn  <raeburn@gnu.org>

	* configure.in: Add ${C_SWITCH_X_SITE} temporarily to CPPFLAGS,
	while searching for image-handling libraries.

2000-06-26  Gerd Moellmann  <gerd@gnu.org>

	* configure.in (--with-xim): New option.

2000-06-23  Dave Love  <fx@gnu.org>

	* configure.in [HAVE_TIMEVAL]: Move gettimeofday test here, test
	for struct timezone and test how we can call gettimeofday.
	Check for OSF 5+.  Check for term.h.

	* aclocal.m4: Define the post-2.13 stuff conditionally on autoconf
	version.

2000-06-23  Gerd Moellmann  <gerd@gnu.org>

	* configure.in (HAVE_LIBXP): Change test for libXp.

2000-06-21  Dave Love  <fx@gnu.org>

	* configure.in: Check for fcntl.h.  Use AC_FUNC_GETLOADAVG, not
	simple test for getloadavg and substitute GETLOADAVG_LIBS.
	Simplify test for GETTIMEOFDAY_ONE_ARGUMENT.

2000-06-19  Dave Love  <fx@gnu.org>

	* configure.in (GETTIMEOFDAY_ONE_ARGUMENT): Fix in case
	_XOPEN_SOURCE is defined.

2000-06-16  Gerd Moellmann  <gerd@gnu.org>

	* Makefile.in (distclean): Also make distclean in lisp/.

2000-06-15  Eli Zaretskii  <eliz@is.elta.co.il>

	* config.bat: Generate lisp/Makefile from lisp/Makefile.in.

2000-06-15  Gerd Moellmann  <gerd@gnu.org>

	* make-dist: Add --help and --snapshot options.

2000-06-14  Gerd Moellmann  <gerd@gnu.org>

	* configure.in: Generate lisp/Makefile.

	* configure.in: Add support for `*-lynxos*'.
	Use `cpp' as NON_GNU_CPP for `alpha*-dec-osf[5-9]*', as
	recommended by <Karen.Dorhamer@compaq.com> to fix problems
	on Tru64 UNIX v5.0.

2000-06-13  Ken Raeburn  <raeburn@gnu.org>

	* Makefile.in (install-arch-indep): Don't use "-unset CDPATH" when
	it's on a continuation line.

2000-06-02  Dave Love  <fx@gnu.org>

	* Makefile.in (install-arch-indep): Add pcl-cvs to list of info
	files.

	* configure.in: Don't specify -n32 flag for mips-sgi-irix6.5.
	Check for struct exception.  Use AC_SYS_LARGEFILE and move ftello
	test.

	* aclocal.m4 (AC_SYS_LARGEFILE_TEST_INCLUDES)
	(AC_SYS_LARGEFILE_MACRO_VALUE, AC_SYS_LARGEFILE): New.

2000-05-26  Gerd Moellmann  <gerd@gnu.org>

	* configure.in: Add check for speed_t typedef.

2000-05-25  Ken Raeburn  <raeburn@gnu.org>

	* Makefile.in (install-arch-dep): Install fns-*.el only if it
	exists; it won't in the CANNOT_DUMP case.

2000-05-25  Gerd Moellmann  <gerd@gnu.org>

	* Makefile.in: Ignore exit status of `unset CDPATH' everywhere.
	On FreeBSD, the exit status is 1 if CDPATH is not set.
	(install-arch-indep): Install ebrowse.info.

2000-05-20  NIIBE Yutaka  <gniibe@mri.co.jp>

	* configure.in: Check for grandpt and getpt.

2000-05-09  Dave Love  <fx@gnu.org>

	* Makefile.in (install-arch-indep): Filter CVS as well as RCS.

2000-05-05  Gerd Moellmann  <gerd@gnu.org>

	* make-dist: Make a link for lib-src/grep-changelog.
	Copy install-sh.

2000-05-01  Eli Zaretskii  <eliz@is.elta.co.il>

	* config.bat: Identify the beginning of the cpp stuff in
	src/Makefile.in and lib-src/Makefile.in more accurately.

2000-04-27  Gerd Moellmann  <gerd@gnu.org>

	* configure.in: Add support for `powerpc*-*-linux-gnu*'.

2000-04-19  Gerd Moellmann  <gerd@gnu.org>

	* configure.in: Add support for `powerpc-*-netbsd*'.

2000-04-19  Dave Love  <fx@gnu.org>

	* configure.in: Don't use AC_FUNC_GETLOADAVG.

	* aclocal.m4 (AC_FUNC_MKTIME): Use AC_SUBST.

2000-04-16  Dave Love  <fx@gnu.org>

	* Makefile.in (${srcdir}/configure): Depend on aclocal.m4.

2000-04-14  Dave Love  <fx@gnu.org>

	* configure.in: Use AC_FUNC_GETLOADAVG, AC_FUNC_MKTIME.

	* aclocal.m4 (AC_FUNC_MKTIME): New.

2000-03-28  Ken Raeburn  <raeburn@gnu.org>

	* configure.in: Line up "--help" output a little better.

2000-03-26  Gerd Moellmann  <gerd@gnu.org>

	* Makefile.in (bootstrap-lisp-1, bootstrap-lisp, bootstrap-src):
	New targets.
	(bootstrap): Rewritten in terms of the new targets above.
	Make info files, too.

2000-03-12  Gerd Moellmann  <gerd@gnu.org>

	* config.guess, config.sub: Use the versions of the files from
	subversions.

2000-03-08  Dave Love  <fx@gnu.org>

	* configure.in: Use AC_PROG_RANLIB, AC_C_PROTOTYPES,
	AC_C_VOLATILE.  Define POINTER_TYPE.

	* aclocal.m4: New file.

2000-03-02  Gerd Moellmann  <gerd@gnu.org>

	* configure.in (machine): Add `mipsel-*-netbsd*' and
	`arm-*-netbsd*'.

2000-03-01  Gerd Moellmann  <gerd@gnu.org>

	* configure.in (machine): Add support for `*-auspex-sunos*'.

2000-02-29  Gerd Moellmann  <gerd@gnu.org>

	* configure.in (C_OPTIMIZE_SWITCH) [__GNUC__]: Use -O2.

2000-02-18  Dave Love  <fx@gnu.org>

	* configure.in: Define NON_GNU_CPP on alpha-dec-osf5+.

2000-02-18  Andreas Schwab  <schwab@suse.de>

	* Makefile.in (install-arch-indep): Add eudc to list of installed
	info files.

2000-02-17  Ken Raeburn  <raeburn@gnu.org>

	* configure.in: Include -lz and -ljpeg (if it's available) when
	testing for the tiff library.

2000-02-17  Gerd Moellmann  <gerd@gnu.org>

	* configure.in: Remove LISP_FLOAT_TYPE.

2000-02-12  Dave Love  <fx@gnu.org>

	* configure.in: Use AC_FUNC_VFORK.

2000-02-01  Gerd Moellmann  <gerd@gnu.org>

	* make-dist: Various fixes for new development tree.

	* leim-Makefile.in: New file.

2000-01-31  Gerd Moellmann  <gerd@gnu.org>

	* Makefile.in (dist): Call ./make-dist.

2000-01-24  Dave Love  <fx@gnu.org>

	* configure.in: Remove -G0 from Irix NON_GCC_TEST_OPTIONS.

2000-01-18  Gerd Moellmann  <gerd@gnu.org>

	* configure.in (HAVE_GIF): Check for DGifOpen instead of
	DGifOpenFileName.

2000-01-11  Andreas Schwab  <schwab@suse.de>

	* Makefile.in (install-arch-indep): Update list of info files to
	be installed.

2000-01-05  Dave Love  <fx@gnu.org>

	* configure.in: Check for jerror.h as well as libjpeg.

2000-01-03  Andreas Schwab  <schwab@suse.de>

	* Makefile.in (install-arch-indep): Install autotype*.
	Run install-info on autotype and emacs-faq.info.

1999-12-04  Dave Love  <fx@gnu.org>

	* Makefile.in (install-arch-indep): Depend on `info'.
	(install-strip): Use `install' as sub-make target.

1999-11-23  Ken Raeburn  <raeburn@gnu.org>

	* configure.in: Restore Kerberos code deleted on 1999-05-29 that
	didn't need to be deleted.  Check for the k5crypto library as well
	as the crypto library; MIT Kerberos 1.1 changed the name.

1999-11-18  Dave Love  <fx@gnu.org>

	* configure.in: Fix NON_GNU_CPP for Irix 6 to avoid failing tests.

1999-11-11  Erik Naggum  <erik@naggum.no>

	* configure.in (bitmapdir): Allow for both "bitmaps" directories.

1999-11-08  Dave Love  <fx@gnu.org>

	* configure.in: Fix change for --with-pop default.

1999-11-04  Dave Love  <fx@gnu.org>

	* configure.in: Default to --with-pop.  Change sense of with-gcc
	and with-toolkit-scroll-bars messages to reflect the defaults.

1999-11-01  Gerd Moellmann  <gerd@gnu.org>

	* INSTALL: Mention the Emacs Lisp Reference.

1999-10-27  Noah Friedman  <friedman@splode.com>

	* configure.in: Check for dynamic ptys (/dev/ptmx, /dev/pts/).

1999-10-23  Gerd Moellmann  <gerd@gnu.org>

	* Makefile.in (bootstrap): New target.

1999-10-19  Paul Eggert  <eggert@twinsun.com>

	Add support for large files.  Merge glibc 2.1.2.

	* configure.in (AC_CHECK_HEADERS): Add stdio_ext.h.
	(HAVE_TM_GMTOFF): New symbol.
	(AC_CHECK_FUNCS): Add __fpending, ftello, getloadavg, mblen,
	mbrlen, strsignal.
	(LOCALTIME_CACHE): Don't include stdlib.h, as config.h does this now.

1999-10-09  Stefan Monnier  <monnier@cs.yale.edu>

	* make-dist (dontcompile): Look for the DONTCOMPILE variable rather
	than the obsolete dontcompilefiles pseudo-rule in lisp/Makefile.

1999-10-09  Richard M. Stallman  <rms@gnu.org>

	* Makefile.in (uninstall, install-arch-indep, install-arch-dep):
	Unset CDPATH to prevent cd from generating output.

1999-10-08  Stefan Monnier  <monnier@cs.yale.edu>

	* update-subdirs: Also ignore CVS subdirs.

1999-10-07  Gerd Moellmann  <gerd@gnu.org>

	* Makefile.in (install-arch-indep): Add ada-mode.

1999-10-06  Dave Love  <fx@gnu.org>

	* Makefile.in: Add rules for config.status, configure.

1999-09-07  Gerd Moellmann  <gerd@gnu.org>

	* configure.in (--with-sound): Remove.

1999-08-30  Gerd Moellmann  <gerd@gnu.org>

	* configure.in (USE_TOOLKIT_SCROLL_BARS): Move the test down after
	the test for Xaw3d.
	(HAVE_TIFF): Add -lm to library check.

1999-08-28  Richard Stallman  <rms@gnu.org>

	* configure.in (USE_TOOLKIT_SCROLL_BARS): Move tests for
	-lXaw3d, -lXpm, -ljpeg, -lpng, -ltiff, and -lgif, down
	after the other X-related libraries.

1999-08-21  Dave Love  <fx@gnu.org>

	* configure.in: Don't check for jpeglib.h.

1999-08-20  Gerd Moellmann  <gerd@gnu.org>

	* configure.in (HAVE_TIFF): Remove tiff34 prefix from tiffio.h.
	(HAVE_XAW3D): Don't check for Xaw3d if USE_X_TOOLKIT=none.

1999-08-18  Dave Love  <fx@gnu.org>

	* configure.in: Check for termcap.h.

1999-08-15  Gerd Moellmann  <gerd@gnu.org>

	* configure.in: Add --with-toolkit-scroll-bars.  If "no",
	use Emacs' scroll bars, even if configured for Motif or when
	Xaw3d is available.

1999-08-12  Wolfgang Rupprecht  <wolfgang@wsrcc.com>

	* configure.in: Check for getaddrinfo.

1999-08-04  Eli Zaretskii  <eliz@gnu.org>

	* config.bat: Make --no-debug work again by removing -gcoff.

1999-07-30  Dave Love  <fx@gnu.org>

	* configure.in: Check for stdlib.h.

1999-07-19  Dave Love  <fx@gnu.org>

	* configure.in: Grok sparc64-*-linux-gnu*.

1999-07-12  Richard Stallman  <rms@gnu.org>

	* Version 20.4 released.

1999-06-23  Karl Heuer  <kwzh@gnu.org>

	* make-dist: Unset EMACS_UNIBYTE, so Emacs runs in its default state.
	Quote $EMACS, in case it's a program with args.

1999-06-15  Gerd Moellmann  <gerd@gnu.org>

	* configure.in (HAVE_GIF): Use libungif instead of libgif
	because the former doesn't contain patented compression code.

1999-05-29  Richard M. Stallman  <rms@gnu.org>

	* configure.in: Delete the Kerberos stuff.

1999-05-27  Greg Hudson  <ghudson@mit.edu>

	* configure.in: Prefer kerberos 5 names.

1999-04-26  Richard M. Stallman  <rms@gnu.org>

	* configure.in: Check for libXp.

1999-04-08  Richard Stallman  <rms@gnu.org>

	* make-dist: Include change logs in subdirs of `lisp'.

1999-04-05  Richard Stallman  <rms@gnu.org>

	* Makefile.in (mkdir): If we create ${datadir}, make it world-readable.
	(install-arch-indep): Make ${datadir}/emacs world-readable.

1999-03-30  Eli Zaretskii  <eliz@gnu.org>

	* config.bat: Use epaths.* instead of paths.*.

1999-03-07  Eli Zaretskii  <eliz@gnu.org>

	* INSTALL: Add detailed instructions to unpack and install
	intlfonts on MS-DOS.

1999-02-26  Richard Stallman  <rms@gnu.org>

	* configure.in: Use epaths.h and epaths-force instead of paths...

	* Makefile.in (epaths-force): Rename from paths-force;
	operate on epaths.in and produce epaths.h.

1999-02-24  Richard Stallman  <rms@gnu.org>

	* make-dist: Fix nt/icons directory handling.

1999-02-22  Simon Josefsson  <jas@pdc.kth.se>

	* configure.in (f301-fujitsu-uxpv4.1): New target.

1999-02-20  Richard Stallman  <rms@gnu.org>

	* make-dist (tempparent): Fix command to update info files.

1999-02-09  Richard Stallman  <rms@gnu.org>

	* configure.in (powerpc-apple-netbsd*): New alternative.

1999-01-25  Geoff Voelker  <voelker@cs.washington.edu>

	* make-dist: Include the new directory nt/icons in distributions.

1999-01-19  Richard Stallman  <rms@psilocin.ai.mit.edu>

	* configure.in: Change message about HAVE_XFREE386.

1999-01-07  Eli Zaretskii  <eliz@gnu.org>

	* config.bat: Support configuring with leim.

1998-12-16  Petri Kaurinkoski  <Petri.Kaurinkoski@hut.fi>

	* configure.in (mips-sgi-irix6.5): New target.

1998-12-16  Jonathan I. Kamens  <jik@kamens.brookline.ma.us>

	* configure.in: Remove GSS-API support, since it has been removed
	from movemail.

1998-12-04  Markus Rost  <rost@delysid.gnu.org>

	* Makefile.in (install-arch-dep): Copy fns-*.el from lib-src.

1998-12-04  Andreas Schwab  <schwab@delysid.gnu.org>

	* Makefile.in: Don't install customize info file.
	Run install-info on viper info file.

1998-11-29  Richard Stallman  <rms@psilocin.ai.mit.edu>

	* Makefile.in (install-arch-dep): Copy fns-*.el from lib-src.

1998-11-16  Kenichi Handa  <handa@etl.go.jp>

	* configure.in (*-*-bsdi4*): New target.

1998-11-13  Ehud Karni  <ehud@unix.simonwiesel.co.il>

	* configure.in: Fix previous change.

1998-11-11  Richard Stallman  <rms@gnu.org>

	* configure.in (aviion-intel): New machine.

1998-11-04  Kenichi Handa  <handa@etl.go.jp>

	* configure.in (mips-nec-sysv4*): New target.

1998-11-03  Andreas Schwab  <schwab@delysid.gnu.org>

	* Makefile.in (install-arch-dep): Fix last change and use fns-*.el
	from lisp.

1998-10-31  Richard Stallman  <rms@psilocin.ai.mit.edu>

	* make-dist: Don't include fns*.el in dist.

1998-10-30  Dave Love  <fx@gnu.org>

	* configure.in: Don't mkdir cpp.

1998-10-30  Andreas Schwab  <schwab@delysid.gnu.org>

	* Makefile.in (install-arch-dep): Install src/fns-*.el in
	${archlibdir}.

1998-08-19  Richard Stallman  <rms@psilocin.ai.mit.edu>

	* Version 20.3 released.

1998-07-30  Paul Eggert  <eggert@twinsun.com>

	* Makefile.in (Makefile, src/Makefile, src/config.stamp)
	(lib-src/Makefile, man/Makefile, oldXMenu/Makefile)
	(lwlib/Makefile, leim/Makefile):
	Prepend $(srcdir)/ to rule dependencies outside this dir.

1998-06-30  Richard Stallman  <rms@psilocin.ai.mit.edu>

	* configure.in: Use unset CDPATH instead of making it empty.

1998-06-20  Karl Heuer  <kwzh@gnu.org>

	* configure.in: Assume unspecified Solaris is 2.5, not 2.4.

1998-06-07  Richard Stallman  <rms@psilocin.ai.mit.edu>

	* make-dist (MANIFEST): Include most subdirs, but exclude subdirs.el
	and default.el.  Sort the results.

1998-05-31  Karl Heuer  <kwzh@gnu.org>

	* Makefile.in (install-arch-indep): Don't die if site-lisp/ isn't
	writable.

1998-05-14  Richard Stallman  <rms@psilocin.ai.mit.edu>

	* Makefile.in (install-arch-indep):
	Don't alter site-lisp/subdirs.el if it exists.

1998-05-12  Richard Stallman  <rms@psilocin.ai.mit.edu>

	* Makefile.in (install-arch-indep): Put `-' on commands to create
	subdirs.el in site-lisp dirs.

1998-05-07  Richard Stallman  <rms@psilocin.gnu.org>

	* Makefile.in (install-arch-indep): Fix typo in previous change.

1998-05-06  Richard Stallman  <rms@psilocin.gnu.org>

	* Makefile.in (install-arch-indep): Pass --dir-file to install-info.

1998-04-28  Richard Stallman  <rms@psilocin.gnu.org>

	* Makefile.in (mkdir): Create the site-lisp dirs.
	(install-arch-indep): Make site-lisp/subdirs files world-readable.

1998-04-26  Richard Stallman  <rms@psilocin.gnu.org>

	* Makefile.in (INSTALL_INFO): New variable.
	(install-arch-indep): Don't replace the dir file if it already exists.
	Use the install-info program, via INSTALL_INFO, to add entries.
	Make the `info' subdir and the Info files world-readable.

1998-04-16  Eli Zaretskii  <eliz@delysid.gnu.org>

	* config.bat: Make sure the environment is large enough to support
	all the "set foo=bar" commands.  Update pointers to DJGPP FTP sites.

1998-04-10  Karl Heuer  <kwzh@gnu.org>

	* make-dist: Don't accept EMACS=t when testing for $EMACS set.

1998-04-06  Jonathan I. Kamens  <jik@kamens.brookline.ma.us>

	* configure.in: Add --with-gssapi to specify GSS-API
	authentication support for movemail.

1998-04-02  Richard Stallman  <rms@psilocin.ai.mit.edu>

	* Makefile.in (install-arch-indep): Fix previous change.

1998-03-30  Richard Stallman  <rms@psilocin.ai.mit.edu>

	* Makefile.in (info): Run man in build dir, not srcdir.

1998-03-28  Richard Stallman  <rms@psilocin.ai.mit.edu>

	* Makefile.in (install-arch-indep): Fix previous change.

1998-03-23  Kenichi Handa  <handa@etl.go.jp>

	* Makefile.in (top_distclean): Check the existence of `lock' subdir.

1998-03-22  Richard Stallman  <rms@gnu.org>

	* Makefile.in (install-arch-indep): Put special subdirs.el files
	in site-lisp dirs.  Use normal-top-level-add-subdirs-to-load-path.

1998-03-21  Richard Stallman  <rms@psilocin.gnu.org>

	* make-dist: Fix shell syntax in check for missing .el or .elc files.

1998-03-09  Richard Stallman  <rms@psilocin.gnu.org>

	* configure.in (hppa-hp-hpux1[0-9]*): Handle versions 1X like 10.
	(m68*-hp-hpux*): Handle versions 1X like 10.

1998-03-07  Richard Stallman  <rms@psilocin.gnu.org>

	* make-dist: PROBLEMS is now in etc, not top level dir.

	* Makefile.in (SOURCES): Delete PROBLEMS.

1998-02-25  Richard Stallman  <rms@gnu.org>

	* configure.in (hppa*-hp-hpux*): Use hpux10 by default.

	* Makefile.in (install-arch-indep): Do chmod a+x on subdirs.

1998-01-17  Richard Stallman  <rms@gnu.org>

	* Makefile.in (install-arch-indep): Add semicolon before `else'.

1998-01-02  Richard Stallman  <rms@psilocin.gnu.org>

	* make-dist (tempparent): New option --no-check.

	* make-dist: Don't do anything with cpp directory.

1997-12-20  Richard Stallman  <rms@psilocin.gnu.org>

	* configure.in (sparc-fujitsu-sysv4*): New target.

1997-12-17  Andreas Schwab  <schwab@gnu.org>

	* configure.in: Cache more tests.  Add missing quotes around
	message with embedded comma.

1997-12-04  Karl Heuer  <kwzh@gnu.org>

	* Makefile.in (unlock, relock): Don't reference cpp/ directory.

1997-11-26  Joel N. Weber II  <devnull@gnu.org>

	* make-dist: Changed the comment about `umask 0' to say `Don't
	restrict access to any files.'; previously it said `Don't protect
	any files', which may have implied that we think fascism is good.

1997-11-24  Paul Eggert  <eggert@twinsun.com>

	* configure.in (AC_CHECK_FUNCS): Add strftime.  The new GNU C library
	strftime needs the underlying host's strftime for locale dependent
	formats.

1997-11-20  Abraham Nahum  <miko@uxsrvc.tti.co.il>

	* configure.in (i586-dg-dguxR4.*): New name in case branch.

1997-11-20  Eli Zaretskii  <eliz@is.elta.co.il>

	* config.bat: Configure the man subdirectory.

1997-11-07  Paul Eggert  <eggert@twinsun.com>

	* configure.in (AC_CHECK_LIB): Add -lintl.

1997-11-07  Karl Heuer  <kwzh@gnu.org>

	* make-dist (check for .elc files): Avoid bash-specific syntax.
	(check for overflow 14-char limit): Simplify.

1997-11-07  Richard Stallman  <rms@gnu.org>

	* Makefile.in (install): Move blessmail last.

1997-10-02  Richard Stallman  <rms@psilocin.gnu.ai.mit.edu>

	* configure.in (gettimeofday, one arg or two):
	Clarify messages by avoiding double negative.

1997-09-30  Karl Eichwalder  <ke@suse.de>

	* Makefile.in (install-arch-indep): Install the widget info file.

1997-09-24  Jonathan I. Kamens  <jik@kamens.brookline.ma.us>

	* configure.in (with-pop, with-kerberos): Need to check Kerberos
	libraries in reverse order, so that libraries will appear in the
	correct dependency order on the link line (and so that the
	configure checks themselves will work properly when early
	libraries depend on later ones).

1997-09-21  Erik Naggum  <erik@naggum.no>

	* make-dist (making links to `src'): Keep timestamp on copied files.

	* make-delta: New script to produce delta distributions.

1997-09-19  Richard Stallman  <rms@psilocin.gnu.ai.mit.edu>

	* Version 20.2 released.

1997-09-15  Richard Stallman  <rms@psilocin.gnu.ai.mit.edu>

	* Version 20.1 released.

	* Makefile.in (install-leim): Depend on mkdir.
	(leim): Depend on src.

1997-09-13  Richard Stallman  <rms@psilocin.gnu.ai.mit.edu>

	* configure.in: Recognize alpha* instead of just alpha.

1997-09-12  Paul Eggert  <eggert@twinsun.com>

	* leim-Makefile.in (mostlyclean, maintainer-clean): New targets.

1997-09-12  Richard Stallman  <rms@psilocin.gnu.ai.mit.edu>

	* update-subdirs: Use rm -f.

1997-09-08  Richard Stallman  <rms@psilocin.gnu.ai.mit.edu>

	* update-subdirs: Delete subdirs.el if this dir has no subdirs.
	Ignore subdirs named Old.

1997-08-04  Kenneth Stailey  <kstailey@elbereth.disclosure.com>

	* configure.in: Add OpenBSD clause to set $machine.

1997-09-04  Richard Stallman  <rms@psilocin.gnu.ai.mit.edu>

	* make-dist: Recompile everything after updating various Lisp files.
	Recompile in leim as well as lisp.
	Check in leim as well as lisp for mismatched files and too-long names.

1997-09-03  Richard Stallman  <rms@psilocin.gnu.ai.mit.edu>

	* Makefile.in (TAGS tags): Simply refer this to the src subdir.

1997-08-30  Richard Stallman  <rms@psilocin.gnu.ai.mit.edu>

	* Makefile.in (install-arch-indep): Verify ./lisp has simple.el in it
	before trying to copy anything from it.

1997-08-27  Richard Stallman  <rms@psilocin.gnu.ai.mit.edu>

	* Makefile.in (man/Makefile): New target.
	(tags): Define env var EMACS and run Makefile from build dir.

1997-08-27  Eli Zaretskii  <eliz@psilocin.gnu.ai.mit.edu>

	* config.bat: If src/_gdbinit doesn't exist, try using
	src/.gdbinit to create it (for building on Windows 95).

1997-08-25  Richard Stallman  <rms@psilocin.gnu.ai.mit.edu>

	* Makefile.in (install-arch-indep):
	Discard extra data in tar | tar pipes.

1997-08-24  NIIBE Yutaka  <gniibe@mri.co.jp>

	* configure.in (x_default_search_path):
	Corrected '${x_library}' to '${x_library}/X11'.

1997-08-22  Richard Stallman  <rms@psilocin.gnu.ai.mit.edu>

	* configure.in (HAVE_MOTIF_2_1): Test for Motif 2.1.

1997-08-22  Jonathan I. Kamens  <jik@kamens.brookline.ma.us>

	* configure.in: Support auto-configuration of both Kerberos V4 and
	Kerberos V5 for movemail, including detection of V4 and V5 header
	files and libraries.

1997-08-16  NIIBE Yutaka  <gniibe@etl.go.jp>

	* configure.in: Compute x_default_search_path
	and substitute into makefiles.

	* Makefile.in (paths-force): Store PATH_X_DEFAULTS in paths.h.

1997-08-08  Richard Stallman  <rms@psilocin.gnu.ai.mit.edu>

	* Makefile.in (install-arch-indep): Run list-load-path-shadows.

1997-08-07  Erik Naggum  <erik@naggum.no>

	* configure.in: Remove lockdir, it is no longer needed.
	* Makefile.in (mkdir): Don't create lockdir.
	(lockdir): Variable deleted.
	(paths-force): Don't operate on PATH_LOCK.

1997-08-06  Richard Stallman  <rms@psilocin.gnu.ai.mit.edu>

	* leim-Makefile.in (clean, distclean): New targets.

	* make-dist: Include leim/ChangeLog in leim distribution.

1997-08-01  Richard Stallman  <rms@psilocin.gnu.ai.mit.edu>

	* configure.in (i*86-*-sysv4.2uw*): Set NON_GNU_CPP.

1997-07-30  Richard Stallman  <rms@psilocin.gnu.ai.mit.edu>

	* Makefile.in (CPPFLAGS): Get this from configure, like CFLAGS.

1997-07-27  Richard Stallman  <rms@psilocin.gnu.ai.mit.edu>

	* Makefile.in (LDFLAGS): Get this from configure, like CFLAGS.

1997-07-25  Richard Stallman  <rms@psilocin.gnu.ai.mit.edu>

	* make-dist: Update leim/leim-list.el.
	Pass along value of $EMACS when updating lisp dir.

1997-07-25  Marcus G. Daniels  <marcus@cathcart.sysc.pdx.edu>

	* configure.in (doug_lea_malloc): Make __after_morecore_hook a
	prerequisite to the use of Doug Lea's malloc.

1997-07-21  Richard Stallman  <rms@psilocin.gnu.ai.mit.edu>

	* Makefile.in (top_distclean): Use -f to delete contents of lock dir.

	* make-dist: Use name leim/SKK-DIC, not leim/SKK.

1997-07-16  Richard Stallman  <rms@psilocin.gnu.ai.mit.edu>

	* make-dist: Arrange for the leim tar file to unpack in emacs-M.N/leim.

1997-07-11  Richard Stallman  <rms@psilocin.gnu.ai.mit.edu>

	* configure.in (mips-sony-newsos6*): File news-risc.h renamed
	to news-r6.h.

1997-07-10  Eli Zaretskii  <eliz@is.elta.co.il>

	* config.bat: Use `sed' instead of `cp', which might not be
	installed.

1997-07-09  Kenichi Handa  <handa@etl.go.jp>

	* Makefile.in (mostlyclean): Add cleaning leim directory.
	(clean, distclean, maintainer-clean): Likewise.

1997-07-09  Richard Stallman  <rms@psilocin.gnu.ai.mit.edu>

	* make-dist (bogosities): Check subdirs of `lisp' also.

1997-07-08  Richard Stallman  <rms@psilocin.gnu.ai.mit.edu>

	* make-dist (etc): Really avoid symlinks now.
	(lisp): Don't delete from subdirs the things we never copy.

1997-07-07  Kenichi Handa  <handa@psilocin.gnu.ai.mit.edu>

	* Makefile.in (install-arch-indep): Correct the target name.
	The first letter `i' was dropped by the previous change of mine.

1997-07-06  Richard Stallman  <rms@psilocin.gnu.ai.mit.edu>

	* configure.in (leim/Makefile): Generate this.
	(*-sysv4.2uw*): Recognize new alternative.

	* leim-Makefile.in: Renamed from leim-Makefile.

	* make-dist: Set up real-leim subdirectory,
	with the real contents of leim; then move it to
	a separate top-level directory.

	* make-dist: Don't mention site-lisp, site-init, site-start
	or default, when listing files hat are not compiled and should be.

	* configure.in: Create src/config.stamp at the end.

1997-07-04  Richard Stallman  <rms@psilocin.gnu.ai.mit.edu>

	* Makefile.in (install-leim): Correct previous change.

1997-07-02  Kenichi Handa  <handa@psilocin.gnu.ai.mit.edu>

	* Makefile.in (install-leim): New target.
	(install): Depend on install-leim.

1997-07-01  Kenichi Handa  <handa@psilocin.gnu.ai.mit.edu>

	* Makefile.in (SUBDIR): Add leim.
	(SUBDIR_MAKEFILES): Add leim/Makefile.
	(leim/Makefile): New target.

1997-07-01  Richard Stallman  <rms@psilocin.gnu.ai.mit.edu>

	* leim-Makefile: New file.
	* make-dist: Initialize a `leim' subdirectory with that makefile.

1997-06-29  Richard Stallman  <rms@psilocin.gnu.ai.mit.edu>

	* configure.in (GNU_MALLOC_reason): Fix message text.

1997-06-27  Richard Stallman  <rms@psilocin.gnu.ai.mit.edu>

	* make-dist (lisp): Don't process subdirs that start with =.
	(etc): Copy symlinks, as in src.

1997-06-26  Richard Stallman  <rms@psilocin.gnu.ai.mit.edu>

	* configure.in (i*86-*-unixware*): New alternative.

1997-06-22  Richard Stallman  <rms@psilocin.gnu.ai.mit.edu>

	* Makefile.in (src/config.stamp): Target renamed from src/config.h
	and touch it explicitly.

	* configure.in (mips-sony-newsos6*): New alternative.
	(mips-*-linux-gnu*): New alternative.
	(*-*-bsdi*): New alternative.
	(i*86-*-bsd386, i*86-*-bsdi...): Delete old alternatives.

1997-06-22  Dave Love  <d.love@dl.ac.uk>

	* Makefile.in (lib-src): Depend on src/config.h (e.g. for movemail.o).
	(src/config.h): New target to re-configure if src/config.in is patched.

1997-06-18  Richard Stallman  <rms@psilocin.gnu.ai.mit.edu>

	* configure.in (shutdown): Check for `shutdown' function.

1997-06-18  Kenichi Handa  <handa@psilocin.gnu.ai.mit.edu>

	* update-subdirs: Include the directory "language" in subdirs.

1997-06-01  Richard Stallman  <rms@psilocin.gnu.ai.mit.edu>

	* configure.in (m88k-dg-dgux4*): New alternative.
	(alpha-*-netbsd*): New alternative.
	(powerpcle-*-solaris2*): New alternative.

1997-05-20  Richard Stallman  <rms@psilocin.gnu.ai.mit.edu>

	* make-dist: Warn about .el files that are not compiled.

1997-05-11  Richard Stallman  <rms@psilocin.gnu.ai.mit.edu>

	* Makefile.in (dist): Don't run update-subdirs here,
	since make-dist now gets that done.

	* make-dist: Use the new `updates' target in lisp/Makefile.

	* make-dist: Use new non-file targets in lisp/Makefile.

1997-04-27  Richard Stallman  <rms@psilocin.gnu.ai.mit.edu>

	* make-dist: Handle all subdirs of `lisp' uniformly.
	Don't handle `term' and `language' specially.
	Clear out umask at the beginning.

1997-04-11  Richard Stallman  <rms@psilocin.gnu.ai.mit.edu>

	* make-dist: Use Make to update finder-inf.el and autoloads.
	Also update cus-load.el.

1997-04-09  Marcus G. Daniels  <marcus@cathcart.sysc.pdx.edu>

	* configure.in (doug_lea_malloc): First check for SYSTEM_MALLOC,
	in case it is desirable to disable the GNU malloc features with glibc.

1997-04-08  Marcus G. Daniels  <marcus@cathcart.sysc.pdx.edu>

	* configure.in (DOUG_LEA_MALLOC):
	Define if malloc_{get,set}_state exist.

1997-03-05  Kenichi Handa  <handa@etl.go.jp>

	* make-dist: Make links for files under lisp/language.

1997-02-20  Kenichi Handa  <handa@etl.go.jp>

	* update-subdirs: Exclude the directory "language" from subdirs.

1997-01-26  Karl Heuer  <kwzh@gnu.ai.mit.edu>

	* configure.in: Check for rint and cbrt.

1997-01-01  Richard Stallman  <rms@ethanol.gnu.ai.mit.edu>

	* make-dist: Use $EMACS to say where to run Emacs.
	Add --no-update option.

1996-12-30  Richard Stallman  <rms@ethanol.gnu.ai.mit.edu>

	* configure.in (hppa1.1-hitachi-hiuxmpp): New configuration.

1996-12-28  Richard Stallman  <rms@ethanol.gnu.ai.mit.edu>

	* make-dist (copying src): Check thoroughly for symlinks
	and copy them in all cases.  Regularize the linking of *.in
	and *.opt and ChangeLog files.
	(copying lib-src): Likewise.
	Don't rm getdate.c or y.tab.*--they don't exist any more.

1996-12-18  Jonathan I. Kamens  <jik@annex-1-slip-jik.cam.ov.com>

	* configure.in: Check for libmail, maillock.h and
	touchlock (for movemail).

1996-12-15  Richard Stallman  <rms@psilocin.gnu.ai.mit.edu>

	* configure.in (limits.h): Check for this file.

1996-12-08  Richard Stallman  <rms@psilocin.gnu.ai.mit.edu>

	* configure.in (rs6000-ibm-aix4.2): New alternative.
	(rs6000-ibm-aix4.0): New alternative.
	(rs6000-ibm-aix4*): Assume aix 4.1 by default.

1996-11-22  Ben Harris  <bjh21@cam.ac.uk>

	* configure.in: Recognize vax-*-netbsd*.

1996-11-06  Richard Stallman  <rms@ethanol.gnu.ai.mit.edu>

	* configure.in (locallisppath): Add leim directory.

1996-10-31  Eli Zaretskii  <eliz@is.elta.co.il>

	* config.bat: Make sure `mv' supports forward slashes and -f.

1996-10-28  Christian Limpach  <chris@nice.ch>

	* configure.in (hppa*-next-nextstep*): * added after hppa
	to accept hppa1.0 and hppa1.1.

1996-10-05  Marcus G. Daniels  <marcus@coulee.tdb.com>

	* configure.in: Provide an empty default for LD_SWITCH_X_SITE_AUX.
	* configure.in (ld_switch_machine): Fix typo.

1996-09-28  Richard Stallman  <rms@ethanol.gnu.ai.mit.edu>

	* configure.in: Fetch LD_SWITCH_SYSTEM and LD_SWITCH_MACHINE
	from config.h and use them in $ac_link.

1996-09-28  Erik Naggum  <erik@psilocin.gnu.ai.mit.edu>

	* configure.in: Create a subdir named `lisp'.

1996-09-24  Richard Stallman  <rms@ethanol.gnu.ai.mit.edu>

	* configure.in: Check for getcwd.

1996-09-04  Richard Stallman  <rms@ethanol.gnu.ai.mit.edu>

	* configure.in: Check for termios.h.  Check for setpgid.

1996-08-31  Richard Stallman  <rms@ethanol.gnu.ai.mit.edu>

	* configure.in: Check for setrlimit.

1996-08-31  Paul Eggert  <eggert@twinsun.com>

	* configure.in: Check for sys/systeminfo.h, getdomainname, sysinfo.

1996-08-28  Richard Stallman  <rms@psilocin.gnu.ai.mit.edu>

	* configure.in: Check for utimes.

	* configure.in: Check for com_err library, but only
	if --with-kerberos was used.  Check for krb and des
	only if --with-kerberos.

1996-08-26  Richard Stallman  <rms@ethanol.gnu.ai.mit.edu>

	* Makefile.in (INSTALL_STRIP): New variable.
	(install-strip): Set INSTALL_STRIP, not INSTALL_PROGRAM.
	(install-arch-dep): Use INSTALL_STRIP, and pass it to lib-src.

1996-08-25  Richard Stallman  <rms@ethanol.gnu.ai.mit.edu>

	* configure.in: Check for krb and des libraries.

1996-08-24  Richard Stallman  <rms@ethanol.gnu.ai.mit.edu>

	* configure.in (*-sunos4.1.[3-9]*noshare):
	Use sunos413, not sunos4-1-3.
	(m88k-dg-dgux5.4R3*): Use dgux5-4-3, not dgux5-4r3.
	(arm-acorn-riscix1.2*): Use riscix12, not riscix1-2.

1996-08-22  Richard Stallman  <rms@psilocin.gnu.ai.mit.edu>

	* Makefile.in (src/paths.h): Target deleted.
	(paths-force): Delete all dependencies on this target
	but don't delete the target.
	(install): Depend on `all'.
	(paths-force): Don't print a message.

	* configure.in: Generate src/paths.h here.

1996-08-18  Richard Stallman  <rms@psilocin.gnu.ai.mit.edu>

	* configure.in (NON_GCC_LINK_TEST_OPTIONS, GCC_LINK_TEST_OPTIONS):
	New variables that affect linking only.
	(alpha-dec-osf*): Use those instead of previous change.

1996-08-15  Richard Stallman  <rms@psilocin.gnu.ai.mit.edu>

	* Makefile.in (install-arch-indep): Install info/messages.

1996-08-11  Richard Stallman  <rms@psilocin.gnu.ai.mit.edu>

	* Version 19.33 released.

1996-08-10  Marcus G. Daniels  <marcus@sayre.sysc.pdx.edu>

	* configure.in (i[3456]86-sequent-ptx4*, i[3456]86-sequent-sysv4*):
	Fix previous change.

1996-08-08  Richard Stallman  <rms@psilocin.gnu.ai.mit.edu>

	* configure.in (i[3456]86-sequent-ptx4*, i[3456]86-sequent-sysv4*):
	New alternative.

1996-08-07  Richard Stallman  <rms@psilocin.gnu.ai.mit.edu>

	* configure.in (alpha-dec-osf*): Specify GCC_TEST_OPTIONS
	and NON_GCC_TEST_OPTIONS.

1996-08-06  Paul Eggert  <eggert@twinsun.com>

	* configure.in (LOCALTIME_CACHE): Don't put a string literal
	"TZ=..." in environ.

1996-08-04  Richard Stallman  <rms@psilocin.gnu.ai.mit.edu>

	* make-dist (msdos): Add is_exec.c, sigaction.c to distribution.

1996-08-03  Richard Stallman  <rms@psilocin.gnu.ai.mit.edu>

	* configure.in (*-sunos4.1.[3-9]*noshare): Move this before
	the more general *-sunos4.1.[3-9]* clause.

1996-07-31  Richard Stallman  <rms@psilocin.gnu.ai.mit.edu>

	* Version 19.32 released.

	* configure.in (*-sco3.2v5*):
	Set OVERRIDE_CPPFLAG to a string of one space.
	Fix the code that uses OVERRIDE_CPPFLAG.

1996-07-16  Karl Heuer  <kwzh@gnu.ai.mit.edu>

	* configure.in: Undo previous change.

1996-07-16  Richard Stallman  <rms@whiz-bang.gnu.ai.mit.edu>

	* config.sub: Use `pc', not `unknown', when canonicalizing
	the vendor for ...86.

1996-07-15  David Mosberger-Tang  <davidm@AZStarNet.com>

	* configure.in: Check for termios.h header.

1996-07-11  Bill Mann  <dvmann@dvncr.praxisint.com>

	* configure.in: Use s/usg5-4-3.h for ncr-i[3456]86-sysv4.3.

1996-07-07  Karl Heuer  <kwzh@gnu.ai.mit.edu>

	* configure.in: Split bsdos2 and bsdos2-1.

1996-07-06  Richard Stallman  <rms@whiz-bang.gnu.ai.mit.edu>

	* config.sub: If last two words are not a recognized
	KERNEL-OS pair, use just the last word as OS, as in 19.31.
	Make conversion of gnu/linux to linux-gnu really work.

	* config.sub: If vendor unspecified with i386, use `pc' not `unknown'.

1996-06-30  Richard Stallman  <rms@psilocin.gnu.ai.mit.edu>

	* configure.in (check for using Lucid widgets by default):
	Eliminate indentation that confuses some compilers.

1996-06-29  Richard Stallman  <rms@psilocin.gnu.ai.mit.edu>

	* config.sub: Convert linux and gnu/linux to linux-gnu.

	* make-dist: Don't update getdate.c.
	Ignore =... files when checking for too-long Lisp file names.

1996-06-28  Richard Stallman  <rms@psilocin.gnu.ai.mit.edu>

	* configure.in (euidaccess): Check for that, not for eaccess.

1996-06-27  Richard Stallman  <rms@psilocin.gnu.ai.mit.edu>

	* configure.in (sunos4.1.[3-9]*noshare): Eliminate dash from
	before `noshare'.
	(mips-sgi-irix6*): Specify NON_GCC_TEST_OPTIONS.

1996-06-21  Richard Stallman  <rms@psilocin.gnu.ai.mit.edu>

	* configure.in: Rename lignux to linux-gnu in configuration names.
	Use gnu-linux as the opsys value (s/ file name).
	Allow i686 just like i386, i486, i586.

1996-06-20  Richard Stallman  <rms@psilocin.gnu.ai.mit.edu>

	* configure.in (i*86-*-sco3.2v5): New alternative.
	(OVERRIDE_CPPFLAG): New variable.
	(CPPFLAGS): If OVERRIDE_CPPFLAG is set, use that.

	* configure.in: Specify vpath for .texi files.

1996-06-09  Richard Stallman  <rms@psilocin.gnu.ai.mit.edu>

	* configure.in: Always check for HAVE_X11R5.
	Separately decide whether to use a toolkit by default.

1996-06-04  Bill Mann  <dvmann@dvhpux1.praxisint.com>

	* configure.in: If X11R5 is missing the Xaw headers,
	default to --with-x-toolkit=no.

1996-05-31  Richard Stallman  <rms@psilocin.gnu.ai.mit.edu>

	* configure.in (powerpc-*-solaris2*): Use ibmrs6000, not rs6000.

1996-05-30  Richard Stallman  <rms@psilocin.gnu.ai.mit.edu>

	* Makefile.in (install-arch-indep): If cd etc makes output,
	don't treat that as part of the tar data.
	Check that ./lisp actually exists.

1996-05-29  Karl Heuer  <kwzh@gnu.ai.mit.edu>

	* make-dist: Check for long file names.

1996-05-25  Karl Heuer  <kwzh@gnu.ai.mit.edu>

	* Version 19.31 released.

1996-05-25  Karl Heuer  <kwzh@gnu.ai.mit.edu>

	* configure.in: Recognize sparc-*-lignux.

1996-05-03  Richard Stallman  <rms@delasyd.gnu.ai.mit.edu>

	* make-dist: Include nt/inc/arpa and nt/inc/netinet in the dist.
	Don't include config.w95.

1996-04-21  Richard Stallman  <rms@delasyd.gnu.ai.mit.edu>

	* make-dist: Replace --no-clean-up and --no-tar options
	with --clean-up and --tar, so that the default is useful.

1996-04-15  Eli Zaretskii  <eliz@is.elta.co.il>

	* config.bat: Make sure the GDB init file is called src/_gdbinit;
	if not, tell the user to rename it and abort.

1996-04-14  Eli Zaretskii  <eliz@is.elta.co.il>

	* config.bat: With DJGPP v1.x, use `COFF2EXE' to produce JUNK.EXE
	test program.

1996-04-12  Richard Stallman  <rms@mole.gnu.ai.mit.edu>

	* config.bat (djgpp_ver): Variable renamed from djgpp-ver.

	* make-dist (MANIFEST): Fix previous change.
	(msdos): Put mainmake.v2 into the dist.

1996-04-10  Roland McGrath  <roland@charlie-brown.gnu.ai.mit.edu>

	* make-dist: Exit if autoconf fails.

1996-04-10  Eli Zaretskii  <eliz@is.elta.co.il>

	* config.bat: Set djgpp-ver, and unset it at the end.
	Add a number of conditionals for DJGPP version 2.
	Rename label libsrc2 to libsrc3.
	Substitute for LDFLAGS in src/Makefile.
	Substitute for ALL_CFLAGS in lib-src/Makefile.

1996-04-08  Richard Stallman  <rms@mole.gnu.ai.mit.edu>

	* configure.in (ncurses): Check this after checking fns like strerror.

1996-04-08  Erik Naggum  <erik@naggum.no>

	* make-dist (MANIFEST): Don't include lines from =files.

1996-04-07  Richard Stallman  <rms@mole.gnu.ai.mit.edu>

	* make-dist: Don't put lisp/dired.todo in the dist.

1996-04-05  Richard Stallman  <rms@lucy.gnu.ai.mit.edu>

	* configure.in (HAVE_NCURSES): Look for library named ncurses.

	* configure.in (setlocale): Check for it.

	* configure.in (*-*-sysv4.2*): If no /usr/ccs/lib/cpp, use /lib/cpp.

1996-03-26  Richard Stallman  <rms@mole.gnu.ai.mit.edu>

	* configure.in: Use lignux instead of linux as value of opsys.

1996-03-22  Richard Stallman  <rms@mole.gnu.ai.mit.edu>

	* Makefile.in (install-strip): Fix whitespace.
	Get rid of continuation.

	* config.sub: Convert linux or gnu/linux to lignux.

1996-03-21  Richard Stallman  <rms@mole.gnu.ai.mit.edu>

	* configure.in: Accept lignux in configuration name.

1996-03-20  Richard Stallman  <rms@mole.gnu.ai.mit.edu>

	* Makefile.in (install-strip): New target.

1996-03-18  Richard Stallman  <rms@mole.gnu.ai.mit.edu>

	* Makefile.in (top_distclean): Use `|| true' to ignore error in rm.
	-f failed to do the job on Suns.

1996-03-13  Richard Stallman  <rms@whiz-bang.gnu.ai.mit.edu>

	* Makefile.in (install-arch-dep): Don't depend on install-arch-indep.

	* configure.in (linux/version.h): Check for this header.

1996-03-12  Roland McGrath  <roland@charlie-brown.gnu.ai.mit.edu>

	* configure.in: Remove -fno-builtin hackery from -lm check.

1996-03-08  Roland McGrath  <roland@charlie-brown.gnu.ai.mit.edu>

	* configure.in (-lm check): If $GCC, append -fno-builtin to $CC for
	just this test.

	* configure.in (AC_PREREQ): Require version 2.8 of Autoconf.

1996-03-04  Richard Stallman  <rms@mole.gnu.ai.mit.edu>

	* configure.in: Check for ncurses.

1996-02-28  Paul Eggert  <eggert@twinsun.com>

	* configure.in (LOCALTIME_CACHE):
	Also define if localtime mishandles unsetting TZ.
	This works around a localtime bug in mips-dec-ultrix.

1996-02-25  Richard Stallman  <rms@mole.gnu.ai.mit.edu>

	* make-dist (finder-inf.el): Use finder-compile-keywords-make-dist.

	* configure.in: Improve messages about X versions.

1996-02-24  Richard Stallman  <rms@mole.gnu.ai.mit.edu>

	* configure.in (LOCALTIME_CACHE): Cope if $ac_cv_func_tzset is null.

1996-02-23  Richard Stallman  <rms@mole.gnu.ai.mit.edu>

	* configure.in (HAVE_X11XTR6): Set it as a shell variable.
	(HAVE_LIBXMU): If HAVE_X11XTR6, use -lSM and -lICE.

	* Makefile.in (install-arch-dep): Depend on install-arch-indep.
	(install): Put install-arch-indep before install-arch-dep.

1996-02-20  Dave Love  <d.love@dl.ac.uk>

	* INSTALL: Clarify info about MS-DOS path handling.

1996-02-12  Richard Stallman  <rms@mole.gnu.ai.mit.edu>

	* Makefile.in (install-arch-indep): Install info/ccmode*.
	In previous change, protect against /bin/pwd returning null string.

1996-02-07  Richard Stallman  <rms@mole.gnu.ai.mit.edu>

	* Makefile.in (install-arch-indep): Copy build-dir's lisp subdir
	to lispdir.

1996-02-01  Paul Eggert  <eggert@twinsun.com>

	* configure.in (LD_RUN_PATH): Prepend x_libraries to this envvar.

1996-01-30  Richard Stallman  <rms@mole.gnu.ai.mit.edu>

	* configure.in (HAVE_TIMEVAL): Set explicitly to `no' if test fails.

1996-01-25  Richard Stallman  <rms@mole.gnu.ai.mit.edu>

	* Makefile.in (extraclean): Use ${top_distclean} to ensure
	we delete everything distclean deletes.

1996-01-23  Karl Heuer  <kwzh@gnu.ai.mit.edu>

	* make-dist (lwlib): Don't distribute lwlib-Xol* files.

1996-01-17  Richard Stallman  <rms@mole.gnu.ai.mit.edu>

	* configure.in (HAVE_X11): Merge $LD_SWITCH_X_SITE
	into LDFLAGS instead of into LIBS.

1996-01-16  Richard Stallman  <rms@mole.gnu.ai.mit.edu>

	* configure.in (HAVE_XMU): Fix typo in previous change.

1996-01-15  Richard Stallman  <rms@mole.gnu.ai.mit.edu>

	* configure.in [Solaris]: Don't let $CC make us use /usr/ucb/cc.

1996-01-10  Erik Naggum  <erik@naggum.no>

	* configure.in (USE_X_TOOLKIT = maybe): Delete redundant `fi'.

1996-01-10  Karl Heuer  <kwzh@gnu.ai.mit.edu>

	* Makefile.in (install-arch-indep): Ignore error if no chmod -R.

1996-01-10  Richard Stallman  <rms@whiz-bang.gnu.ai.mit.edu>

	* configure.in (HAVE_XMU): Check for libXmu.a only if using toolkit
	and use -lXt to link it.

1996-01-08  Richard Stallman  <rms@whiz-bang.gnu.ai.mit.edu>

	* configure.in (locallisppath): Put version-specific dir first.

1996-01-07  Richard Stallman  <rms@whiz-bang.gnu.ai.mit.edu>

	* configure.in (hppa-*-nextstep*): New alternative.
	(USE_X_TOOLKIT): By default, set this to "maybe";
	and change that later to LUCID or "no" according to X11 version.

	* make-dist: Recompile outdated .elc files and update all autoloads.

1996-01-05  Roland McGrath  <roland@churchy.gnu.ai.mit.edu>

	* configure.in (locallisppath): Fix typo in last change: " -> '.

1996-01-04  Richard Stallman  <rms@mole.gnu.ai.mit.edu>

	* configure.in (locallisppath): Add ../emacs/VERSION/site-lisp.

1995-12-27  Richard Stallman  <rms@mole.gnu.ai.mit.edu>

	* Makefile.in (install-arch-indep): Give all files read permission.

1995-12-26  Richard Stallman  <rms@mole.gnu.ai.mit.edu>

	* configure.in (hppa*-hp-hpux9shr*, hppa*-hp-hpux9*, hppa*-hp-hpux*):
	If it is hpux 9, check for /usr/include/X11R5 and /usr/lib/x11R5.

1995-12-24  Richard Stallman  <rms@mole.gnu.ai.mit.edu>

	* configure.in: Determine HAVE_X11R6.
	(HAVE_MENUS): Rename from HAVE_X_MENU.

1995-12-21  Richard Stallman  <rms@whiz-bang.gnu.ai.mit.edu>

	* configure.in: Just "solaris" now defaults to version 2.4.
	Add sunos4.1.n-noshare as alternative.

1995-12-01  Richard Stallman  <rms@mole.gnu.ai.mit.edu>

	* configure.in (mips-sgi-irix6*): Set NON_GNU_CPP.

1995-11-29  Erik Naggum  <erik@naggum.no>

	* Makefile.in (install-arch-indep): Add missing backslash.

1995-11-29  Karl Eichwalder  <ke@ke.Central.DE>

	* Makefile.in (install-arch-indep): Don't install
	lispdir/[Mm]akefile*, lispdir/ChangeLog, lispdir/dired.todo.

1995-11-29  Richard Stallman  <rms@mole.gnu.ai.mit.edu>

	* Makefile.in (install-arch-indep): Fix previous change.

	* configure.in (mips-sni-sysv*): New alias for mips-siemens-sysv*.

1995-11-24  Richard Stallman  <rms@mole.gnu.ai.mit.edu>

	* Version 19.30 released.

	* make-dist (lisp): Exclude subdirs.el.

1995-11-22  Richard Stallman  <rms@mole.gnu.ai.mit.edu>

	* make-dist (etc): Delete *.orig and *.rej.

1995-11-16  Richard Stallman  <rms@mole.gnu.ai.mit.edu>

	* Makefile.in (install-arch-indep): Rename old info/dir only if exists.

1995-11-15  Richard Stallman  <rms@mole.gnu.ai.mit.edu>

	* configure.in (hppa*-hp-hpux10*): Use s/hpux10.h.

1995-11-14  Geoff Voelker  <voelker@cs.washington.edu>

	* make-dist (nt): Rename install, readme, and todo to
	INSTALL, README, and TODO.

1995-11-10  Richard Stallman  <rms@mole.gnu.ai.mit.edu>

	* make-dist (lisp): Don't distribute site-start.

1995-11-06  Karl Heuer  <kwzh@gnu.ai.mit.edu>

	* make-dist: Break the hard link on alloca.c.

1995-11-04  Richard Stallman  <rms@whiz-bang.gnu.ai.mit.edu>

	* configure.in (LIBS): Add libsrc_libs and keep the old LIBS.

1995-11-02  Karl Heuer  <kwzh@nutrimat.gnu.ai.mit.edu>

	* make-dist (src, lib-src): Don't distribute Makefile.c.
	(etc/e): Do cleanup in $tempdir/etc/e, not $tempdir/etc.

1995-10-31  Richard Stallman  <rms@mole.gnu.ai.mit.edu>

	* Makefile.in (mkdir): Create man1dir, not mandir.
	(uninstall): Use man1dir, not mandir.

1995-10-30  Richard Stallman  <rms@mole.gnu.ai.mit.edu>

	* Makefile.in (man1dir): New variable.
	(install-arch-indep): Use man1dir.

	* configure.in (sparc-*-nextstep*): Remove incorrect .h's.

	* make-dist: Create lisp/MANIFEST.

1995-10-28  Andreas Schwab  <schwab@issan.informatik.uni-dortmund.de>

	* configure.in (m68k-*-linux*): New alternative.

1995-10-27  Richard Stallman  <rms@mole.gnu.ai.mit.edu>

	* make-dist: Use new names config.in, paths.in, and
	{src,lib-src}/Makefile.in.

1995-10-25  Karl Heuer  <kwzh@nutrimat.gnu.ai.mit.edu>

	* configure.in: Don't bother checking for drem.

1995-10-20  Richard Stallman  <rms@mole.gnu.ai.mit.edu>

	* Makefile.in (distclean): Delete line with just a tab in it.
	(install-arch-indep): Delete spaces that precede tabs.
	Delete spurious `fi' left from previous change.
	(install): Supply `true' as command, to avoid null command.

1995-10-05  Richard Stallman  <rms@mole.gnu.ai.mit.edu>

	* configure.in (--with-x-toolkit)): Add `athen' as alias for `athena'.

1995-09-30  Richard Stallman  <rms@mole.gnu.ai.mit.edu>

	* configure.in (powerpc-*-solaris2): New alternative.

1995-09-12  Karl Heuer  <kwzh@gnu.ai.mit.edu>

	* Makefile.in (src/paths.h, paths-force): Use paths.h.$$ instead
	of paths.h.tmp$$, to avoid going beyond 14 characters.

1995-09-10  Richard Stallman  <rms@mole.gnu.ai.mit.edu>

	* configure.in: Improve error msg for invalid --with-x-toolkit value.

1995-09-06  Paul Eggert  <eggert@twinsun.com>

	* configure.in (LOCALTIME_CACHE): Define if tzset exists and
	if localtime caches TZ.  Check for tzset.

1995-09-01  Richard Stallman  <rms@mole.gnu.ai.mit.edu>

	* config.bat: Simplify using new names file names src/makefile.in,
	config.in, paths.in.  Change Echo commands not to use `.

1995-08-31  Richard Stallman  <rms@mole.gnu.ai.mit.edu>

	* Makefile.in (install-arch-indep): Always install the new dir file;
	rename the previous dir file to dir.bak or dir.old.

1995-08-14  Richard Stallman  <rms@mole.gnu.ai.mit.edu>

	* configure.in (RANLIB): Substitute this into makefiles.
	Set it specially on solaris; set it by default on other systems.

	* configure.in: Fix previous Alpha change.

1995-08-13  Richard Stallman  <rms@mole.gnu.ai.mit.edu>

	* configure.in (i*386-*-isc4.*): Set GCC_TEST_OPTIONS and
	NON_GCC_TEST_OPTIONS.

1995-08-10  Richard Stallman  <rms@mole.gnu.ai.mit.edu>

	* configure.in (CFLAGS): When computing CFLAGS and REAL_CFLAGS
	from config.h, use SPECIFIED_CFLAGS to get what the user specified.

	* configure.in (alpha-*-linux*): New configuration.

1995-08-05  Richard Stallman  <rms@mole.gnu.ai.mit.edu>

	* configure.in (m68*-next-*): Use m68k.h and nextstep.h.
	(m68k-next-nextstep*): New alias for that.
	(i*86-*-nextstep*): Use nextstep.h.
	(sparc-*-nextstep*): New configuration.

1995-08-02  Richard Stallman  <rms@mole.gnu.ai.mit.edu>

	* configure.in (CPP): Save original CFLAGS value in SPECIFIED_CFLAGS.
	And get CFLAGS from config.h if SPECIFIED_CFLAGS is null.

1995-07-27  Richard Stallman  <rms@mole.gnu.ai.mit.edu>

	* configure.in: Handle sunos4shr by sharing; not like sunos4*.
	Determine GETTIMEOFDAY_ONE_ARGUMENT by experiment.

1995-07-18  Mike Long  <mike.long@analog.com>

	* make-dist: Fix update of finder-inf.el, and byte-compile it.

1995-07-18  Richard Stallman  <rms@mole.gnu.ai.mit.edu>

	* Makefile.in (src/paths.h, paths-force):
	Rename src/paths.h.in to src/paths.in.
	(Makefile): Depend on src/Makefile.in, not src/Makefile.in.in.

	* configure.in: Rename {src,lib-src}/Makefile.in.in to Makefile.in.
	Use Makefile.c for intermediate file.
	Rename src/config.h.in to src/config.in.

1995-07-17  Richard Stallman  <rms@gnu.ai.mit.edu>

	* configure.in (mips-dec-ultrix*): Assume version 4.3.
	(mips-dec-ultrix4.[12]): New alternative for old versions.

1995-07-06  Karl Heuer  <kwzh@nutrimat.gnu.ai.mit.edu>

	* make-dist: Don't break intra-tree links.

1995-07-06  David J. MacKenzie  <djm@geech.gnu.ai.mit.edu>

	* configure.in: Put back archlibdir initialization.
	Require autoconf 2.4.1 or later.

1995-07-01  Richard Stallman  <rms@mole.gnu.ai.mit.edu>

	* configure.in: Use sunos4shr normally for Sunos 4.1.[3-9].
	(mips-mips-riscos5*): New alternative.

1995-06-29  Richard Stallman  <rms@mole.gnu.ai.mit.edu>

	* Makefile.in (uninstall, install-arch-indep): Install info/ediff*.

1995-06-27  Richard Stallman  <rms@mole.gnu.ai.mit.edu>

	* configure.in (bindir, datadir, sharedstatedir, libexecdir)
	(mandir, infodir, archlibdir): Initializations deleted.

	* configure.in: On hpux9, use hpux9-x11r4.h if we have X11R4.
	On hpux9shr, use hpux9shxr4.h.

1995-06-24  Morten Welinder  <terra+@cs.cmu.edu>

	* configure.in: Added target mips-dec-mach_bsd4.3.
	* config.guess: Guess mips-dec-mach_bsd4.3.

1995-06-24  Richard Stallman  <rms@mole.gnu.ai.mit.edu>

	* Makefile.in (mkdir): Use symbolic chmod.

1995-06-22  Paul Eggert  <eggert@twinsun.com>

	* configure.in: Treat SunOS 4.1.4 like SunOS 4.1.3.  (Likewise for
	SunOS 4.1.5 through 4.1.9, should they ever exist.)

1995-06-22  Paul Eggert  <eggert@twinsun.com>

	* Makefile.in (SUBDIR_MAKEFILES):
	Add man/Makefile, so `make distclean' removes it.
	(top_distclean): Add config.log to the list of files to be removed.

1995-06-19  Richard Stallman  <rms@mole.gnu.ai.mit.edu>

	* Version 19.29 released.

1995-06-17  Richard Stallman  <rms@mole.gnu.ai.mit.edu>

	* configure.in: Fix the previous change to verify that the -b
	option really solves the problem.

	* make-dist (nt): Explicitly include makefile.nt and makefile.def only.

1995-06-16  Richard Stallman  <rms@mole.gnu.ai.mit.edu>

	* configure.in: Test whether XFree86 needs -b i486-linuxaout to link.

1995-06-15  Richard Stallman  <rms@mole.gnu.ai.mit.edu>

	* configure.in: Report more clearly when there is no special
	dir to search for X includes or libraries.

1995-06-13  Karl Heuer  <kwzh@nutrimat.gnu.ai.mit.edu>

	* configure.in: Check for -lpthreads, not -lpthread.

1995-06-09  Geoff Voelker  <voelker@cs.washington.edu>

	* make-dist: Copy new files nt/addpm.c and nt/emacs.bat.in.

1995-06-08  Karl Heuer  <kwzh@nutrimat.gnu.ai.mit.edu>

	* configure.in: Check for -lpthread.

1995-06-05  Karl Heuer  <kwzh@nutrimat.gnu.ai.mit.edu>

	* Makefile.in (install-arch-indep): Install info files for mh-e.
	(uninstall): Uninstall info files for dired-x, gnus, mh-e, and sc.

1995-06-01  Karl Heuer  <kwzh@nutrimat.gnu.ai.mit.edu>

	* configure.in (*-solaris2.5): New configuration.

	* make-dist: Copy new files config.nt and config.w95.

1995-05-30  Karl Heuer  <kwzh@nutrimat.gnu.ai.mit.edu>

	* configure.in: Use x_includes, not x_libraries, for -I.
	Make bitmapdir a colon-separated list.

1995-05-27  Richard Stallman  <rms@gnu.ai.mit.edu>

	* configure.in (hppa*-hp-hpux10*, m68k-hp-hpux10*): New configurations.

	* configure.in: Allow x_libraries and x_includes to be paths.

1995-05-25  Karl Heuer  <kwzh@nutrimat.gnu.ai.mit.edu>

	* configure.in: Fix typo.

1995-05-24  Karl Heuer  <kwzh@hal.gnu.ai.mit.edu>

	* INSTALL: Clarify use of site-init.el.

1995-05-22  enami tsugutomo  <enami@sys.ptg.sony.co.jp>

	* configure.in: Pass arg to sqrt.

1995-05-18  Karl Heuer  <kwzh@hal.gnu.ai.mit.edu>

	* make-dist: Fix May 6 change.

1995-05-17  Karl Heuer  <kwzh@nutrimat.gnu.ai.mit.edu>

	* vpath.sed: Delete reference to ymakefile.

1995-05-09  David J. MacKenzie  <djm@geech.gnu.ai.mit.edu>

	* configure.in: Use sqrt (more portable) instead of fmod in -lm check.

1995-05-09  Richard Stallman  <rms@mole.gnu.ai.mit.edu>

	* make-dist: Put nt/emacs.ico and nt/emacs.rc in dist.

	* update-subdirs: Specify /bin/sh to run the script.

1995-05-06  Richard Stallman  <rms@mole.gnu.ai.mit.edu>

	* make-dist: Put src/makefile.nt in dist.

	* configure.in (i[345]86-*-bsdi2*): New configuration.
	(vax-dec-bsd386*): Delete.

1995-05-06  David J. MacKenzie  <djm@geech.gnu.ai.mit.edu>

	* configure.in: Make sure CDPATH doesn't mess up PWD check.
	Check whether X bitmaps are in X11/bitmaps instead of bitmaps.
	Use fmod instead of logb in -lm check.

1995-05-03  Richard Stallman  <rms@mole.gnu.ai.mit.edu>

	* configure.in (m68*-apollo-*): Rename from m68*-apollo*.
	Use bsd4-3.  Don't set NON_GNU_CPP.

	* make-dist: Don't copy in src/s/*.inp.  Don't copy nt/src.
	In nt, copy various different things, but not *.cmd.
	Fix the ln commands for the subdirs of nt.

1995-04-29  Richard Stallman  <rms@mole.gnu.ai.mit.edu>

	* configure.in (*-sun-sunos4.1.3*): Use sunos4shr.h.

1995-04-27  Karl Heuer  <kwzh@nutrimat.gnu.ai.mit.edu>

	* configure.in (*-sun-sunos4.1.3*): Use shared libraries,
	since that's what the header file expects.

1995-04-24  Francesco Potortì  (pot@cnuce.cnr.it)

	* configure.in (m68k-motorola-sysv*): Distinguish between 68030
	and 68040 based machines when choosing options for gnucc.

1995-04-13  Richard Stallman  <rms@mole.gnu.ai.mit.edu>

	* Makefile.in (top_distclean): Delete config.cache.

1995-04-07  Richard Stallman  <rms@mole.gnu.ai.mit.edu>

	* Makefile.in (install-arch-indep): Delete .#* when copying subdirs.

	* configure.in: Use m/ncr386.h.

1995-04-06  Richard Stallman  <rms@mole.gnu.ai.mit.edu>

	* Makefile.in (install-arch-indep): Undo Sep 23 change.

1995-04-06  Karl Heuer  <kwzh@nutrimat.gnu.ai.mit.edu>

	* make-dist (lib-src): Don't copy *.lex; it doesn't exist anymore.
	(man): Don't copy texindex.c and getopt.c; they're deleted.
	(etc): Omit `e'; it's a subdirectory.
	(etc/e): Use `../..', not `..', to reference top level.

1995-04-06  Simon Leinen  <simon@lia.di.epfl.ch>

	* Makefile.in (install-arch-indep, dist):
	Look for `update-subdir' in $(srcdir).

1995-04-06  Richard Stallman  <rms@mole.gnu.ai.mit.edu>

	* make-dist: Include mkinstalldirs in distribution.

1995-04-05  Karl Heuer  <kwzh@hal.gnu.ai.mit.edu>

	* make-dist: Add missing close backquote.

1995-04-02  Richard Stallman  <rms@mole.gnu.ai.mit.edu>

	* make-dist: Don't distribute shortnames directory.

1995-03-12  Richard Stallman  <rms@mole.gnu.ai.mit.edu>

	* Makefile.in (blessmail): Pass archlibdir to the sub-make.

1995-02-25  Richard Stallman  <rms@mole.gnu.ai.mit.edu>

	* configure.in (m88k-motorola-sysv4*): Use usg5-4-2.

1995-02-23  Karl Heuer  <kwzh@nutrimat.gnu.ai.mit.edu>

	* configure.in (EMACS_CONFIG_OPTIONS): Use $ac_configure_args.

1995-02-13  Richard Stallman  <rms@pogo.gnu.ai.mit.edu>

	* configure.in (mips-sgi-irix6): New configuration.

1995-02-07  Richard Stallman  <rms@pogo.gnu.ai.mit.edu>

	* Makefile.in (maintainer-clean): Rename from realclean.

1995-02-02  David J. MacKenzie  <djm@geech.gnu.ai.mit.edu>

	* configure.in: Create a .gdbinit that sources the real one,
	if using a different build directory.

1995-01-23  Karl Heuer  <kwzh@hal.gnu.ai.mit.edu>

	* configure.in: Check for sys/select.h.

1995-01-02  Richard Stallman  <rms@mole.gnu.ai.mit.edu>

	* configure.in: On sunos4.1.3 and sunus4shr, set NON_GNU_CPP.

1994-12-27  Richard Stallman  <rms@mole.gnu.ai.mit.edu>

	* configure.in: Handle isc 4.1 operating system.

1994-12-10  Richard Stallman  <rms@kepa>

	* configure.in (rs6000-ibm-aix4.1*): New alternative.
	(rs6000-ibm-aix4*): New alternative.

1994-12-06  Richard Stallman  <rms@kepa>

	* configure.in: For SVR4.2, set NON_GNU_CPP if not already set.

1994-11-30  David J. MacKenzie  <djm@duality.gnu.ai.mit.edu>

	* configure.in: Don't try to make directories that are guaranteed
	to already exist.

1994-11-23  Richard Stallman  <rms@mole.gnu.ai.mit.edu>

	* configure.in: Generate man/Makefile from man/Makefile.in.
	Create the man subdir.

	* Makefile.in (dvi): Run Make in our man subdir.

	* make-dist: Create subdir etc/e.
	Make links to it.
	Put man/Makefile.in in dist, instead of man/Makefile.

1994-11-21  David J. MacKenzie  (djm@mole.gnu.ai.mit.edu)

	* configure.in: Add --with-pop, --with-kerberos, and
	--with-hesiod for movemail.

1994-11-17  Richard Stallman  <rms@mole.gnu.ai.mit.edu>

	* configure.in (m68*-apollo*): Use s/domain.h.

1994-11-14  Richard Stallman  <rms@mole.gnu.ai.mit.edu>

	* configure.in (m68*-apollo*): Set NON_GNU_CPP.

1994-11-14  David J. MacKenzie  (djm@geech.gnu.ai.mit.edu)

	* configure.in: Don't add -I, -L, -R options for cc if their
	arguments would be empty.

1994-11-11  Richard Stallman  <rms@mole.gnu.ai.mit.edu>

	* configure.in (i860-intel-osf1*): New alternative.
	(mips-sgi-irix5.[01]*): Distinguish from irix5*.
	(mips-sgi-irix*): Now an alias for mips-sgi-irix5*.

1994-11-09  David J. MacKenzie  <djm@duality.gnu.ai.mit.edu>

	* configure.in: Make h_errno check not use nested functions.

1994-11-09  Richard Stallman  <rms@pogo.gnu.ai.mit.edu>

	* Makefile.in (install-arch-indep): Delete *.orig in copied dirs.

1994-11-08  Roland McGrath  <roland@churchy.gnu.ai.mit.edu>

	* Makefile.in (install-arch-indep): Avoid continued comment
	swallowing target line.

1994-11-08  David J. MacKenzie  (djm@churchy.gnu.ai.mit.edu)

	* configure.in: Protect a character class with `changequote'.

1994-11-07  Karl Heuer  <kwzh@nutrimat.gnu.ai.mit.edu>

	* configure.in: Accept `news' as a synonym for `newsos'.

1994-11-03  Karl Heuer  <kwzh@hal.gnu.ai.mit.edu>

	* Makefile.in: Don't rm files if cd fails.

1994-11-01  Richard Stallman  <rms@mole.gnu.ai.mit.edu>

	* make-dist: Put nt subdir and its subdirs in the dist.
	(lib-src): Put makefile.nt in the dist.
	(lisp): Put makefile.nt in the dist.

1994-10-29  David J. MacKenzie  (djm@geech.gnu.ai.mit.edu)

	* configure.in: Change a stray `[' to `test'.

1994-10-28  David J. MacKenzie  <djm@duality.gnu.ai.mit.edu>

	* configure.in: Adapt for Autoconf v2.  Use the standard argument
	parser, host type canonicalizer, X11 finder, and message
	printing macros.  Use the new macro names.  Use `test' instead of `['.

1994-10-26  Richard Stallman  <rms@mole.gnu.ai.mit.edu>

	* configure.in: Check for getpagesize.

1994-10-17  Richard Stallman  <rms@mole.gnu.ai.mit.edu>

	* make-dist (msdos): Put sed* in the distribution.

1994-10-17  Morten Welinder  <terra@mole.gnu.ai.mit.edu>

	* config.bat: New option, `--with-x', for configuring Emacs
	for use with the X11 system DesqView/X.
	New option, `--no-debug', for compiling Emacs without debug
	information thus saving disk space.
	(src/config.h, src/paths.h): Use `update' (which is like
	`move-if-changed') to change the file.
	(src/config.h): When configuring for X11 perform extra changes.
	(src/makefile): When configuring for X11 perform extra changes.
	(lib-src): Remove temporary files.
	(): Check that `sed', `rm', `mv', and `gcc' are available.

1994-10-17  Richard Stallman  <rms@mole.gnu.ai.mit.edu>

	* Makefile.in (sharedstatedir): Substitute sharedstatedir properly.

	* configure.in (bitmapdirs): Default to /usr/include/X11/bitmaps.

1994-10-16  Richard Stallman  <rms@mole.gnu.ai.mit.edu>

	* configure.in (EMACS_CONFIGURATION): Use $canonical as value.

	* configure.in (canonical): Substitute var into makefiles.
	(bitmapdir): Likewise.

	* Makefile.in (bitmapdir): New variable.
	(src/paths.h, paths-force): Edit PATH_BITMAPS.

1994-10-15  Richard Stallman  <rms@mole.gnu.ai.mit.edu>

	* make-dist: Put update-subdirs and lisp/subdirs.el in the dist.

	* Makefile.in (dist, install-arch-indep): Run update-subdirs.
	* update-subdirs: New shell script.

1994-10-13  Richard Stallman  <rms@mole.gnu.ai.mit.edu>

	* Makefile.in (top_distclean): Don't rm build-install.
	(SOURCES): Delete build-install.in.

	* make-dist: Don't distribute build-ins.in.
	* build-ins.in: File deleted.

1994-10-12  David J. MacKenzie  (djm@duality.gnu.ai.mit.edu)

	* Makefile.in (mkdir): Use mkinstalldirs instead of make-path.

1994-10-11  Richard Stallman  <rms@mole.gnu.ai.mit.edu>

	* Makefile.in: Use libexecdir and sharedstatedir as appropriate.

	* configure.in (libexecdir): Rename from libdir.  New default.
	(sharedstatedir): Rename from statedir.  New default.
	(datadir): New default.

	* make-dist: Don't distribute subdirs.el.

1994-10-07  Richard Stallman  <rms@mole.gnu.ai.mit.edu>

	* configure.in (eaccess): Check for it.

1994-10-04  Richard Stallman  <rms@mole.gnu.ai.mit.edu>

	* configure.in (mktime): Check for it.

1994-10-02  Paul Reilly  <pmr@geech.gnu.ai.mit.edu>

	* configure.in (motif): Add support for usage and option checking.

1994-09-24  Richard Stallman  <rms@churchy.gnu.ai.mit.edu>

	* configure.in (utimes): Check for it.

1994-09-23  Richard Stallman  <rms@churchy.gnu.ai.mit.edu>

	* Makefile.in (install-arch-indep): Don't do mkdir here.

1994-09-21  Richard Stallman  <rms@mole.gnu.ai.mit.edu>

	* configure.in (arm-acorn-riscix1.1*, arm-acorn-riscix1.2*):
	riscix.h renamed to acorn.h.

1994-09-21  Michael Ben-Gershon  (mybg@cs.huji.ac.il)

	* configure.in (arm-acorn-riscix1.1*, arm-acorn-riscix1.2*):
	New configurations.

1994-09-21  David J. MacKenzie  (djm@geech.gnu.ai.mit.edu)

	* configure.in: Remove trailing slashes from srcdir.

1994-09-21  Richard Stallman  <rms@mole.gnu.ai.mit.edu>

	* configure.in (i[345]86-sequent-ptx*): Handle.

1994-09-20  Richard Stallman  <rms@mole.gnu.ai.mit.edu>

	* Makefile.in (paths-force): Depend on src/paths.h.

1994-09-19  Karl Heuer  <kwzh@hal.gnu.ai.mit.edu>

	* configure.in (config_options): Save all arguments, not just some.

1994-09-18  Karl Heuer  <kwzh@hal.gnu.ai.mit.edu>

	* Makefile.in (install-arch-indep): Copy DOC-*, not DOC*.

	* configure.in: Add AC_AIX.
	Add checks to set HAVE_STRUCT_UTIMBUF, HAVE_TIMEVAL, HAVE_SELECT.

1994-09-18  Richard Stallman  <rms@mole.gnu.ai.mit.edu>

	* configure.in (parsing options): Simplify sed command to delete -'s.

1994-09-16  Karl Heuer  <kwzh@churchy.gnu.ai.mit.edu>

	* configure.in (config_options): New shell variable.
	Pass its value to C code in EMACS_CONFIG_OPTIONS.

1994-09-16  Richard Stallman  <rms@mole.gnu.ai.mit.edu>

	* configure.in (alpha-dec-osf*): New target.

	* Makefile.in: Use just one FRC target.

1994-09-15  Richard Stallman  <rms@mole.gnu.ai.mit.edu>

	* Makefile.in (removenullpaths, paths-force):
	Use name paths.h.tmp$$, which depends on the pid.

1994-09-14  Richard Stallman  <rms@mole.gnu.ai.mit.edu>

	* Makefile.in (removenullpaths, paths-force):
	Put paths.h.tmp in top-level dir, not in src.

1994-09-11  Richard Stallman  <rms@mole.gnu.ai.mit.edu>

	* Version 19.27 released.

1994-09-07  Richard Stallman  <rms@mole.gnu.ai.mit.edu>

	* Version 19.26 released.

1994-09-04  Richard Stallman  <rms@mole.gnu.ai.mit.edu>

	* configure.in: Check for lrand48, not rand48.

1994-09-03  Richard Stallman  <rms@mole.gnu.ai.mit.edu>

	* configure.in (powerpc-ibm-aix3.1*, powerpc-ibm-aix3.2.5)
	(powerpc-ibm-aix*): New aliases.

1994-08-21  Richard Stallman  <rms@mole.gnu.ai.mit.edu>

	* make-dist (src/m, src/s): Put *.inp in distribution.

1994-08-19  Richard Stallman  <rms@mole.gnu.ai.mit.edu>

	* configure.in: Accept i586 and i486 along with i386.

1994-08-15  Richard Stallman  <rms@mole.gnu.ai.mit.edu>

	* configure.in: Do compute unexec, LIBX, system_malloc, etc
	even if CPP env var was set by the user.

	* configure.in (i[34]86-*-*): For SCO 3.2v4, fix NON_GNU_CPP value.

1994-08-14  Jonathan I. Kamens  (jik@gza-client1.aktis.com)

	* Makefile.in: Uninstall "$(EMACS)", not "emacs".

1994-08-13  Richard Stallman  <rms@mole.gnu.ai.mit.edu>

	* configure.in (i[34]86-*-*): For SCO 3.2v4, set NON_GNU_CPP.

1994-08-09  Richard Stallman  <rms@mole.gnu.ai.mit.edu>

	* configure.in: Check more specifically for i*86-sun-sunos.

1994-08-03  Caveh Jalali  (caveh@eng.sun.com)

	* configure.in: Handle solaris 2.4.

1994-07-27  Richard Stallman  <rms@mole.gnu.ai.mit.edu>

	* configure.in (rand48): Check for it.

1994-07-26  Richard Stallman  <rms@mole.gnu.ai.mit.edu>

	* make-dist: Update the info files.

1994-07-25  Richard Stallman  <rms@mole.gnu.ai.mit.edu>

	* configure.in: Make "checking..." messages' style consistent.
	(HAVE_H_ERRNO): New test.

1994-07-24  Richard Stallman  <rms@mole.gnu.ai.mit.edu>

	* configure.in (i860-*-sysv4*): Set NON_GNU_CC and NON_GNU_CPP.

1994-07-12  Richard Stallman  (rms@mole.gnu.ai.mit.edu)

	* configure.in (CFLAGS): If the envvar was specified, use that.
	And set REAL_CFLAGS from it too.

1994-07-11  Richard Stallman  (rms@mole.gnu.ai.mit.edu)

	* make-dist: Update finder-inf.el.

1994-07-07  Richard Stallman  (rms@mole.gnu.ai.mit.edu)

	* make-dist (msdos): Include sed4.inp in dist.

	* Makefile.in (libsrc_libs): Var deleted.

1994-07-06  Richard Stallman  (rms@mole.gnu.ai.mit.edu)

	* Makefile.in (mkdir, removenullpaths): Put g in sed replace commands.

1994-06-26  Richard Stallman  (rms@mole.gnu.ai.mit.edu)

	* configure.in (mips-sony-newsos4*): New alias.

1994-06-23  Richard Stallman  (rms@mole.gnu.ai.mit.edu)

	* configure.in (*-convex-bsd*): Set NON_GNU_CPP.
	(*-convex-convexos*): Accept this as alias.

1994-06-19  Richard Stallman  (rms@mole.gnu.ai.mit.edu)

	* configure.in: Get CFLAGS both with and without THIS_IS_CONFIGURE,
	for two different uses.

1994-06-15  Richard Stallman  (rms@mole.gnu.ai.mit.edu)

	* configure.in: Define THIS_IS_CONFIGURE when extracting CFLAGS etc.

1994-06-14  Richard Stallman  (rms@mole.gnu.ai.mit.edu)

	* make-dist: Put ./BUGS into the distrib.

1994-06-13  Richard Stallman  (rms@mole.gnu.ai.mit.edu)

	* configure.in: Handle 386 running Solaris 2.

1994-06-06  Richard Stallman  (rms@mole.gnu.ai.mit.edu)

	* configure.in (mips-siemens-sysv*): Use cpp, not cc -E.

1994-06-05  Richard Stallman  (rms@mole.gnu.ai.mit.edu)

	* configure.in (mips-sony-newsos*): Use news-risc.h.

	* configure.in: Accept bsdi as opsys, like bsd386.

1994-06-01  Morten Welinder  (terra@diku.dk)

	* config.bat (src/paths.h): Use sed script msdos/sed4.inp.

1994-05-30  Richard Stallman  (rms@mole.gnu.ai.mit.edu)

	* Version 19.25 released.

	* make-dist (shortversion): Don't assume another period follows.

1994-05-27  Richard Stallman  (rms@mole.gnu.ai.mit.edu)

	* Makefile.in (install-arch-indep): Use /bin/pwd uniformly, not pwd.
	(uninstall): Use /bin/pwd.

	* Makefile.in (blessmail): Depend on src.
	(all): Don't depend on blessmail.

	* Makefile.in (src/paths.h): Don't force recomputation.
	(paths-force): New target; force recomputation of paths.h.
	(all): Depend on paths-force.
	(src, lib-src): Depend on src/paths.h.

	* configure.in (*-sun-sunos4*): Set GCC_TEST_OPTIONS,
	NON_GCC_TEST_OPTIONS.

1994-05-26  Richard Stallman  (rms@mole.gnu.ai.mit.edu)

	* configure.in: Don't insist on subversions for irix.

1994-05-24  Richard Stallman  (rms@mole.gnu.ai.mit.edu)

	* configure.in (hppa*-hp-hpux9shr): Move alternative up.

	* configure.in (i[34]86-next-*): New alternative.

1994-05-23  Richard Stallman  (rms@mole.gnu.ai.mit.edu)

	* Version 19.24 released.

	* configure.in: New config hppa*-hp-hpux9shr*.

1994-05-22  Morten Welinder  (terra@tyr.diku.dk)

	* config.bat: Doc fix.

1994-05-21  Richard Stallman  (rms@mole.gnu.ai.mit.edu)

	* Makefile.in (mostlyclean, clean, distclean, realclean)
	(extraclean): Don't act on man subdir if it doesn't exist.

1994-05-20  Richard Stallman  (rms@mole.gnu.ai.mit.edu)

	* configure.in (GCC_TEST_OPTIONS, NON_GCC_TEST_OPTIONS): New vars.
	Use them to set up CC.
	(*-sun-sunos4.1.3): Set them.

1994-05-19  Richard Stallman  (rms@mole.gnu.ai.mit.edu)

	* Makefile.in (lib-src): Don't depend on src/paths.h.

1994-05-18  Richard Stallman  (rms@mole.gnu.ai.mit.edu)

	* build-ins.in (copydests): Get rid of spurious `-'s.

	* configure.in: Define EMACS_CONFIGURATION instead of CONFIGURATION.

1994-05-17  Richard Stallman  (rms@mole.gnu.ai.mit.edu)

	* Version 19.23 released.

	* configure.in [HAVE_X11]: Merge $C_SWITCH_X_SITE into CFLAGS
	for the Xlib and Xt checks; then restore old CFLAGS.

1994-05-15  Richard Stallman  (rms@mole.gnu.ai.mit.edu)

	* configure.in (HAVE_X11XTR6): Add newline before #if.
	Add newline after #endif.

1994-05-13  Richard Stallman  (rms@mole.gnu.ai.mit.edu)

	* configure.in (HAVE_X11XTR6): Arrange to define it.

1994-05-12  Richard Stallman  (rms@mole.gnu.ai.mit.edu)

	* Makefile.in (install): Depend on blessmail.

1994-05-12  David J. MacKenzie  (djm@nutrimat.gnu.ai.mit.edu)

	* configure.in (mips-siemens-sysv*): Put quotes around value
	containing blanks.

1994-05-11  Richard Stallman  (rms@mole.gnu.ai.mit.edu)

	* Makefile.in (TAGS): Use the makefile in src subdir.

1994-05-10  Roland McGrath  (roland@churchy.gnu.ai.mit.edu)

	* configure.in (opsys): Recognize `gnu'.

1994-05-10  Richard Stallman  (rms@mole.gnu.ai.mit.edu)

	* configure.in (using NON_GNU_CPP): Fix test for CPP already set.

1994-05-09  David J. MacKenzie  (djm@nutrimat.gnu.ai.mit.edu)

	* configure.in: Remove AC_LANG_C call.  Not needed with Autoconf
	version > 1.8.

1994-05-08  Morten Welinder  (terra@diku.dk)

	* config.bat: Forcibly remove "# " style comments from makefiles.

1994-05-08  Richard Stallman  (rms@mole.gnu.ai.mit.edu)

	* Makefile.in (uninstall): When processing lispdir and etcdir,
	do nothing unless it exists and is a directory.

1994-05-06  Richard Stallman  (rms@mole.gnu.ai.mit.edu)

	* Makefile.in (install-arch-indep): Do install info/dired-x*.
	Merge code in from install-doc.
	(install-doc): Merge code back into install-arch-indep.
	(install-arch-dep): Don't depend on install-doc.

	* configure.in (run_in_place): Don't use pwd for archlibdir and docdir.

1994-05-04  Richard Stallman  (rms@mole.gnu.ai.mit.edu)

	* configure.in (making src/Makefile and lib-src/Makefile):
	Split off the autoconf substitutions and don't pass them thru cpp.
	(undefs): Use $canonical as well as $configuration.

	* make-dist: Distribute lisp/Makefile.

	* configure.in: Recognize m88k-dg-dgux5.4.3* and m88k-dg-dgux5.4.2*.
	Use lower case names for the s files.

1994-05-03  Morten Welinder  (terra@diku.dk)

	* config.bat: Added possibility for different file name
	transcriptions in lib-src.

1994-05-03  Richard Stallman  (rms@mole.gnu.ai.mit.edu)

	* Makefile.in (lib-src): Undo previous change.
	(blessmail): New target to run maybe-blessmail in lib-src.
	(all): Depend on blessmail.

	* Makefile.in (lib-src): Depend on src.

1994-04-30  Paul Reilly  (pmr@churchy.gnu.ai.mit.edu)

	* configure.in (m88k-dg-dgux5.4R3): Use dgux5-4R3.
	(m88k-dg-dgux5.4R2): dgux5.4R2.

1994-04-29  Richard Stallman  (rms@mole.gnu.ai.mit.edu)

	* configure.in (window_system): Restore accidentally deleted code
	that uses AC_FIND_X.

	* make-dist: Distribute config.bat.

1994-04-29  Morten Welinder  (terra@diku.dk)

	* config.bat: Corrected the configuration of lib-src
	to keep up with configure.  Add note about dos version 3
	or better needed (djgpp needs that).  Add note explaining
	that either install in c:/emacs or edit the script.
	Don't change to c:/emacs, but assume we're there (to minimize
	the number of places to change).

	* config.bat: Build-in the first step towards X11 support with
	the X11 emulator that exists.  At this time it won't work,
	and several files are missing.

1994-04-28  Richard Stallman  (rms@mole.gnu.ai.mit.edu)

	* configure.in: Use m/hp800.h in place of m/hp9000s800.h.
	Don't look for -lresolv.

	* Makefile.in (lib-src): Depend on src/paths.h.

1994-04-27  Richard Stallman  (rms@mole.gnu.ai.mit.edu)

	* configure.in: Restore deleted AC_SUBST of `configuration'.
	Improve error message for bad --with-x-toolkit value.

	* configure.in: Define CONFIGURATION in src/config.h
	rather than substituting in src/Makefile.in.

1994-04-26  Karl Heuer  (kwzh@hal.gnu.ai.mit.edu)

	* Makefile.in (install-doc): New target.
	(install-arch-dep): Depend on install-doc.
	(mkdir): Create docdir.

1994-04-22  Richard Stallman  (rms@mole.gnu.ai.mit.edu)

	* configure.in: Test for libresolv.a.
	Substitute machfile and opsysfile.

1994-04-22  Karl Heuer  (kwzh@hal.gnu.ai.mit.edu)

	* Makefile.in (.PHONY, install): Kill reference to obsolete do-install.
	(install-arch-dep): Install under the name $(EMACS).

1994-04-21  Richard Stallman  (rms@mole.gnu.ai.mit.edu)

	* configure.in (version): Use entire value of emacs-version.
	(mips-siemens-sysv*): New alternative.

1994-04-19  Richard Stallman  (rms@mole.gnu.ai.mit.edu)

	* Makefile.in (install-arch-indep): Don't install dired-x*.

1994-04-18  Karl Heuer  (kwzh@hal.gnu.ai.mit.edu)

	* configure.in (src/Makefile, lib-src/Makefile): Delete ^L.
	Fix definition of $undefs.

1994-04-17  Richard Stallman  (rms@mole.gnu.ai.mit.edu)

	* configure.in (window_system): Obey --with-x11=no and --with-x10=no.

	* configure.in (lib-src/Makefile.in): Use src, not lib-src, in -I.

1994-04-16  David J. MacKenzie  (djm@nutrimat.gnu.ai.mit.edu)

	* configure.in: Call AC_LANG_C, if it's defined, after AC_PREPARE.

1994-04-16  Richard Stallman  (rms@mole.gnu.ai.mit.edu)

	* configure.in (lib-src/Makefile.in): Make this from Makefile.in.in
	and run it thru cpp, as with src/Makefile.in.

	* configure.in: Use AC_SET_MAKE.

1994-04-15  Richard Stallman  (rms@mole.gnu.ai.mit.edu)

	* configure.in (i[34]86-ncr-sysv*): Use usg5-4-2.

1994-04-13  Richard Stallman  (rms@mole.gnu.ai.mit.edu)

	* Makefile.in (MAKE): Don't just assign it--use @SET_MAKE@.

	* configure.in (CFLAGS): Exclude ${CFLAGS} from singlequotes.
	(printing the choices): Make the toolkit message unconditional.
	(USE_X_TOOLKIT): Use `none', not `no', if none.
	(include libsrc_libs): Include config.h, and specify -I for srcdir.
	Get rid of temp file foofoo1.

1994-04-13  Karl Heuer  (kwzh@hal.gnu.ai.mit.edu)

	* configure.in (CFLAGS): Use shell syntax, not Makefile.

1994-04-12  Richard Stallman  (rms@mole.gnu.ai.mit.edu)

	* configure.in (window_system): If no X, set USE_X_TOOLKIT=no.
	(printing the choices): State choice of toolkit.
	(libsrc_libs): Recalculate after writing config.h;
	then update lib-src/Makefile.

1994-04-11  Richard Stallman  (rms@mole.gnu.ai.mit.edu)

	* configure.in: Add sunos4shr as alternative for suns.
	Conditionals testing for null $CC were backwards.

1994-04-10  Richard Stallman  (rms@mole.gnu.ai.mit.edu)

	* make-dist (msdos): Don't link patch1.  Link sed*.inp, not sed.in*.

1994-04-09  Richard Stallman  (rms@mole.gnu.ai.mit.edu)

	* configure.in: Handle -isc4.0*.

1994-03-30  Richard Stallman  (rms@mole.gnu.ai.mit.edu)

	* configure.in (esix5): Set NON_GNU_CPP.

1994-03-24  Roland McGrath  (roland@mole.gnu.ai.mit.edu)

	* Makefile.in (thisdir): Nonsensical variable removed.
	(install-arch-indep): Set shell var thisdir=`pwd` before cd and cd
	back to $thisdir, rather than the directory `this_dir'.

1994-03-17  Roland McGrath  (roland@churchy.gnu.ai.mit.edu)

	* Makefile.in (install-arch-indep): Add missing backslash after a
	`then'.

1994-03-14  Richard Stallman  (rms@mole.gnu.ai.mit.edu)

	* Makefile.in (thisdir): New variable.
	(install-arch-indep): Go back to thisdir to run INSTALL_DATA.

1994-03-08  Karl Heuer  (kwzh@hal.gnu.ai.mit.edu)

	* configure.in: Add freebsd.

1994-03-08  Roland McGrath  (roland@churchy.gnu.ai.mit.edu)

	* configure.in: Check for fpathconf.

1994-03-02  Karl Heuer  (kwzh@hal.gnu.ai.mit.edu)

	* configure.in (with_x_toolkit): Fix typo in previous change.

1994-03-01  Karl Heuer  (kwzh@hal.gnu.ai.mit.edu)

	* configure.in: New s-file for rs60000-ibm-aix3.2.5.

1994-02-26  Richard Stallman  (rms@mole.gnu.ai.mit.edu)

	* configure.in (with_x_toolkit): Don't allow motif or open-look.

1994-02-24  Karl Heuer  (kwzh@hal.gnu.ai.mit.edu)

	* configure.in: Fix value of docdir.
	* Makefile.in (install-arch-indep): Install DOC* in docdir.

1994-02-24  Richard Stallman  (rms@mole.gnu.ai.mit.edu)

	* configure.in (*-sysv4.1): Set NON_GNU_CPP.

1994-02-22  Karl Heuer  (kwzh@geech.gnu.ai.mit.edu)

	* configure.in: New variable docdir to control where the docstring
	file goes.
	Makefile.in: Use it to initialize PATH_DOC in paths.h.

1994-02-22  Karl Heuer  (kwzh@mole.gnu.ai.mit.edu)

	* configure.in: When --run-in-place, don't inherit archlibdir.

1994-02-19  Richard Stallman  (rms@mole.gnu.ai.mit.edu)

	* Makefile.in (install-arch-dep, install-arch-indep):
	New targets split up former do-install rule.
	(do-install): Target deleted.

1994-02-16  Richard Stallman  (rms@mole.gnu.ai.mit.edu)

	* configure.in (mips-sony-newsos*): New configuration.

1994-02-14  Frederic Pierresteguy  (fp@mole.gnu.ai.mit.edu)

	* configure.in (rs6000-bull-bosx*): Add support for BULL dpx20.

1994-02-11  Karl Heuer  (kwzh@mole.gnu.ai.mit.edu)

	* configure.in: Fix misspelled symbol LD_SWITCH_X_SITE_AUX.

1994-02-11  Richard Stallman  (rms@mole.gnu.ai.mit.edu)

	* configure.in: Don't initialize CC.

1994-02-10  Roland McGrath  (roland@churchy.gnu.ai.mit.edu)

	* configure.in (creating src/Makefile): Also generate -U switches
	for symbols in the $configuration value.

	* configure.in: Check for sys_siglist being declared in system header.

1994-02-10  Richard Stallman  (rms@mole.gnu.ai.mit.edu)

	* configure.in (creating src/Makefile): Delete blank lines
	along with lines of whitespace.
	(m68k-motorola-sysv*, m68000-motorola-sysv*): Compute proper CC value.

1994-02-09  Richard Stallman  (rms@mole.gnu.ai.mit.edu)

	* configure.in: Get, use, and substitute C_SWITCH_MACHINE
	like C_SWITCH_SYSTEM.
	(m68*-motorola-sysv*): Set CC.  Require cpu type to be m68k or m68000.

1994-02-04  Karl Heuer  (kwzh@mole.gnu.ai.mit.edu)

	* configure.in (drem): Check for this function.

1994-02-03  Richard Stallman  (rms@mole.gnu.ai.mit.edu)

	* configure.in (Using NON_GNU_CPP): Don't lose if it has spaces.
	If CPP was inherited from environment, don't use NON_GNU_CPP.
	(NON_GNU_CC): Likewise.
	(handling with_gcc): Use explicit if in the `no' case.
	(cc_specified): New variable; if set, don't use NON_GNU_CC.

1994-02-02  Richard Stallman  (rms@mole.gnu.ai.mit.edu)

	* configure.in (mips-mips-riscos4*): Set NON_GNU_CPP.

1994-02-01  Karl Heuer  (kwzh@mole.gnu.ai.mit.edu)

	* configure.in: Check whether fmod exists.

1994-01-31  Roland McGrath  (roland@churchy.gnu.ai.mit.edu)

	* make-dist: Distribute {src,lisp}/ChangeLog.? instead of
	{src,lisp}/OChangeLog.

1994-01-22  Roland McGrath  (roland@churchy.gnu.ai.mit.edu)

	* configure.in: Restore Jan 8 and Jan 16 changes.  The -U hack is
	necessary for proper operation.  This code works with the current
	released version of Autoconf.

1994-01-21  Richard Stallman  (rms@mole.gnu.ai.mit.edu)

	* configure.in (with_x_toolkit): Treat values athena and lucid alike.
	(USE_X_TOOLKIT): Define it for all values except `no'.

	* configure.in: Undo first Jan 8 change and Jan 16 change.

1994-01-18  Richard Stallman  (rms@mole.gnu.ai.mit.edu)

	* configure.in: Handle --with-x-toolkit.  Produce lwlib/Makefile.
	Substitute USE_X_TOOLKIT as both C macro and Make variable.

	* Makefile.in (lwlib/Makefile): New target.
	(SUBDIR_MAKEFILES): Depend on lwlib/Makefile.
	(clean, mostlyclean, distclean, realclean): Handle lwlib subdir.
	(unlock, relock): Handle lwlib subdir.

	* Makefile.in: Add some .PHONY targets.

	* make-dist: Handle lwlib subdir like oldXMenu subdir.

	* lwlib: New subdirectory.

1994-01-17  Richard Stallman  (rms@mole.gnu.ai.mit.edu)

	* configure.in: If CPP has a value that is a directory,
	discard the value.

1994-01-16  Roland McGrath  (roland@churchy.gnu.ai.mit.edu)

	* configure.in (srcdir_undefs): Add g flag to sed substitution to
	remove -U[0-9]*.

1994-01-15  Richard Stallman  (rms@mole.gnu.ai.mit.edu)

	* Makefile.in (do-install): Install the dired-x info files.

	* configure.in: Provide for variable LD_SWITCH_X_SITE_AUX.
	(See src/s/sol2.h.)

1994-01-12  Richard Stallman  (rms@mole.gnu.ai.mit.edu)

	* configure.in (m68k-harris-cxux*, m88k-harris-cxux*): New configs.

1994-01-08  Roland McGrath  (roland@churchy.gnu.ai.mit.edu)

	* configure.in (creating src/Makefile): Put code inside 2nd arg to
	AC_OUTPUT as it should be; hopefully no one will again see fit to
	gratuitously break this and not make a change log entry.
	Optimized sed processing of Makefile.in and cpp output; now
	preserves comments previously removed from the cpp input.
	Eliminated temp file for cpp output.  Generate -U switches to
	undefine all identifiers that appear in the directory name
	${srcdir}; pass these to cpp.

	* configure.in (version): Fix sed regexp to match two-elt version
	number.

	* configure.in: Check for strerror.

1994-01-07  Richard Stallman  (rms@mole.gnu.ai.mit.edu)

	* configure.in: Test for bcmp.

1994-01-06  Richard Stallman  (rms@mole.gnu.ai.mit.edu)

	* make-dist (tempdir): Put subdir msdos into the distribution.

1993-01-07  Morten Welinder  (terra@diku.dk)

	* config.bat: New file.

1994-01-02  Richard Stallman  (rms@mole.gnu.ai.mit.edu)

	* Makefile.in (${SUBDIR} target): Pass down LDFLAGS and CPPFLAGS.

1994-01-01  Richard Stallman  (rms@mole.gnu.ai.mit.edu)

	* configure.in (m68*-next-*): Don't care about which os is specified.
	(i[34]86-*-*): Check for *-nextstop*.

1993-12-24  Richard Stallman  (rms@mole.gnu.ai.mit.edu)

	* configure.in: Check for setsid.

1993-12-17  Richard Stallman  (rms@srarc2)

	* configure.in (*-sun-solaris*): Add special case for Solaris 2.3.

1993-12-15  Richard Stallman  (rms@srarc2)

	* Makefile.in (mkdir): Make only the lockdir writable.

	* configure.in (i860-*-sysv4): Rename from i860-*-sysvr4.

1993-12-11  Richard Stallman  (rms@srarc2)

	* Makefile.in (libdir): Use @libdir@.

1993-12-08  Richard Stallman  (rms@srarc2)

	* Makefile.in (install): Add empty command.

1993-12-04  Richard Stallman  (rms@srarc2)

	* make-dist: Put man/getopt.c in the dist.

	* configure.in (LIBS): Add test for existence of XSetWMProtocols.

	* Makefile.in (install): Depend on ${SUBDIR}, not `all'.

1993-12-03  Richard Stallman  (rms@srarc2)

	* configure.in (solaris): Set NON_GNU_CPP instead of CPP.
	Set it for all solaris versions.
	(mips-mips-riscos4*): Set NON_GNU_CC, not CC.
	(after checking for GCC): If not GCC, and NON_GNU_CPP is set, set CPP.
	Likewise for NON_GNU_CC and CC.

1993-12-01  Richard Stallman  (rms@srarc2)

	* configure.in (mips-mips-riscos4*): Assign variable CC.
	(checking ${with_gcc}): If "no", don't override CC if already set.
	(CC): Initialize it as empty.

1993-11-30  Richard Stallman  (rms@srarc2)

	* configure.in (Suns): Set CPP if *-solaris2.3*.

1993-11-27  Richard Stallman  (rms@mole.gnu.ai.mit.edu)

	* Version 19.22 released.

	* Makefile.in (do-install): Use umask 022 in copying etc and lisp dirs.

1993-11-25  Richard Stallman  (rms@mole.gnu.ai.mit.edu)

	* make-dist: When breaking links, use cp -p.
	Copy install.sh into distribution.
	Move the temp dir up into the parent dir;
	don't leave the staging dir make-dist.tmp... in existence.
	* install.sh: New file.

1993-11-21  Richard Stallman  (rms@mole.gnu.ai.mit.edu)

	* configure.in (i[34]86-ncr-sysv*): New specific alternative.

1993-11-20  Richard Stallman  (rms@mole.gnu.ai.mit.edu)

	* configure.in (version): When --run-in-place, exclude
	${datadir}/emacs/site-lisp from locallisppath.

1993-11-18  Richard Stallman  (rms@mole.gnu.ai.mit.edu)

	* configure.in: Delete jumk.c before writing it.

1993-11-16  Richard Stallman  (rms@mole.gnu.ai.mit.edu)

	* Version 19.21 released.

	* Makefile.in (mkdir): Ignore error from chmod.

1993-11-15  Richard Stallman  (rms@mole.gnu.ai.mit.edu)

	* make-dist: Don't put lisp/forms.README in the distribution.

1993-11-13  Richard Stallman  (rms@mole.gnu.ai.mit.edu)

	* configure.in (creating src/Makefile): Before running cpp,
	discard all lines that start with `# Generated' or /**/#.

1993-11-11  Richard Stallman  (rms@mole.gnu.ai.mit.edu)

	* Version 19.20 released.

	* make-dist: Use build-ins.in, not build-install.in.
	Don't bother updating TAGS since it's not included.

	* build-ins.in: Renamed from build-install.in.

1993-11-10  Richard Stallman  (rms@mole.gnu.ai.mit.edu)

	* make-dist: Don't try to link *.texinfo--there are none now.
	When running make in lib-src, specify YACC var value.

1993-10-03  Roland McGrath  (roland@churchy.gnu.ai.mit.edu)

	* configure.in (extrasub): Add vpath patterns for %.[yls].

	* configure.in: Don't do seddery on config.status after AC_OUTPUT.
	Instead just include the commands to make src/Makefile as the
	second arg to AC_OUTPUT.

	* configure.in: Use : instead of dnl for comment inside
	$makefile_command.

	* configure.in: No longer use vpath_sed.  Instead, when we notice
	srcdir already configured, set extrasub to hack vpath in the
	makefiles.

	* configure.in: In cmds to make src/Makefile, chmod Makefile.new
	before moving it.
	* Makefile.in (VPATH): Define to @srcdir@.

1993-09-28  Brian J. Fox  (bfox@cubit)

	* configure.in: Don't copy ${srcdir}/src/Makefile.in; that file
	doesn't exist.  Just copy src/Makefile.in instead.
	Touch all of the Makefiles after editing config.status.

	* INSTALL: Update documentation to match new configuration
	mechanism.

1993-09-27  Brian J. Fox  (bfox@ai.mit.edu)

	* configure.in: Allow any of the path or directory Makefile
	variables to be set with flags to configure.  Create all Makefiles
	at configure time.  Edit special commands into config.status after
	src/Makefile.in is built from src/Makefile.

	* Makefile.in (src/Makefile, lib-src/Makefile, oldXMenu/Makefile):
	If these files are out of date, simply have config.status
	rebuild them; don't rebuild them explicitly.

1993-09-25  Brian J. Fox  (bfox@ai.mit.edu)

	* build-install.in: Change src/xemacs to src/emacs.  We no longer
	create src/xemacs, so the file wouldn't be found.

	* make-dist: Remove `src/ymakefile', add `src/Makefile.in.in'.

1993-09-24  Brian J. Fox  (bfox@albert.gnu.ai.mit.edu)

	* configure.in: Avoid forcing the search of /usr/include before
	fixed include files by resetting C_SWITCH_X_SITE if it is
	"-I/usr/include".

1993-09-20  Richard Stallman  (rms@mole.gnu.ai.mit.edu)

	* Makefile.in (@rip_paths@locallisppath):
	Delete ${datadir}/emacs/site-lisp.

1993-09-15  Roland McGrath  (roland@churchy.gnu.ai.mit.edu)

	* configure.in:
	Use AC_QUOTE_SQUOTE twice to properly quote vpath_sed value.
	Remove ${extra_output} from AC_OUTPUT call.

1993-09-17  Brian J. Fox  (bfox@inferno)

	* make-dist: Quote backquotes found in strings to be echoed.

	* configure.in: Use "sh -c pwd" when we want to avoid having the
	shell fix up the value of $PWD.

1993-09-13  Brian J. Fox  (bfox@inferno)

	* Makefile.in (do-install): Don't abort if ln or chmod at the end
	of the installation fail.  Suggested by Karl Berry.

1993-08-30  Brian J. Fox  (bfox@inferno)

	* Makefile.in (*clean): Use "$(MAKE) $(MAKEFLAGS)" wherever "make"
	was used.  Set MAKEFLAGS from MFLAGS.

1993-09-16  Richard Stallman  (rms@mole.gnu.ai.mit.edu)

	* configure.in: Test for res_init in libc.

1993-09-13  Richard Stallman  (rms@mole.gnu.ai.mit.edu)

	* configure.in: In the file ${tempcname}, use configure___
	instead of @configure@.

1993-09-12  Roland McGrath  (roland@sugar-bombs.gnu.ai.mit.edu)

	* make-dist: Dist vpath.sed.

	* Makefile.in (lib-src/Makefile, src/Makefile, oldXMenu/Makefile):
	Depend on vpath.sed.
	Replace sed command for VPATH with @vpath_sed@.

	* configure.in: Substitute variable `vpath_sed'.
	If not in $srcdir and $srcdir is configured,
	issue warning that GNU make is required,
	and set vpath_sed to use vpath.sed script.

1993-09-10  Roland McGrath  (roland@churchy.gnu.ai.mit.edu)

	* configure.in: Remove check for $srcdir being configured.
	This pretty much works now.
	Grok {m68*-hp,i[34]86-*}-netbsd* and set opsys=netbsd.
	Check for XFree86 (/usr/X386/include) independent of whether
	-lXbsd exists.

	* Makefile.in (info, dvi, clean, mostlyclean, distclean,
	realclean, unlock, relock): Use `$(MAKE)' in place of plain
	`make'.

1993-08-14  Richard Stallman  (rms@mole.gnu.ai.mit.edu)

	* Version 19.19 released.

	* configure.in (i386-*-sunos4): Assume Sunos 4.0.

1993-08-13  Richard Stallman  (rms@mole.gnu.ai.mit.edu)

	* configure.in: Check for XScreenNumberOfScreen.

1993-08-12  Richard Stallman  (rms@mole.gnu.ai.mit.edu)

	* configure.in: Add * to end of all configuration alternatives.
	(m68*-sony-newsos3*): New alternative.

1993-08-11  Richard Stallman  (rms@mole.gnu.ai.mit.edu)

	* make-dist: Include getdate.c in distribution.

	* configure.in: For --help, use $PAGER if it is set.
	(LIB_X11_LIB): Default to -lX11.
	(mips-sgi-irix5.*): New alternative.

	* Makefile.in (do-install): Install info/gnus* and info/sc*.

	* configure.in (m68*-hp-hpux*, hppa*-hp-hpux*):
	Recognize *.B8.* as hpux version 8.
	(m68*-tektronix-bsd*): Fix typo in tek4300.
	(AC_HAVE_FUNCS): Add ftime.

1993-08-10  Richard Stallman  (rms@mole.gnu.ai.mit.edu)

	* configure.in (m88k-tektronix-sysv3*): Add the missing *.
	Use tekxd88, not tekXD88.

1993-08-10  Roland McGrath  (roland@churchy.gnu.ai.mit.edu)

	* configure.in: Check for -lm.  Then can check for frexp and logb.

1993-08-08  Richard Stallman  (rms@mole.gnu.ai.mit.edu)

	* Version 19.18 released.

	* make-dist (src): Don't put gnu-hp300 in dist.
	(src, lisp): Include OChangeLog in dist.

1993-08-08  Jim Blandy  (jimb@geech.gnu.ai.mit.edu)

	* configure.in: Test for presence of logb and frexp functions.

1993-08-05  Richard Stallman  (rms@mole.gnu.ai.mit.edu)

	* configure.in (machine): Add i370-ibm-aix*.

1993-08-03  Jim Blandy  (jimb@geech.gnu.ai.mit.edu)

	* configure.in (function checks): Test for mkdir and rmdir.

	* configure.in (function checks): Don't test for random and bcopy
	only when we're building with X; look for them all the time.

1993-07-30  Jim Blandy  (jimb@geech.gnu.ai.mit.edu)

	* configure.in: Test for availability of bcopy functions, searching
	the X libraries if we're using X.

	* configure.in: Test for the presence of/usr/lpp/X11/bin/smt.exp,
	and #define HAVE_AIX_SMT_EXP if we do.  This is present in some
	versions of AIX, and needs to be passed to the loader.

	* configure.in: Test for the availability of the
	XScreenResourceString function.

1993-07-30  David J. MacKenzie  (djm@frob.eng.umd.edu)

	* configure.in: If we found X on our own, set C_SWITCH_X_SITE and
	LD_SWITCH_X_SITE and assume --with-x11.
	Only look for X11 files if we weren't told about a window system
	or if we were told to use X11 but not told where.
	Search the libraries from the s and/or m files when checking for
	functions.

	* configure.in: Remove any trailing slashes in prefix and exec_prefix.

1993-07-27  Jim Blandy  (jimb@geech.gnu.ai.mit.edu)

	* make-dist: Include lisp/dired.todo in the distribution.

1993-07-23  Richard Stallman  (rms@mole.gnu.ai.mit.edu)

	* configure.in: Add code to set HAVE_INET_SOCKETS.

1993-07-21  Richard Stallman  (rms@mole.gnu.ai.mit.edu)

	* configure.in: If we do find x_includes and x_libraries
	via AC_FIND_X, set C_SWITCH_X_SITE and LD_SWITCH_X_SITE.

1993-07-19  Richard Stallman  (rms@mole.gnu.ai.mit.edu)

	* make-dist: Include src/gnu-hp300 in the dist.

	* configure.in (canonical): New variable holds the canonicalized
	configuration.  Don't alter `configuration'.  Use `configuration'
	for Makefile.in for file naming.
	(testing x_includes and x_libraries): Use =, not ==.

1993-07-17  Jim Blandy  (jimb@totoro.cs.oberlin.edu)

	* Version 19.17 released.

	* Makefile.in (src/Makefile): Propagate C_SWITCH_SYSTEM to the src
	directory's makefile.  This allows the invocation of CPP which
	builds xmakefile to receive these switches.  The SunSoft C
	preprocessor inserts spaces between tokens if it doesn't get the
	-Xs flag requested in src/s/sol2.h.

1993-07-12  Frederic Pierresteguy  (F.Pierresteguy@frcl.bull.fr)

	* configure.in (m68k-bull-sysv3): New config.

1993-07-10  Jim Blandy  (jimb@geech.gnu.ai.mit.edu)

	* configure.in: Use the autoconf AC_FIND_X macro to try to find
	the X Windows libraries.

1993-07-07  Jim Blandy  (jimb@geech.gnu.ai.mit.edu)

	* make-dist (tempdir): Don't create lisp/forms-mode directory in
	the distribution.  Those files aren't kept in their own
	subdirectory any more.

1993-07-06  Jim Blandy  (jimb@geech.gnu.ai.mit.edu)

	* Version 19.16 released.

1993-06-23  Jim Blandy  (jimb@wookumz.gnu.ai.mit.edu)

	* configure.in: Add --verbose flag.

1993-06-19  Jim Blandy  (jimb@wookumz.gnu.ai.mit.edu)

	* version 19.15 released.

1993-06-18  Jim Blandy  (jimb@geech.gnu.ai.mit.edu)

	* Makefile.in (top_distclean): Use -f switch when cleaning out
	lock dir; it might be empty.

	* configure.in: Only check for -lXbsd once.

1993-06-17  Jim Blandy  (jimb@wookumz.gnu.ai.mit.edu)

	* Version 19.14 released.

1993-06-17  Jim Blandy  (jimb@wookumz.gnu.ai.mit.edu)

	* make-dist: If using gzip, create distribution with '.gz' extension.

	* make-dist (lisp/term): This doesn't have a ChangeLog anymore.
	(lisp/forms-mode): This doesn't exist anymore.

	* configure.in: Look for the closedir function.

1993-06-16  Jim Blandy  (jimb@wookumz.gnu.ai.mit.edu)

	* configure.in (CPP): Autoconf sets this to a shell variable
	reference, which doesn't work when it's edited into a makefile.
	Expand that variable reference.

	* Makefile.in (CPP): New variable.
	(src/Makefile): Edit CPP into src/Makefile.

	* Makefile.in (src/Makefile): Don't bother exiting single quotes
	and entering double quotes to get the values of LD_SWITCH_X_SITE
	and the other make variables; make substitutes them in anyway.

	* Makefile.in (uninstall): Don't remove the lisp and etc
	directories if they're in the source tree.

	Bring mumbleclean targets into conformance with GNU coding standards.
	* Makefile.in (mostlyclean, clean): Separate these two; just have
	them pass the request to the subdirectory makefiles.
	(distclean): Pass the request down, and then get rid of the
	files configure built, and get rid of the Makefiles.
	(realclean): Pass the request down, and then do the same things
	distclean does.
	(uninstall, info, dvi): New targets.

	* configure.in: Move clause for PC-compatible i386 box to the end
	of the case statement, to avoid masking configurations below.

	* configure.in: Add case for m88k-motorola-sysv4.

	* configure.in: Add support for HP/UX versions 7, 8, and 9 on
	the HP 68000 machines.

	* configure.in: Put the arguments to LD_SWITCH_X_SITE's and
	C_SWITCH_X_SITE's -L and -I switches in quotes, so the
	preprocessor won't fiddle with them.

1993-06-13  Richard Stallman  (rms@mole.gnu.ai.mit.edu)

	* Makefile.in (TAGS): cd to src to run etags.

1993-06-12  Jim Blandy  (jimb@wookumz.gnu.ai.mit.edu)

	* configure.in (version): Check the X libraries for XrmSetDatabase
	and random, and see if we have -lXbsd.

1993-06-11  Jim Blandy  (jimb@wookumz.gnu.ai.mit.edu)

	* configure.in: Pass "-Isrc" to the CPP we run to examine the
	s/*.h and m/*.h files.  Martin Tomes
	<mt00@controls.eurotherm.co.uk> says ISC Unix 3.0.1 needs it.

1993-06-10  Richard Stallman  (rms@mole.gnu.ai.mit.edu)

	* configure.in: Move i386-prime-sysv* and i386-sequent-bsd*
	above the general i386 alternative.

1993-06-10  Jim Blandy  (jimb@wookumz.gnu.ai.mit.edu)

	* configure.in: Recognize configuration name for Data General
	AViiON machines.

	* configure.in: Use AC_LONG_FILE_NAMES.

1993-06-09  Jim Blandy  (jimb@wookumz.gnu.ai.mit.edu)

	* configure.in: Test for bison.
	* Makefile.in (YACC): New variable.
	(lib-src/Makefile.in): Edit YACC into the makefile.

1993-06-08  Jim Blandy  (jimb@totoro.cs.oberlin.edu)

	* Version 19.13 released.

	* configure.in (CFLAGS): Don't set this according to the value of
	the GCC shell variable.  Instead, consult the machine and system
	files for the values of C_OPTIMIZE_SWITCH and C_DEBUG_SWITCH, and
	test __GNUC__ while we're at it.

	* configure.in: Remove extra ;; from hpux cases.

1993-06-07  Jim Blandy  (jimb@totoro.cs.oberlin.edu)

	* configure.in: Check to see if the system has -ldnet.

1993-06-08  Jim Blandy  (jimb@wookumz.gnu.ai.mit.edu)

	* make-dist: Add clauses to distribute lisp/forms-mode.

1993-06-07  Richard Stallman  (rms@mole.gnu.ai.mit.edu)

	* configure.in (machine): Fix the versions in hpux version number test.
	Do not guess based on cpu type.  Do check for explicit system version.

1993-06-03  Richard Stallman  (rms@mole.gnu.ai.mit.edu)

	* configure.in: Do NOT look for `unknown' as company name.

1993-06-02  Richard Stallman  (rms@mole.gnu.ai.mit.edu)

	* configure.in: Fix typo in message.

1993-06-01  Richard Stallman  (rms@mole.gnu.ai.mit.edu)

	* Version 19.12 released.

	* Makefile.in (do-install): Correct previous etc-copying change.
	Partially rewrite using `if'.
	(src/Makefile): Insert --x-libraries option into LD_SWITCH_X_SITE.

	* Version 19.11 released.

	* configure.in: Handle 386bsd.

1993-05-31  Richard Stallman  (rms@mole.gnu.ai.mit.edu)

	* make-dist: Update getdate.c.

	* configure.in: Handle bsd386.

	* Makefile.in (do-install): Use `-' in tar options.

	* configure.in: Change  ! "${...}"  to  x"${...}" = x.

	* Makefile.in (do-install): Copy the DOC-* files from the build
	etc directory, as well as lots of things from ${srcdir}/etc.

	* make-dist: Copy config.guess.

	* configure.in: Handle AIX versions 1.2, 1.3.

1993-05-30  Jim Blandy  (jimb@wookumz.gnu.ai.mit.edu)

	* configure.in: Use s/bsd4-3.h for mips-mips-riscos4, and add
	the configuration name mips-mips-usg* to represent USG systems.

	* configure.in: Fix logic to detect if srcdir is already configured.

	* Makefile.in: Pass in LD_SWITCH_X_SITE.

	* Makefile.in (mkdir, clean, mostlyclean, do-install): Use `(cd
	foo && pwd)` instead of `(cd foo ; pwd)` to get the canonical name
	of a directory; cd might fail, and have pwd print out the current
	directory.

1993-05-30  Richard Stallman  (rms@mole.gnu.ai.mit.edu)

	* configure.in: When looking for sources, use '.', not `.`.  Also '..'.

1993-05-30  Jim Blandy  (jimb@wookumz.gnu.ai.mit.edu)

	* configure.in: Complain if srcdir points at an already-configured
	tree.

1993-05-30  Richard Stallman  (rms@mole.gnu.ai.mit.edu)

	* Version 19.10 released.

1993-05-29  Jim Blandy  (jimb@wookumz.gnu.ai.mit.edu)

	* Makefile.in: Use Makefile comments, not C comments.

	* configure.in: Add case for the Tektronix XD88.

1993-05-29  Richard Stallman  (rms@mole.gnu.ai.mit.edu)

	* configure.in: Handle sysv4.2 and sysvr4.2.

1993-05-29  Jim Blandy  (jimb@wookumz.gnu.ai.mit.edu)

	* configure.in: Traverse the argument list without destroying it;
	don't use shift.  It turns out that "set - ${saved_arguments}"
	doesn't work portably.

	* configure.in: Add missing "fi".

	* make-dist: Rebuild configure if configure.in is newer.

	* Makefile.in (src:, lib-src:, FRC:): Force the src and lib-src
	targets to be executed even if make remembers that it has already
	satisfied FRC.

1993-05-29  Richard Stallman  (rms@mole.gnu.ai.mit.edu)

	* Makefile.in (do-install): Delete redundant code to copy etc twice.

	* configure.in (romp): Handle various version numbers with aos and bsd.

1993-05-28  Richard Stallman  (rms@mole.gnu.ai.mit.edu)

	* configure.in: Fix message text.

1993-05-28  Jim Blandy  (jimb@geech.gnu.ai.mit.edu)

	* make-dist: Make a `site-lisp' directory in the distribution,
	instead of a `local-lisp' directory, which hasn't been the
	appropriate name for a long time.
	* Makefile.in (@rip_paths@locallisppath): Use site-lisp directory
	from the distribution first, then /usr/local/lib/emacs/site-lisp.

	* Makefile.in (do-install): Correctly detect if ./etc and
	${srcdir}/etc are the same.

	* configure.in: Extract UNEXEC from the system configuration
	files, compute the name of the source file corresponding to the
	object file, and #define it as UNEXEC_SRC in config.h.

	* configure.in: If srcdir is '.', then try using PWD to make it
	absolute.

	* configure.in: Include ${srcdir} in the printed report, to help
	people notice if it's an automounter path.

1993-05-27  Jim Blandy  (jimb@geech.gnu.ai.mit.edu)

	* configure.in (prefix): Don't run pwd on srcdir unnecessarily.

1993-05-27  Richard Stallman  (rms@mole.gnu.ai.mit.edu)

	* Makefile.in (do-install): Delete the dest dir, not the source dir,
	when they are different.  Add  `shift' command.
	(COPYDESTS, COPYDIR): Delete external-lisp dir.
	(externallispdir): Var deleted.

	* configure.in: Delete spurious paren outputting short_usage.

1993-05-27  Jim Blandy  (jimb@geech.gnu.ai.mit.edu)

	* Version 19.9 released.

1993-05-26  Jim Blandy  (jimb@wookumz.gnu.ai.mit.edu)

	* Makefile.in (${SUBDIR}): Pass the value of the make variable to
	subdirectory makes.

	* make-dist: Check for .elc files with no corresponding .el file.

	* Makefile.in (mkdir): Make all the directories in locallisppath.

	* config.guess: New file.
	* configure.in: Use it, tentatively.
	* INSTALL: Mention its usage.

	* configure.in (hppa-hp-hpux): Use uname -r instead of uname -m;
	the former gives you the operating system rev directly.
	Use s/hpux.h if we don't recognize what we got.

	* Makefile.in (do-install): Don't remove a destination directory
	if it's the same as the source.  If ${srcdir}/info == ${infodir},
	don't try to copy the info files.

	* Makefile.in (COPYDIR, COPYDESTS): Don't mention etc twice; this
	doesn't work if you're not using a separate source directory.
	(do-install): Copy the build tree's etc directory only after
	making sure it's not also the source tree's etc directory.

1993-05-26  Richard Stallman  (rms@mole.gnu.ai.mit.edu)

	* configure.in: Handle sunos4.1.3 specially.

1993-05-25  Richard Stallman  (rms@mole.gnu.ai.mit.edu)

	* Makefile.in (INSTALL): Add definition.

	* configure.in: Fix some messages.  Support -with-gnu-cc.
	At the end, use `set --', not `set -'.
	Delete spurious `.h' in hpux alternatives.

1993-05-25  Jim Blandy  (jimb@wookumz.gnu.ai.mit.edu)

	* Version 19.8 released.

1993-05-25  Jim Blandy  (jimb@wookumz.gnu.ai.mit.edu)

	* configure.in: When looking for source in the same directory as
	the configure script, make the path thus discovered absolute.
	If the user specifies the `--srcdir' switch, make that directory
	absolute too.

	* Makefile.in (srcdir): Remove comment saying this doesn't work.

	* Makefile.in (src/paths.h): Edit the `infodir' variable into this
	too, as the value of the PATH_INFO macro.

	* configure.in: Check to see if the source lives in the same
	directory as the configure script.

1993-05-24  Jim Blandy  (jimb@wookumz.gnu.ai.mit.edu)

	* Makefile.in (install): Split this into `install' and
	`do-install', to give people more control over exactly what gets
	done.
	(do-install): New target, containing the guts of `install'.
	Don't remove and recreate the directories inside the copying loop - do
	it all before the copying loop.  Pass more flags to the lib-src
	make.
	(mkdir): Create ${infodir}, ${mandir}, and ${sitelispdir} here, to
	avoid errors and warnings.

	* configure.in: For generic IBM PC boxes, insist on "unknown" for
	the manufacturer - the more general case was blocking other i386
	configuration names below, and that's how the names are written in
	MACHINES anyway.

	* make-dist: When breaking links, remove the link before moving
	the copy onto it, to avoid interactive behavior.

	* Makefile.in: Doc fix.

	* configure.in: Doc fix.

	* INSTALL: Mention --exec-prefix option.

	* configure.in: Add support for the `--exec-prefix' option.
	* Makefile.in: Accept that support.

	* configure.in: Use the AC_PROG_INSTALL macro.
	* Makefile.in (INSTALL): Variable removed.
	(INSTALL_PROGRAM, INSTALL_DATA): Accept these values from configure.

	* configure.in: Distinguish between hp800's and hp700's by calling
	"uname -m".

1993-05-24  Richard Stallman  (rms@mole.gnu.ai.mit.edu)

	* configure.in: Recognize configuration names for i860 boxes
	running SYSV.

1993-05-23  Jim Blandy  (jimb@geech.gnu.ai.mit.edu)

	* configure.in: Distinguish between hp800's and hp700's by the
	version of HP/UX they run, since that's something people are more
	likely to know - hp700's run 8.0.
	Add HP 700 configuration.

	* configure.in: Test for the presence of the `rename' function.

	* Makefile.in (C_SWITCH_X_SITE): New variable - get this from
	configure.in.
	(oldXMenu/Makefile): Edit C_SWITCH_X_SITE into this.

	* make-dist: Break intra-tree links.

	* configure.in: Explain that this is an autoconf script, and give
	instructions for rebuilding configure from it.  Arrange to put
	comments in configure explaining this too.

	* configure.in: Make the first line of the configure script be
	"#!/bin/sh".  Leaving the first line blank didn't work.

	* configure.in (long_usage): Remove; made short_usage describe
	the options briefly.

	* configure.in: Implement the --prefix option.
	* Makefile.in (prefix): Add support for it here.
	* INSTALL: Document it here.

	* Makefile.in (install): Don't assume that the files in the `info'
	subdirectory match  *.info.  They don't have that prefix.

1993-05-22  Jim Blandy  (jimb@geech.gnu.ai.mit.edu)

	* configure.in: Add case for version 5 of Esix.

1993-05-22  Jim Blandy  (jimb@geech.gnu.ai.mit.edu)

	* Version 19.7 released.

	* make-dist: There aren't any *.com files in lib-src anymore.

	* make-dist: Copy texinfo.tex and texindex.c, rather than linking
	them; they're symlinks to other filesystems on the GNU machines.

	* make-dist: Check that the manual reflects the same version of
	Emacs as stated in lisp/version.el.  Edit that version number into
	the README file.

1993-05-21  Jim Blandy  (jimb@geech.gnu.ai.mit.edu)

	* configure.in: Remove the hack of AC_DEFINE; use
	AC_DEFINE_UNQUOTED.

1993-05-20  Jim Blandy  (jimb@wookumz.gnu.ai.mit.edu)

	* make-dist: Don't distribute precomp.com, compile.com, or
	link.com from ./src; they're in ./vms now.

	Some time-handling patches from Paul Eggert:
	* configure.in: Add AC_TIMEZONE.

1993-05-19  Jim Blandy  (jimb@wookumz.gnu.ai.mit.edu)

	* configure.in: Recognize Linux as a valid operating system for
	the i386.

1993-05-18  Jim Blandy  (jimb@wookumz.gnu.ai.mit.edu)

	* make-dist: Distribute some VMS files we got from Richard Levitte.

	* Makefile.in (oldXMenu/Makefile): Take oldXMenu/Makefile.in as
	the source for the sed command, not oldXMenu/Makefile.

1993-05-17  Jim Blandy  (jimb@totoro.cs.oberlin.edu)

	* INSTALL: Don't claim the srcdir option doesn't work.

1993-05-16  Jim Blandy  (jimb@totoro.cs.oberlin.edu)

	* configure.in: Include remarks saying what order the autoconf
	tests should go in, and remind people to change config.h.in
	whenever they add autoconf tests which make #definitions.

	* make-dist: Distribute oldXMenu/Makefile.in, not oldXMenu/Makefile.

1993-05-15  Jim Blandy  (jimb@geech.gnu.ai.mit.edu)

	* Makefile.in (oldXMenu/Makefile): Make this depend on
	${srcdir}/oldXMenu/Makefile.in, not itself.

	* PROBLEMS: Some updates from David J. Mackenzie.

	More changes from David J. Mackenzie.
	* Makefile.in (install.sysv, install.xenix, install.aix):
	Targets removed; autoconf and config.h should specify all these
	differences.
	(buildlisppath): Make this path depend on ${srcdir}.
	(INSTALLFLAGS): Remove.
	(INSTALL): Include the -c flag.
	(install): Change the way we invoke install accordingly.

	Install ${srcdir} changes from DJM.
	* Makefile.in (SUBDIR_MAKEFILES): Add oldXMenu/Makefile to this
	list.
	(COPYDIR, COPYDESTS): Install files from both the etc directory in
	the source tree and the etc directory in the object tree.
	(${SUBDIR}): Pass the prefix variable down to submakes.
	(everywhere): Use `sed', not `/bin/sed'.  Not all systems have sed
	in /bin.
	(lib-src/Makefile, src/Makefile, oldXMenu/Makefile): Edit in
	values for srcdir and VPATH.
	(install): Add `v' flag to tar command.  Make sure that `dir'
	exists in ${srcdir}/info before copying it.  Remember that the man
	pages come from the source tree, not the object tree.
	* configure.in: Remove remarks saying that the --srcdir option
	doesn't work.
	Create the etc directory in the object tree.
	Recognize configuration names of the form *-sun-solaris*.
	Recognize sunos5 and solaris as operating system names.

	* configure.in: Use the AC_TIME_WITH_SYS_TIME macro, for
	lib-src/getdate.y and src/systime.h.

1993-05-15  Richard Stallman  (rms@mole.gnu.ai.mit.edu)

	* make-dist: Make links in info subdir.

1993-05-13  Jim Blandy  (jimb@totoro.cs.oberlin.edu)

	* configure.in: Call AC_STDC_HEADERS.

1993-05-10  Jim Blandy  (jimb@geech.gnu.ai.mit.edu)

	* configure.in: Sidestep autoconf's quoting of the second argument
	of AC_DEFINE, so we can specify the value to put there.  It would
	be nice if autoconf provided some way to specify computed values
	for macros.

1993-05-09  Jim Blandy  (jimb@totoro.cs.oberlin.edu)

	* Makefile.in (DEFS): Delete; since we're using AC_CONFIG_HEADER,
	this is always just -DHAVE_CONFIG_H.

	The GNU coding standards specify that CFLAGS should be left for
	users to set.
	* Makefile.in (CFLAGS): Let configure determine the default value
	for this.
	Don't have it default to DEFS.
	(${SUBDIR}): Pass CFLAGS down to submakes, not DEFS.
	(lib-src/Makefile, src/Makefile): Edit the default value for
	CFLAGS into these files, not DEFS.
	* configure.in (CFLAGS): Choose a default value for this - "-g"
	normally, or "-g -O" if we're using GCC.  Edit it into the
	top-level Makefile.

	* configure.in: When scanning the machine and system description
	#include files, write their names to conftest.c properly.

1993-05-07  Jim Blandy  (jimb@totoro.cs.oberlin.edu)

	* configure.in: In configuration name case for Apallos running
	Domainios, set opsys, not opsysfile.

	* configure.in: Use the autoconf AC_CONFIG_HEADER macro to produce
	src/config.h, instead of AC_OUTPUT; the latter overwrites
	src/config.h even when it hasn't changed, puts a makefile-style
	comment at the top even though it's C code, and produces a
	config.status script which doesn't do the job right.

	* configure.in: Add AC_LN_S test, so we can tell whether or not we
	can use a symbolic link to get the X Menu library into src.
	* Makefile.in (LN_S): New variable.
	(src/Makefile): Edit the value of LN_S into this makefile.

1993-05-06  Richard Stallman  (rms@mole.gnu.ai.mit.edu)

	* configure.in: Support *-sco3.2v4* as opsystem.

	* make-dist: Don't include calc directory.
	Exclude many files in the man directory; copy a few.

1993-05-04  Jim Blandy  (jimb@geech.gnu.ai.mit.edu)

	* configure.in: Use AC_HAVE_HEADERS to test for sys/time.h, and
	call AC_STRUCT_TM to see what's in time.h.

	* configure.in: Employ quoting stupidity to get the value of CPP
	to expand properly.

1993-04-27  Jim Blandy  (jimb@totoro.cs.oberlin.edu)

	* configure.in: Use the AC_PROG_CPP macro, and then use the CPP
	variable to scan the machine and system description files.

	* configure.in: Use the AC_HAVE_HEADERS to check for sys/timeb.h,
	so that getdate.y builds correctly.

1993-04-26  Jim Blandy  (jimb@totoro.cs.oberlin.edu)

	* configure.in (tempcname): Change this to "conftest.c", so it will
	work properly on systems with short filenames; this is the name
	autoconf uses.

	* configure.in: Also detect the availability of dup2 and
	gethostname.

	* configure.in: Use the AC_ALLOCA test.
	* Makefile.in (ALLOCA): New variable, to be set by ./configure.
	(lib-src/Makefile): Edit the value of ALLOCA into lib-src/Makefile.

1993-04-24  Jim Blandy  (jimb@totoro.cs.oberlin.edu)

	* make-dist: Distribute configure, as well as configure.in.
	Oversight.

1993-04-23  Jim Blandy  (jimb@totoro.cs.oberlin.edu)

	* Makefile.in (install): Print out the name of the directory we're
	copying, so people can have some idea of whether we're making
	progress.

	* Makefile.in (install.aix, install.xenix, install.sysv, install):
	Don't forget to re-create the COPYDESTS directories after we clear
	them out.

1993-04-13  Jim Blandy  (jimb@totoro.cs.oberlin.edu)

	* Makefile.in: Add autoconf cookies so that the configure
	script can comment out sections of path variable definitions to
	choose between the installable configuration and the run-in-place
	configuration.
	* configure.in: Add new option `--run-in-place', to select the
	run-in-place path definitions.

	* configure.in: Add a clause to the big configuration name case
	for the NeXT machine.

1993-04-12  Jim Blandy  (jimb@totoro.cs.oberlin.edu)

	* Makefile.in (install, install.sysv, install.xenix, install.aix):
	Make sure that each source directory exists, and is different from
	the destination directory; then, delete the destination before
	copying over the source.

	* make-dist: Distribute configure.in, instead of configure.

1993-04-10  Jim Blandy  (jimb@geech.gnu.ai.mit.edu)

	* configure.in: Don't set CC to "gcc -O" if the user specifies
	`--with-gcc'.  Add -O to DEFS if GCC is set.

1993-04-09  Jim Blandy  (jimb@totoro.cs.oberlin.edu)

	* Makefile.in (clean mostlyclean): Missing right paren.

	* configure.in: When checking for X windows, search for an X11
	subdirectory of ${x_includes}.

	* configure.in: Check for gettimeofday function, for getdate.y.

	Change `configure' to a mixture of custom code and autoconf stuff.
	autoconf can't derive all the information we need, but we'd really
	like to be able to take advantage of some of its tests, and its
	file-editing facilities.
	* configure.in: Renamed from configure.
	Quote the sections of shell script we want copied literally to
	the configure script.
	(compile): Initialize this to make the autoconf macros' code happy.
	Use AC_PROG_CC, AC_CONST, and AC_RETSIGTYPE instead of writing out
	code to do their jobs.
	Use autoconf to produce Makefile and src/config.h.
	Remove the Makefile-style comment that autoconf places at the top
	of src/config.h.
	(config_h_opts): Remove - no longer necessary.
	* Makefile.in (configname): Rename to configuration.
	(CONFIG_CFLAGS): Rename to DEFS.
	(CC, DEFS, C_SWITCH_SYSTEM, version, configuration): Adjust to
	get values via autoload @cookies@.
	(libsrc_libs): Get this from autoconf.  We used to do nothing
	about this.
	(${SUBDIR}): Pass DEFS to submakes instead of CONFIG_CFLAGS.

	* Makefile.in (src/paths.h, lib-src/Makefile, src/Makefile):
	Don't echo the move-if-change command.

1993-04-08  Jim Blandy  (jimb@churchy.gnu.ai.mit.edu)

	* make-dist: Distribute lib-src/rcs-checkin.

	* make-dist: It's oldXMenu/compile.com, not oldXMenu/compile.mms.
	Don't try to make links to the RCS or Old subdirectories.
	Use the appropriate extension for the compression type in use.
	Create the tar file in the shell's initial default directory, not
	in ${tempparent}.
	Erase the whole ${tempparent} tree, not just ${tempdir}.

1993-03-30  Jim Blandy  (jimb@geech.gnu.ai.mit.edu)

	* Makefile.in (src/paths.h): Don't echo the huge sed command we
	use to build paths.h.
	(lib-src/Makefile, src/Makefile): Similarly.

	* configure: Extend test for working `const' keyword to handle AIX
	3.2 cc.

1993-03-24  Jim Blandy  (jimb@geech.gnu.ai.mit.edu)

	* make-dist: Distribute lisp/term/ChangeLog.

	Arrange for C compilation throughout the tree to get
	C_SWITCH_SYSTEM from the configuration files.
	* configure: Extract C_SWITCH_SYSTEM from the machine and
	system-dependent files, and save it in the top-level Makefile.
	* Makefile.in (C_SWITCH_SYSTEM): New flag for configure to edit.
	(lib-src/Makefile): Edit C_SWITCH_SYSTEM into lib-src/Makefile.

	* make-dist: Include the VMS support files in oldXMenu in the
	distribution.

	* configure: Doc fix.

	* configure: Fix corrupted config_h_opts.

	* configure: Properly report option names in error messages.

	* configure: Properly recognize --x-includes and --x-libraries
	options.

	* configure: Fix syntax errors in code handling XFree386.

1993-03-23  Jim Blandy  (jimb@geech.gnu.ai.mit.edu)

	* configure: Add special code to detect XFree386, and tell
	config.h about it.

	* configure: Properly handle extracting values of LIBS_MACHINE and
	LIBS_SYSTEM that contain spaces.

	* configure: Add `--x-includes' and `--x-libraries' options.
	I think these are dopey, but no less than three alpha testers, at
	large sites, have said they have their X files installed in odd
	places.  Implement them by setting C_SWITCH_X_SITE and
	LD_SWITCH_X_SITE in src/config.h.

1993-03-22  Eric S. Raymond  (eric@geech.gnu.ai.mit.edu)

	* make-dist: Don't distribute etc/Old files.

	* GETTING.GNU.SOFTWARE, PROBLEMS: Registered into RCS with their
	backups.

1993-03-20  Jim Blandy  (jimb@geech.gnu.ai.mit.edu)

	* make-dist: Fix typo.

1993-03-19  Eric S. Raymond  (eric@geech.gnu.ai.mit.edu)

	* make-dist: Corrected typo, fixed it to discard = and TAGS files
	in some cases where it should but didn't seen to.

	* Makefile.in: Added unlock and relock productions.

1993-03-18  Jim Blandy  (jimb@geech.gnu.ai.mit.edu)

	* make-dist: Add a --compress option to force make-dist to use
	compress.

	* make-dist: Use gzip, if we can find it.

	* configure: Recognize rs6000-ibm-aix32 and rs6000-ibm-aix, and
	make rs6000-ibm-aix default to -aix32.

1993-03-17  Eric S. Raymond  (eric@geech.gnu.ai.mit.edu)

	* Makefile.in: Added `Developer's configuration' section.

1993-03-17  Eric S. Raymond  (eric@mole.gnu.ai.mit.edu)

	* Makefile.in: Add commented-out variable settings for developer's
	configuration.

1993-03-14  Jim Blandy  (jimb@wookumz.gnu.ai.mit.edu)

	* make-dist: Distribute `src/bitmaps' too.

1993-03-14  Charles Hannum  (mycroft@hal.gnu.ai.mit.edu)

	* configure: Recognize rs6000-ibm-aix32 and rs6000-ibm-aix, and
	make rs6000-ibm-aix default to -aix32.

1993-03-09  Jim Blandy  (jimb@totoro.cs.oberlin.edu)

	* configure: Recognize strings like "sysvr0" or "sysvr1" as System V.

	* Makefile.in (install.sysv): Add a second `$' in front of
	`${dest}', so that the shell will expand it, instead of Make.

	* configure: When processing the name of the configure script,
	collapse `././' to `./', but leave a single `./' prefix alone.

	* configure: Doc fix.

1993-03-04  Jim Blandy  (jimb@wookumz.gnu.ai.mit.edu)

	* configure: Handle isc3.0 correctly.

1993-02-25  Jim Blandy  (jimb@totoro.cs.oberlin.edu)

	* make-dist: Don't try to copy the COPYING notice into
	external-lisp; we're not distributing that directory any more.

1993-02-24  Jim Blandy  (jimb@totoro.cs.oberlin.edu)

	* Makefile.in (install, install.aix, install.xenix, install.sysv):
	Remove CVS subdirectories from the installed directory trees, as
	well as RCS directories.

1993-02-23  Jim Blandy  (jimb@wookumz.gnu.ai.mit.edu)

	* make-dist: Only copy gmalloc.c if we couldn't link it.
	Don't try to copy man/{README,Makefile} unless they actually exist.

	* Makefile.in (lisppath): Don't include externallispdir in this.
	We're not sure whether we're even going to distribute the
	directory yet.

1993-02-17  Jim Blandy  (jimb@totoro.cs.oberlin.edu)

	* make-dist: Don't distribute the external-lisp directory anymore.
	* INSTALL: Remove all references to external-lisp.

	* configure: Detect whether the compiler supports `const'
	properly, and edit src/config.h accordingly.

	* configure: Tweak layout of final report.

	* Makefile.in (${SUBDIR}): Pass CONFIG_CFLAGS to the submakes, not
	CFLAGS.

	* Makefile.in (locallisppath): Make this default to
	${datadir}/emacs/site-lisp, instead of
	${datadir}/emacs/local-lisp.  ${datadir} and ${statedir} are often
	the same thing, and local-lisp causes completion conflicts with
	lock.
	(lisppath): Add ${externallispdir} to this.
	* INSTALL: Adjust installation directions.

	* Makefile.in (externallispdir): New variable, to say where to
	install the externally-maintained lisp files.
	(COPYDIR, COPYDESTS): Copy the external lisp directory just like
	the others.
	* INSTALL: Describe external-lisp and the new externallispdir
	variable.

1993-02-14  Jim Blandy  (jimb@totoro.cs.oberlin.edu)

	* configure (progname): New option `--with-gcc'.  Make it clearer
	how we are trying to guess whether or not we have GCC.
	* INSTALL: Document the `--with-gcc' option, and improve
	description of `--with-x' options.

1993-02-06  Jim Blandy  (jimb@totoro.cs.oberlin.edu)

	* Makefile.in (COPYDIR, COPYDESTS): Remove ${srcdir}/info and
	${infodir} from these variables; we have written out explicit code
	to install the info files.

1993-01-25  Jim Blandy  (jimb@geech.gnu.ai.mit.edu)

	* make-dist: Don't distributed the RCS files in the etc directory.

1993-01-24  Jim Blandy  (jimb@totoro.cs.oberlin.edu)

	* Makefile.in: Some makes can't handle comments in the middle of
	commands; move them to before the whole rule.

1993-01-16  Jim Blandy  (jimb@wookumz.gnu.ai.mit.edu)

	* README: Mention what Emacs is.

1993-01-14  Jim Blandy  (jimb@wookumz.gnu.ai.mit.edu)

	* make-dist: Include `./lisp/calc-2.02' in the distribution.
	Add `./cpp' and `./man' back into the distribution.

1993-01-13  Richard Stallman  (rms@mole.gnu.ai.mit.edu)

	* Makefile.in: Define MAKE, and use where appropriate.

1993-01-07  Jim Blandy  (jimb@totoro.cs.oberlin.edu)

	* make-dist: Remember that the authoritative COPYING notice is
	`etc/COPYING', not `../etc/COPYING'.

1992-12-20  Jim Blandy  (jimb@totoro.cs.oberlin.edu)

	* make-dist: Make sure that the COPYING notices in each directory
	are copies, not symlinks.

1992-12-19  Jim Blandy  (jimb@totoro.cs.oberlin.edu)

	* INSTALL: The build process produces an executable called `emacs'
	now.  Change references.
	* Makefile.in: Adjust `install.mumble' targets to install
	`src/emacs', not `src/xemacs'.

	* configure: Start with a blank line; this keeps some old CSH's
	from thinking it's a CSH script.  Most systems will just use
	/bin/sh to run it, which is what we're expecting; the only other
	shells which might try to interpret it themselves are probably
	Bourne-compatible.

1992-12-14  Jim Blandy  (jimb@totoro.cs.oberlin.edu)

	* INSTALL: Improvements suggested by David Mackenzie.

1992-12-12  Jim Blandy  (jimb@totoro.cs.oberlin.edu)

	* Makefile.in (install, install.sysv, install.xenix, install.aix):
	Don't try to copy the info files if there aren't any; the
	unexpanded globbing pattern disappoints `install'.  Ignore the
	return status of that command.

	* INSTALL: Updated for new configuration arrangement.

	* configure: Don't make the top-level Makefile read-only - people
	may want to edit the values of the path variables.

	* Makefile.in (install, install.sysv, install.xenix, install.aix):
	Install the info files in ${infodir}.  Install the executable
	under both `emacs' and `emacs-VERSION'.

	* Makefile.in: Doc fix.

	* Makefile.in (exec_prefix): New variable, as per latest version
	of coding standards.
	(bindir, libdir): Use it, instead of `prefix'.
	(lib-src/Makefile): Edit value of exec_prefix into lib-src/Makefile.

	* Makefile.in (mandir): Make the default value for this depend on
	$(prefix).

	* Makefile.in (datadir, statedir, libdir): Make these all default
	to ${prefix}/lib.
	(lispdir, locallisppath, etcdir, lockdir, archlibdir):
	Adjust to compensate.

	* Makefile.in (install, install.sysv, install.xenix, install.aix):
	Install the etags and ctags man pages too.

	* Makefile.in (distclean): Don't delete backup files; that's the
	job of extraclean.
	(extraclean): Like distclean, but deletes backup and autosave files.

1992-12-10  Jim Blandy  (jimb@totoro.cs.oberlin.edu)

	Make path specification conform to GNU coding standards.
	* configure (long_usage): Remove all traces of old arguments from
	usage messages, and document the options we do accept in more
	detail: -with-x... and --srcdir.
	(options, boolean_opts): Delete; we don't have enough options to
	make this worthwhile.
	(prefix, bindir, lisppath, datadir, libdir, lockdir): Delete,
	along with the code which supported them; these should be set as
	arguments to the top-level make.
	(config_h_opts): Since this no longer doubles as a list of option
	names, make them upper case; this simplifies the code which uses
	them to build the sed command to edit src/config.h.  Change the
	code which sets them.
	(cc, g, O): Don't allow the user to set these using options; they
	should be specified using `CC=' and `CFLAGS=' arguments to the
	top-level make.  Just choose reasonable default values for them,
	and edit them into Makefile.in's default CC and CONFIG_CFLAGS
	values.
	(gnu_malloc, rel_alloc): Don't allow the user to set these using
	options; use them whenever the configuration files say they're
	possible.
	Simplify the argument processing loop.  Don't accept abbreviations
	for option names; these might conflict with other configuration
	options in the future.
	Add some support for the `--srcdir' option.  Check for the sources
	in . and .. if `--srcdir' is omitted.  If the directories we will
	compile in don't exist yet, create them under the current directory.
	Note that the rest of the build process doesn't really support
	this.
	Edit only the top Makefile.  That should edit the others.
	Edit into the makefile: `version', from lisp/version.el, `configname'
	and `srcdir' from the configuration arguments, `CC' and
	`CONFIG_CFLAGS' as guessed from the presence or absence of GCC in
	the user's path, and LOADLIBES as gleaned from the system
	description files.
	Simplify the report generated; it doesn't need to include any
	description of paths now.
	Make `config.status' exec configure instead of just calling it, so
	there's no harm in overwriting `config.status'.
	* Makefile.in (version, configname): New variables, used to choose
	the default values for datadir and libdir.
	Path variables rearranged into two clearer groups:
	- In the first group are the variables specified by the GNU coding
	  standards (prefix, bindir, datadir, statedir, libdir, mandir,
	  manext, infodir, and srcdir).
	- In the second are the variables actually used for Emacs's paths
	  (lispdir, locallisppath, lisppath, buildlisppath, etcdir, lockdir,
	  archlibdir), which depend on the first category.
	datadir and libdir default to directories under
	${prefix}/lib/emacs instead of ${prefix}/emacs, by popular
	demand.
	etcdir and lispdir default to subdirectories of datadir.
	archlibdir defaults to libdir.
	The new installation tree is a bit deeper than it used to be, so
	use the new make-path program in lib-src to build them all.
	Always build a new src/paths.h.tmp and then move-if-change it to
	src/paths.h, to avoid unnecessary rebuilds while responding to the
	right changes.
	Remove all mention of arch-lib.  Run utility commands from
	lib-src, and let the executables be copied into archlibdir when
	Emacs is installed.
	Add targets for src/Makefile, lib-src/Makefile, and
	oldXMenu/Makefile, editing the values of the path variables into
	them.
	Let lib-src do its own installation.
	(datadir): Default to putting data files under
	${prefix}/lib/emacs/${version}, not /usr/local/emacs.
	(emacsdir): Variable deleted; it would only be confusing to use.
	(lispdir, etcdir): Default to ${datadir}/lisp.
	(mkdir): Use make-path for this.
	(lockdir): Do this in mkdir.
	(Makefile): New target.

	* configure (usage_message): Rename to long_usage.

	* make-dist: Don't bother creating an arch-lib directory; that's
	only for installation now.

1992-11-20  Jim Blandy  (jimb@totoro.cs.oberlin.edu)

	* configure: Use GCC-style configuration names, using config.sub.
	Change the usage and help messages.

	* configure: Initialize window_system, not indow_system.

	* configure: Report which window system, compiler, and signal
	handler return type we decide to use.

	* make-dist: Explain what's going on if config.sub and gmalloc.c
	can't be linked.  Place the code which copies them near the code
	which links the rest of the files around them.

1992-11-15  Jim Blandy  (jimb@apple-gunkies.gnu.ai.mit.edu)

	* make-dist: Don't bother to distribute src/*.com, or
	src/vmsbuild; those have all been moved to `../vms'.

1992-11-07  Jim Blandy  (jimb@wookumz.gnu.ai.mit.edu)

	* make-dist: Don't forget that the way to avoid filenames starting
	with `=' is to use the pattern `[a-zA-Z0-9]*.h', not
	`[a-zA-Z0-9].h'.  Add a new section for dealing with files that we
	couldn't make hard links to, since we have two already, and
	perhaps more to come.

1992-11-04  Jim Blandy  (jimb@totoro.cs.oberlin.edu)

	* configure: When editing parameters into lib-src/Makefile, change
	the definition of CONFIG_CFLAGS instead of CFLAGS itself; CFLAGS
	needs some other flags too.

1992-11-03  Jim Blandy  (jimb@totoro.cs.oberlin.edu)

	* configure: Remove spurious echo of the configuration name.

	* make-dist: Don't distribute files in src/m and src/s whose names
	begin with `='.

1992-10-27  Richard Stallman  (rms@mole.gnu.ai.mit.edu)

	* configure: Update GNU_MALLOC and REL_ALLOC in config.h.
	Also LISP_FLOAT_TYPE.

1992-10-26  Jim Blandy  (jimb@wookumz.gnu.ai.mit.edu)

	* make-dist: Copy config.sub, since it's a symbolic link to a file
	on another file system.

1992-10-17  Jim Blandy  (jimb@totoro.cs.oberlin.edu)

	* make-dist: Include lib-src/makedoc.com and emacs.csh in the
	distribution.

	* config.sub: New file, to help us recognize configuration names.
	* make-dist: Include it in the distribution.

1992-09-14  Richard Stallman  (rms@mole.gnu.ai.mit.edu)

	* configure: Convert `-' to `_' in specified option names.
	Accept options with --.  Delete --highpri and --have-x-menu options.
	New options --with-x and --with-x10 replace -window-system.
	Don't mention options --gnu-malloc, --rel-alloc
	or --lisp-float-type in help message.

1992-09-13  Jim Blandy  (jimb@pogo.cs.oberlin.edu)

	* make-dist: Include the `vms' subdirectory in the distribution.

1992-09-10  Jim Blandy  (jimb@pogo.cs.oberlin.edu)

	* configure: Remove lines starting with "# DIST: " when building
	lib-src/Makefile and src/Makefile.  This allows us to mark the
	"Makefile.in" files with explanatory comments which won't also get
	stuck in the Makefiles.

1992-09-05  Jim Blandy  (jimb@pogo.cs.oberlin.edu)

	* make-dist: Don't use the '+' operator in the sed regular
	expression that extracts the version number from lisp/version.el;
	Ultrix sed doesn't seem support the operator.  Just double the
	operand and use *.

1992-09-01  Jim Blandy  (jimb@pogo.cs.oberlin.edu)

	* Makefile.in: Doc fix.

1992-08-31  Jim Blandy  (jimb@totoro.cs.oberlin.edu)

	* configure: Rewrite sed command to remove at most one ./ prefix;
	Ultrix's sed doesn't allow us to apply the * operator to a \( \)
	group.

1992-08-25  Richard Stallman  (rms@mole.gnu.ai.mit.edu)

	* Makefile.in (src/paths.h): Use sed, not /bin/sed.

1992-08-18  Jim Blandy  (jimb@pogo.cs.oberlin.edu)

	* make-dist: Go ahead and build a new TAGS file, unless the
	--newer option was specified.  Don't try to delete a TAGS file
	from etc; it's not kept there, and shouldn't be deleted anyway.

1992-08-14  Jim Blandy  (jimb@pogo.cs.oberlin.edu)

	* make-dist: If the lisp directory contains a default.el, don't
	distribute it.

	* configure: When searching signal.h for the type of a signal
	return handler, make a copy of it, not a symbolic link to it; that
	way, it will work on systems that don't have symbolic links.

1992-08-14  Eric S. Raymond  (eric@mole.gnu.ai.mit.edu)

	* make-dist: Taught it about vcdiff and rcs2log, added --newer
	option for generating incremental distributions.  Stopped it from
	generating a TAGS file into the distribution; that sucker is
	*big*, and easily enough generated with the toplevel makefile.

1992-08-13  Jim Blandy  (jimb@pogo.cs.oberlin.edu)

	* configure: When writing config.status, don't prefix progname
	with a '.'; it might be absolute.

1992-08-05  Jim Blandy  (jimb@pogo.cs.oberlin.edu)

	* configure: Choose to use X11 if either /usr/lib/libX11.a or
	/usr/include/X11 exist, not only if both exist.

1992-07-27  Jim Blandy  (jimb@wookumz.gnu.ai.mit.edu)

	* make-dist: Make the new external-lisp directory a duplicate of
	the external-lisp directory, not the lisp directory.

1992-07-07  Jim Blandy  (jimb@wookumz.gnu.ai.mit.edu)

	* Makefile.in (clean, mostlyclean): Don't bother trying to `make
	clean' in arch-lib; it doesn't even have a Makefile.

	* Makefile.in (clean, mostlyclean): In the test which tries to
	distinguish between the build directory, which should be cleaned,
	and the installed directory, which shouldn't, cd to `${emacsdir}',
	not `${DESTDIR}${LIBDIR}'.

1992-06-30  Jim Blandy  (jimb@pogo.cs.oberlin.edu)

	* make-dist: Be sure to delete the .c and .h files that YACC and
	BISON create from getdate.y.

	* external-lisp: New directory; see `external-lisp/README'.
	* make-dist: Added support for the external-lisp subdirectory.

	* make-dist: Changed message which complains that make-dist wasn't
	invoked in the right directory to indicate which files it was
	looking for.

1992-06-29  Jim Blandy  (jimb@pogo.cs.oberlin.edu)

	* configure: Add comments explaining why we can't translate
	character ranges or control characters in `tr'.

1992-06-24  Jim Blandy  (jimb@pogo.cs.oberlin.edu)

	* configure: When generating the configuration message, we used to
	build the message from the start so that each line began with "# "
	so that it would be a comment in `config.status'.  However, this
	causes trouble if any of the variables we use in the message
	expand to more than one line of text - as gnu_malloc_reason
	sometimes does.  So instead, we build the message as it should be
	printed to the user (i.e. without the "# " prefixes), and stick on
	the "# "s when we write it to `config.status'.

	* Makefile.in (clean, mostlyclean): Don't neglect to clean out
	`lib-src' and `arch-lib'.

	* configure: When generating report and `config.status' file, note
	that bindir only determines where `make install' and
	`build-install' will place the executables; this should make it
	clear that the ordinary build process will not try to install
	things.

1992-06-10  Jim Blandy  (jimb@wookumz.gnu.ai.mit.edu)

	* make-dist: Change messages to say that we are 'making links to
	X', rather than 'copying X'.  And put `' quotes around file names.

	* make-dist: Include '.tmp' in the name of the staging directory.

	* make-dist: Pass the `-f' option to rm when you're not sure that
	the files you're removing actually exist.

	* make-dist: When setting up etc/COPYING, always nuke whatever is
	there, and then copy it in, to make sure we get a real file.

	* make-dist: Don't try to distribute *.defns files any more.
	The only such file was for simula.el, which has been superseded by a
	version which doesn't have a separate .defns file.

1992-05-28  Ken Raeburn  (Raeburn@Cygnus.COM)

	* make-dist: Don't distribute configured versions of config.h.in,
	paths.h.in, Makefile.in in src.

	* configure: Delete .tmp files before creating them; don't bother
	trying to make final targets writable first, since it won't
	matter to move-if-change.

1992-05-19  Jim Blandy  (jimb@pogo.cs.oberlin.edu)

	* Makefile.in (mkdir, lockdir): Don't put dashes in front of the
	mkdir and chmod in the center of all the conditionals.  GNU Make
	will strip these out, but other makes won't.

1992-05-18  Jim Blandy  (jimb@pogo.cs.oberlin.edu)

	* make-dist: Include move-if-change in list of files to distribute.

1992-05-04  Jim Blandy  (jimb@pogo.cs.oberlin.edu)

	* configure: Remove any "." elements from the program name.

	* configure: Don't record the values of all the possible arguments
	in config.status; only record the options that the user specified.

	* configure: Use move-if-change to move in the new src/config.h.

1992-04-29  Ken Raeburn  (Raeburn@Cygnus.COM)

	* move-if-change: New file, copied from gcc release.
	* Makefile.in (src/paths.h): Use it, and put the "sed" output into
	a temp file, so we don't update paths.h if an error occurs or if
	it doesn't need changing.

1992-04-28  Jim Blandy  (jimb@pogo.cs.oberlin.edu)

	* Makefile.in (src/paths.h): Do not install a value for the
	PATH_SUPERLOCK value; that macro doesn't exist anymore.
	* build-install.in: Same thing.

1992-04-24  Jim Blandy  (jimb@pogo.cs.oberlin.edu)

	* make-dist: Check the flag called "make_tar", not "make_dir"; the
	latter, being a typo, is always false, resulting in a program
	whose default behavior is to painstakingly build a copy of the
	source tree, and then delete it.  Rah.

	* Makefile.in: Add dist target, and comment for it.

	* configure: When scanning <signal.h> for a declaration for
	signal, create a symbolic link with a name ending in .c, so the
	compiler won't complain that it's only been given .h files.

	* configure: Check whether there are any arguments available
	before shifting to get the value of a non-boolean parameter.

	* make-dist: Doc fix.

1992-04-20  Jim Blandy  (jimb@pogo.cs.oberlin.edu)

	* configure: Instead of grepping /usr/include/signal.h for a
	signal declaration, run /usr/include/signal.h or
	/usr/include/sys/signal.h through cpp and grep for the
	declaration.

	* configure: Redirect the output of grep to /dev/null instead of
	using grep -s - that flag means different things on other systems.

	* Makefile.in: Use 'buildlisppath' instead of 'dumplisppath',
	since the former is recognizable even if you don't know what
	'dumping' is.
	* configure: Accommodate that change.

	* configure: Accept options for all of the directories you can
	change in the Makefile.

	* configure: Accept "-OPTION VALUE" as well as "-OPTION=VALUE".

	* INSTALL: Mention that you have to copy all the 'FOO.in' files to
	FOO before you can use them.

	* build-install.in: Made the "Where To Install Things" section
	conform with the similar section from Makefile.in.  Copied section
	which builds src/paths.h from src/paths.h.in from the Makefile.

1992-04-19  Jim Blandy  (jimb@pogo.cs.oberlin.edu)

	* configure: Write config.status to pass its command-line
	arguments on to configure, so that people can use it to recreate
	an old configuration, with minor changes.

1992-04-16  Jim Blandy  (jimb@pogo.cs.oberlin.edu)

	* configure: Don't rely on option variables being unset if their
	values are the empty string.  In particular, when producing the
	English report, don't assume that highpri will be unset when no
	increased priority has been requested; -highpri='' should be the
	same as omitting -highpri altogether.

	* configure: Fix dumb bug: when running the system and machine
	description files through cpp, mark those lines that we want to
	evaluate with the string '@configure@', and then only evaluate
	them.  This way if the files include anything that actually
	generates text (type definitions or external declarations, say),
	we won't try to eval it.

1992-04-11  Jim Blandy  (jimb@pogo.cs.oberlin.edu)

	* make-dist: New shell script.

	* configure: When creating foo from foo.in, make foo read-only to
	remind people to edit the .in file instead.

	* INSTALL: Changed references to config.h-dist to config.h.in.
	The "BUILDING GNU EMACS BY HAND" section neglected to mention how
	to build src/paths.h from src/paths.h.in; added a paragraph to do
	this.
	* configure, Makefile, build-install: Changed filenames like
	FOO-dist to FOO.in.

1992-04-08  Jim Blandy  (jimb@pogo.cs.oberlin.edu)

	* Makefile, build-install: Renamed to Makefile.in and
	build-install.in; the configure script will edit these to produce
	the usable Makefile and build-install.
	* configure: Changed to produce ./Makefile, ./build-install,
	lib-src/Makefile, and src/Makefile from their *.in counterparts,
	instead of editing them in place.

1992-04-07  Jim Blandy  (jimb@pogo.cs.oberlin.edu)

	* Makefile: Re-arranged so that the undumped Emacs will search
	../lisp *after* the site's local elisp files.
	(locallisppath, dumplisppath): New variables.
	(lisppath): This variable's default value is now chosen based on
	$(locallisppath) and $(lispdir); while it used to be the
	customization point for adding site-local elisp directories to
	load-path, that job is now handled mostly by locallisppath.
	(src/paths.h): Edit the value of a new macro, PATH_DUMPLOADSEARCH.
	Check the values being assigned to the *LOADSEARCH macros for null
	path elements (like '::' in 'foo::bar').

	* configure: When checking if the machine- and system-dependent
	files define a particular macro or not, actually run them through
	CPP and test the macros with #ifs, instead of just grepping for
	the macros' names.  In particular, check for SYSTEM_MALLOC in this
	way.

1992-04-03  Richard Stallman  (rms@mole.gnu.ai.mit.edu)

	* Makefile (install): Don't use -s in install.  (Keep the symbols.)

1992-04-02  Jim Blandy  (jimb@pogo.cs.oberlin.edu)

	* configure: Make the config.status file an executable shell
	script which will recreate the same configuration.  Include the
	verbal description of the current configuration as a comment in
	the script.
	* INSTALL: Doc fix.

	* Makefile: Brought the Makefile up to the GNU coding
	standards, as described in standards.text:
	(TAGS): New name for the target which rebuilds the tags table.
	(check): New target; doesn't do anything yet.
	(mostlyclean): New target, synonymous with clean.
	(realclean): New target.  Currently, this just calls the
	subdirectories's makefiles and then deletes config.status.
	(INSTALL, INSTALLFLAGS, INSTALL_PROGRAM, INSTALL_DATA):
	New variables.
	Installation directory variables changed to conform.
	(install, install.sysv, install.xenix, install.aix): Change the
	code which copies the directories into their installed location to
	allow the installed locations to be in several different
	directories; the old version assumed that they would all be in
	$(emacsdir).
	(mkdir, lockdir): Allow the installed locations to be in several
	different directories.
	* INSTALL: Doc fix.

	* build-install: Use the same variable names as the Makefile.
	Allow the installed locations to be in several different
	directories.

1992-03-31  Jim Blandy  (jimb@pogo.cs.oberlin.edu)

	* Makefile (src/paths.h): Instead of using a single sed command to
	edit both the PATH_LOCK and PATH_SUPERLOCK macros, edit the two
	separately, and don't forget to append "/!!!SuperLock!!!" to the
	value of the PATH_SUPERLOCK macro.

	* config.emacs: Renamed to configure, for consistency with other
	GNU products.  Internal references changed.
	INSTALL, Makefile: References changed.

	* lock: New directory, which should always be empty.  If this
	directory doesn't exist, Emacs won't complain; it just won't lock.
	Having this here means that people can just unpack Emacs, build
	it, and have locking work.

	* share-lib: Re-renamed to etc, for the sake of tradition.
	* config.emacs: Changed default value for datadir to ../etc.
	* INSTALL, README: Adjusted.

1992-03-18  Jim Blandy  (jimb@pogo.cs.oberlin.edu)

	* config.emacs: Guess the value for LOADLIBES in lib-src/Makefile
	by running CPP on the appropriate s/*.h and m/*.h files.

1992-03-16  Jim Blandy  (jimb@pogo.cs.oberlin.edu)

	* config.emacs: Make sure to set the "exit on error" flag once
	we've removed config.status; errors should abort the configuration.

1992-02-15  Jim Blandy  (jimb@pogo.cs.oberlin.edu)

	* config.emacs: Added -distribute option, so that the Makefile
	paths are in their proper form.  I don't know why this matters.

1992-02-14  Jim Blandy  (jimb@pogo.cs.oberlin.edu)

	* local-lisp: New directory, empty in the distribution, for people
	to put local elisp code in.
	* config.emacs: Include it in the default load path.
	* README: Document it.

1992-01-30  Jim Blandy  (jimb@pogo.cs.oberlin.edu)

	* config.emacs: Guess the type of signal handling functions based
	on the contents of /usr/include/signal.h.

	* config.emacs: Print out progress report messages.

	* Makefile (src/paths.h): Don't generically replace
	/usr/local/lib/emacs with LIBROOT.  This can hide bugs in the
	editing of the other entries, and each entry should be dealt with
	explicitly anyway.

	* build-install: Converted from C-shell to Bourne shell.
	* config.emacs: Edit build-install properly.

	* config.emacs: Doc fix.

1992-01-27  Richard Stallman  (rms@mole.gnu.ai.mit.edu)

	* Makefile (install): Remove `B' from tar xf command.

1992-01-13  Jim Blandy  (jimb@pogo.cs.oberlin.edu)

	* config.emacs: Removed support for the `maintain-environment'
	option; the only important difference between this and its absence
	has been removed.
	* INSTALL: Removed mention of `maintain-environment'.

	* config.emacs: Fix arguments to sed when processing boolean
	arguments.

1991-12-05  Jim Blandy  (jimb@pogo.gnu.ai.mit.edu)

	* config.emacs: New file, to help automate the installation
	process.

	* Makefile: Lots of changes to support the separation of etc into
	architecture-dependent and -independent files:
	(EMACSROOT): New variable, giving the directory under which all of
	Emacs's libraries should be installed.  Changed rest of file to
	use it.
	(LIBDIR): Now denotes only architecture-dependent dir.
	(DATADIR): New variable, denoting architecture-independent dir.
	(LOCKDIR): New variable, for completeness.
	(SUBDIR): No more etc, new lib-src.
	(COPYDIR): No more etc, new arch-lib and share-lib.
	(src/paths.h): Set PATH_DATA and the LOCK macros too.
	(src): Now depends on lib-src, not etc.
	* build-install: Changes parallel to the above.
	* README: Describe the new arrangement.

	* vms: New subdirectory for all the VMS stuff.

1991-12-03  Jim Blandy  (jimb@pogo.gnu.ai.mit.edu)

	* Makefile (LISPPATH): New variable.
	(src/paths.h): Define PATH_LOADSEARCH according to LISPPATH.

1990-09-28  Richard Stallman  (rms@mole.ai.mit.edu)

	* Makefile (install, install.sysv, install.xenix):
	Install wakeup instead of loadst.  No need for setuid or setgid.

1990-08-07  Richard Stallman  (rms@sugar-bombs.ai.mit.edu)

	* Makefile (clean): Clean etc if that's not the installation dir.

1990-04-26  Richard Stallman  (rms@sugar-bombs.ai.mit.edu)

	* Makefile (paths.h): Make sed alter each name in the path.

1988-08-30  Richard Stallman  (rms@sugar-bombs.ai.mit.edu)

	* Makefile (install.sysv): Use cpio, not tar.

1988-08-03  Richard Stallman  (rms@sugar-bombs.ai.mit.edu)

	* Makefile (lockdir): Rename `lock' target.
	Depend on it from install*, not from `all'.

1988-05-16  Richard Stallman  (rms@frosted-flakes.ai.mit.edu)

	* Makefile: Changed LIBDIR and BINDIR back to /usr/local/{emacs,bin}
	to match build-install and paths.h.

;; Local Variables:
;; coding: utf-8
;; End:

  Copyright (C) 1993-1999, 2001-2015 Free Software Foundation, Inc.

  This file is part of GNU Emacs.

  GNU Emacs is free software: you can redistribute it and/or modify
  it under the terms of the GNU General Public License as published by
  the Free Software Foundation, either version 3 of the License, or
  (at your option) any later version.

  GNU Emacs is distributed in the hope that it will be useful,
  but WITHOUT ANY WARRANTY; without even the implied warranty of
  MERCHANTABILITY or FITNESS FOR A PARTICULAR PURPOSE.  See the
  GNU General Public License for more details.

  You should have received a copy of the GNU General Public License
  along with GNU Emacs.  If not, see <http://www.gnu.org/licenses/>.<|MERGE_RESOLUTION|>--- conflicted
+++ resolved
@@ -1,11 +1,3 @@
-<<<<<<< HEAD
-2015-02-11  Jan Djärv  <jan.h.d@swipnet.se>
-
-	* configure.ac (with-cairo): New option.
-	(USE_CAIRO): Default to yes for Gtk+ 3.  Add code to test for cairo,
-	set CAIRO_CFLAGS, CAIRO_LIBS.  Add ftcrfonto to FONT_OBJ if cairo.
-	Output "Does Emacs use cairo?".
-=======
 2015-03-27  Pete Williamson  <petewil@chromium.org>  (tiny change)
 
 	Add NaCl target
@@ -94,7 +86,13 @@
 
 	* configure.ac: Set locallisppath to empty for NS self contained,
 	unless --enable-loadllisppath was given (Bug#19850).
->>>>>>> 0b914bad
+
+2015-02-11  Jan Djärv  <jan.h.d@swipnet.se>
+
+	* configure.ac (with-cairo): New option.
+	(USE_CAIRO): Default to yes for Gtk+ 3.  Add code to test for cairo,
+	set CAIRO_CFLAGS, CAIRO_LIBS.  Add ftcrfonto to FONT_OBJ if cairo.
+	Output "Does Emacs use cairo?".
 
 2015-02-09  Paul Eggert  <eggert@cs.ucla.edu>
 
