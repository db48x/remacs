--- conflicted
+++ resolved
@@ -291,15 +291,7 @@
     gl_PREREQ_MEMRCHR
   fi
   gl_STRING_MODULE_INDICATOR([memrchr])
-<<<<<<< HEAD
-=======
   gl_MINMAX
-  gl_FUNC_MKOSTEMP
-  if test $HAVE_MKOSTEMP = 0; then
-    AC_LIBOBJ([mkostemp])
-    gl_PREREQ_MKOSTEMP
-  fi
->>>>>>> 5c9b6e90
   gl_MODULE_INDICATOR([mkostemp])
   gl_STDLIB_MODULE_INDICATOR([mkostemp])
   gl_FUNC_MKTIME
@@ -562,27 +554,6 @@
       gl_gnulib_enabled_strtoll=true
     fi
   }
-<<<<<<< HEAD
-  func_gl_gnulib_m4code_strtoull ()
-  {
-    if ! $gl_gnulib_enabled_strtoull; then
-      gl_FUNC_STRTOULL
-      if test $HAVE_STRTOULL = 0; then
-        AC_LIBOBJ([strtoull])
-        gl_PREREQ_STRTOULL
-      fi
-      gl_STDLIB_MODULE_INDICATOR([strtoull])
-      gl_gnulib_enabled_strtoull=true
-=======
-  func_gl_gnulib_m4code_tempname ()
-  {
-    if ! $gl_gnulib_enabled_tempname; then
-      gl_FUNC_GEN_TEMPNAME
-      gl_gnulib_enabled_tempname=true
-      func_gl_gnulib_m4code_secure_getenv
->>>>>>> 5c9b6e90
-    fi
-  }
   func_gl_gnulib_m4code_682e609604ccaac6be382e4ee3a4eaec ()
   {
     if ! $gl_gnulib_enabled_682e609604ccaac6be382e4ee3a4eaec; then
@@ -627,14 +598,6 @@
   fi
   if test $REPLACE_LSTAT = 1; then
     func_gl_gnulib_m4code_dosname
-  fi
-<<<<<<< HEAD
-  if test $HAVE_READLINK = 0 || test $REPLACE_READLINK = 1; then
-    func_gl_gnulib_m4code_stat
-=======
-  if test $HAVE_MKOSTEMP = 0; then
-    func_gl_gnulib_m4code_tempname
->>>>>>> 5c9b6e90
   fi
   if test $HAVE_READLINKAT = 0; then
     func_gl_gnulib_m4code_260941c0e5dc67ec9e87d1fb321c300b
