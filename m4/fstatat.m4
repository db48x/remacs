--- conflicted
+++ resolved
@@ -20,11 +20,7 @@
     HAVE_FSTATAT=0
   else
     dnl Test for an AIX 7.1 bug; see
-<<<<<<< HEAD
-    dnl <https://lists.gnu.org/archive/html/bug-tar/2011-09/msg00015.html>.
-=======
     dnl <https://lists.gnu.org/r/bug-tar/2011-09/msg00015.html>.
->>>>>>> 89212988
     AC_CACHE_CHECK([whether fstatat (..., 0) works],
       [gl_cv_func_fstatat_zero_flag],
       [AC_RUN_IFELSE(
