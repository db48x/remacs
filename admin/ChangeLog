<<<<<<< HEAD
2014-04-18  Paul Eggert  <eggert@cs.ucla.edu>
=======
2014-05-11  Glenn Morris  <rgm@gnu.org>

	* find-gc.el: Move here from ../lisp/emacs-lisp.

2014-05-10  Glenn Morris  <rgm@gnu.org>

	* admin.el (set-version-in-file): Don't set identical version.
	(set-version): Provide default version number.
	(set-version, set-copyright): Give start/end messages.

2014-04-17  Paul Eggert  <eggert@cs.ucla.edu>
>>>>>>> 96b89471

	* notes/bzr: Update instructions for merging from gnulib.
	Remove obsolete note about tramp.el and tramp-sh.el.
	Change "emacs-23" to "emacs-24".

2014-04-11  Glenn Morris  <rgm@gnu.org>

	* grammars/Makefile.in (EMACSDATA, EMACSDOC, EMACSPATH): Unexport.

2014-03-22  Glenn Morris  <rgm@gnu.org>

	* quick-install-emacs (AVOID): Remove testfile and test-distrib.

2014-03-21  Glenn Morris  <rgm@gnu.org>

	* update_autogen: Auto-detect VCS in use.
	(vcs): New variable.
	(status, commit, main): Handle git.

2014-03-07  Paul Eggert  <eggert@cs.ucla.edu>

	Fix oversight preventing lib/sys/types.h from being generated.
	* merge-gnulib (GNULIB_TOOL_FLAGS): Don't avoid sys_types.

2014-02-06  David Engster  <deng@randomsample.de>

	* grammars/c.by (function-pointer): Correctly deal with anonymous
	function pointers.
	(opt-brackets-after-symbol): New.
	(multi-stage-dereference): Use it.  Add rules for explicit
	matching the last dereference.

2014-01-16  Eric S. Raymond  <esr@thyrsus.com>

	* notes/commits: Add a 'graph on VCS-independent ways of
	identifying commits and the desirability thereof.

2014-01-15  Paul Eggert  <eggert@cs.ucla.edu>

	Fix copyright license notices for Adobe Unicode mapping files.
	* charsets/mapfiles/README: The copied files are not compressed.
	Check for copies as of today.
	* charsets/mapfiles/stdenc.txt, charsets/mapfiles/symbol.txt:
	Update from table version 0.2 (1999-03-30) to 1.0 (2011-07-12).
	This doesn't change the table data, just copyright license notice.
	The new notices are compatible with the GPL, the old ones were not.

2014-01-13  Glenn Morris  <rgm@gnu.org>

	* update_autogen (status): New function.  Use throughout.

2014-01-10  Glenn Morris  <rgm@gnu.org>

	* update_autogen: Fix sed bug that was losing the last AUTOGEN_VCS.

2014-01-04  Glenn Morris  <rgm@gnu.org>

	* admin.el (manual-html-fix-node-div): Handle Texinfo 5's movable <hr>.
	(manual-html-fix-index-2): Tweak Texinfo 5 table format.
	Fix minor Texinfo 4 issue with start of detailed menu.

2014-01-03  Glenn Morris  <rgm@gnu.org>

	* admin.el: More Texinfo 5 updates.
	(manual-html-fix-headers): Tweak Texinfo 5 body.
	(manual-html-fix-node-div): Treat "header" like "node".
	(manual-html-fix-index-1): Handle Texinfo 5 top heading.
	(manual-html-fix-index-2): Tweak Texinfo 5 listing tables.

2014-01-02  Xue Fuqiao  <xfq.free@gmail.com>

	* check-doc-strings: Replace `perl -w' with `use warnings;'.

2013-12-30  Glenn Morris  <rgm@gnu.org>

	* admin.el (manual-html-fix-headers, manual-html-fix-index-1):
	Some updates for changes in Texinfo 5 output.

2013-12-29  Xue Fuqiao  <xfq.free@gmail.com>

	* make-emacs:
	* build-configs: Add the "use strict;" and "use warnings;" pragmas.

2013-12-28  Glenn Morris  <rgm@gnu.org>

	* admin.el (cusver-scan): Warn about missing :types.
	(cusver-check): Interactively, require existing directories.

2013-12-27  Xue Fuqiao  <xfq.free@gmail.com>

	* admin.el (manual-misc-manuals, make-manuals, manual-pdf)
	(cusver-find-files, cusver-new-version, cusver-scan)
	(cusver-goto-xref, cusver-check): Doc fix.
	(manual-html-node, cusver-check): Use `user-error'.

2013-12-24  Paul Eggert  <eggert@cs.ucla.edu>

	Automate the procedure for updating copyright year.
	* merge-gnulib (GNULIB_MODULES): Add update-copyright.
	* notes/years: Mention admin/update-copyright.
	* update-copyright: New file.

2013-12-24  Xue Fuqiao  <xfq.free@gmail.com>

	* admin.el (add-release-logs, set-version-in-file, set-version)
	(set-copyright): Use `user-error'.

2013-12-22  Eli Zaretskii  <eliz@gnu.org>

	* unidata/unidata-gen.el (unidata-split-name): Don't give any NAME
	to <control> characters: the Unicode Standard says they have no
	name.  (Bug#16216)
	(unidata-describe-bidi-class): Add new "isolate" classes
	introduced by Unicode 6.3.

2013-12-12  David Engster  <deng@randomsample.de>

	* grammars/c.by (expr-binop): Add MOD.
	(variablearg): Add 'opt-assign'.
	(variablearg, varnamelist): Add default values so that it can be
	later expanded into the tag.
	(opt-stuff-after-symbol): Rename to 'brackets-after-symbol' and
	remove empty match.
	(multi-stage-dereference): Adapt to above rename.
	(unaryexpression): Use 'symbol' instead of 'namespace-symbol',
	since the latter also leads to an empty match at the end which
	would make this too greedy.
	(variablearg-opt-name): Support parsing of function pointers
	inside an argument list.

2013-12-12  Glenn Morris  <rgm@gnu.org>

	* update_autogen (info_dir):
	Use dir_top from build-aux/ rather than admin/.

	* update_autogen: Add option to generate info/dir.
	(Usage): Add -I.
	(info_flag): New variable.
	(-I): New option.
	(doc): Maybe check its status.
	(info_dir): New function.
	* dir_top: New file.

2013-12-11  Paul Eggert  <eggert@cs.ucla.edu>

	Remove the option of using libcrypto.
	* merge-gnulib: Remove lib/gl_openssh.h and m4/gl-openssl.m4.

2013-12-04  Eli Zaretskii  <eliz@gnu.org>

	* unidata/unidata-gen.el (unidata-prop-alist): Update bidi-class
	to include the new isolate-related classes introduced with Unicode
	v6.3.
	(unidata-encode-val): Accept an additional optional argument, a
	warning message to emit when UnicodeData.txt defines bidi-class
	values that are not in unidata-prop-alist.  Add a comment
	explaining what should maintainers do if/when such a warning ever
	appears.
	(unidata-gen-table): Call unidata-encode-val with 3rd arg non-nil
	when generating uni-bidi.el.

2013-12-01  Glenn Morris  <rgm@gnu.org>

	* unidata/Makefile.in (${DSTDIR}/charprop.el):
	Ensure output files are writable.

2013-11-30  Glenn Morris  <rgm@gnu.org>

	* grammars/Makefile.in: Ensure output files are writable.

2013-11-30  Eli Zaretskii  <eliz@gnu.org>

	* charsets/mule-charsets.el: Rewritten to work in Emacs 23 and
	later.  (Bug#16007)

2013-11-30  Glenn Morris  <rgm@gnu.org>

	Stop keeping (most) generated cedet grammar files in the repository.
	* grammars/README: Remove.
	* grammars/Makefile.in: New file.
	* grammars/c.by, grammars/java-tags.wy, grammars/js.wy:
	* grammars/python.wy: Update declarations to match generated outputs.

2013-11-28  Glenn Morris  <rgm@gnu.org>

	* unidata/unidata-gen.el (unidata-gen-files):
	Disable autoloads in generated files.

2013-11-27  Glenn Morris  <rgm@gnu.org>

	* unidata/Makefile.in (all, install, clean, bootstrap-clean)
	(distclean, maintainer-clean): Declare as PHONY.
	(compile, extraclean): New.
	(${DSTDIR}/charprop.el): Depend on source files rather than
	intermediate products.

2013-11-11  Glenn Morris  <rgm@gnu.org>

	* unidata/BidiMirroring.txt, unidata/UnicodeData.txt: Update to 6.3.0.

	* unidata/unidata-gen.el (unidata-gen-files):
	Tweak whitespace in generated files.

2013-11-09  Glenn Morris  <rgm@gnu.org>

	* unidata/unidata-gen.el (unidata-gen-files):
	Fix deletion of existing output files after 2013-10-30 changes.

2013-11-07  Glenn Morris  <rgm@gnu.org>

	* unidata/unidata-gen.el (unidata-gen-files):
	Disable version-control in generated files.
	Update Unicode Inc. copyright years.

2013-11-05  Glenn Morris  <rgm@gnu.org>

	* update_autogen: Move here from ../autogen.
	(usage): Update.  Remove -l, add -A.
	(autogendir): New variable.
	(ldefs_flag): Default to set.
	(genfiles): Reduce to only ms-dos relevant files.
	(main): Make checking autogen sources optional.
	Make copying of autogen files optional.

2013-10-30  Glenn Morris  <rgm@gnu.org>

	* unidata/unidata-gen.el (unidata-gen-files): Use pop.
	Also take the output directory as an argument.
	* unidata/Makefile.in: Simplify now that unidata-gen-files takes
	the output directory as an argument (no need to cd, etc).
	(abs_srcdir, abs_builddir): Remove.
	(abs_top_builddir): Replace by top_builddir.
	(${DSTDIR}/charprop.el): No need to cd.  Pass dest as argument.
	(${DSTDIR}/charprop.el, charprop.el):
	No need to pass unidata.txt as argument.

	* unidata/unidata-gen.el (unidata--ensure-compiled): New function.
	(unidata-gen-table-name, unidata-gen-table-decomposition)
	(unidata-gen-files): Use unidata--ensure-compiled.

	* unidata/Makefile.in (abs_srcdir): New, set by configure.
	(${DSTDIR}/charprop.el, charprop.el): Update for srcdir not absolute.
	(clean): Delete all .elc files.
	(bootstrap-clean): New rule.

2013-10-23  Glenn Morris  <rgm@gnu.org>

	* unidata/Makefile.in (emacs, ${DSTDIR}/charprop.el):
	Quote entities that might contain whitespace.

2013-10-07  Paul Eggert  <eggert@cs.ucla.edu>

	Improve support for popcount and counting trailing zeros (Bug#15550).
	* merge-gnulib (GNULIB_MODULES): Add count-one-bits
	and count-trailing-zeros.

2013-10-04  Paul Eggert  <eggert@cs.ucla.edu>

	Use hardware support for byteswapping on glibc x86 etc.
	* merge-gnulib (GNULIB_MODULES): Add byteswap.

2013-08-28  Paul Eggert  <eggert@cs.ucla.edu>

	* unidata/Makefile.in (SHELL): Now @SHELL@, not /bin/sh,
	for portability to hosts where /bin/sh has problems.

2013-08-27  Glenn Morris  <rgm@gnu.org>

	* admin.el (manual-misc-manuals): Use INFO_COMMON rather than
	INFO_TARGETS.  "faq" does not need special treatment any more.

2013-08-15  Glenn Morris  <rgm@gnu.org>

	* make-tarball.txt: Mention generating pdfs in etc/refcards.

2013-08-15  Xue Fuqiao  <xfq.free@gmail.com>

	* notes/hydra: More information about Hydra.

2013-08-10  Xue Fuqiao  <xfq.free@gmail.com>

	* notes/hydra: New file.

2013-08-04  Paul Eggert  <eggert@cs.ucla.edu>

	Fix some minor races in hosts lacking mkostemp (Bug#15015).
	* merge-gnulib (GNULIB_MODULES): Add mkostemp.

2013-07-12  Glenn Morris  <rgm@gnu.org>

	* admin.el (manual-style-string): Use non-abbreviated url.

2013-07-09  Paul Eggert  <eggert@cs.ucla.edu>

	Port recent close-on-exec changes to Cygwin (Bug#14821).
	* merge-gnulib (GNULIB_TOOL_FLAGS): Don't avoid binary-io.

	Handle error numbers a bit more reliably.
	* merge-gnulib (GNULIB_MODULES): Remove ignore-value.

2013-07-07  Paul Eggert  <eggert@cs.ucla.edu>

	Make file descriptors close-on-exec when possible (Bug#14803).
	* merge-gnulib (GNULIB_MODULES): Add fcntl, pipe2.
	(GNULIB_TOOL_FLAGS): Avoid binary-io, close.  Do not avoid fcntl.

2013-07-06  Glenn Morris  <rgm@gnu.org>

	* admin.el (manual-misc-manuals): New function.
	(make-manuals): Avoid hard-coding list of misc manuals.
	Add the option to only make certain type(s) of output.
	(manual-misc-html): Special-case ccmode and efaq.
	(manual-html-mono, manual-html-node, manual-pdf, manual-ps):
	Move creation of output directory here from make-manuals.
	(manual-html-fix-index-2): Avoid dynamic reference to `f'.

2013-07-05  Glenn Morris  <rgm@gnu.org>

	* admin.el (make-manuals): Use a standard location for lispintro.
	Use a pdf/ subdirectory for pdf versions.

2013-06-29  Glenn Morris  <rgm@gnu.org>

	* admin.el (make-manuals): Don't bother with txt or dvi any more.
	(manual-txt): Remove.
	(manual-pdf): Doc fix.
	(manual-ps): Rename from manual-dvi.
	(manual-pdf, manual-ps): Work in the directory with the texi file,
	so that TeX intermediate files go there rather than to PWD.

2013-06-15  Xue Fuqiao  <xfq.free@gmail.com>

	* notes/changelogs: Mention trivial changes in Change Log.

2013-06-13  Glenn Morris  <rgm@gnu.org>

	* admin.el (manual-style-string): Use new file manual.css.

2013-06-02  Eric Ludlam  <zappo@gnu.org>

	* grammars/srecode-template.wy (variable): Accept a single number
	as a variable value.  Allows the 'priority' to be set to a number.
	(wisent-srecode-template-lexer): Move number up so it can be created.

2013-05-16  Glenn Morris  <rgm@gnu.org>

	* cus-test.el (cus-test-cus-load-groups): New function.
	(cus-test-get-options): Add option to return groups.
	(cus-test-noloads): Also check custom groups.

2013-05-15  Stefan Monnier  <monnier@iro.umontreal.ca>

	* quick-install-emacs: Don't prune DOC-* files a any more.

2013-05-14  Glenn Morris  <rgm@gnu.org>

	* cus-test.el (cus-test-get-lisp-files): Ignore obsolete/.
	(cus-test-libs): Fix let-binding of default-directory.
	(cus-test-noloads): Load all libs for the comparison.

2013-05-11  Glenn Morris  <rgm@gnu.org>

	* cus-test.el (cus-test-libs-noloads): Add a few more files.
	(cus-test-load-libs, cus-test-opts):
	Add option to load more/all Lisp files.
	(cus-test-get-lisp-files): Ignore .*.el files.

2013-05-10  Glenn Morris  <rgm@gnu.org>

	* cus-test.el (cus-test-libs-noloads): Add some files.
	(cus-test-get-lisp-files): New function.
	(cus-test-libs): Add option to load more/all Lisp files.

2013-05-09  Glenn Morris  <rgm@gnu.org>

	* cus-test.el: No need to provide bbdb, bbdb-com any more.
	(cus-test-libs-noloads): Add dunnet in the defvar.
	(dunnet): Don't always load it.
	(viper-mode): Only set if interactive.
	(cus-test-load-custom-loads): Load dunnet if necessary.
	(cus-test-load-1): New macro, with common code from cus-test-load-libs
	and cus-test-libs.
	(cus-test-load-libs, cus-test-libs): Use cus-test-load-1 macro.
	Update for cus-test-get-autoload-deps changed result.
	(cus-test-get-autoload-deps): Simplify.  Return file names as they
	appear in loaddefs.el (directory parts are needed now that not all
	lisp subdirs are in load-path).
	(cus-test-deps): Explicitly skip dunnet.

2013-05-07  Paul Eggert  <eggert@cs.ucla.edu>

	Use Gnulib ACL implementation, for benefit of Solaris etc.  (Bug#14295)
	* merge-gnulib (GNULIB_MODULES): Add qacl.
	(GNULIB_TOOL_FLAGS): Do not avoid errno.

2013-04-01  Paul Eggert  <eggert@cs.ucla.edu>

	Use UTF-8 for most files with non-ASCII characters (Bug#13936).
	* notes/unicode (etc/tutorials/TUTORIAL.ko, leim/quail/hanja.el)
	(leim/quail/hanja3.el, leim/quail/symbol-ksc.el):
	Now utf-8, not iso-2022-7bit.  Also, files that contain non-UTF-8
	characters are now encoded in utf-8-emacs, not iso-2022-7bit.

2013-03-18  Paul Eggert  <eggert@cs.ucla.edu>

	* notes/unicode: Mention some more iso-2022-7bit files (Bug#13936).

	Automate the build of ja-dic.el (Bug#13984).
	* notes/unicode: ja-dic.el is now UTF-8.

2013-03-16  Glenn Morris  <rgm@gnu.org>

	* admin.el (manual-pdf, manual-dvi): Pass -I to texi2pdf, texi2dvi.

2013-03-16  Glenn Morris  <rgm@gnu.org>

	* admin.el (manual-html-mono, manual-html-node): Add -DWWW_GNU_ORG.

2013-03-13  Paul Eggert  <eggert@cs.ucla.edu>

	File synchronization fixes (Bug#13944).
	* CPP-DEFINES (BSD_SYSTEM, HAVE_FSYNC): Remove.
	* merge-gnulib (GNULIB_MODULES): Add fsync, fdatasync.

2013-03-11  Paul Eggert  <eggert@cs.ucla.edu>

	* notes/unicode: Improve notes about Emacs source file encoding.

2013-03-11  Glenn Morris  <rgm@gnu.org>

	* admin.el (make-manuals): Add emacs-lisp-intro and some more
	doc/misc manuals.
	(manual-html-mono, manual-html-node, manual-txt):
	Pass -I to makeinfo.

2013-03-10  Glenn Morris  <rgm@gnu.org>

	* admin.el (add-release-logs): Use UTC for release date.

2013-03-09  Glenn Morris  <rgm@gnu.org>

	* admin.el (add-release-logs): Provide interactive defaults.
	Allow specification of the release date.  Don't exclude gnus/.

2013-03-05  Paul Eggert  <eggert@cs.ucla.edu>

	* notes/unicode: Add notes about Emacs source file encoding.

2013-03-04  Paul Eggert  <eggert@cs.ucla.edu>

	* grammars/java-tags.wy (CHAR): Remove "('\u0000' to '\uffff')"
	from summary, as this causes javat-wy.el to contain both a null byte
	and a byte sequence that is not valid UTF-8, which is inconvenient.

2013-03-03  Paul Eggert  <eggert@cs.ucla.edu>

	* bzrmerge.el (bzrmerge-apply): Omit Latin-1 char from diagnostic.
	If there were a real need, it should be UTF-8 anyway.

2013-02-25  Paul Eggert  <eggert@cs.ucla.edu>

	Simplify data_start configuration (Bug#13783).
	* CPP-DEFINES (DATA_START, ORDINARY_LINK): Remove.

2013-02-11  Paul Eggert  <eggert@cs.ucla.edu>

	Tune by using memchr and memrchr.
	* merge-gnulib (GNULIB_MODULES): Add memrchr.

2013-02-01  Paul Eggert  <eggert@cs.ucla.edu>

	Use fdopendir, fstatat and readlinkat, for efficiency (Bug#13539).
	* merge-gnulib (GNULIB_MODULES): Add fdopendir, fstatat, readlinkat.
	(GNULIB_TOOL_FLAGS): Do not avoid at-internal, openat-h.
	Avoid dup, open, opendir.

2013-01-15  Dmitry Antipov  <dmantipov@yandex.ru>

	* coccinelle/xsave.cocci: Semantic patch to adjust users of
	XSAVE_POINTER and XSAVE_INTEGER macros.

2013-01-03  Glenn Morris  <rgm@gnu.org>

	* check-doc-strings: Update for CVS->bzr, moved lispref/ directory.

	* emacs-pretesters, make-announcement, make-changelog-diff:
	Remove files.

2012-12-14  Paul Eggert  <eggert@cs.ucla.edu>

	Fix permissions bugs with setgid directories etc.  (Bug#13125)
	* CPP-DEFINES (BSD4_2): Remove.

2012-12-08  Paul Eggert  <eggert@cs.ucla.edu>

	Use putenv+unsetenv instead of modifying environ directly (Bug#13070).
	* merge-gnulib (GNULIB_MODULES): Add putenv, unsetenv.

	Simplify get_lim_data.
	* CPP-DEFINES (ULIMIT_BREAK_VALUE): Remove.

2012-12-03  Paul Eggert  <eggert@cs.ucla.edu>

	Assume POSIX 1003.1-1988 or later for signal.h (Bug#13026).
	* CPP-DEFINES (SIGALRM, SIGCHLD, SIGHUP, SIGKILL, SIGPIPE, SIGQUIT):
	Remove.
	(SIGTRAP): Remove this one too, as config.h no longer defines it.
	* merge-gnulib (GNULIB_MODULES): Add sig2str.

2012-11-24  Ken Brown  <kbrown@cornell.edu>

	* CPP-DEFINES (HAVE_MOUSE): Remove.

2012-11-23  Paul Eggert  <eggert@cs.ucla.edu>

	Assume POSIX 1003.1-1988 or later for dirent.h (Bug#12958).
	* CPP-DEFINES (HAVE_CLOSEDIR, HAVE_DIRENT_H): Remove.
	* notes/copyright: Adjust to src/ndir.h -> nt/inc/dirent.h renaming.

2012-11-21  Paul Eggert  <eggert@cs.ucla.edu>

	Assume POSIX 1003.1-1988 or later for unistd.h (Bug#12945).
	* CPP-DEFINES (BROKEN_GETWD, HAVE_GETCWD, HAVE_GETWD, HAVE_SIZE_T)
	(HAVE_UNISTD_H): Remove.

2012-11-17  Paul Eggert  <eggert@cs.ucla.edu>

	Assume POSIX 1003.1-1988 or later for fcntl.h (Bug#12881).
	* CPP-DEFINES (O_RDONLY, O_RDWR, HAVE_FCNTL_H): Remove.
	* merge-gnulib (GNULIB_MODULES): Add fcntl-h.

2012-11-16  Paul Eggert  <eggert@cs.ucla.edu>

	Remove no-longer-used pty_max_bytes variable.
	* CPP-DEFINES (HAVE_FPATHCONF): Remove.

2012-11-14  Paul Eggert  <eggert@cs.ucla.edu>

	Use faccessat, not access, when checking file permissions (Bug#12632).
	* merge-gnulib (GNULIB_MODULES): Add faccessat.
	(GNULIB_TOOL_FLAGS): Avoid at-internal, fchdir, malloc-posix,
	openat-die, openat-h, save-cwd.  Do not avoid fcntl-h.
	Omit gnulib's m4/fcntl-o.m4.

2012-11-05  Paul Eggert  <eggert@cs.ucla.edu>

	Assume at least POSIX.1-1988 for getpgrp, setpgid, setsid (Bug#12800).
	* CPP-DEFINES (HAVE_SETPGID, HAVE_SETSID, SETPGRP_RELEASES_CTTY):
	Remove; obsolete.

	Simplify by assuming __fpending.
	* CPP-DEFINES (PENDING_OUTPUT_COUNT): Remove.

2012-11-03  Glenn Morris  <rgm@gnu.org>

	* admin.el (set-copyright): Add msdos/sed2v2.inp.

2012-11-01  Paul Eggert  <eggert@cs.ucla.edu>

	Fix data-loss with --batch (Bug#9574).
	* merge-gnulib (GNULIB_MODULES): Add close-stream.

2012-10-12  Kenichi Handa  <handa@gnu.org>

	* charsets/Makefile (JISC6226.map): Add missing mappings.

2012-10-11  Kenichi Handa  <handa@gnu.org>

	* charsets/mapconv: Adjusted for the change of mapfiles/*.gz to
	mapfiles/*.

	* charsets/gb180302.awk: Handle 4-byte sequences in the input file.

	* charsets/Makefile: Be sure to call mapconv script of the current
	directory.  Adjusted for the change of mapfiles/*.gz to
	mapfiles/*.
	(SED_SCRIPT): New variable.
	(jisx2131-filter): New target.
	(JISX2131.map): Use jisx2131-filter to filter out characters added
	for the 2004 year version.
	(clear): Remove ${SED_SCRIPT} too.

	* charsets/mapfiles/MULE-ethiopic.map,
	charsets/mapfiles/MULE-ipa.map,
	charsets/mapfiles/MULE-is13194.map,
	charsets/mapfiles/MULE-lviscii.map,
	charsets/mapfiles/MULE-sisheng.map,
	charsets/mapfiles/MULE-tibetan.map,
	charsets/mapfiles/MULE-uviscii.map: Fix typo.

2012-10-09  Glenn Morris  <rgm@gnu.org>

	* admin.el (cusver-scan-cus-start): New function.
	(cusver-check): Scan old cus-start.el.

2012-10-07  Glenn Morris  <rgm@gnu.org>

	* admin.el (cusver-new-version): Set default.
	(cusver-check): Improve interactive argument reading.

2012-10-06  Glenn Morris  <rgm@gnu.org>

	* admin.el (cusver-new-version): New variable.
	(cusver-scan): Check if containing group has a :version.
	(cusver-check): Add VERSION argument.

2012-10-06  David Engster  <deng@randomsample.de>

	* grammars/bovine-grammar.el:
	* grammars/wisent-grammar.el: Move to lisp/cedet/semantic directory.

2012-10-01  David Engster  <deng@randomsample.de>

	* grammars/bovine-grammar.el (bovine--grammar-newstyle-unquote):
	Remove.
	(bovine-grammar-expand-form): Test for emacs-major-version.

	* grammars/c.by: Add EXPLICIT to keyword tokens.
	Add %provide token.

	* grammars/grammar.wy (semantic-grammar-lexer): Remove, since it
	was copied to grammar.el.  New %provide token to generate prefix
	which conforms with Emacs conventions.  Remove lexer definition,
	which is now in grammar.el.

2012-09-27  Glenn Morris  <rgm@gnu.org>

	* admin.el (set-version): Set msdos.c's Vwindow_system_version.

2012-09-27  Paul Eggert  <eggert@cs.ucla.edu>

	Check more robustly for timer_settime.
	* merge-gnulib (GNULIB_MODULES): Add timer-time.

2012-09-26  Juanma Barranquero  <lekktu@gmail.com>

	* unidata/BidiMirroring.txt:
	* unidata/UnicodeData.txt: Update to Unicode 6.2.

2012-09-17  Glenn Morris  <rgm@gnu.org>

	* admin.el (add-log-time-format): Declare.

	* admin.el (cusver-scan, cusver-check): Bind local variables.

	* admin.el (set-version): Set major version in
	etc/refcards/ru-refcard.tex and etc/refcards/emacsver.tex.
	(set-copyright): In etc/refcards, only change ru-refcard.tex
	and emacsver.tex.

	* admin.el (set-copyright): No more need to set copyrights for
	nextstep, or .c files.  Add configure.ac and config.nt.

2012-09-16  Paul Eggert  <eggert@cs.ucla.edu>

	Remove configure's --without-sync-input option (Bug#12450).
	* CPP-DEFINES (BROKEN_SA_RESTART, SA_RESTART): Remove.

2012-09-16  Glenn Morris  <rgm@gnu.org>

	* admin.el (set-version): No more need to set nextstep versions.
	(set-copyright): Update for moved nextstep files.

2012-09-13  Paul Eggert  <eggert@cs.ucla.edu>

	Simplify SIGIO usage (Bug#12408).
	* CPP-DEFINES (BROKEN_SIGAIO, BROKEN_SIGIO, BROKEN_SIGPOLL)
	(BROKEN_SIGPTY, NO_TERMIO): Remove.

2012-09-11  Paul Eggert  <eggert@cs.ucla.edu>

	Simplify, document, and port floating-point (Bug#12381).
	* CPP-DEFINES (HAVE_CBRT, HAVE_LOGB, logb): Remove.

2012-09-09  Paul Eggert  <eggert@cs.ucla.edu>

	Assume C89 or later for math functions (Bug#12381).
	* CPP-DEFINES (HAVE_FMOD, HAVE_FREXP, FLOAT_CHECK_DOMAIN)
	(HAVE_INVERSE_HYPERBOLIC, NO_MATHERR): Remove.

2012-09-04  Paul Eggert  <eggert@cs.ucla.edu>

	Simplify redefinition of 'abort' (Bug#12316).
	* CPP-DEFINES (NO_ABORT): Remove.

2012-08-28  Glenn Morris  <rgm@gnu.org>

	* bzrmerge.el (bzrmerge-merges): Allow unversioned files in the tree.

2012-08-28  Andreas Schwab  <schwab@linux-m68k.org>

	* charsets/mule-charsets.el (header): Fix typo.

2012-08-24  Paul Eggert  <eggert@cs.ucla.edu>

	On assertion failure, print backtrace if available.
	* merge-gnulib (GNULIB_MODULES): Add execinfo.

2012-08-16  Paul Eggert  <eggert@cs.ucla.edu>

	Use ASCII tests for character types.
	* merge-gnulib (GNULIB_MODULES): Add c-ctype.  This documents a
	new direct dependency; c-ctype was already being used indirectly
	via other gnulib modules.

2012-08-14  Paul Eggert  <eggert@cs.ucla.edu>

	Use bool for Emacs Lisp booleans.
	* merge-gnulib (GNULIB_MODULES): Add stdbool.  This documents a
	new direct dependency; stdbool was already being used indirectly
	via other gnulib modules.

2012-08-11  Glenn Morris  <rgm@gnu.org>

	* bzrmerge.el (bzrmerge-resolve): Disable local eval:.

2012-08-07  Dmitry Antipov  <dmantipov@yandex.ru>

	* coccinelle/overlay.cocci, coccinelle/symbol.cocci: Remove.

2012-08-02  Paul Eggert  <eggert@cs.ucla.edu>

	Port to Solaris 8.
	* CPP-DEFINES (WRETCODE): Remove.

2012-08-01  Dmitry Antipov  <dmantipov@yandex.ru>

	* coccinelle/overlay.cocci: Semantic patch to replace direct
	access to Lisp_Object members of struct Lisp_Overlay to MVAR.

2012-08-01  Dmitry Antipov  <dmantipov@yandex.ru>

	* coccinelle/symbol.cocci: Semantic patch to replace direct
	access to Lisp_Object members of struct Lisp_Symbol to SVAR.

2012-08-01  Dmitry Antipov  <dmantipov@yandex.ru>

	* coccinelle/process.cocci: Semantic patch to replace direct
	access to Lisp_Object members of struct Lisp_Process to PVAR.

2012-08-01  Dmitry Antipov  <dmantipov@yandex.ru>

	* coccinelle/window.cocci: Semantic patch to replace direct
	access to Lisp_Object members of struct window to WVAR.

2012-07-31  Dmitry Antipov  <dmantipov@yandex.ru>

	* coccinelle/frame.cocci: Semantic patch to replace direct
	access to Lisp_Object members of struct frame to FVAR.

2012-07-28  Paul Eggert  <eggert@cs.ucla.edu>

	Use Gnulib environ and stdalign modules (Bug#9772, Bug#9960).
	* merge-gnulib: Add environ, stdalign.

2012-07-20  Dmitry Antipov  <dmantipov@yandex.ru>

	* coccinelle/unibyte_string.cocci: Semantic patch to convert from
	make_unibyte_string to build_unibyte_string where appropriate.

2012-07-17  Eli Zaretskii  <eliz@gnu.org>

	* CPP-DEFINES: Remove FILE_SYSTEM_CASE.

2012-07-17  Chong Yidong  <cyd@gnu.org>

	* Version 24.1 released.

2012-07-11  Paul Eggert  <eggert@cs.ucla.edu>

	Assume mkdir, perror, rename, rmdir, strerror.
	* CPP-DEFINES (HAVE_MKDIR, HAVE_PERROR, HAVE_RENAME, HAVE_RMDIR)
	(HAVE_STRERROR, strerror):
	Remove.

2012-07-10  Dmitry Antipov  <dmantipov@yandex.ru>

	* coccinelle/list_loop.cocci: Semantic patch to convert from Fcdr
	to XCDR and consistently use CONSP in the list iteration loops.
	* coccinelle/vector_contents.cocci: Fix indentation.

2012-07-10  Stefan Monnier  <monnier@iro.umontreal.ca>

	* bzrmerge.el: Use cl-lib.

2012-07-09  Paul Eggert  <eggert@cs.ucla.edu>

	Rename configure.in to configure.ac (Bug#11603).
	* admin.el (set-version):
	* quick-install-emacs (VERSION):
	Get version number from configure.ac, not configure.in.

2012-07-06  Paul Eggert  <eggert@cs.ucla.edu>

	Use c_strcasecmp for ASCII case-insensitive comparison (Bug#11786).
	* merge-gnulib (GNULIB_MODULES): Add c-strcase.

2012-07-05  Dmitry Antipov  <dmantipov@yandex.ru>

	* coccinelle/xzalloc.cocci: Semantic patch to convert
	calls to xmalloc with following memset to xzalloc.

2012-07-04  Juanma Barranquero  <lekktu@gmail.com>

	* CPP-DEFINES (LISP_FLOAT_TYPE): Remove, obsolete.

2012-06-26  Dmitry Antipov  <dmantipov@yandex.ru>

	* coccinelle/build_string.cocci: Semantic patch
	to convert from make_string to build_string.

2012-06-24  Dmitry Antipov  <dmantipov@yandex.ru>

	First Coccinelle semantic patch.
	* coccinelle: New subdirectory
	* coccinelle/README: Documentation stub.
	* coccinelle/vector_contents.cocci: Semantic patch to replace direct
	access to `contents' member of Lisp_Vector objects with AREF and ASET
	where appropriate.

2012-06-22  Paul Eggert  <eggert@cs.ucla.edu>

	Support higher-resolution time stamps (Bug#9000).
	* merge-gnulib (GNULIB_MODULES): Add dtotimespec, gettime,
	gettimeofday, pselect, stat-time, sys_time, time, timespec-add,
	timespec-sub, utimens.
	(GNULIB_TOOL_FLAGS): Add --avoid=select --avoid=sigprocmask.
	This trims down the gnulib import, from the very latest gnulib.
	Emacs does its own implementation of 'select' and 'sigprocmask'
	on Windows, and it assumes 'select' and 'sigprocmask' on non-Windows
	hosts, so it doesn't need these modules.
	Similarly, avoid errno, fcntl, fcntl-h, fstat, and sys_types, as
	these gnulib modules are only for Windows porting and Emacs ports
	to Windows in a different way.

2012-06-13  Andreas Schwab  <schwab@linux-m68k.org>

	* make-emacs: Rename --union-type to --check-lisp-type.
	Define CHECK_LISP_OBJECT_TYPE insted of USE_LISP_UNION_TYPE.
	* CPP-DEFINES (DEBUG_LISP_OBJECT_TYPE): Rename from
	USE_LISP_UNION_TYPE.

2012-06-03  Glenn Morris  <rgm@gnu.org>

	* quick-install-emacs (PUBLIC_LIBSRC_SCRIPTS): Remove rcs-checkin.

2012-06-01  Paul Eggert  <eggert@cs.ucla.edu>

	Remove --disable-maintainer-mode option from 'configure'.  (Bug#11555)
	* make-tarball.txt: Don't worry about maintainer mode.

2012-05-28  Paul Eggert  <eggert@cs.ucla.edu>

	* CPP-DEFINES: Remove HAVE_SYSINFO.

2012-05-27  Paul Eggert  <eggert@cs.ucla.edu>

	Assume gnulib does largefile.
	* merge-gnulib (GNULIB_MODULES): Add largefile.

2012-05-22  Paul Eggert  <eggert@cs.ucla.edu>

	Remove src/m/*.
	* CPP-DEFINES: Do not mention src/m/*.h.
	(BITS_PER_EMACS_INT, BITS_PER_LONG, BITS_PER_CHAR)
	(BITS_PER_SHORT, BITS_PER_INT): Remove.
	* MAINTAINERS: Remove src/m/.

2012-05-21  Paul Eggert  <eggert@cs.ucla.edu>

	Use full name for m4/gnulib-comp.m4.  (Bug#11529)
	* merge-gnulib: Leave m4/gnulib-comp.m4's name alone.

	Assume C89 or later.
	* CPP-DEFINES: Remove NULL, const.

	Make merging from gnulib a script, not a makefile action.
	* merge-gnulib: New script, with actions moved here from
	../Makefile.in.

2012-05-19  Paul Eggert  <eggert@cs.ucla.edu>

	* CPP-DEFINES (HAVE_GETDOMAINNAME): Remove.

	* CPP-DEFINES (HAVE_FTIME): Remove.

2012-05-02  Glenn Morris  <rgm@gnu.org>

	* bzrmerge.el (bzrmerge-skip-regexp): Add "Auto-commit".

2012-04-10  Glenn Morris  <rgm@gnu.org>

	* bzrmerge.el (bzrmerge-skip-regexp): Add "from trunk".

	* unidata/Makefile.in: Add FSF copyright.
	Make it use autoconf features, and work for out-of-tree builds.

2012-04-07  Eli Zaretskii  <eliz@gnu.org>

	* unidata/README:
	* unidata/copyright.html:
	* unidata/BidiMirroring.txt:
	* unidata/UnicodeData.txt: Update for the latest version 6.1 of
	the Unicode Standard.

2012-02-16  Kenichi Handa  <handa@m17n.org>

	* unidata/unidata-gen.el (unidata-prop-alist): Change the default
	values of name and old-name to nil.
	(unidata-get-name): Return nil for the default value.

2012-02-11  Glenn Morris  <rgm@gnu.org>

	* admin.el (cusver-find-files, cusver-scan, cusver-goto-xref)
	(cusver-check): New functions.

2012-01-19  Glenn Morris  <rgm@gnu.org>

	* bzrmerge.el (bzrmerge-missing): Allow a definitive "no" answer to the
	"skip?" question, since there can be multiple such for any revision.

2012-01-14  Eli Zaretskii  <eliz@gnu.org>

	* FOR-RELEASE (Check the Emacs Tutorial): Mark TUTORIAL.he as
	updated and checked.

2011-11-26  Andreas Schwab  <schwab@linux-m68k.org>

	* grammars/bovine-grammar.el (bovine--grammar-newstyle-unquote):
	Avoid warning about old-style backquote.

	* grammars/wisent-grammar.el (auto-mode-alist): Change `$' to `\''
	in regexp.
	(wisent-make-parsers): Likewise.  Quote `.'.

	* grammars/bovine-grammar.el (auto-mode-alist): Change `$' to `\''
	in regexp.
	(bovine-make-parsers): Likewise.  Quote `.'.

2011-11-20  Andreas Schwab  <schwab@linux-m68k.org>

	* CPP-DEFINES (VIRT_ADDR_VARIES): Remove.

2011-11-16  Juanma Barranquero  <lekktu@gmail.com>

	* admin.el (manual-dvi): Fix typo.

2011-11-15  Eli Zaretskii  <eliz@gnu.org>

	* nt/README-ftp-server: Update the information about PNG libraries.

2011-11-15  Juanma Barranquero  <lekktu@gmail.com>

	* make-emacs: Fix typo.

2011-11-07  Juanma Barranquero  <lekktu@gmail.com>

	* unidata/makefile.w32-in (clean): Remove bidimirror.h and biditype.h.

2011-10-31  David Engster  <deng@randomsample.de>

	* grammars/bovine-grammar.el: Avoid using old-style backquotes.

2011-10-28  Eli Zaretskii  <eliz@gnu.org>

	* nt/README-ftp-server: Mention UNICOWS.DLL as prerequisite for
	running Emacs on Windows 9X.

2011-09-26  Chong Yidong  <cyd@stupidchicken.com>

	* admin.el (set-version): Fix regexps for config.nt and
	sed2v2.inp.

2011-09-06  Paul Eggert  <eggert@cs.ucla.edu>

	Merge from gnulib (Bug#9169).
	* notes/copyright: The files compile, config.guess, config.sub,
	depcomp, install-sh, missing, and move-if-change are now in the
	new build-aux subdirectory.  The files arg-nonnull.h, c++defs.h,
	and warn-on-use.h are now in build-aux/snippets.  New file
	build-aux/snippets/_Noreturn.h.

2011-08-23  Eli Zaretskii  <eliz@gnu.org>

	* unidata/unidata-gen.el (unidata-prop-alist): Update the default
	values of bidi-class according to DerivedBidiClass.txt from the
	latest UCD.

2011-08-23  Kenichi Handa  <handa@m17n.org>

	* unidata/unidata-gen.el (unidata-prop-alist): Provide default
	values for name, general-category, canonical-combining-class,
	mirrored, and bidi-class.  Describe the meaning of value nil for
	decimal-digit-value, digit-value, numeric-value, uppercase,
	lowercase, titlecase, and mirroring.
	(unidata-gen-table): Handle the case that default-value is a
	list.  Set default values of characters not listed in a table.
	(unidata-get-name): Return an empty string if a value in a
	char-table is nil.
	(unidata-get-decomposition): Return a list of character itself if
	a value in a char-table is nil.

2011-08-15  Eli Zaretskii  <eliz@gnu.org>

	* unidata/bidimirror.awk: File removed.

	* unidata/biditype.awk: File removed.

	* unidata/makefile.w32-in (all): Remove src/biditype.h and
	src/bidimirror.h.
	(../../src/biditype.h, ../../src/bidimirror.h): Delete.

	* unidata/Makefile.in (all): Remove src/biditype.h and
	src/bidimirror.h.
	(../../src/biditype.h, ../../src/bidimirror.h): Delete.

2011-07-07  Juanma Barranquero  <lekktu@gmail.com>

	* unidata/makefile.w32-in (charprop-SH, charprop-CMD):
	Duplicate change in Makefile.in (2011-07-06T22:43:48Z!handa@m17n.org).

2011-07-06  Kenichi Handa  <handa@m17n.org>

	* unidata/unidata-gen.el (unidata-dir): New variable.
	(unidata-setup-list): Expand unidata-text-file in unidata-dir.
	(unidata-prop-alist): INDEX element may be a function.
	New optional element VAL-LIST (for general-category and bidi-class).
	New entry `mirroring'.
	(unidata-prop-default, unidata-prop-val-list): New subst.
	(unidata-get-character, unidata-put-character): Delete them.
	(unidata-gen-table-character): New arg IGNORE.  Adjusted for the
	above changes.
	(unidata-get-symbol, unidata-get-integer, unidata-get-numeric)
	(unidata-put-symbol, unidata-put-integer, unidata-put-numeric):
	Delete them.
	(unidata-encode-val): Assume that the first element of VAL-LIST is
	a cons (nil . 0).
	(unidata-gen-table): Change argument DEFAULT-VALUE to VAL-LIST.
	Always store the encoded value.
	(unidata-gen-table-symbol): New args DEFAULT-VALUE and VAL-LIST.
	Set the 1st and the 2nd extra slots to index numbers for C
	functions.
	(unidata-gen-table-integer): Likewise.
	(unidata-gen-table-numeric): Likewise.
	(unidata-gen-table-name): New arg IGNORE.
	(unidata-gen-table-decomposition): Likewise.
	(unidata-describe-general-category): Add the case nil to the
	description alist.
	(unidata-gen-mirroring-list): New function.
	(unidata-gen-files): New arg DATA-DIR.  Adjusted for the change of
	unidata-prop-alist.  Handle the case of storing multiple
	char-tables in a file.

	* unidata/Makefile.in (${DSTDIR}/charprop.el): New arg to
	unidata-gen-files.

2011-05-21  Glenn Morris  <rgm@gnu.org>

	* bzrmerge.el (bzrmerge-resolve): Suppress prompts about file-locals.

2011-03-07  Chong Yidong  <cyd@stupidchicken.com>

	* Version 23.3 released.

2011-02-23  Juanma Barranquero  <lekktu@gmail.com>

	* notes/bugtracker (bugtracker_debbugs_url): Fix typo.

2011-02-20  Paul Eggert  <eggert@cs.ucla.edu>

	* notes/copyright: Remove src/md5.c and src/md5.h as special cases.

2011-02-19  Eli Zaretskii  <eliz@gnu.org>

	* admin.el (set-version): Add msdos/sed2v2.inp.

2011-02-16  Paul Eggert  <eggert@cs.ucla.edu>

	Remove no-longer needed getloadavg symbols.
	* CPP-DEFINES (LOAD_AVE_CVT, LOAD_AVE_TYPE, FSCALE, KERNEL_FILE)
	(LDAV_SYMBOL): Remove.
	* notes/copyright: Remove src/getloadavg.c as a special case.

2011-02-12  Glenn Morris  <rgm@gnu.org>

	* bzrmerge.el (bzrmerge-resolve): Fix bzr revert call.

2011-02-05  Glenn Morris  <rgm@gnu.org>

	* bzrmerge.el (bzrmerge-warning-buffer): New constant.
	(bzrmerge-apply): Use it.
	(bzrmerge): Kill any old warning buffer first.

2011-02-03  Glenn Morris  <rgm@gnu.org>

	* bzrmerge.el (bzrmerge-buffer): New constant.
	(bzrmerge-merges, bzrmerge-missing, bzrmerge-apply): Use it.
	(bzrmerge-missing): If nothing to do, return nil not (nil).
	(bzrmerge-apply): Remove odd character from message.
	(bzrmerge): Give status messages.

2011-01-31  Eli Zaretskii  <eliz@gnu.org>

	* admin.el (set-version): Remove lib-src/makefile.w32-in.
	Add nt/config.nt.

2011-01-31  Paul Eggert  <eggert@cs.ucla.edu>

	src/emacs.c now gets version number from configure.in
	* admin.el (set-version): Don't update src/emacs.c.
	* quick-install-emacs (VERSION): Get it from configure.in, not from
	src/emacs.c.

2011-01-30  Paul Eggert  <eggert@cs.ucla.edu>

	strftime: import from gnulib
	* notes/copyright: strftime.c moved from src to lib.

2011-01-25  Glenn Morris  <rgm@gnu.org>

	* bzrmerge.el (bzrmerge-skip-regexp): New variable.
	(bzrmerge-missing): Use it.

2011-01-19  Paul Eggert  <eggert@cs.ucla.edu>

	* make-tarball.txt: Suggest 'autoreconf -I m4 --force'
	rather than doing rm and autoconf by hand.  See
	<http://lists.gnu.org/archive/html/emacs-devel/2011-01/msg00673.html>.

2011-01-17  Paul Eggert  <eggert@cs.ucla.edu>

	* notes/bzr (Installing changes from gnulib): New section.
	Need for this suggested by Stefan Monnier.

2011-01-17  Stefan Monnier  <monnier@iro.umontreal.ca>

	* bzrmerge.el (bzrmerge-apply): Warn the user when the tree might be in
	an inconsistent state.

2011-01-17  Paul Eggert  <eggert@cs.ucla.edu>

	Update copyright notes to match recent gnulib-related changes.
	* notes/copyright: Add aclocal.m4, m4/*.m4, lib/Makefile.in,
	arg-nonnull.h, c++defs.h, compile, depcomp, missing,
	warn-on-use.h, lib/*.[ch], lib/gnulib.mk.  Remove src/mktime.c,
	lib-src/getopt1.c, lib-src/getopt_int.h (files are now in lib and
	are subsumed by the lib/*.[ch] rule).  Remove m4/getopt.m4 (now
	subsumed by m4/*.m4 rule).  config.guess, config.sub, and
	doc/man/texinfo.tex are now copied in from gnulib.

2011-01-15  Glenn Morris  <rgm@gnu.org>

	* charsets/cp51932.awk, charsets/eucjp-ms.awk: No longer print arch-tag.

	* bzrmerge.el (bzrmerge-missing): Add another skip indicator.
	(bzrmerge-resolve): Also ignore cl-loaddefs.el.

2011-01-14  Glenn Morris  <rgm@gnu.org>

	* admin.el (set-copyright): Also handle \year in refcards/*.tex.

2011-01-14  Glenn Morris  <rgm@gnu.org>

	* bzrmerge.el: Require cl when compiling.
	(bzrmerge-merges): Doc fix.

2011-01-07  Paul Eggert  <eggert@cs.ucla.edu>

	* notes/copyright: There's only one install-sh, not two, so fix a
	typo claiming that there's two.  Add move-if-change to the list of
	GPL files imported from gnulib.

2011-01-07  Paul Eggert  <eggert@cs.ucla.edu>

	* notes/copyright: Report status more accurately for non-GPL files.
	Report copyright status more accurately for mkinstalldirs,
	configure, m4/getopt.m4, and msdos/sed*.inp.

2011-01-02  Eli Zaretskii  <eliz@gnu.org>

	* nt/README.W32: Update the information about PNG support libraries.
	(Bug#7716)

2010-12-27  Stefan Monnier  <monnier@iro.umontreal.ca>

	* bzrmerge.el: New file to help merge branches while skipping
	some revisions (e.g. from emacs-23 to trunk).

2010-12-03  Andreas Schwab  <schwab@linux-m68k.org>

	* CPP-DEFINES (EXPLICIT_SIGN_EXTEND): Remove.

2010-10-12  Glenn Morris  <rgm@gnu.org>

	* notes/nextstep: Move here from ../nextstep/DEV-NOTES.

2010-10-09  Glenn Morris  <rgm@gnu.org>

	* admin.el (set-version): Add doc/emacs/emacsver.texi.

2010-10-09  Glenn Morris  <rgm@gnu.org>

	* admin.el (set-version): No need to act on doc/ files any more.

	* quick-install-emacs (PUBLIC_LIBSRC_BINARIES): Remove b2m.

2010-09-05  Juanma Barranquero  <lekktu@gmail.com>

	* unidata/BidiMirroring.txt: Update from
	http://www.unicode.org/Public/6.0.0/ucd/BidiMirroring-6.0.0d2.txt

	* unidata/UnicodeData.txt: Update from
	http://www.unicode.org/Public/6.0.0/ucd/UnicodeData-6.0.0d7.txt

2010-08-09  Andreas Schwab  <schwab@linux-m68k.org>

	* CPP-DEFINES (WORDS_BIG_ENDIAN): Remove.

2010-08-05  Eli Zaretskii  <eliz@gnu.org>

	* MAINTAINERS: Rename src/unexec.c => src/unexcoff.c.

2010-07-24  Christoph Scholtes  <cschol2112@gmail.com>

	* admin.el: Write version number to nt/makefile.w32-in.
	* nt/makedist.bat: Remove; replaced with `zipdist.bat'
	in the nt/ directory.
	* nt/README.W32: Relocate to nt/ directory.

2010-07-11  Andreas Schwab  <schwab@linux-m68k.org>

	* CPP-DEFINES (HAVE_INDEX, HAVE_RINDEX): Remove.

2010-07-08  Eli Zaretskii  <eliz@gnu.org>

	* MAINTAINERS: Update my responsibilities.

2010-07-07  Andreas Schwab  <schwab@linux-m68k.org>

	* CPP-DEFINES (BCOPY_DOWNWARD_SAFE, BCOPY_UPWARD_SAFE)
	(GAP_USE_BCOPY, HAVE_BCMP, HAVE_BCOPY, bcmp, bcopy, bzero):
	Remove.

2010-06-12  Eli Zaretskii  <eliz@gnu.org>

	* unidata/bidimirror.awk: New file.

	* unidata/BidiMirroring.txt: New file from
	http://www.unicode.org/Public/6.0.0/ucd/BidiMirroring-6.0.0d1.txt.

	* unidata/Makefile.in (../../src/bidimirror.h): New target.
	(all): Depend on ../../src/biditype.h and ../../src/bidimirror.h.

	* unidata/makefile.w32-in (../../src/bidimirror.h): New target.
	(all): Depend on ../../src/biditype.h and ../../src/bidimirror.h.

	* unidata/biditype.awk: New file.

	* unidata/Makefile.in (../../src/biditype.h): New target.

	* unidata/makefile.w32-in (../../src/biditype.h): New target.

2010-06-09  Juanma Barranquero  <lekktu@gmail.com>

	* unidata/UnicodeData.txt: Update from
	http://www.unicode.org/Public/6.0.0/ucd/UnicodeData-6.0.0d5.txt

2010-05-27  Glenn Morris  <rgm@gnu.org>

	* quick-install-emacs (AVOID): No more Makefile.c files.

	* notes/cpp: Remove file.

2010-05-15  Ken Raeburn  <raeburn@raeburn.org>

	* admin.el (set-version, set-copyright): Update emacs.c instead of
	version.el.

	* make-tarball.txt: Update filename list in step 6.

	* quick-install-emacs: Scan emacs.c instead of version.el for
	version string.

2010-05-07  Chong Yidong  <cyd@stupidchicken.com>

	* Version 23.2 released.

2010-04-01  Eli Zaretskii  <eliz@gnu.org>

	* CPP-DEFINES (__DJGPP__, __GO32__): Remove, no longer used.

2010-03-10  Chong Yidong  <cyd@stupidchicken.com>

	* Branch for 23.2.

2010-03-10  Miles Bader  <miles@gnu.org>

	* quick-install-emacs: Use more portable shell syntax.

	* quick-install-emacs (AVOID): Be more picky about files we avoid
	installing.

2010-02-14  Juanma Barranquero  <lekktu@gmail.com>

	* quick-install-emacs (PRUNED): Fix typo in message.

2010-01-20  Glenn Morris  <rgm@gnu.org>

	* revdiff: Remove file that only works with CVS, and isn't really
	needed with Bazaar (given the in-built revision options of bzr diff).

2010-01-12  Glenn Morris  <rgm@gnu.org>

	* emacs-pretesters, make-announcement: Use bug-gnu-emacs rather
	than emacs-pretest-bug for bug reports for development versions.

2009-11-06  Kenichi Handa  <handa@m17n.org>

	* unidata/unidata-gen.el (unidata-gen-table): Fix for the case
	that the block data and the following per-char data fall into the
	same char-table leaf.

2009-10-01  Juanma Barranquero  <lekktu@gmail.com>

	* unidata/UnicodeData.txt: Update to Unicode 5.2.0.

2009-09-07  Juanma Barranquero  <lekktu@gmail.com>

	* unidata/.gitignore: New file.

2009-08-22  Eli Zaretskii  <eliz@gnu.org>

	* notes/bugtracker: How to reassign a bug to a list of packages.

	* notes/newfile: Details of how to check for problems with DOS 8+3
	file-name restrictions.

2009-08-18  Glenn Morris  <rgm@gnu.org>

	* notes/newfile: New file.

2009-07-11  Eli Zaretskii  <eliz@gnu.org>

	* make-tarball.txt: Add a note about bumping the value of
	customize-changed-options-previous-release.

2009-06-24  Kenichi Handa  <handa@m17n.org>

	* charsets/mapconv: For the Unicode format files, do reverse sort
	and don't compact the map.  This is to prefer the first one in the
	duplicated mappings (e.g. 0x20->U+0020, 0x20->U+00A0).

2009-06-12  Kenichi Handa  <handa@m17n.org>

	* charsets/Makefile (JISX213A.map): Make it depend on
	mapfiles/JISX213A.map.gz.
	(BIG5-1.map, BIG5-2.map): Prepend "# " to the first comment line.

	* charsets/mapfiles/JISX213A.map.gz: New file.

	* charsets/mapfiles/README: Describe JISX213A.map.gz.

2009-06-12  Kenichi Handa  <handa@m17n.org>

	* charsets/mapfiles/*: New files.

	* charsets/mule-charsets.el: Mostly re-written to generate all
	MULE-*.map files.

	* charsets/mapconv: Mostly re-written to handle "gzip"ed input
	files.

	* charsets/eucjp-ms.awk: Mostly re-written to handle glibc's
	EUC-JP-MS.

	* charsets/cp51932.awk (END): Print arch-tag at the tail.

	* charsets/Makefile: Maps depend on files under mapfiles or
	${GLIBC_CHARMAPS}.

2009-04-21  Kenichi Handa  <handa@m17n.org>

	* unidata/unidata-gen.el (unidata-get-decomposition): Fix previous
	change.

2009-04-17  Kenichi Handa  <handa@m17n.org>

	* unidata/unidata-gen.el (unidata-get-decomposition):
	Adjust Hangle decomposition rule to Unicode.

2009-04-09  Kenichi Handa  <handa@m17n.org>

	* unidata/unidata-gen.el (unidata-describe-decomposition):
	Return a string with a composition property to disable combining
	characters being composed.

2009-03-11  Miles Bader  <miles@gnu.org>

	* quick-install-emacs: Be more clever about locating info directory.

2009-02-24  Juanma Barranquero  <lekktu@gmail.com>

	* nt/README.W32: Fix typos.

2009-02-23  Jason Rumney  <jasonr@gnu.org>

	* nt/README-ftp-server: Update for 23.0.91.

	* nt/README.W32: Remove ever expanding versions of Windows.
	Shorten FAQ URL.  Remove mention of obsolete lock directory.
	Windows distribution now bin and barebin only.  Add note about
	SVG support.  Remove old tar and gzip problem workarounds.
	Use new (22.x) -Q option.  Report all bugs through bug tracker.

	* nt/README-UNDUMP.W32: Modify for barebin distribution, as
	undumped distribution no longer exists.

2009-02-05  Yu-ji Hosokawa  <yu-ji@hoso.net>  (tiny change)

	* nt/README.W32: Fix typo.  (Bug#2207)

2009-02-01  Chong Yidong  <cyd@stupidchicken.com>

	* admin.el (set-version): Remove deleted file ns-emacs.texi.

2008-12-02  Kenichi Handa  <handa@m17n.org>

	* unidata/unidata-gen.el (unidata-prop-alist): Docstring for
	`decomposition' property adjusted.
	(unidata-split-decomposition): Don't include surrounding "<" and
	">" in a symbol name.

2008-12-01  Kenichi Handa  <handa@m17n.org>

	* unidata/unidata-gen.el (unidata-prop-alist): Set `numeric-value'
	property generator to unidata-gen-table-numeric.  Docstring adjusted.
	(unidata-get-numeric, unidata-put-numeric)
	(unidata-gen-table-numeric): New functions.
	(unidata-encode-val): Use assoc to get a slot in VAL-LIST.

2008-11-29  Eli Zaretskii  <eliz@gnu.org>

	* notes/documentation: Add notes about Antinews.

2008-10-23  Glenn Morris  <rgm@gnu.org>

	* admin.el (set-version): Add doc/misc/ns-emacs.texi.
	Add/tweak some nextstep/ entries.

2008-09-19  Kenichi Handa  <handa@m17n.org>

	* FOR-RELEASE: Add an item for using EMACS_INT for buffer/string
	positions.

2008-08-23  Eli Zaretskii  <eliz@gnu.org>

	* CPP-DEFINES: Add USER_FULL_NAME.

2008-08-16  Jason Rumney  <jasonr@gnu.org>

	* admin.el (set-version): Set version in nt/emacsclient.rc.

2008-08-06  Juanma Barranquero  <lekktu@gmail.com>

	* nt/dump.bat: Fix mixed EOLs.

2008-08-04  Adrian Robert  <Adrian.B.Robert@gmail.com>

	* CPP-DEFINES: Add DARWIN_OS.  Move USE_LISP_UNION_TYPE away from OS's.

2008-08-02  Eli Zaretskii  <eliz@gnu.org>

	* CPP-DEFINES: Add defines for accessing system processes.

2008-07-27  Dan Nicolaescu  <dann@ics.uci.edu>

	* make-tarball.txt:
	* admin.el:
	* FOR-RELEASE:
	* CPP-DEFINES: Remove mentions of Mac Carbon.

2008-07-16  Glenn Morris  <rgm@gnu.org>

	* admin.el (set-version, set-copyright): Add nextstep/ files.

2008-07-15  Adrian Robert  <Adrian.B.Robert@gmail.com>

	* CPP-DEFINES: Add NS port related defines.

2008-06-16  Glenn Morris  <rgm@gnu.org>

	* admin.el (set-version): Add doc/lispref/vol1.texi,vol2.texi,
	doc/lispref/book-spine.texinfo.

2008-06-15  Glenn Morris  <rgm@gnu.org>

	* admin.el (set-version): Add doc/misc/faq.texi.

2008-05-22  Juanma Barranquero  <lekktu@gmail.com>

	* FOR-RELEASE: Remove Windows problem about the XPM image library
	being loaded too soon (fixed by Stefan Monnier on 2008-05-07).

2008-04-15  Juanma Barranquero  <lekktu@gmail.com>

	* unidata/UnicodeData.txt: Update to Unicode 5.1.

2008-04-14  Juanma Barranquero  <lekktu@gmail.com>

	* unidata/unidata-gen.el (unidata-prop-alist):
	Fix typo in description of `numeric-value'.
	(unidata-put-character): Fix typo in error message.

2008-02-21  Glenn Morris  <rgm@gnu.org>

	* notes/unicode, notes/font-backend: New files, split off from
	README.unicode.

2008-02-20  Kenichi Handa  <handa@ni.aist.go.jp>

	* FOR-RELEASE: Remove the problem of ucs-mule-8859-to-mule-unicode
	being used in latin1-disp.el.  Remove the problem of
	cp-supported-codepages.  Remove the problem of lost changelog for
	ps-prin1.ps.

2008-02-16  Eli Zaretskii  <eliz@gnu.org>

	* unidata/makefile.w32-in (unidata.txt): Don't use $<, it's
	non-portable in this context.

	* unidata/Makefile.in (unidata.txt): Don't use $<, it's
	non-portable in this context.

2008-02-09  Eli Zaretskii  <eliz@gnu.org>

	* unidata/makefile.w32-in (lisp): New variable.
	(EMACSLOADPATH): Use $(lisp).  Add lisp/international and
	lisp/emacs-lisp.

2008-02-04  Jason Rumney  <jasonr@gnu.org>

	* unidata/makefile.w32-in (unidata.txt): Use ARGQUOTE and DQUOTE macros.

2008-02-02  Juanma Barranquero  <lekktu@gmail.com>

	* unidata/.cvsignore: Ignore also "Makefile.unix" and "makefile".

2008-02-02  Eli Zaretskii  <eliz@gnu.org>

	* unidata/makefile.w32-in (charprop-CMD): Fix last change.

	* unidata/Makefile.in: Rename from Makefile.

	* unidata/makefile.w32-in: New file.

2008-02-02  Jason Rumney  <jasonr@gnu.org>

	* unidata/unidata-gen.el (unidata-gen-files): Force unix line ends.

2008-02-01  Kenichi Handa  <handa@m17n.org>

	* unidata/copyright.html: New file.

2008-02-01  Kenichi Handa  <handa@m17n.org>

	* unidata/unidata-gen.el (unidata-get-decomposition): For Hangul
	decomposition, if T is the same as TBase, don't include it in the
	returned list.

2008-02-01  Kenichi Handa  <handa@m17n.org>

	* unidata/unidata-gen.el (unidata-text-file): Delete it.
	(unidata-list): Initialize to nil.
	(unidata-setup-list): New function.
	(unidata-gen-files): New optional arg unidata-text-file.
	If it's nil, set unidata-text-file to the left command line arg.
	Call unidate-setup-list at first.

	* unidata/Makefile (all): Depends on ${DSTDIR}/charprop.el.
	(${DSTDIR}/charprop.el): Run emacs after cd to DISDIR.

2008-02-01  Kenichi Handa  <handa@m17n.org>

	* unidata/unidata-gen.el: Fix comment typo.
	Change string-to-int to string-to-number.
	(unidata-text-file): Define to .../unidata.txt.
	(unidata-list): Just insert unidata-text-file.
	(unidata-get-decomposition): Handle Hangul decomposition.
	(unidata-gen-files): Don't use \040, instead at ^L near the end of file.

	* unidata/Makefile (unidata.txt): New target.
	(charprop.el): Depends on unidata.txt.
	(clean): Remove unidata.txt.

2008-02-01  Kenichi Handa  <handa@m17n.org>

	* unidata/unidata-gen.el (unidata-get-name): Handle "CJK IDEOGRAPH".
	(unidata-get-name): Handle U+110B.

2008-02-01  Kenichi Handa  <handa@m17n.org>

	Sub-directory `unidata' is for codes to generate charprop.el and
	many other uni-*.el files from `UnicodeData.txt'.

	* unidata/README: New file.

	* unidata/Makefile: New file.

	* unidata/unidata-gen.el: New file.

	* unidata/UnicodeData.txt: New file.  Copied from
	http://www.unicode.org on 2006-05-23.

	* unidata/.cvsignore: New file.

2008-02-01  Kenichi Handa  <handa@m17n.org>

	* charsets/.cvsignore: New file.

	* charsets/mapconv: Add code for handling KANJI-DATABASE format.

	* charsets/Makefile (all): Rename target from charsets.
	Depend on ${TRANS_TABLE}.
	(CNS-2.map, CNS-3.map, CNS-4.map, CNS-5.map, CNS-6.map, CNS-7.map):
	Generate from cns2ucsdkw.txt.
	(install): Copy updated files only.

2008-02-02  Kenichi Handa  <handa@m17n.org>

	* charsets/cp932.awk: Append user-defined area of CP932.

2008-02-02  Kenichi Handa  <handa@m17n.org>

	* charsets/Makefile (JISX2131.map): Convert 0x2015 to 0x2014,
	0x2299 to 0x29BF.

2008-02-01  Kenichi Handa  <handa@m17n.org>

	* charsets/Makefile (TRANS_TABLE): New macro.
	(JISX0208.map): Convert 0x2015 to 0x2014.
	(cp51932.el): New target.
	(eucjp-ms.el): New target.
	(install): Include ${TRANS_TABLE}.
	(CJK): Include JISX213A.map.
	(JISX213A.map): New target.

	* charsets/eucjp-ms.awk: New file.

	* charsets/cp51932.awk: New file.

2008-02-01  Kenichi Handa  <handa@m17n.org>

	* charsets/cp932.awk: New file.

	* charsets/Makefile (CP932-2BYTE.map): Call mapconv with cp932.awk.

	* charsets/mapconv: In UNICODE2 case, sort by 4th field after
	running an awk program.

2008-02-01  Kenichi Handa  <handa@m17n.org>

	* charsets/mapconv: Handle UNICODE2.

	* charsets/Makefile (CJK): Include CP932-2BYTE.map.
	(CP932-2BYTE.map): New target.

2008-02-01  Kenichi Handa  <handa@m17n.org>

	* charsets: New directory for scripts to generate charset map
	files in ../etc/charsets/.

	* charsets/Makefile, charsets/mapconv, charsets/compact.awk:
	* charsets/big5.awk, charsets/gb180302.awk, charsets/gb180304.awk:
	* charsets/kuten.awk: New files.

2008-01-08  Glenn Morris  <rgm@gnu.org>

	* admin.el (set-version): Add doc/man/emacs.1.

2008-01-06  Dan Nicolaescu  <dann@ics.uci.edu>

	* notes/copyright:
	* MAINTAINERS: Remove references to files that have been removed.

2008-01-04  Glenn Morris  <rgm@gnu.org>

	* admin.el (set-copyright): Add lib-src/ebrowse.c.

2007-12-10  Stefan Monnier  <monnier@iro.umontreal.ca>

	* CPP-DEFINES: New file.

2007-12-08  Reiner Steib  <Reiner.Steib@gmx.de>

	* FOR-RELEASE: Remove "window-system in face definition" [of
	gnus-treat-emphasize].  Remove "Gnus archive groups".  Add comment
	on gnus-dired.el.

2007-12-05  Glenn Morris  <rgm@gnu.org>

	* admin.el (set-version): Handle configure.in.  Adapt for doc/
	directory layout for manuals.

2007-12-01  Reiner Steib  <Reiner.Steib@gmx.de>

	* FOR-RELEASE: Remove Gnus send mail problem.  Other Gnus bugs have
	been fixed in Gnus CVS but have not yet been synched to Emacs.

2007-11-17  Glenn Morris  <rgm@gnu.org>

	* admin.el (process-lines): Move to ../lisp/subr.el.

2007-10-23  Glenn Morris  <rgm@gnu.org>

	* MAINTAINERS: Move here from ../.

2007-10-17  Juanma Barranquero  <lekktu@gmail.com>

	* make-emacs: Doc fix.

2007-08-28  Glenn Morris  <rgm@gnu.org>

	* admin.el: Provide self.

2007-08-10  Jan Djärv  <jan.h.d@swipnet.se>

	* FOR-RELEASE: Add Gtk+ tool bar and GUD focus problem.

2007-07-25  Glenn Morris  <rgm@gnu.org>

	* Relicense all FSF files to GPLv3 or later.

2007-06-07  Glenn Morris  <rgm@gnu.org>

	* admin.el (set-copyright): New function.

2007-04-25  Nick Roberts  <nickrob@snap.net.nz>

	* make-tarball.txt: Add note about cutting the branch.

2007-06-02  Chong Yidong  <cyd@stupidchicken.com>

	* Version 22.1 released.

2007-02-03  Eli Zaretskii  <eliz@gnu.org>

	* nt/makedist.bat: Change EOL format to DOS.  Don't use
	redirection characters in REM lines.

2007-01-27  Jan Djärv  <jan.h.d@swipnet.se>

	* FOR-RELEASE: Removed Gtk/Xft issue.

2007-01-01  Miles Bader  <miles@gnu.org>

	* quick-install-emacs (get_config_var): Deal with weird magic
	string inserted by recent versions of autoconf.

2006-11-25  Juanma Barranquero  <lekktu@gmail.com>

	* admin.el (set-version): Set version number in
	lib-src/makefile.w32-in.

2006-11-06  Reiner Steib  <Reiner.Steib@gmx.de>

	* FOR-RELEASE (BUGS): Remove "Build failure under Suse 10.0" was
	due to a local miss-configuration.

2006-10-28  Chong Yidong  <cyd@stupidchicken.com>

	* make-announcement (OLD): Remove LEIM references in announcement
	since it is now built-in.

2006-10-15  YAMAMOTO Mitsuharu  <mituharu@math.s.chiba-u.ac.jp>

	* admin.el (set-version): Set version numbers in "mac" subdirectory.

2006-10-03  Kenichi Handa  <handa@m17n.org>

	* FOR-RELEASE (BUGS): "An iso-8859-6 cannot be saved" fixed.

2006-08-13  Chong Yidong  <cyd@stupidchicken.com>

	* FOR-RELEASE: Elisp manual checking completed.

2006-07-17  Reiner Steib  <Reiner.Steib@gmx.de>

	* FOR-RELEASE: Update refcard section.

2006-07-14  Kim F. Storm  <storm@cua.dk>

	* FOR-RELEASE (BUGS): High cpu load on windows server sockets fixed.

2006-07-09  Kim F. Storm  <storm@cua.dk>

	* README: Use outline format.  Add FOR-RELEASE.

2006-06-27  Chong Yidong  <cyd@stupidchicken.com>

	* FOR-RELEASE: Checking of info.texi done.

2006-06-08  Reiner Steib  <Reiner.Steib@gmx.de>

	* FOR-RELEASE: Update refcard section.

2006-06-07  Reiner Steib  <Reiner.Steib@gmx.de>

	* FOR-RELEASE: Update refcard section.

2006-05-25  Chong Yidong  <cyd@stupidchicken.com>

	* FOR-RELEASE: Key sequence elisp node done.

2006-05-24  Reiner Steib  <Reiner.Steib@gmx.de>

	* FOR-RELEASE: Update refcard translations.  Add coding cookie.

2006-05-21  Chong Yidong  <cyd@mit.edu>

	* FOR-RELEASE: point-entered /point-left bug fixed.

2006-05-12  Eli Zaretskii  <eliz@gnu.org>

	* FOR-RELEASE: Spell-checking the manuals is now done; remove the
	entry.

2006-05-06  Bill Wohler  <wohler@newt.com>

	* FOR-RELEASE: MH-E 8.0 has been released, so removed reminder
	about it.

2006-04-17  Ramprasad B  <ramprasad_i82@yahoo.com>

	* ./* (Copyright): Updated Copyright year(s).

2006-02-24  Reiner Steib  <Reiner.Steib@gmx.de>

	* FOR-RELEASE (BUGS): Add URLs/MIDs.

2006-02-20  Kim F. Storm  <storm@cua.dk>

	* FOR-RELEASE (NEW FEATURES): Completed work on this item:
	Rework how fringe bitmaps are defined and used.
	Currently, bitmap usage and bitmap appearance are "mixed-up" in a
	one-level representation.  It would be cleaner to split the
	representation into a two-level model where first level maps
	bitmap usage to a bitmap name, and second level maps bitmap name to
	a bitmap appearance.

2006-01-27  Chong Yidong  <cyd@stupidchicken.com>

	* FOR-RELEASE: String allocation bugs fixed.

2005-12-13  Bill Wohler  <wohler@newt.com>

	* FOR-RELEASE: Ensure MH-E 8.0 has been released.

2005-12-09  Reiner Steib  <Reiner.Steib@gmx.de>

	* FOR-RELEASE (DOCUMENTATION): Remove message-mail, gnus-*
	completing-read-multiple, mail-extract-address-components,
	mail-mode, quail-define-package, save-buffer and
	ucs-set-table-for-input from doc strings item (Done).

2005-11-28  Chong Yidong  <cyd@stupidchicken.com>

	* FOR-RELEASE: Icons installed.  Partial completion bug fixed.

2005-11-11  Kim F. Storm  <storm@cua.dk>

	* FOR-RELEASE (FATAL ERRORS): Fix infinite loop in redisplay
	when displaying a non-breaking space in an overlay string.

2005-10-30  Chong Yidong  <cyd@stupidchicken.com>

	* FOR-RELEASE: Init file change implemented.

2005-10-27  Chong Yidong  <cyd@stupidchicken.com>

	* FOR-RELEASE: Fringe angle bitmap at eob fixed.

2005-10-19  Chong Yidong  <cyd@stupidchicken.com>

	* FOR-RELEASE (New features): max-image-size implemented.
	(Bugs): split-window done, by Kim F. Storm.

2005-10-17  Bill Wohler  <wohler@newt.com>

	* FOR-RELEASE (DOCUMENTATION): Remove lisp/toolbar from list
	since it's gone.  Also marked mh-e as done.

2005-10-11  Juanma Barranquero  <lekktu@gmail.com>

	* FOR-RELEASE (FATAL ERRORS): Remove item about JPEG
	libraries on Windows (Done).

2005-10-01  Jason Rumney  <jasonr@gnu.org>

	* admin.el (set-version): Set version numbers in nt/emacs.rc.

2005-08-31  Romain Francoise  <romain@orebokech.com>

	* FOR-RELEASE (New features): Remove vhdl-mode.el update
	item (Done).

2005-08-27  Romain Francoise  <romain@orebokech.com>

	* FOR-RELEASE (Bugs): Remove compile-internal item (Done).

2005-07-04  Lute Kamstra  <lute@gnu.org>

	Update FSF's address in GPL notices.

2005-06-10  Lute Kamstra  <lute@gnu.org>

	* admin.el (set-version): Set version in lisp manual too.
	* make-tarball.txt: Commit lispref/elisp.texi too.

2005-06-04  Richard M. Stallman  <rms@gnu.org>

	* emacs-pretesters: Refer to etc/DEBUG instead of duplicating it.
	Other cleanups.

2005-04-19  Lute Kamstra  <lute@gnu.org>

	* make-tarball.txt: Don't commit lisp/loaddefs.el.

2005-04-14  Lute Kamstra  <lute@gnu.org>

	* nt/makedist.bat (elfiles): Update.

	* admin.el (add-release-logs): Fix require call.

2005-03-30  Marcelo Toledo  <marcelo@marcelotoledo.org>

	* FOR-RELEASE (Documentation): Add check the Emacs Tutorial.
	The first line of every tutorial must begin with a sentence saying
	"Emacs Tutorial" in the respective language.  This should be
	followed by "See end for copying conditions", likewise in the
	respective language.

2005-03-29  Luc Teirlinck  <teirllm@auburn.edu>

	* FOR-RELEASE (TO BE DONE SHORTLY BEFORE RELEASE): New section.
	Add `undo-ask-before-discard' to it.

2005-03-02  Miles Bader  <miles@gnu.org>

	* quick-install-emacs: Only use the mkdir --verbose option if the
	script's --verbose option was specified (this avoids problems with
	default usage on systems where mkdir doesn't support that option).

2005-02-15  Jason Rumney  <jasonr@gnu.org>

	* nt/makedist.bat: Do not rely on non-standard behavior of
	tar --exclude.

2004-11-02  Jan Djärv  <jan.h.d@swipnet.se>

	* FOR-RELEASE (Indications): Remove two stage update for toolbar (Done).

2004-09-20  Luc Teirlinck  <teirllm@auburn.edu>

	* FOR-RELEASE (Indications): Rearrange checklists for Emacs and
	Elisp manuals.

2004-09-18  Luc Teirlinck  <teirllm@auburn.edu>

	* FOR-RELEASE (Indications): Clean up and update checklists for
	Emacs and Elisp manuals.

2004-09-11  Kim F. Storm  <storm@cua.dk>

	* FOR-RELEASE (New features): Remove Gnus 5.10 entry (Done!).
	(Documentation): Add NEWS entry.
	Add section lists for proof-reading Emacs and Lisp manuals.

2004-08-29  Kim F. Storm  <storm@cua.dk>

	* FOR-RELEASE (Documentation): Add man/ack.texi and AUTHORS.

2004-08-28  Jan Djärv  <jan.h.d@swipnet.se>

	* FOR-RELEASE (Indications): Remove entry about GTK and geometry
	(now behaves as well as other ports).

2004-06-28  Jan Djärv  <jan.h.d@swipnet.se>

	* FOR-RELEASE: Remove entry about GTK and monochrome displays (done).

2004-06-26  Eli Zaretskii  <eliz@is.elta.co.il>

	* FOR-RELEASE: Moved here from the etc directory.

2004-05-08  Thien-Thi Nguyen  <ttn@gnu.org>

	* notes/BRANCH: New file, to be maintained per CVS branch.

2003-10-01  Miles Bader  <miles@gnu.org>

	* quick-install-emacs: Don't use "function" keyword when defining
	shell functions.

2003-09-29  Lute Kamstra  <lute@gnu.org>

	* make-tarball.txt: Mention regenerating Emacs' AUTHORS file.

2003-09-27  Miles Bader  <miles@gnu.ai.mit.edu>

	* quick-install-emacs: Remove fns-* pruning, since that file no
	longer seems to be generated.
	(AVOID): Quote literal periods.  Quote braces in a way acceptable
	to all parties (gawk gets bitchy about using `\').

2003-08-19  Miles Bader  <miles@gnu.org>

	* quick-install-emacs: Add arch-specific ignored files to
	quick-install-emacs.  Use quoting for periods that's acceptable
	to recent versions of gawk.

2003-08-11  Markus Rost  <rost@math.ohio-state.edu>

	* cus-test.el: Remove obsolete workaround.

2003-04-22  Andrew Innes  <andrewi@gnu.org>

	* nt/makedist.bat: Fix multi-file .zip distribution, by splitting
	emacs.exe before zipping, and including batch file to recreate
	after unpacking.

	* nt/README-ftp-server: Update wording and version number etc.
	Add extra instructions for installing multi-file .zip
	distribution.

	* nt/README.W32: Remove personal email address and update wording.

	* nt/README-UNDUMP.W32: Remove personal email address and update
	wording.

2003-02-10  Francesco Potortì  <pot@gnu.org>

	* make-changelog-diff: New script, code stolen from make-announcement.

	* make-announcement: Use make-changelog-diff.

2003-01-20  Francesco Potortì  <pot@gnu.org>

	* make-tarball.txt: Step-by-step instructions for making a tarball.

	* make-announcement: A script for creating pretest announcements.

2003-01-17  Francesco Potortì  <pot@gnu.org>

	* admin.el (add-release-logs): Expand the directory name before
	calling find(1).
	(add-release-logs): Use the same methods as add-log.el for writing
	the date and the user's name and address.

2003-01-07  Miles Bader  <miles@gnu.org>

	* quick-install-emacs: Unset LANG etc. to avoid non-standard
	command output from non-C locales.

2002-10-16  Markus Rost  <rost@math.ohio-state.edu>

	* cus-test.el: Extended and reorganized.  There are now 4 tests
	which can be run in batch mode.  See the Commentary section.

2002-10-08  Markus Rost  <rost@math.ohio-state.edu>

	* cus-test.el: New file.

2002-05-27  Miles Bader  <miles@gnu.org>

	* quick-install-emacs (VERSION): Calculate using the same method
	that configure.in uses.

2002-04-26  Pavel Janík  <Pavel@Janik.cz>

	* emacs-pretesters: New file with information for Emacs
	pretesters.

2002-03-22  Paul Eggert  <eggert@twinsun.com>

	* quick-install-emacs (PRUNED): Avoid "head -1" and "tail +2", as
	POSIX 1003.1-2001 disallows both usages.

2002-02-11  Andrew Innes  <andrewi@gnu.org>

	* nt/makedist.bat: Don't include elisp/term/*.el files twice.

2002-01-24  Andrew Innes  <andrewi@gnu.org>

	* nt/README.W32: Remove unnecessary version number and date
	references.

	* nt/README-UNDUMP.W32: Ditto.

2001-12-06  Gerd Moellmann  <gerd@gnu.org>

	* make-emacs: Add --trace-move.

2001-10-23  Andrew Innes  <andrewi@gnu.org>

	* nt/makedist.bat: Remove remaining obsolete reference to
	GETTING.GNU.SOFTWARE.

2001-10-22  Gerd Moellmann  <gerd@gnu.org>

	* admin.el (set-version): Use `s' interactive spec for
	version number.

2001-10-20  Gerd Moellmann  <gerd@gnu.org>

	* (Version 21.1 released.)

2001-10-20  Gerd Moellmann  <gerd@gnu.org>

	* admin.el (add-release-logs): Put the log entry in lispref, too.

2001-10-20  Miles Bader  <miles@gnu.org>

	* quick-install-emacs: Exit if we can't find some variable.
	(AVOID): Add .orig & .rej files.
	(get_config_var): Be more liberal about format of config.status
	sed commands.

2001-10-19  Gerd Moellmann  <gerd@gnu.org>

	* admin.el: New file.

	* build-configs: Add --help option.  Add support for building
	in arbitrary source trees.

2001-10-17  Gerd Moellmann  <gerd@gnu.org>

	* alloc-colors.c: New file.

2001-10-13  Gerd Moellmann  <gerd@gnu.org>

	* make-emacs: Add --boot switch for bootstrapping.  Logs to
	EMACS_ROOT/boot.log, renames previous log file to boot.log.old.

2001-10-05  Gerd Moellmann  <gerd@gnu.org>

	* Branch for 21.1.

2001-09-04  Andrew Innes  <andrewi@gnu.org>

	* nt/makedist.bat: Remove reference to obsolete file
	GETTING.GNU.SOFTWARE.  Remove outdated comments.  Explain about
	version of tar used.

;; Local Variables:
;; coding: utf-8
;; End:

  Copyright (C) 2001-2014 Free Software Foundation, Inc.

  This file is part of GNU Emacs.

  GNU Emacs is free software: you can redistribute it and/or modify
  it under the terms of the GNU General Public License as published by
  the Free Software Foundation, either version 3 of the License, or
  (at your option) any later version.

  GNU Emacs is distributed in the hope that it will be useful,
  but WITHOUT ANY WARRANTY; without even the implied warranty of
  MERCHANTABILITY or FITNESS FOR A PARTICULAR PURPOSE.  See the
  GNU General Public License for more details.

  You should have received a copy of the GNU General Public License
  along with GNU Emacs.  If not, see <http://www.gnu.org/licenses/>.<|MERGE_RESOLUTION|>--- conflicted
+++ resolved
@@ -1,18 +1,12 @@
-<<<<<<< HEAD
-2014-04-18  Paul Eggert  <eggert@cs.ucla.edu>
-=======
-2014-05-11  Glenn Morris  <rgm@gnu.org>
+2014-05-12  Glenn Morris  <rgm@gnu.org>
 
 	* find-gc.el: Move here from ../lisp/emacs-lisp.
-
-2014-05-10  Glenn Morris  <rgm@gnu.org>
 
 	* admin.el (set-version-in-file): Don't set identical version.
 	(set-version): Provide default version number.
 	(set-version, set-copyright): Give start/end messages.
 
-2014-04-17  Paul Eggert  <eggert@cs.ucla.edu>
->>>>>>> 96b89471
+2014-04-18  Paul Eggert  <eggert@cs.ucla.edu>
 
 	* notes/bzr: Update instructions for merging from gnulib.
 	Remove obsolete note about tramp.el and tramp-sh.el.
