-*- outline -*-

Some documentation tips culled from emacs-devel postings.


** Manual indices

<<<<<<< HEAD
https://lists.gnu.org/archive/html/emacs-devel/2008-10/msg00400.html
=======
https://lists.gnu.org/r/emacs-devel/2008-10/msg00400.html
>>>>>>> 89212988

For example, this text:

    @vindex x-gtk-show-hidden-files
    @vindex x-gtk-file-dialog-help-text
      When Emacs is compiled with GTK+ support, it uses the GTK+ ``file
    chooser'' dialog.  Emacs adds an additional toggle button to this
    dialog, which you can use to enable or disable the display of hidden
    files (files starting with a dot) in that dialog.  If you want this
    toggle to be activated by default, change the variable
    @code{x-gtk-show-hidden-files} to @code{t}.  In addition, Emacs adds
    help text to the GTK+ file chooser dialog; to disable this help text,
    change the variable @code{x-gtk-file-dialog-help-text} to @code{nil}.

has index entries for the variables it describes, which is good, but
what if a user looks for this information without knowing the names of
these variables?  For those, I added these two concept index entries:

    @cindex hidden files, in GTK+ file chooser
    @cindex help text, in GTK+ file chooser

Thus, if a user types "i hidden files TAB" in Info, she will see the
first entry, and so if she types "i file chooser RET".  See why it is
better?

The way to come up with useful index entries is to put yourself in the
shoes of someone who looks for the information, and think about words
and phrases you'd use to find it.

One other rule for good indexing is not to have several index entries
that begin with the same substring and point to the same page or
screenful (i.e. to places that are close to one another).  Here's a
fictitious example of such redundant entries:

  @cindex foobar, how to use
  @cindex foobar rules

  Either leave only one of these, e.g. just "@cindex foobar", or
combine them into a single entry, e.g.:

  @cindex foobar, rules and usage


** Point is a proper name

<<<<<<< HEAD
https://lists.gnu.org/archive/html/emacs-devel/2008-10/msg00414.html
=======
https://lists.gnu.org/r/emacs-devel/2008-10/msg00414.html
>>>>>>> 89212988

In Emacs tradition, we treat "point" as a proper name when it refers
to the current editing location. It should not have an article.

Thus, it is incorrect to write, "The point does not move". It should
be, "Point does not move".

If you see "the point" anywhere in Emacs documentation or comments,
referring to point, please fix it.


** Don't use passive verbs

<<<<<<< HEAD
https://lists.gnu.org/archive/html/emacs-devel/2008-10/msg00414.html
=======
https://lists.gnu.org/r/emacs-devel/2008-10/msg00414.html
>>>>>>> 89212988

Documentation is clearer if it avoids the passive voice whenever
possible.  For example, rather than saying "Point does not move", say
"This does not move point".  If you come across passive verbs in Emacs
documentation or comments, please see if it is possible to make the
text shorter and clearer using the active voice.  Usually that does
make an improvement.  The explicit subject required by the active voice
often provides important information which makes the text clearer, too.


** Antinews nodes

*** Why Antinews is useful

<<<<<<< HEAD
https://lists.gnu.org/archive/html/emacs-devel/2008-11/msg00893.html
=======
https://lists.gnu.org/r/emacs-devel/2008-11/msg00893.html
>>>>>>> 89212988

The usefulness of Antinews is to help people who buy the printed
manual and are still using the previous Emacs version.  That's why we
focus on the (eliminated) behavior of the old version rather than on
the new features.

Of course, we try to make it amusing as well.

*** Don't mention in Antinews too many features absent in old versions

<<<<<<< HEAD
https://lists.gnu.org/archive/html/emacs-devel/2008-11/msg01054.html
=======
https://lists.gnu.org/r/emacs-devel/2008-11/msg01054.html
>>>>>>> 89212988

Since the purpose of Antinews is to help people use the previous Emacs
version, there is usually no need to mention features that are simply
absent in that version.  That situation will be clear enough to users
without help from the manual.

For instance, this

    @item
    Emacs can no longer be started as a daemon.  We decided that having an
    Emacs sitting silently in the background with no visual manifestation
    anywhere in sight is too confusing.

may not need mentioning, because --daemon will give an error message
saying it's not implemented, and other cases aren't affected.

The kind of change for which the user really needs help from Antinews
is where a feature works _differently_ in the previous version.
In those cases, the user might have trouble figuring out how to use
the old version without some sort of help.

** To indicate possession, write Emacs's rather than Emacs'.
<<<<<<< HEAD
https://lists.gnu.org/archive/html/emacs-devel/2012-02/msg00649.html
=======
https://lists.gnu.org/r/emacs-devel/2012-02/msg00649.html
>>>>>>> 89212988
<|MERGE_RESOLUTION|>--- conflicted
+++ resolved
@@ -5,11 +5,7 @@
 
 ** Manual indices
 
-<<<<<<< HEAD
-https://lists.gnu.org/archive/html/emacs-devel/2008-10/msg00400.html
-=======
 https://lists.gnu.org/r/emacs-devel/2008-10/msg00400.html
->>>>>>> 89212988
 
 For example, this text:
 
@@ -55,11 +51,7 @@
 
 ** Point is a proper name
 
-<<<<<<< HEAD
-https://lists.gnu.org/archive/html/emacs-devel/2008-10/msg00414.html
-=======
 https://lists.gnu.org/r/emacs-devel/2008-10/msg00414.html
->>>>>>> 89212988
 
 In Emacs tradition, we treat "point" as a proper name when it refers
 to the current editing location. It should not have an article.
@@ -73,11 +65,7 @@
 
 ** Don't use passive verbs
 
-<<<<<<< HEAD
-https://lists.gnu.org/archive/html/emacs-devel/2008-10/msg00414.html
-=======
 https://lists.gnu.org/r/emacs-devel/2008-10/msg00414.html
->>>>>>> 89212988
 
 Documentation is clearer if it avoids the passive voice whenever
 possible.  For example, rather than saying "Point does not move", say
@@ -92,11 +80,7 @@
 
 *** Why Antinews is useful
 
-<<<<<<< HEAD
-https://lists.gnu.org/archive/html/emacs-devel/2008-11/msg00893.html
-=======
 https://lists.gnu.org/r/emacs-devel/2008-11/msg00893.html
->>>>>>> 89212988
 
 The usefulness of Antinews is to help people who buy the printed
 manual and are still using the previous Emacs version.  That's why we
@@ -107,11 +91,7 @@
 
 *** Don't mention in Antinews too many features absent in old versions
 
-<<<<<<< HEAD
-https://lists.gnu.org/archive/html/emacs-devel/2008-11/msg01054.html
-=======
 https://lists.gnu.org/r/emacs-devel/2008-11/msg01054.html
->>>>>>> 89212988
 
 Since the purpose of Antinews is to help people use the previous Emacs
 version, there is usually no need to mention features that are simply
@@ -134,8 +114,4 @@
 the old version without some sort of help.
 
 ** To indicate possession, write Emacs's rather than Emacs'.
-<<<<<<< HEAD
-https://lists.gnu.org/archive/html/emacs-devel/2012-02/msg00649.html
-=======
-https://lists.gnu.org/r/emacs-devel/2012-02/msg00649.html
->>>>>>> 89212988
+https://lists.gnu.org/r/emacs-devel/2012-02/msg00649.html