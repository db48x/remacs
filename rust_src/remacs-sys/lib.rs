--- conflicted
+++ resolved
@@ -1,3 +1,9 @@
+// due to a bug in bindgen related to how it processes unions that
+// contain bitfields, we need to use the new untagged_unions feature,
+// which is unstable. bindgen also generates const functions when in
+// this mode, so that's turned on as well.
+#![feature(const_fn)]
+#![feature(untagged_unions)]
 #![allow(non_camel_case_types, non_snake_case, non_upper_case_globals)]
 
 //! This module contains all FFI declarations.
@@ -56,771 +62,11 @@
     IncludingProperties,
 }
 
-<<<<<<< HEAD
 // bindgen apparently misses these, for various reasons
 pub const INTMASK: EmacsInt = (EMACS_INT_MAX >> (Lisp_Bits::INTTYPEBITS as u32 - 1));
 extern "C" {
     // this one wasn't declared in a header, for example
     pub static Vprocess_alist: Lisp_Object;
-=======
-#[repr(C)]
-pub struct re_registers {
-    pub num_regs: libc::c_uint,
-    pub start: *mut c_void, // TODO
-    pub end: *mut c_void, // TODO
-}
-
-#[repr(C)]
-pub struct thread_state {
-    pub header: Lisp_Vectorlike_Header,
-    /// The buffer in which the last search was performed, or
-    /// Qt if the last search was done in a string;
-    /// Qnil if no searching has been done yet.
-    pub m_last_thing_searched: Lisp_Object,
-
-    pub m_saved_last_thing_searched: Lisp_Object,
-    /// The thread's name.
-    pub name: Lisp_Object,
-
-    /// The thread's function.
-    pub function: Lisp_Object,
-
-    /// If non-nil, this thread has been signaled.
-    pub error_symbol: Lisp_Object,
-    pub error_data: Lisp_Object,
-
-    /// If we are waiting for some event, this holds the object we are
-    /// waiting on.
-    pub event_object: Lisp_Object,
-
-    /// m_stack_bottom must be the first non-Lisp field.
-    /// An address near the bottom of the stack.
-    /// Tells GC how to save a copy of the stack.
-    pub m_stack_bottom: *mut c_char,
-    /// An address near the top of the stack.
-    pub stack_top: *mut c_char,
-
-    pub m_catchlist: *mut c_void, // TODO
-    /// Chain of condition handlers currently in effect.
-    /// The elements of this chain are contained in the stack frames
-    /// of Fcondition_case and internal_condition_case.
-    /// When an error is signaled (by calling Fsignal),
-    /// this chain is searched for an element that applies.
-    pub m_handlerlist: *mut c_void, // TODO
-    pub m_handlerlist_list: *mut c_void, // TODO
-
-    /// Current number of specbindings allocated in specpdl.
-    pub m_specpdl_size: ptrdiff_t,
-
-    /// Pointer to beginning of specpdl.
-    pub m_specpdl: *mut c_void, // TODO
-    /// Pointer to first unused element in specpdl.
-    pub m_specpdl_ptr: *mut c_void, // TODO
-    /// Depth in Lisp evaluations and function calls.
-    pub m_lisp_eval_depth: EmacsInt,
-
-    /// This points to the current buffer.
-    pub m_current_buffer: *mut c_void,
-    /// Every call to re_match, etc., must pass &search_regs as the regs
-    /// argument unless you can show it is unnecessary (i.e., if re_match
-    /// is certainly going to be called again before region-around-match
-    /// can be called).
-
-    /// Since the registers are now dynamically allocated, we need to make
-    /// sure not to refer to the Nth register before checking that it has
-    /// been allocated by checking search_regs.num_regs.
-
-    /// The regex code keeps track of whether it has allocated the search
-    /// buffer using bits in the re_pattern_buffer.  This means that whenever
-    /// you compile a new pattern, it completely forgets whether it has
-    /// allocated any registers, and will allocate new registers the next
-    /// time you call a searching or matching function.  Therefore, we need
-    /// to call re_set_registers after compiling a new pattern or after
-    /// setting the match registers, so that the regex functions will be
-    /// able to free or re-allocate it properly.
-    pub m_search_regs: re_registers,
-    /// If non-zero the match data have been saved in saved_search_regs
-    /// during the execution of a sentinel or filter. */
-    pub m_search_regs_saved: bool,
-    pub m_saved_search_regs: re_registers,
-    /// This is the string or buffer in which we
-    /// are matching.  It is used for looking up syntax properties.
-
-    /// If the value is a Lisp string object, we are matching text in that
-    /// string; if it's nil, we are matching text in the current buffer; if
-    /// it's t, we are matching text in a C string.
-    pub m_re_match_object: Lisp_Object,
-    /// This member is different from waiting_for_input.
-    /// It is used to communicate to a lisp process-filter/sentinel (via the
-    /// function Fwaiting_for_user_input_p) whether Emacs was waiting
-    /// for user-input when that process-filter was called.
-    /// waiting_for_input cannot be used as that is by definition 0 when
-    /// lisp code is being evalled.
-    /// This is also used in record_asynch_buffer_change.
-    /// For that purpose, this must be 0
-    /// when not inside wait_reading_process_output.
-    pub m_waiting_for_user_input_p: c_int,
-    /// True while doing kbd input.
-    pub m_waiting_for_input: bool,
-
-    // TODO: this struct is incomplete. We're missing thread_id,
-    // thread_condvar, wait_condvar, not_holding_lock, and
-    // next_thread.
-}
-
-/// Represents the global state of the editor.
-///
-/// This has been factored out to a single struct in C Emacs to help
-/// with future threading support.
-#[repr(C)]
-pub struct emacs_globals {
-    pub f_Vafter_change_functions: Lisp_Object,
-    pub f_Vafter_init_time: Lisp_Object,
-    pub f_Vafter_insert_file_functions: Lisp_Object,
-    pub f_Vafter_load_alist: Lisp_Object,
-    pub f_Valternate_fontname_alist: Lisp_Object,
-    pub f_Vauto_composition_function: Lisp_Object,
-    pub f_Vauto_composition_mode: Lisp_Object,
-    pub f_Vauto_fill_chars: Lisp_Object,
-    pub f_Vauto_resize_tool_bars: Lisp_Object,
-    pub f_Vauto_save_include_big_deletions: Lisp_Object,
-    pub f_Vauto_save_list_file_name: Lisp_Object,
-    pub f_Vauto_save_timeout: Lisp_Object,
-    pub f_Vauto_save_visited_file_name: Lisp_Object,
-    pub f_Vbefore_change_functions: Lisp_Object,
-    pub f_Vbefore_init_time: Lisp_Object,
-    pub f_Vblink_cursor_alist: Lisp_Object,
-    pub f_Vbuffer_access_fontified_property: Lisp_Object,
-    pub f_Vbuffer_access_fontify_functions: Lisp_Object,
-    pub f_Vbuffer_list_update_hook: Lisp_Object,
-    pub f_Vbuild_files: Lisp_Object,
-    pub f_Vbyte_boolean_vars: Lisp_Object,
-    pub f_Vbyte_code_meter: Lisp_Object,
-    pub f_Vbytecomp_version_regexp: Lisp_Object,
-    pub f_Vcairo_version_string: Lisp_Object,
-    pub f_Vchange_major_mode_hook: Lisp_Object,
-    pub f_Vchar_code_property_alist: Lisp_Object,
-    pub f_Vchar_property_alias_alist: Lisp_Object,
-    pub f_Vchar_script_table: Lisp_Object,
-    pub f_Vchar_width_table: Lisp_Object,
-    pub f_Vcharset_list: Lisp_Object,
-    pub f_Vcharset_map_path: Lisp_Object,
-    pub f_Vcharset_revision_table: Lisp_Object,
-    pub f_Vcode_conversion_map_vector: Lisp_Object,
-    pub f_Vcoding_category_list: Lisp_Object,
-    pub f_Vcoding_system_alist: Lisp_Object,
-    pub f_Vcoding_system_for_read: Lisp_Object,
-    pub f_Vcoding_system_for_write: Lisp_Object,
-    pub f_Vcoding_system_list: Lisp_Object,
-    pub f_Vcombine_after_change_calls: Lisp_Object,
-    pub f_Vcommand_debug_status: Lisp_Object,
-    pub f_Vcommand_error_function: Lisp_Object,
-    pub f_Vcommand_history: Lisp_Object,
-    pub f_Vcommand_line_args: Lisp_Object,
-    pub f_Vcompletion_ignored_extensions: Lisp_Object,
-    pub f_Vcompletion_regexp_list: Lisp_Object,
-    pub f_Vcompose_chars_after_function: Lisp_Object,
-    pub f_Vcomposition_function_table: Lisp_Object,
-    pub f_Vconfigure_info_directory: Lisp_Object,
-    pub f_Vcurrent_iso639_language: Lisp_Object,
-    pub f_Vcurrent_load_list: Lisp_Object,
-    pub f_Vcurrent_prefix_arg: Lisp_Object,
-    pub f_Vdata_directory: Lisp_Object,
-    pub f_Vdbus_compiled_version: Lisp_Object,
-    pub f_Vdbus_debug: Lisp_Object,
-    pub f_Vdbus_message_type_error: Lisp_Object,
-    pub f_Vdbus_message_type_invalid: Lisp_Object,
-    pub f_Vdbus_message_type_method_call: Lisp_Object,
-    pub f_Vdbus_message_type_method_return: Lisp_Object,
-    pub f_Vdbus_message_type_signal: Lisp_Object,
-    pub f_Vdbus_registered_objects_table: Lisp_Object,
-    pub f_Vdbus_runtime_version: Lisp_Object,
-    pub f_Vdeactivate_mark: Lisp_Object,
-    pub f_Vdebug_ignored_errors: Lisp_Object,
-    pub f_Vdebug_on_error: Lisp_Object,
-    pub f_Vdebug_on_event: Lisp_Object,
-    pub f_Vdebug_on_message: Lisp_Object,
-    pub f_Vdebug_on_signal: Lisp_Object,
-    pub f_Vdebugger: Lisp_Object,
-    pub f_Vdefault_file_name_coding_system: Lisp_Object,
-    pub f_Vdefault_frame_alist: Lisp_Object,
-    pub f_Vdefault_frame_scroll_bars: Lisp_Object,
-    pub f_Vdefault_process_coding_system: Lisp_Object,
-    pub f_Vdefault_text_properties: Lisp_Object,
-    pub f_Vdeferred_action_function: Lisp_Object,
-    pub f_Vdeferred_action_list: Lisp_Object,
-    pub f_Vdefine_key_rebound_commands: Lisp_Object,
-    pub f_Vdelayed_warnings_list: Lisp_Object,
-    pub f_Vdelete_frame_functions: Lisp_Object,
-    pub f_Vdelete_terminal_functions: Lisp_Object,
-    pub f_Vdisable_point_adjustment: Lisp_Object,
-    pub f_Vdisplay_pixels_per_inch: Lisp_Object,
-    pub f_Vdoc_directory: Lisp_Object,
-    pub f_Vdoc_file_name: Lisp_Object,
-    pub f_Vdouble_click_time: Lisp_Object,
-    pub f_Vdynamic_library_alist: Lisp_Object,
-    pub f_Vecho_keystrokes: Lisp_Object,
-    pub f_Vemacs_copyright: Lisp_Object,
-    pub f_Vemacs_version: Lisp_Object,
-    pub f_Vemulation_mode_map_alists: Lisp_Object,
-    pub f_Venable_character_translation: Lisp_Object,
-    pub f_Venable_disabled_menus_and_buttons: Lisp_Object,
-    pub f_Veval_buffer_list: Lisp_Object,
-    pub f_Vexec_directory: Lisp_Object,
-    pub f_Vexec_path: Lisp_Object,
-    pub f_Vexec_suffixes: Lisp_Object,
-    pub f_Vexecuting_kbd_macro: Lisp_Object,
-    pub f_Vface_default_stipple: Lisp_Object,
-    pub f_Vface_font_rescale_alist: Lisp_Object,
-    pub f_Vface_ignored_fonts: Lisp_Object,
-    pub f_Vface_new_frame_defaults: Lisp_Object,
-    pub f_Vface_remapping_alist: Lisp_Object,
-    pub f_Vfeatures: Lisp_Object,
-    pub f_Vfile_coding_system_alist: Lisp_Object,
-    pub f_Vfile_name_coding_system: Lisp_Object,
-    pub f_Vfile_name_handler_alist: Lisp_Object,
-    pub f_Vfind_word_boundary_function_table: Lisp_Object,
-    pub f_Vfirst_change_hook: Lisp_Object,
-    pub f_Vfloat_output_format: Lisp_Object,
-    pub f_Vfocus_in_hook: Lisp_Object,
-    pub f_Vfocus_out_hook: Lisp_Object,
-    pub f_Vfont_ccl_encoder_alist: Lisp_Object,
-    pub f_Vfont_encoding_alist: Lisp_Object,
-    pub f_Vfont_encoding_charset_alist: Lisp_Object,
-    pub f_Vfont_log: Lisp_Object,
-    pub f_Vfont_slant_table: Lisp_Object,
-    pub f_Vfont_weight_table: Lisp_Object,
-    pub f_Vfont_width_table: Lisp_Object,
-    pub f_Vfontification_functions: Lisp_Object,
-    pub f_Vfontset_alias_alist: Lisp_Object,
-    pub f_Vframe_alpha_lower_limit: Lisp_Object,
-    pub f_Vframe_title_format: Lisp_Object,
-    pub f_Vfringe_bitmaps: Lisp_Object,
-    pub f_Vfunction_key_map: Lisp_Object,
-    pub f_Vgc_cons_percentage: Lisp_Object,
-    pub f_Vgc_elapsed: Lisp_Object,
-    pub f_Vglobal_disable_point_adjustment: Lisp_Object,
-    pub f_Vglobal_mode_string: Lisp_Object,
-    pub f_Vglyph_table: Lisp_Object,
-    pub f_Vglyphless_char_display: Lisp_Object,
-    pub f_Vgtk_version_string: Lisp_Object,
-    pub f_Vhelp_char: Lisp_Object,
-    pub f_Vhelp_event_list: Lisp_Object,
-    pub f_Vhelp_form: Lisp_Object,
-    pub f_Vhistory_add_new_input: Lisp_Object,
-    pub f_Vhistory_length: Lisp_Object,
-    pub f_Vhourglass_delay: Lisp_Object,
-    pub f_Vhscroll_step: Lisp_Object,
-    pub f_Vicon_title_format: Lisp_Object,
-    pub f_Vignore_relative_composition: Lisp_Object,
-    pub f_Vimage_cache_eviction_delay: Lisp_Object,
-    pub f_Vimage_types: Lisp_Object,
-    pub f_Vinhibit_changing_match_data: Lisp_Object,
-    pub f_Vinhibit_debugger: Lisp_Object,
-    pub f_Vinhibit_field_text_motion: Lisp_Object,
-    pub f_Vinhibit_file_name_handlers: Lisp_Object,
-    pub f_Vinhibit_file_name_operation: Lisp_Object,
-    pub f_Vinhibit_point_motion_hooks: Lisp_Object,
-    pub f_Vinhibit_quit: Lisp_Object,
-    pub f_Vinhibit_read_only: Lisp_Object,
-    pub f_Vinhibit_redisplay: Lisp_Object,
-    pub f_Vinitial_environment: Lisp_Object,
-    pub f_Vinitial_window_system: Lisp_Object,
-    pub f_Vinput_method_function: Lisp_Object,
-    pub f_Vinput_method_previous_message: Lisp_Object,
-    pub f_Vinstallation_directory: Lisp_Object,
-    pub f_Vinternal__top_level_message: Lisp_Object,
-    pub f_Vinternal_interpreter_environment: Lisp_Object,
-    pub f_Vinvocation_directory: Lisp_Object,
-    pub f_Vinvocation_name: Lisp_Object,
-    pub f_Vkbd_macro_termination_hook: Lisp_Object,
-    pub f_Vkey_translation_map: Lisp_Object,
-    pub f_Vkill_buffer_query_functions: Lisp_Object,
-    pub f_Vkill_emacs_hook: Lisp_Object,
-    pub f_Vlast_code_conversion_error: Lisp_Object,
-    pub f_Vlast_coding_system_used: Lisp_Object,
-    pub f_Vlast_event_frame: Lisp_Object,
-    pub f_Vlatin_extra_code_table: Lisp_Object,
-    pub f_Vlexical_binding: Lisp_Object,
-    pub f_Vline_number_display_limit: Lisp_Object,
-    pub f_Vline_prefix: Lisp_Object,
-    pub f_Vload_file_name: Lisp_Object,
-    pub f_Vload_file_rep_suffixes: Lisp_Object,
-    pub f_Vload_history: Lisp_Object,
-    pub f_Vload_path: Lisp_Object,
-    pub f_Vload_read_function: Lisp_Object,
-    pub f_Vload_source_file_function: Lisp_Object,
-    pub f_Vload_suffixes: Lisp_Object,
-    pub f_Vlocale_coding_system: Lisp_Object,
-    pub f_Vlucid_menu_bar_dirty_flag: Lisp_Object,
-    pub f_Vmake_pointer_invisible: Lisp_Object,
-    pub f_Vmark_even_if_inactive: Lisp_Object,
-    pub f_Vmax_image_size: Lisp_Object,
-    pub f_Vmax_mini_window_height: Lisp_Object,
-    pub f_Vmemory_full: Lisp_Object,
-    pub f_Vmemory_signal_data: Lisp_Object,
-    pub f_Vmenu_bar_final_items: Lisp_Object,
-    pub f_Vmenu_bar_mode: Lisp_Object,
-    pub f_Vmenu_bar_update_hook: Lisp_Object,
-    pub f_Vmenu_updating_frame: Lisp_Object,
-    pub f_Vmessage_log_max: Lisp_Object,
-    pub f_Vminibuf_scroll_window: Lisp_Object,
-    pub f_Vminibuffer_completing_file_name: Lisp_Object,
-    pub f_Vminibuffer_completion_confirm: Lisp_Object,
-    pub f_Vminibuffer_completion_predicate: Lisp_Object,
-    pub f_Vminibuffer_completion_table: Lisp_Object,
-    pub f_Vminibuffer_exit_hook: Lisp_Object,
-    pub f_Vminibuffer_help_form: Lisp_Object,
-    pub f_Vminibuffer_history_position: Lisp_Object,
-    pub f_Vminibuffer_history_variable: Lisp_Object,
-    pub f_Vminibuffer_local_map: Lisp_Object,
-    pub f_Vminibuffer_local_ns_map: Lisp_Object,
-    pub f_Vminibuffer_message_timeout: Lisp_Object,
-    pub f_Vminibuffer_prompt_properties: Lisp_Object,
-    pub f_Vminibuffer_setup_hook: Lisp_Object,
-    pub f_Vminor_mode_map_alist: Lisp_Object,
-    pub f_Vminor_mode_overriding_map_alist: Lisp_Object,
-    pub f_Vmodule_file_suffix: Lisp_Object,
-    pub f_Vmost_negative_fixnum: Lisp_Object,
-    pub f_Vmost_positive_fixnum: Lisp_Object,
-    pub f_Vmotif_version_string: Lisp_Object,
-    pub f_Vmouse_autoselect_window: Lisp_Object,
-    pub f_Vmouse_highlight: Lisp_Object,
-    pub f_Vmouse_leave_buffer_hook: Lisp_Object,
-    pub f_Vmouse_position_function: Lisp_Object,
-    pub f_Vnetwork_coding_system_alist: Lisp_Object,
-    pub f_Vnobreak_char_display: Lisp_Object,
-    pub f_Vobarray: Lisp_Object,
-    pub f_Vold_style_backquotes: Lisp_Object,
-    pub f_Voperating_system_release: Lisp_Object,
-    pub f_Votf_script_alist: Lisp_Object,
-    pub f_Vother_window_scroll_buffer: Lisp_Object,
-    pub f_Voverflow_newline_into_fringe: Lisp_Object,
-    pub f_Voverlay_arrow_position: Lisp_Object,
-    pub f_Voverlay_arrow_string: Lisp_Object,
-    pub f_Voverlay_arrow_variable_list: Lisp_Object,
-    pub f_Voverriding_local_map: Lisp_Object,
-    pub f_Voverriding_local_map_menu_flag: Lisp_Object,
-    pub f_Vpath_separator: Lisp_Object,
-    pub f_Vpost_command_hook: Lisp_Object,
-    pub f_Vpost_gc_hook: Lisp_Object,
-    pub f_Vpost_self_insert_hook: Lisp_Object,
-    pub f_Vpre_command_hook: Lisp_Object,
-    pub f_Vpre_redisplay_function: Lisp_Object,
-    pub f_Vprefix_help_command: Lisp_Object,
-    pub f_Vpreloaded_file_list: Lisp_Object,
-    pub f_Vprevious_system_messages_locale: Lisp_Object,
-    pub f_Vprevious_system_time_locale: Lisp_Object,
-    pub f_Vprint_charset_text_property: Lisp_Object,
-    pub f_Vprint_circle: Lisp_Object,
-    pub f_Vprint_continuous_numbering: Lisp_Object,
-    pub f_Vprint_gensym: Lisp_Object,
-    pub f_Vprint_length: Lisp_Object,
-    pub f_Vprint_level: Lisp_Object,
-    pub f_Vprint_number_table: Lisp_Object,
-    pub f_Vprintable_chars: Lisp_Object,
-    pub f_Vprocess_adaptive_read_buffering: Lisp_Object,
-    pub f_Vprocess_coding_system_alist: Lisp_Object,
-    pub f_Vprocess_connection_type: Lisp_Object,
-    pub f_Vprocess_environment: Lisp_Object,
-    pub f_Vpurify_flag: Lisp_Object,
-    pub f_Vquit_flag: Lisp_Object,
-    pub f_Vread_buffer_function: Lisp_Object,
-    pub f_Vread_circle: Lisp_Object,
-    pub f_Vread_expression_history: Lisp_Object,
-    pub f_Vread_hide_char: Lisp_Object,
-    pub f_Vread_symbol_positions_list: Lisp_Object,
-    pub f_Vread_with_symbol_positions: Lisp_Object,
-    pub f_Vreal_this_command: Lisp_Object,
-    pub f_Vrecenter_redisplay: Lisp_Object,
-    pub f_Vredisplay__all_windows_cause: Lisp_Object,
-    pub f_Vredisplay__mode_lines_cause: Lisp_Object,
-    pub f_Vredisplay__variables: Lisp_Object,
-    pub f_Vredisplay_end_trigger_functions: Lisp_Object,
-    pub f_Vreport_emacs_bug_address: Lisp_Object,
-    pub f_Vresize_mini_windows: Lisp_Object,
-    pub f_Vresume_tty_functions: Lisp_Object,
-    pub f_Vring_bell_function: Lisp_Object,
-    pub f_Vsaved_region_selection: Lisp_Object,
-    pub f_Vscalable_fonts_allowed: Lisp_Object,
-    pub f_Vscript_representative_chars: Lisp_Object,
-    pub f_Vscroll_preserve_screen_position: Lisp_Object,
-    pub f_Vsearch_spaces_regexp: Lisp_Object,
-    pub f_Vselect_active_regions: Lisp_Object,
-    pub f_Vselect_safe_coding_system_function: Lisp_Object,
-    pub f_Vselection_converter_alist: Lisp_Object,
-    pub f_Vselection_inhibit_update_commands: Lisp_Object,
-    pub f_Vset_auto_coding_function: Lisp_Object,
-    pub f_Vshared_game_score_directory: Lisp_Object,
-    pub f_Vshell_file_name: Lisp_Object,
-    pub f_Vshow_help_function: Lisp_Object,
-    pub f_Vshow_trailing_whitespace: Lisp_Object,
-    pub f_Vsignal_hook_function: Lisp_Object,
-    pub f_Vsource_directory: Lisp_Object,
-    pub f_Vspecial_event_map: Lisp_Object,
-    pub f_Vstandard_display_table: Lisp_Object,
-    pub f_Vstandard_input: Lisp_Object,
-    pub f_Vstandard_output: Lisp_Object,
-    pub f_Vstandard_translation_table_for_decode: Lisp_Object,
-    pub f_Vstandard_translation_table_for_encode: Lisp_Object,
-    pub f_Vsuspend_tty_functions: Lisp_Object,
-    pub f_Vsystem_configuration: Lisp_Object,
-    pub f_Vsystem_configuration_features: Lisp_Object,
-    pub f_Vsystem_configuration_options: Lisp_Object,
-    pub f_Vsystem_messages_locale: Lisp_Object,
-    pub f_Vsystem_name: Lisp_Object,
-    pub f_Vsystem_time_locale: Lisp_Object,
-    pub f_Vsystem_type: Lisp_Object,
-    pub f_Vtemp_buffer_show_function: Lisp_Object,
-    pub f_Vtemporary_file_directory: Lisp_Object,
-    pub f_Vterminal_frame: Lisp_Object,
-    pub f_Vtext_property_default_nonsticky: Lisp_Object,
-    pub f_Vtext_quoting_style: Lisp_Object,
-    pub f_Vthis_command: Lisp_Object,
-    pub f_Vthis_command_keys_shift_translated: Lisp_Object,
-    pub f_Vthis_original_command: Lisp_Object,
-    pub f_Vthrow_on_input: Lisp_Object,
-    pub f_Vtimer_idle_list: Lisp_Object,
-    pub f_Vtimer_list: Lisp_Object,
-    pub f_Vtool_bar_border: Lisp_Object,
-    pub f_Vtool_bar_button_margin: Lisp_Object,
-    pub f_Vtool_bar_mode: Lisp_Object,
-    pub f_Vtool_bar_separator_image_expression: Lisp_Object,
-    pub f_Vtool_bar_style: Lisp_Object,
-    pub f_Vtop_level: Lisp_Object,
-    pub f_Vtransient_mark_mode: Lisp_Object,
-    pub f_Vtranslation_hash_table_vector: Lisp_Object,
-    pub f_Vtranslation_table_for_input: Lisp_Object,
-    pub f_Vtranslation_table_vector: Lisp_Object,
-    pub f_Vtruncate_partial_width_windows: Lisp_Object,
-    pub f_Vtty_defined_color_alist: Lisp_Object,
-    pub f_Vtty_erase_char: Lisp_Object,
-    pub f_Vundo_outer_limit: Lisp_Object,
-    pub f_Vundo_outer_limit_function: Lisp_Object,
-    pub f_Vunicode_category_table: Lisp_Object,
-    pub f_Vunread_command_events: Lisp_Object,
-    pub f_Vunread_input_method_events: Lisp_Object,
-    pub f_Vunread_post_input_method_events: Lisp_Object,
-    pub f_Vuse_default_ascent: Lisp_Object,
-    pub f_Vuser_full_name: Lisp_Object,
-    pub f_Vuser_init_file: Lisp_Object,
-    pub f_Vuser_login_name: Lisp_Object,
-    pub f_Vuser_real_login_name: Lisp_Object,
-    pub f_Vvalues: Lisp_Object,
-    pub f_Vvertical_centering_font_regexp: Lisp_Object,
-    pub f_Vvoid_text_area_pointer: Lisp_Object,
-    pub f_Vwhere_is_preferred_modifier: Lisp_Object,
-    pub f_Vwindow_combination_limit: Lisp_Object,
-    pub f_Vwindow_combination_resize: Lisp_Object,
-    pub f_Vwindow_configuration_change_hook: Lisp_Object,
-    pub f_Vwindow_persistent_parameters: Lisp_Object,
-    pub f_Vwindow_point_insertion_type: Lisp_Object,
-    pub f_Vwindow_scroll_functions: Lisp_Object,
-    pub f_Vwindow_size_change_functions: Lisp_Object,
-    pub f_Vwindow_system_version: Lisp_Object,
-    pub f_Vwindow_text_change_functions: Lisp_Object,
-    pub f_Vword_combining_categories: Lisp_Object,
-    pub f_Vword_separating_categories: Lisp_Object,
-    pub f_Vwrap_prefix: Lisp_Object,
-    pub f_Vwrite_region_annotate_functions: Lisp_Object,
-    pub f_Vwrite_region_annotations_so_far: Lisp_Object,
-    pub f_Vwrite_region_post_annotation_function: Lisp_Object,
-    pub f_Vx_alt_keysym: Lisp_Object,
-    pub f_Vx_bitmap_file_path: Lisp_Object,
-    pub f_Vx_cursor_fore_pixel: Lisp_Object,
-    pub f_Vx_hourglass_pointer_shape: Lisp_Object,
-    pub f_Vx_hyper_keysym: Lisp_Object,
-    pub f_Vx_keysym_table: Lisp_Object,
-    pub f_Vx_lost_selection_functions: Lisp_Object,
-    pub f_Vx_max_tooltip_size: Lisp_Object,
-    pub f_Vx_meta_keysym: Lisp_Object,
-    pub f_Vx_mode_pointer_shape: Lisp_Object,
-    pub f_Vx_no_window_manager: Lisp_Object,
-    pub f_Vx_nontext_pointer_shape: Lisp_Object,
-    pub f_Vx_pixel_size_width_font_regexp: Lisp_Object,
-    pub f_Vx_pointer_shape: Lisp_Object,
-    pub f_Vx_resource_class: Lisp_Object,
-    pub f_Vx_resource_name: Lisp_Object,
-    pub f_Vx_select_enable_clipboard_manager: Lisp_Object,
-    pub f_Vx_sensitive_text_pointer_shape: Lisp_Object,
-    pub f_Vx_sent_selection_functions: Lisp_Object,
-    pub f_Vx_session_id: Lisp_Object,
-    pub f_Vx_session_previous_id: Lisp_Object,
-    pub f_Vx_super_keysym: Lisp_Object,
-    pub f_Vx_toolkit_scroll_bars: Lisp_Object,
-    pub f_Vx_window_horizontal_drag_shape: Lisp_Object,
-    pub f_Vx_window_vertical_drag_shape: Lisp_Object,
-    pub f_Vxft_settings: Lisp_Object,
-    pub f_do_mouse_tracking: Lisp_Object,
-    pub f_eol_mnemonic_dos: Lisp_Object,
-    pub f_eol_mnemonic_mac: Lisp_Object,
-    pub f_eol_mnemonic_undecided: Lisp_Object,
-    pub f_eol_mnemonic_unix: Lisp_Object,
-    pub f_frame_inhibit_implied_resize: Lisp_Object,
-    pub f_frame_size_history: Lisp_Object,
-    pub f_last_command_event: Lisp_Object,
-    pub f_last_input_event: Lisp_Object,
-    pub f_last_nonmenu_event: Lisp_Object,
-    pub f_menu_prompt_more_char: Lisp_Object,
-    pub f_meta_prefix_char: Lisp_Object,
-    pub f_auto_save_interval: EmacsInt,
-    pub f_baud_rate: EmacsInt,
-    pub f_cons_cells_consed: EmacsInt,
-    pub f_debug_end_pos: EmacsInt,
-    pub f_double_click_fuzz: EmacsInt,
-    pub f_emacs_scroll_step: EmacsInt,
-    pub f_executing_kbd_macro_index: EmacsInt,
-    pub f_extra_keyboard_modifiers: EmacsInt,
-    pub f_floats_consed: EmacsInt,
-    pub f_gc_cons_threshold: EmacsInt,
-    pub f_gcs_done: EmacsInt,
-    pub f_global_gnutls_log_level: EmacsInt,
-    pub f_hscroll_margin: EmacsInt,
-    pub f_imagemagick_render_type: EmacsInt,
-    pub f_intervals_consed: EmacsInt,
-    pub f_line_number_display_limit_width: EmacsInt,
-    pub f_max_lisp_eval_depth: EmacsInt,
-    pub f_max_specpdl_size: EmacsInt,
-    pub f_misc_objects_consed: EmacsInt,
-    pub f_next_screen_context_lines: EmacsInt,
-    pub f_num_input_keys: EmacsInt,
-    pub f_num_nonmacro_input_events: EmacsInt,
-    pub f_overline_margin: EmacsInt,
-    pub f_polling_period: EmacsInt,
-    pub f_profiler_log_size: EmacsInt,
-    pub f_profiler_max_stack_depth: EmacsInt,
-    pub f_pure_bytes_used: EmacsInt,
-    pub f_scroll_conservatively: EmacsInt,
-    pub f_scroll_margin: EmacsInt,
-    pub f_string_chars_consed: EmacsInt,
-    pub f_strings_consed: EmacsInt,
-    pub f_symbols_consed: EmacsInt,
-    pub f_syntax_propertize__done: EmacsInt,
-    pub f_tool_bar_button_relief: EmacsInt,
-    pub f_tool_bar_max_label_size: EmacsInt,
-    pub f_underline_minimum_offset: EmacsInt,
-    pub f_undo_limit: EmacsInt,
-    pub f_undo_strong_limit: EmacsInt,
-    pub f_vector_cells_consed: EmacsInt,
-    pub f_x_selection_timeout: EmacsInt,
-    // TODO: Change these bools to something more FFI friendly.
-    pub f_Vcomment_end_can_be_escaped: bool,
-    pub f_Vfast_but_imprecise_scrolling: bool,
-    pub f_auto_raise_tool_bar_buttons_p: bool,
-    pub f_auto_window_vscroll_p: bool,
-    pub f_automatic_hscrolling_p: bool,
-    pub f_byte_metering_on: bool,
-    pub f_cannot_suspend: bool,
-    pub f_coding_system_require_warning: bool,
-    pub f_completion_ignore_case: bool,
-    pub f_create_lockfiles: bool,
-    pub f_cross_disabled_images: bool,
-    pub f_cursor_in_echo_area: bool,
-    pub f_debug_on_next_call: bool,
-    pub f_debug_on_quit: bool,
-    pub f_debugger_may_continue: bool,
-    pub f_delete_by_moving_to_trash: bool,
-    pub f_delete_exited_processes: bool,
-    pub f_disable_ascii_optimization: bool,
-    pub f_display_hourglass_p: bool,
-    pub f_enable_recursive_minibuffers: bool,
-    pub f_focus_follows_mouse: bool,
-    pub f_force_load_messages: bool,
-    pub f_frame_resize_pixelwise: bool,
-    pub f_garbage_collection_messages: bool,
-    pub f_highlight_nonselected_windows: bool,
-    pub f_history_delete_duplicates: bool,
-    pub f_indent_tabs_mode: bool,
-    pub f_inherit_process_coding_system: bool,
-    pub f_inhibit_bidi_mirroring: bool,
-    pub f_inhibit_eol_conversion: bool,
-    pub f_inhibit_eval_during_redisplay: bool,
-    pub f_inhibit_free_realized_faces: bool,
-    pub f_inhibit_iso_escape_detection: bool,
-    pub f_inhibit_load_charset_map: bool,
-    pub f_inhibit_menubar_update: bool,
-    pub f_inhibit_message: bool,
-    pub f_inhibit_modification_hooks: bool,
-    pub f_inhibit_null_byte_detection: bool,
-    pub f_inhibit_try_cursor_movement: bool,
-    pub f_inhibit_try_window_id: bool,
-    pub f_inhibit_try_window_reusing: bool,
-    pub f_inhibit_x_resources: bool,
-    pub f_inverse_video: bool,
-    pub f_load_convert_to_unibyte: bool,
-    pub f_load_dangerous_libraries: bool,
-    pub f_load_force_doc_strings: bool,
-    pub f_load_in_progress: bool,
-    pub f_load_prefer_newer: bool,
-    pub f_make_cursor_line_fully_visible_p: bool,
-    pub f_menu_prompting: bool,
-    pub f_message_truncate_lines: bool,
-    pub f_minibuffer_allow_text_properties: bool,
-    pub f_minibuffer_auto_raise: bool,
-    pub f_mode_line_in_non_selected_windows: bool,
-    pub f_multibyte_syntax_as_symbol: bool,
-    pub f_multiple_frames: bool,
-    pub f_no_redraw_on_reenter: bool,
-    pub f_noninteractive1: bool,
-    pub f_open_paren_in_column_0_is_defun_start: bool,
-    pub f_parse_sexp_ignore_comments: bool,
-    pub f_parse_sexp_lookup_properties: bool,
-    pub f_print_escape_multibyte: bool,
-    pub f_print_escape_newlines: bool,
-    pub f_print_escape_nonascii: bool,
-    pub f_print_quoted: bool,
-    pub f_read_buffer_completion_ignore_case: bool,
-    pub f_redisplay_dont_pause: bool,
-    pub f_scroll_bar_adjust_thumb_portion_p: bool,
-    pub f_system_uses_terminfo: bool,
-    pub f_text_quoting_flag: bool,
-    pub f_undo_inhibit_record_point: bool,
-    pub f_unibyte_display_via_language_environment: bool,
-    pub f_use_dialog_box: bool,
-    pub f_use_file_dialog: bool,
-    pub f_use_system_font: bool,
-    pub f_visible_bell: bool,
-    pub f_visible_cursor: bool,
-    pub f_window_resize_pixelwise: bool,
-    pub f_words_include_escapes: bool,
-    pub f_write_region_inhibit_fsync: bool,
-    pub f_x_frame_normalize_before_maximize: bool,
-    pub f_x_gtk_file_dialog_help_text: bool,
-    pub f_x_gtk_show_hidden_files: bool,
-    pub f_x_gtk_use_old_file_dialog: bool,
-    pub f_x_gtk_use_system_tooltips: bool,
-    pub f_x_mouse_click_focus_ignore_position: bool,
-    pub f_x_stretch_cursor_p: bool,
-    pub f_x_underline_at_descent_line: bool,
-    pub f_x_use_underline_position_properties: bool,
-}
-
-extern "C" {
-    pub static mut globals: emacs_globals;
-    pub static current_thread: *mut thread_state;
-    pub static Qt: Lisp_Object;
-    pub static Qerror: Lisp_Object;
-    pub static Qarith_error: Lisp_Object;
-    pub static Qrange_error: Lisp_Object;
-    pub static Qwrong_type_argument: Lisp_Object;
-    pub static Qargs_out_of_range: Lisp_Object;
-    pub static Qnumber_or_marker_p: Lisp_Object;
-    pub static Qinteger_or_marker_p: Lisp_Object;
-    pub static Qconsp: Lisp_Object;
-    pub static Qnumberp: Lisp_Object;
-    pub static Qintegerp: Lisp_Object;
-    pub static Qfloatp: Lisp_Object;
-    pub static Qstringp: Lisp_Object;
-    pub static Qsymbolp: Lisp_Object;
-    pub static Qlistp: Lisp_Object;
-    pub static Qmarkerp: Lisp_Object;
-    pub static Qwholenump: Lisp_Object;
-    pub static Qvectorp: Lisp_Object;
-    pub static Qsequencep: Lisp_Object;
-    pub static Qcharacterp: Lisp_Object;
-    pub static Qminus: Lisp_Object;
-
-    pub static Qinteger: Lisp_Object;
-    pub static Qsymbol: Lisp_Object;
-    pub static Qstring: Lisp_Object;
-    pub static Qcons: Lisp_Object;
-    pub static Qmarker: Lisp_Object;
-    pub static Qoverlay: Lisp_Object;
-    pub static Qfinalizer: Lisp_Object;
-    pub static Quser_ptr: Lisp_Object;
-    pub static Qfloat: Lisp_Object;
-    pub static Qwindow_configuration: Lisp_Object;
-    pub static Qprocess: Lisp_Object;
-    pub static Qwindow: Lisp_Object;
-    pub static Qcompiled_function: Lisp_Object;
-    pub static Qbuffer: Lisp_Object;
-    pub static Qframe: Lisp_Object;
-    pub static Qvector: Lisp_Object;
-    pub static Qchar_table: Lisp_Object;
-    pub static Qbool_vector: Lisp_Object;
-    pub static Qhash_table: Lisp_Object;
-    pub static Qthread: Lisp_Object;
-    pub static Qmutex: Lisp_Object;
-    pub static Qcondition_variable: Lisp_Object;
-    pub static Qsubr: Lisp_Object;
-    pub static Qfont_spec: Lisp_Object;
-    pub static Qfont_entity: Lisp_Object;
-    pub static Qfont_object: Lisp_Object;
-    pub static Qwrite_region: Lisp_Object;
-    pub static Qbuffer_file_coding_system: Lisp_Object;
-    pub static Qfont_extra_type: Lisp_Object;
-
-    pub static Qmd5: Lisp_Object;
-    pub static Qsha1: Lisp_Object;
-    pub static Qsha224: Lisp_Object;
-    pub static Qsha256: Lisp_Object;
-    pub static Qsha384: Lisp_Object;
-    pub static Qsha512: Lisp_Object;
-
-    pub static Qraw_text: Lisp_Object;
-    pub static Qcoding_system_error: Lisp_Object;
-
-    pub static lispsym: Lisp_Symbol;
-    pub static Vbuffer_alist: Lisp_Object;
-    pub static Vprocess_alist: Lisp_Object;
-
-    pub fn Fcons(car: Lisp_Object, cdr: Lisp_Object) -> Lisp_Object;
-    pub fn Fcurrent_buffer() -> Lisp_Object;
-    pub fn Fsignal(error_symbol: Lisp_Object, data: Lisp_Object) -> !;
-    pub fn Fbuffer_file_name(buffer: Lisp_Object) -> Lisp_Object;
-    pub fn Ffind_operation_coding_system(nargs: ptrdiff_t, args: *mut Lisp_Object) -> Lisp_Object;
-    pub fn Flocal_variable_p(variable: Lisp_Object, buffer: Lisp_Object) -> Lisp_Object;
-    pub fn Ffuncall(nargs: ptrdiff_t, args: *mut Lisp_Object) -> Lisp_Object;
-
-    pub fn make_float(float_value: c_double) -> Lisp_Object;
-    pub fn make_string(s: *const c_char, length: ptrdiff_t) -> Lisp_Object;
-    pub fn make_lisp_ptr(ptr: *const c_void, ty: Lisp_Type) -> Lisp_Object;
-    pub fn build_string(s: *const c_char) -> Lisp_Object;
-    pub fn make_unibyte_string(s: *const c_char, length: ptrdiff_t) -> Lisp_Object;
-    pub fn make_uninit_string(length: EmacsInt) -> Lisp_Object;
-    pub fn make_uninit_multibyte_string(nchars: EmacsInt, nbytes: EmacsInt) -> Lisp_Object;
-    pub fn make_specified_string(
-        contents: *const c_char,
-        nchars: ptrdiff_t,
-        nbytes: ptrdiff_t,
-        multibyte: bool,
-    ) -> Lisp_Object;
-    pub fn string_to_multibyte(string: Lisp_Object) -> Lisp_Object;
-
-    pub fn preferred_coding_system() -> Lisp_Object;
-    pub fn Fcoding_system_p(o: Lisp_Object) -> Lisp_Object;
-    pub fn code_convert_string(
-        string: Lisp_Object,
-        coding_system: Lisp_Object,
-        dst_object: Lisp_Object,
-        encodep: bool,
-        nocopy: bool,
-        norecord: bool,
-    ) -> Lisp_Object;
-    pub fn validate_subarray(
-        array: Lisp_Object,
-        from: Lisp_Object,
-        to: Lisp_Object,
-        size: libc::ptrdiff_t,
-        ifrom: &mut libc::ptrdiff_t,
-        ito: &mut libc::ptrdiff_t,
-    );
-    pub fn string_char_to_byte(string: Lisp_Object, char_index: libc::ptrdiff_t)
-        -> libc::ptrdiff_t;
-
-    pub fn record_unwind_current_buffer();
-    pub fn set_buffer_internal(buffer: *const libc::c_void); // TODO: buffer*
-    pub fn make_buffer_string(
-        start: libc::ptrdiff_t,
-        end: libc::ptrdiff_t,
-        props: bool,
-    ) -> Lisp_Object;
-
-    pub fn intern_1(s: *const c_char, length: ptrdiff_t) -> Lisp_Object;
-
-    pub fn SYMBOL_NAME(s: Lisp_Object) -> Lisp_Object;
-    pub fn CHECK_IMPURE(obj: Lisp_Object, ptr: *const c_void);
->>>>>>> 671db3d5
     pub fn internal_equal(
         o1: Lisp_Object,
         o2: Lisp_Object,
@@ -828,45 +74,23 @@
         depth: libc::c_int,
         ht: Lisp_Object,
     ) -> bool;
-<<<<<<< HEAD
-=======
-
-    // These signal an error, therefore are marked as non-returning.
-    pub fn circular_list(tail: Lisp_Object) -> !;
-    pub fn nsberror(spec: Lisp_Object) -> !;
->>>>>>> 671db3d5
 
     // this is an inline function, so in principle we shouldn't try to
     // call it (it may not actually exist, if the compiler inlined all
     // the call sites), but it hasn't caused us any problems so
     // far. See puresize.rs
     pub fn CHECK_IMPURE(obj: Lisp_Object, ptr: *const libc::c_void);
+    // same here
+    pub fn make_lisp_ptr(ptr: *mut libc::c_void, ty: Lisp_Type) -> Lisp_Object;
 }
 
-<<<<<<< HEAD
 // Largest and smallest numbers that can be represented as fixnums in
 // Emacs lisp.
 pub const MOST_POSITIVE_FIXNUM: EmacsInt = EMACS_INT_MAX >> Lisp_Bits::INTTYPEBITS as u32;
 pub const MOST_NEGATIVE_FIXNUM: EmacsInt = (-1 - MOST_POSITIVE_FIXNUM);
-=======
-    pub fn base64_encode_1(
-        from: *const c_char,
-        to: *mut c_char,
-        length: ptrdiff_t,
-        line_break: bool,
-        multibyte: bool,
-    ) -> ptrdiff_t;
-    pub fn base64_decode_1(
-        from: *const c_char,
-        to: *mut c_char,
-        length: ptrdiff_t,
-        multibyte: bool,
-        nchars_return: *mut ptrdiff_t,
-    ) -> ptrdiff_t;
-}
 
 /// Contains C definitions from the font.h header.
-pub mod font {
+pub mod fontmod {
     use libc::c_int;
 
     /// Represents the indices of font properties in the contents of a font
@@ -907,5 +131,4 @@
     pub const FONT_SPEC_MAX: c_int = FontPropertyIndex::FONT_OBJLIST_INDEX as c_int;
     pub const FONT_ENTITY_MAX: c_int = FontPropertyIndex::FONT_NAME_INDEX as c_int;
     pub const FONT_OBJECT_MAX: c_int = (FontPropertyIndex::FONT_FILE_INDEX as c_int) + 1;
-}
->>>>>>> 671db3d5
+}