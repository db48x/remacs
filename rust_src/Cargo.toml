--- conflicted
+++ resolved
@@ -9,13 +9,9 @@
 
 [dependencies]
 lazy_static = "0.2.2"
-<<<<<<< HEAD
 remacs-sys = { version = "0.1.0", path = "remacs-sys/" }
 libc = "0.2"
-=======
-libc = "0.2.17"
 rustc-serialize = "0.3"
->>>>>>> f6309fc2
 
 # Only want this local crate as dependency on Mac OS X
 [target.'cfg(target_os = "macos")'.dependencies]
