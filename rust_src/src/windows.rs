//! Functions operating on windows.

use lisp::{LispObject, ExternalPtr};
use remacs_macros::lisp_fn;
use remacs_sys::{Lisp_Window, selected_window as current_window};
use marker::marker_position;
use editfns::point;

pub type LispWindowRef = ExternalPtr<Lisp_Window>;

const FLAG_MINI: u16 = 1 << 0;

impl LispWindowRef {
    /// Check if window is a live window (displays a buffer).
    /// This is also sometimes called a "leaf window" in Emacs sources.
    #[inline]
    pub fn is_live(self) -> bool {
        LispObject::from_raw(self.contents).is_buffer()
    }

    #[inline]
    pub fn point_marker(self) -> LispObject {
        LispObject::from_raw(self.pointm)
    }

    #[inline]
    pub fn contents(self) -> LispObject {
        LispObject::from_raw(self.contents)
    }

    #[inline]
<<<<<<< HEAD
    pub fn is_minibuffer(&self) -> bool {
        self.flags & FLAG_MINI != 0
=======
    pub fn start_marker(self) -> LispObject {
        LispObject::from_raw(self.start)
>>>>>>> 2777b821
    }
}

/// Return t if OBJECT is a window and nil otherwise.
#[lisp_fn]
fn windowp(object: LispObject) -> LispObject {
    LispObject::from_bool(object.is_window())
}

/// Return t if OBJECT is a live window and nil otherwise.
///
/// A live window is a window that displays a buffer.
/// Internal windows and deleted windows are not live.
#[lisp_fn]
pub fn window_live_p(object: LispObject) -> LispObject {
    LispObject::from_bool(object.as_window().map_or(false, |m| m.is_live()))
}

/// Return current value of point in WINDOW.
/// WINDOW must be a live window and defaults to the selected one.
///
/// For a nonselected window, this is the value point would have if that
/// window were selected.
///
/// Note that, when WINDOW is selected, the value returned is the same as
/// that returned by `point' for WINDOW's buffer.  It would be more strictly
/// correct to return the top-level value of `point', outside of any
/// `save-excursion' forms.  But that is hard to define.
#[lisp_fn(min = "0")]
pub fn window_point(window: LispObject) -> LispObject {
    if window.is_nil() || window == selected_window() {
        point()
    } else {
        let marker = window.as_live_window_or_error().point_marker();
        marker_position(marker)
    }
}

/// Return the selected window.
/// The selected window is the window in which the standard cursor for
/// selected windows appears and to which many commands apply.
#[lisp_fn]
pub fn selected_window() -> LispObject {
    unsafe { LispObject::from_raw(current_window) }
}

/// Return the buffer displayed in window WINDOW.
/// If WINDOW is omitted or nil, it defaults to the selected window.
/// Return nil for an internal window or a deleted window.
#[lisp_fn(min = "0")]
pub fn window_buffer(window: LispObject) -> LispObject {
    let win = if window.is_nil() {
        selected_window()
    } else {
        window
    };
    let win = win.as_window_or_error();
    if win.is_live() {
        win.contents()
    } else {
        LispObject::constant_nil()
    }
}

/// Return t if OBJECT is a valid window and nil otherwise.
/// A valid window is either a window that displays a buffer or an internal
/// window.  Windows that have been deleted are not valid.
#[lisp_fn]
pub fn window_valid_p(object: LispObject) -> LispObject {
    LispObject::from_bool(object.as_window().map_or(
        false,
        |win| win.contents().is_not_nil(),
    ))
}

<<<<<<< HEAD
/// Return non-nil if WINDOW is a minibuffer window.
/// WINDOW must be a valid window and defaults to the selected one.
#[lisp_fn(min = "0")]
pub fn window_minibuffer_p(window: LispObject) -> LispObject {
=======
/// Return position at which display currently starts in WINDOW.
/// WINDOW must be a live window and defaults to the selected one.
/// This is updated by redisplay or by calling `set-window-start'.
#[lisp_fn(min = "0")]
pub fn window_start(window: LispObject) -> LispObject {
>>>>>>> 2777b821
    let win = if window.is_nil() {
        selected_window()
    } else {
        window
    };
<<<<<<< HEAD
    LispObject::from_bool(win.as_window_or_error().is_minibuffer())
=======
    marker_position(win.as_live_window_or_error().start_marker())
>>>>>>> 2777b821
}<|MERGE_RESOLUTION|>--- conflicted
+++ resolved
@@ -29,13 +29,13 @@
     }
 
     #[inline]
-<<<<<<< HEAD
+    pub fn start_marker(self) -> LispObject {
+        LispObject::from_raw(self.start)
+    }
+
+    #[inline]
     pub fn is_minibuffer(&self) -> bool {
         self.flags & FLAG_MINI != 0
-=======
-    pub fn start_marker(self) -> LispObject {
-        LispObject::from_raw(self.start)
->>>>>>> 2777b821
     }
 }
 
@@ -111,26 +111,27 @@
     ))
 }
 
-<<<<<<< HEAD
-/// Return non-nil if WINDOW is a minibuffer window.
-/// WINDOW must be a valid window and defaults to the selected one.
-#[lisp_fn(min = "0")]
-pub fn window_minibuffer_p(window: LispObject) -> LispObject {
-=======
 /// Return position at which display currently starts in WINDOW.
 /// WINDOW must be a live window and defaults to the selected one.
 /// This is updated by redisplay or by calling `set-window-start'.
 #[lisp_fn(min = "0")]
 pub fn window_start(window: LispObject) -> LispObject {
->>>>>>> 2777b821
     let win = if window.is_nil() {
         selected_window()
     } else {
         window
     };
-<<<<<<< HEAD
+    marker_position(win.as_live_window_or_error().start_marker())
+}
+
+/// Return non-nil if WINDOW is a minibuffer window.
+/// WINDOW must be a valid window and defaults to the selected one.
+#[lisp_fn(min = "0")]
+pub fn window_minibuffer_p(window: LispObject) -> LispObject {
+    let win = if window.is_nil() {
+        selected_window()
+    } else {
+        window
+    };
     LispObject::from_bool(win.as_window_or_error().is_minibuffer())
-=======
-    marker_position(win.as_live_window_or_error().start_marker())
->>>>>>> 2777b821
 }