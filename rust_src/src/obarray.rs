//! obarray code
use libc;

use remacs_macros::lisp_fn;
use remacs_sys::{Fcons, Fmake_symbol, Fpurecopy};
use remacs_sys::{fatal_error_in_progress, globals, initial_obarray, initialized, intern_sym,
                 make_pure_c_string, make_unibyte_string, oblookup};
use remacs_sys::Qvectorp;

use lisp::LispObject;
use lisp::defsubr;

/// A lisp object containing an `obarray`.
pub struct LispObarrayRef(LispObject);

impl LispObarrayRef {
    pub fn new(obj: LispObject) -> LispObarrayRef {
        LispObarrayRef(obj)
    }

    /// Return a reference to the Lisp variable `obarray`.
    pub fn global() -> LispObarrayRef {
<<<<<<< HEAD
        LispObarrayRef(LispObject::from_raw(check_obarray(unsafe {
            globals.Vobarray
        })))
=======
        LispObarrayRef(check_obarray(unsafe { globals.f_Vobarray }))
>>>>>>> 0f752cb2
    }

    pub fn as_lisp_obj(&self) -> LispObject {
        self.0
    }

    /// Return the symbol that matches NAME (either a symbol or string). If
    /// there is no such symbol, return the integer bucket number of where the
    /// symbol would be if it were present.
    pub fn lookup(&self, name: LispObject) -> LispObject {
        let string = name.symbol_or_string_as_string();
        let obj = self.as_lisp_obj();
        unsafe {
            oblookup(
                obj.to_raw(),
                string.const_sdata_ptr(),
                string.len_chars(),
                string.len_bytes(),
            )
        }
    }

    /// Intern the string or symbol STRING. That is, return the new or existing
    /// symbol with that name in this `LispObarrayRef`. If Emacs is loading Lisp
    /// code to dump to an executable (ie. `purify-flag` is `t`), the symbol
    /// name will be transferred to pure storage.
    pub fn intern(&self, string: LispObject) -> LispObject {
        let tem = self.lookup(string);
        let obj = self.as_lisp_obj();
        if tem.is_symbol() {
            tem
<<<<<<< HEAD
        } else if LispObject::from_raw(unsafe { globals.Vpurify_flag }).is_not_nil() {
=======
        } else if unsafe { globals.f_Vpurify_flag }.is_not_nil() {
>>>>>>> 0f752cb2
            // When Emacs is running lisp code to dump to an executable, make
            // use of pure storage.
            intern_driver(
                unsafe { Fpurecopy(string.to_raw()) },
                obj.to_raw(),
                tem.to_raw(),
            )
        } else {
            intern_driver(string.to_raw(), obj.to_raw(), tem.to_raw())
        }
    }
}

/// Intern (e.g. create a symbol from) a string.
pub fn intern<T: AsRef<str>>(string: T) -> LispObject {
    let s = string.as_ref();
    intern_1(
        s.as_ptr() as *const libc::c_char,
        s.len() as libc::ptrdiff_t,
    )
}

#[no_mangle]
pub extern "C" fn loadhist_attach(x: LispObject) {
    unsafe {
        if initialized {
            globals.Vcurrent_load_list = Fcons(x, globals.Vcurrent_load_list);
        }
    }
}

/// Get an error if OBARRAY is not an obarray.
/// If it is one, return it.
#[no_mangle]
pub extern "C" fn check_obarray(obarray: LispObject) -> LispObject {
    // We don't want to signal a wrong-type error when we are shutting
    // down due to a fatal error and we don't want to hit assertions
    // if the fatal error was during GC.
    if unsafe { fatal_error_in_progress } {
        return obarray;
    }

    // A valid obarray is a non-empty vector.
    let v = obarray.as_vector();
    if v.map_or(0, |v_1| v_1.len()) == 0 {
        // If Vobarray is now invalid, force it to be valid.
<<<<<<< HEAD
        if LispObject::from_raw(unsafe { globals.Vobarray }).eq(obarray) {
            unsafe { globals.Vobarray = initial_obarray };
=======
        if unsafe { globals.f_Vobarray }.eq(obarray) {
            unsafe { globals.f_Vobarray = initial_obarray };
>>>>>>> 0f752cb2
        }
        wrong_type!(Qvectorp, obarray);
    }

    obarray
}

#[no_mangle]
pub extern "C" fn map_obarray(
    obarray: LispObject,
    func: extern "C" fn(LispObject, LispObject),
    arg: LispObject,
) {
    let v = obarray.as_vector_or_error();
    for item in v.iter().rev() {
        if let Some(sym) = item.as_symbol() {
            for s in sym.iter() {
                func(s.as_lisp_obj().to_raw(), arg);
            }
        }
    }
}

/// Intern the C string `s`: return a symbol with that name, interned in the
/// current obarray.
#[no_mangle]
pub extern "C" fn intern_1(s: *const libc::c_char, len: libc::ptrdiff_t) -> LispObject {
    let obarray = LispObarrayRef::global().as_lisp_obj().to_raw();
    let tem = unsafe { oblookup(obarray, s, len, len) };

    if tem.is_symbol() {
        tem.to_raw()
    } else {
        // The above `oblookup' was done on the basis of nchars==nbytes, so
        // the string has to be unibyte.
        intern_driver(
            unsafe { make_unibyte_string(s, len) },
            obarray,
            tem.to_raw(),
        )
    }
}

/// Intern the C string STR: return a symbol with that name,
/// interned in the current obarray.
#[no_mangle]
pub extern "C" fn intern_c_string_1(s: *const libc::c_char, len: libc::ptrdiff_t) -> LispObject {
    let obarray = LispObarrayRef::global().as_lisp_obj().to_raw();
    let tem = unsafe { oblookup(obarray, s, len, len) };

    if tem.is_symbol() {
        tem.to_raw()
    } else {
        // Creating a non-pure string from a string literal not implemented yet.
        // We could just use make_string here and live with the extra copy.
<<<<<<< HEAD
        assert!(LispObject::from_raw(unsafe { globals.Vpurify_flag }).is_not_nil());
=======
        assert!(unsafe { globals.f_Vpurify_flag }.is_not_nil());
>>>>>>> 0f752cb2
        intern_driver(unsafe { make_pure_c_string(s, len) }, obarray, tem.to_raw())
    }
}

/// Intern a symbol with name STRING in OBARRAY using bucket INDEX.
#[no_mangle]
pub extern "C" fn intern_driver(
    string: LispObject,
    obarray: LispObject,
    index: LispObject,
) -> LispObject {
    unsafe { intern_sym(Fmake_symbol(string), obarray, index) }
}

/// Return the canonical symbol named NAME, or nil if none exists.
/// NAME may be a string or a symbol.  If it is a symbol, that exact
/// symbol is searched for.
/// A second optional argument specifies the obarray to use;
/// it defaults to the value of `obarray'.
#[lisp_fn(min = "1")]
pub fn intern_soft(name: LispObject, obarray: Option<LispObarrayRef>) -> LispObject {
    let obarray = obarray.unwrap_or_else(LispObarrayRef::global);
    let tem = obarray.lookup(name);

    if tem.is_integer() || (name.is_symbol() && !name.eq(tem)) {
        LispObject::constant_nil()
    } else {
        tem
    }
}

/// Return the canonical symbol whose name is STRING.
/// If there is none, one is created by this function and returned.
/// A second optional argument specifies the obarray to use;
/// it defaults to the value of `obarray'.
#[lisp_fn(name = "intern", c_name = "intern", min = "1")]
pub fn lisp_intern(string: LispObject, obarray: LispObject) -> LispObject {
    let obarray_ref = if obarray.is_nil() {
        LispObarrayRef::global()
    } else {
        obarray.as_obarray_or_error()
    };

    obarray_ref.intern(string)
}

extern "C" fn mapatoms_1(sym: LispObject, function: LispObject) {
    call_raw!(function, sym);
}

/// Call FUNCTION on every symbol in OBARRAY.
/// OBARRAY defaults to the value of `obarray'.
#[lisp_fn(min = "1")]
pub fn mapatoms(function: LispObject, obarray: Option<LispObarrayRef>) -> () {
    let obarray = obarray.unwrap_or_else(LispObarrayRef::global);

    map_obarray(
        obarray.as_lisp_obj().to_raw(),
        mapatoms_1,
        function.to_raw(),
    );
}

include!(concat!(env!("OUT_DIR"), "/obarray_exports.rs"));<|MERGE_RESOLUTION|>--- conflicted
+++ resolved
@@ -20,13 +20,7 @@
 
     /// Return a reference to the Lisp variable `obarray`.
     pub fn global() -> LispObarrayRef {
-<<<<<<< HEAD
-        LispObarrayRef(LispObject::from_raw(check_obarray(unsafe {
-            globals.Vobarray
-        })))
-=======
-        LispObarrayRef(check_obarray(unsafe { globals.f_Vobarray }))
->>>>>>> 0f752cb2
+        LispObarrayRef(check_obarray(unsafe { globals.Vobarray }))
     }
 
     pub fn as_lisp_obj(&self) -> LispObject {
@@ -58,11 +52,7 @@
         let obj = self.as_lisp_obj();
         if tem.is_symbol() {
             tem
-<<<<<<< HEAD
-        } else if LispObject::from_raw(unsafe { globals.Vpurify_flag }).is_not_nil() {
-=======
-        } else if unsafe { globals.f_Vpurify_flag }.is_not_nil() {
->>>>>>> 0f752cb2
+        } else if unsafe { globals.Vpurify_flag }.is_not_nil() {
             // When Emacs is running lisp code to dump to an executable, make
             // use of pure storage.
             intern_driver(
@@ -109,13 +99,8 @@
     let v = obarray.as_vector();
     if v.map_or(0, |v_1| v_1.len()) == 0 {
         // If Vobarray is now invalid, force it to be valid.
-<<<<<<< HEAD
-        if LispObject::from_raw(unsafe { globals.Vobarray }).eq(obarray) {
+        if unsafe { globals.Vobarray }.eq(obarray) {
             unsafe { globals.Vobarray = initial_obarray };
-=======
-        if unsafe { globals.f_Vobarray }.eq(obarray) {
-            unsafe { globals.f_Vobarray = initial_obarray };
->>>>>>> 0f752cb2
         }
         wrong_type!(Qvectorp, obarray);
     }
@@ -171,11 +156,7 @@
     } else {
         // Creating a non-pure string from a string literal not implemented yet.
         // We could just use make_string here and live with the extra copy.
-<<<<<<< HEAD
-        assert!(LispObject::from_raw(unsafe { globals.Vpurify_flag }).is_not_nil());
-=======
-        assert!(unsafe { globals.f_Vpurify_flag }.is_not_nil());
->>>>>>> 0f752cb2
+        assert!(unsafe { globals.Vpurify_flag }.is_not_nil());
         intern_driver(unsafe { make_pure_c_string(s, len) }, obarray, tem.to_raw())
     }
 }
