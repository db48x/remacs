#![macro_use]

//! This module contains Rust definitions whose C equivalents live in
//! lisp.h.

use libc::{c_char, c_void, intptr_t, ptrdiff_t, uintptr_t};

#[cfg(test)]
use std::cmp::max;
use std::convert::From;
use std::fmt::{Debug, Error, Formatter};
use std::mem;
use std::ops::{Deref, DerefMut};
use std::slice;

use remacs_sys::{pvec_type, EmacsDouble, EmacsInt, EmacsUint, EqualKind, Fcons, CHECK_IMPURE,
                 INTMASK, INTTYPEBITS, MOST_NEGATIVE_FIXNUM, MOST_POSITIVE_FIXNUM, USE_LSB_TAG,
                 VALBITS, VALMASK};
use remacs_sys::{Lisp_Cons, Lisp_Float, Lisp_Misc_Any, Lisp_Misc_Type, Lisp_Object, Lisp_Subr,
                 Lisp_Type};
use remacs_sys::{Qbufferp, Qchar_table_p, Qcharacterp, Qconsp, Qfloatp, Qframe_live_p, Qframep,
                 Qhash_table_p, Qinteger_or_marker_p, Qintegerp, Qlistp, Qmarkerp, Qnil,
                 Qnumber_or_marker_p, Qnumberp, Qoverlayp, Qplistp, Qprocessp, Qstringp, Qsymbolp,
                 Qt, Qthreadp, Qunbound, Qwholenump, Qwindow_live_p, Qwindow_valid_p, Qwindowp};
#[cfg(test)]
use remacs_sys::Lisp_Float__bindgen_ty_1;

use remacs_sys::{internal_equal, lispsym, make_float};

use buffers::{LispBufferRef, LispOverlayRef};
use chartable::LispCharTableRef;
use fonts::LispFontRef;
use frames::LispFrameRef;
use hashtable::LispHashTableRef;
use lists::circular_list;
use marker::LispMarkerRef;
use multibyte::{Codepoint, LispStringRef, MAX_CHAR};
use obarray::LispObarrayRef;
use process::LispProcessRef;
use symbols::LispSymbolRef;
use threads::ThreadStateRef;
use vectors::{LispVectorRef, LispVectorlikeRef};
use windows::LispWindowRef;

// TODO: tweak Makefile to rebuild C files if this changes.

/// Emacs values are represented as tagged pointers. A few bits are
/// used to represent the type, and the remaining bits are either used
/// to store the value directly (e.g. integers) or the address of a
/// more complex data type (e.g. a cons cell).
///
/// TODO: example representations
///
/// `EmacsInt` represents an integer big enough to hold our tagged
/// pointer representation.
///
/// In Emacs C, this is `EMACS_INT`.
///
/// `EmacsUint` represents the unsigned equivalent of `EmacsInt`.
/// In Emacs C, this is `EMACS_UINT`.
///
/// Their definition are determined in a way consistent with Emacs C.
/// Under casual systems, they're the type isize and usize respectively.
#[repr(C)]
#[derive(PartialEq, Eq, Clone, Copy)]
pub struct LispObject(Lisp_Object);

impl LispObject {
    #[inline]
    pub fn constant_unbound() -> LispObject {
        LispObject::from(unsafe { Qunbound })
    }

    #[inline]
    pub fn constant_t() -> LispObject {
        LispObject::from(unsafe { Qt })
    }

    #[inline]
    pub fn constant_nil() -> LispObject {
        LispObject::from(unsafe { Qnil })
    }

    #[inline]
    pub fn from_bool(v: bool) -> LispObject {
        if v {
            LispObject::constant_t()
        } else {
            LispObject::constant_nil()
        }
    }

    #[inline]
    pub fn from_float(v: EmacsDouble) -> LispObject {
        LispObject::from(unsafe { make_float(v) })
    }

    #[inline]
    pub fn to_raw(self) -> EmacsInt {
        self.0
    }
}

impl From<EmacsInt> for LispObject {
    #[inline]
    fn from(i: EmacsInt) -> Self {
        LispObject(i)
    }
}

impl LispObject {
    pub fn get_type(self) -> Lisp_Type {
        let raw = self.to_raw() as EmacsUint;
        let res = (if USE_LSB_TAG {
            raw & (!VALMASK as EmacsUint)
        } else {
            raw >> VALBITS
        }) as u32;
        unsafe { mem::transmute(res) }
    }

    pub fn tag_ptr<T>(external: ExternalPtr<T>, ty: Lisp_Type) -> LispObject {
        let raw = external.as_ptr() as intptr_t;
        let res = if USE_LSB_TAG {
            let ptr = raw as intptr_t;
            let tag = ty as intptr_t;
            (ptr + tag) as EmacsInt
        } else {
            let ptr = raw as EmacsUint as uintptr_t;
            let tag = ty as EmacsUint as uintptr_t;
            ((tag << VALBITS) + ptr) as EmacsInt
        };

        LispObject::from(res)
    }

    #[inline]
    pub fn get_untaggedptr(self) -> *mut c_void {
        (self.to_raw() & VALMASK) as intptr_t as *mut c_void
    }
}

// Symbol support (LispType == Lisp_Symbol == 0)
impl LispObject {
    #[inline]
    pub fn is_symbol(self) -> bool {
        self.get_type() == Lisp_Type::Lisp_Symbol
    }

    #[inline]
    pub fn as_symbol(self) -> Option<LispSymbolRef> {
        if self.is_symbol() {
            Some(LispSymbolRef::new(
                unsafe { mem::transmute(self.symbol_ptr_value()) },
            ))
        } else {
            None
        }
    }

    #[inline]
    pub fn as_symbol_or_error(self) -> LispSymbolRef {
        if self.is_symbol() {
            LispSymbolRef::new(unsafe { mem::transmute(self.symbol_ptr_value()) })
        } else {
            wrong_type!(Qsymbolp, self)
        }
    }

    #[inline]
    pub fn symbol_or_string_as_string(self) -> LispStringRef {
        match self.as_symbol() {
            Some(sym) => sym.symbol_name()
                .as_string()
                .expect("Expected a symbol name?"),
            None => self.as_string_or_error(),
        }
    }

    #[inline]
    fn symbol_ptr_value(&self) -> EmacsInt {
        let ptr_value = if USE_LSB_TAG {
            self.to_raw() as EmacsInt
        } else {
            self.get_untaggedptr() as EmacsInt
        };

        let lispsym_offset = unsafe { &lispsym as *const _ as EmacsInt };
        ptr_value + lispsym_offset
    }
}

// Misc support (LispType == Lisp_Misc == 1)

// Lisp_Misc is a union. Now we don't really care about its variants except the
// super type layout. LispMisc is an unsized type for this, and LispMiscAny is
// only the header and a padding, which is consistent with the c version.
// directly creating and moving or copying this struct is simply wrong!
// If needed, we can calculate all variants size and allocate properly.

#[repr(C)]
#[derive(Debug)]
pub struct ExternalPtr<T>(*mut T);

impl<T> Clone for ExternalPtr<T> {
    fn clone(&self) -> Self {
        ExternalPtr::new(self.0)
    }
}

impl<T> Copy for ExternalPtr<T> {}

impl<T> ExternalPtr<T> {
    pub fn new(p: *mut T) -> ExternalPtr<T> {
        ExternalPtr(p)
    }

    pub fn as_ptr(&self) -> *const T {
        self.0
    }

    pub fn as_mut(&mut self) -> *mut T {
        self.0
    }
}

impl<T> Deref for ExternalPtr<T> {
    type Target = T;
    fn deref(&self) -> &Self::Target {
        unsafe { &*self.0 }
    }
}

impl<T> DerefMut for ExternalPtr<T> {
    fn deref_mut(&mut self) -> &mut Self::Target {
        unsafe { &mut *self.0 }
    }
}

impl<T> PartialEq for ExternalPtr<T> {
    fn eq(&self, other: &ExternalPtr<T>) -> bool {
        self.as_ptr() == other.as_ptr()
    }

    fn ne(&self, other: &ExternalPtr<T>) -> bool {
        self.as_ptr() != other.as_ptr()
    }
}

pub type LispSubrRef = ExternalPtr<Lisp_Subr>;
unsafe impl Sync for LispSubrRef {}

pub type LispMiscRef = ExternalPtr<Lisp_Misc_Any>;

#[test]
fn test_lisp_misc_any_size() {
    // Should be 32 bits, which is 4 bytes.
    assert!(mem::size_of::<Lisp_Misc_Any>() == 4);
}

impl LispObject {
    #[inline]
    pub fn is_misc(self) -> bool {
        self.get_type() == Lisp_Type::Lisp_Misc
    }

    #[inline]
    pub fn as_misc(self) -> Option<LispMiscRef> {
        if self.is_misc() {
            unsafe { Some(self.to_misc_unchecked()) }
        } else {
            None
        }
    }

    unsafe fn to_misc_unchecked(self) -> LispMiscRef {
        LispMiscRef::new(mem::transmute(self.get_untaggedptr()))
    }
}

// Fixnum(Integer) support (LispType == Lisp_Int0 | Lisp_Int1 == 2 | 6(LSB) )

/// Fixnums are inline integers that fit directly into Lisp's tagged word.
/// There's two `LispType` variants to provide an extra bit.

/// Natnums(natural number) are the non-negative fixnums.
/// There were special branches in the original code for better performance.
/// However they are unified into the fixnum logic under LSB mode.
/// TODO: Recheck these logic in original C code.

impl LispObject {
    #[inline]
    pub fn from_fixnum(n: EmacsInt) -> LispObject {
        debug_assert!(MOST_NEGATIVE_FIXNUM <= n && n <= MOST_POSITIVE_FIXNUM);
        Self::from_fixnum_truncated(n)
    }

    #[inline]
    pub fn from_fixnum_truncated(n: EmacsInt) -> LispObject {
        let o = if USE_LSB_TAG {
            (n << INTTYPEBITS) as EmacsUint + Lisp_Type::Lisp_Int0 as EmacsUint
        } else {
            (n & INTMASK) as EmacsUint + ((Lisp_Type::Lisp_Int0 as EmacsUint) << VALBITS)
        };
        LispObject::from(o as EmacsInt)
    }

    /// Convert a positive integer into its LispObject representation.
    ///
    /// This is also the function to use when translating `XSETFASTINT`
    /// from Emacs C.
    // TODO: the C claims that make_natnum is faster, but it does the same
    // thing as make_number when USE_LSB_TAG is 1, which it is for us. We
    // should remove this in favour of make_number.
    //
    // TODO: it would be clearer if this function took a u64 or libc::c_int.
    #[inline]
    pub fn from_natnum(n: EmacsInt) -> LispObject {
        debug_assert!(0 <= n && n <= MOST_POSITIVE_FIXNUM);
        LispObject::from_fixnum_truncated(n)
    }

    #[inline]
    pub fn int_or_float_from_fixnum(n: EmacsInt) -> LispObject {
        if n < MOST_NEGATIVE_FIXNUM || n > MOST_POSITIVE_FIXNUM {
            Self::from_float(n as f64)
        } else {
            Self::from_fixnum(n)
        }
    }

    #[inline]
    pub fn fixnum_overflow(n: EmacsInt) -> bool {
        n < MOST_NEGATIVE_FIXNUM || n > MOST_POSITIVE_FIXNUM
    }

    #[inline]
    unsafe fn to_fixnum_unchecked(self) -> EmacsInt {
        let raw = self.to_raw();
        if !USE_LSB_TAG {
            raw & INTMASK
        } else {
            raw >> INTTYPEBITS
        }
    }

    #[inline]
    pub fn is_fixnum(self) -> bool {
        let ty = self.get_type();
        (ty as u8 & ((Lisp_Type::Lisp_Int0 as u8) | !(Lisp_Type::Lisp_Int1 as u8)))
            == Lisp_Type::Lisp_Int0 as u8
    }

    #[inline]
    pub fn as_fixnum(self) -> Option<EmacsInt> {
        if self.is_fixnum() {
            Some(unsafe { self.to_fixnum_unchecked() })
        } else {
            None
        }
    }

    #[inline]
    pub fn as_fixnum_or_error(self) -> EmacsInt {
        if self.is_fixnum() {
            unsafe { self.to_fixnum_unchecked() }
        } else {
            wrong_type!(Qintegerp, self)
        }
    }

    #[inline]
    pub fn as_fixnum_coerce_marker_or_error(self) -> EmacsInt {
        if let Some(n) = self.as_fixnum() {
            n
        } else if let Some(m) = self.as_marker() {
            m.charpos_or_error() as EmacsInt
        } else {
            wrong_type!(Qinteger_or_marker_p, self);
        }
    }

    /// TODO: Bignum support? (Current Emacs doesn't have it)
    #[inline]
    pub fn is_integer(self) -> bool {
        self.is_fixnum()
    }

    #[inline]
    pub fn is_natnum(self) -> bool {
        self.as_fixnum().map_or(false, |i| i >= 0)
    }

    #[inline]
    pub fn as_natnum_or_error(self) -> EmacsInt {
        if self.is_natnum() {
            unsafe { self.to_fixnum_unchecked() }
        } else {
            wrong_type!(Qwholenump, self)
        }
    }
}

// Vectorlike support (LispType == 5)

impl LispObject {
    #[inline]
    pub fn is_vectorlike(self) -> bool {
        self.get_type() == Lisp_Type::Lisp_Vectorlike
    }

    #[inline]
    pub fn is_vector(self) -> bool {
        self.as_vectorlike().map_or(false, |v| v.is_vector())
    }

    #[inline]
    pub fn as_vectorlike(self) -> Option<LispVectorlikeRef> {
        if self.is_vectorlike() {
            Some(LispVectorlikeRef::new(
                unsafe { mem::transmute(self.get_untaggedptr()) },
            ))
        } else {
            None
        }
    }

    /*
    #[inline]
    pub fn as_vectorlike_or_error(self) -> LispVectorlikeRef {
        if self.is_vectorlike() {
            LispVectorlikeRef::new(unsafe { mem::transmute(self.get_untaggedptr()) })
        } else {
            wrong_type!(Qvectorp, self)
        }
    }
    */

    pub unsafe fn as_vectorlike_unchecked(self) -> LispVectorlikeRef {
        LispVectorlikeRef::new(mem::transmute(self.get_untaggedptr()))
    }

    pub unsafe fn as_vector_unchecked(self) -> LispVectorRef {
        self.as_vectorlike_unchecked().as_vector_unchecked()
    }
}

impl LispObject {
    pub fn is_thread(self) -> bool {
        self.as_vectorlike()
            .map_or(false, |v| v.is_pseudovector(pvec_type::PVEC_THREAD))
    }

    pub fn as_thread(self) -> Option<ThreadStateRef> {
        self.as_vectorlike().map_or(None, |v| v.as_thread())
    }

    pub fn as_thread_or_error(self) -> ThreadStateRef {
        self.as_thread()
            .unwrap_or_else(|| wrong_type!(Qthreadp, self))
    }

    pub fn is_mutex(self) -> bool {
        self.as_vectorlike()
            .map_or(false, |v| v.is_pseudovector(pvec_type::PVEC_MUTEX))
    }

    pub fn is_condition_variable(self) -> bool {
        self.as_vectorlike()
            .map_or(false, |v| v.is_pseudovector(pvec_type::PVEC_CONDVAR))
    }

    pub fn is_byte_code_function(self) -> bool {
        self.as_vectorlike()
            .map_or(false, |v| v.is_pseudovector(pvec_type::PVEC_COMPILED))
    }

    pub fn is_subr(self) -> bool {
        self.as_vectorlike()
            .map_or(false, |v| v.is_pseudovector(pvec_type::PVEC_SUBR))
    }

    pub fn is_buffer(self) -> bool {
        self.as_vectorlike()
            .map_or(false, |v| v.is_pseudovector(pvec_type::PVEC_BUFFER))
    }

    pub fn as_buffer(self) -> Option<LispBufferRef> {
        self.as_vectorlike().map_or(None, |v| v.as_buffer())
    }

    pub fn as_buffer_or_error(self) -> LispBufferRef {
        self.as_buffer()
            .unwrap_or_else(|| wrong_type!(Qbufferp, self))
    }

    pub fn is_char_table(self) -> bool {
        self.as_vectorlike()
            .map_or(false, |v| v.is_pseudovector(pvec_type::PVEC_CHAR_TABLE))
    }

    pub fn as_char_table(self) -> Option<LispCharTableRef> {
        self.as_vectorlike().and_then(|v| v.as_char_table())
    }

    pub fn as_char_table_or_error(self) -> LispCharTableRef {
        if let Some(chartable) = self.as_char_table() {
            chartable
        } else {
            wrong_type!(Qchar_table_p, self)
        }
    }

    pub fn is_bool_vector(self) -> bool {
        self.as_vectorlike()
            .map_or(false, |v| v.is_pseudovector(pvec_type::PVEC_BOOL_VECTOR))
    }

    pub fn is_array(self) -> bool {
        self.is_vector() || self.is_string() || self.is_char_table() || self.is_bool_vector()
    }

    pub fn is_sequence(self) -> bool {
        self.is_cons() || self.is_nil() || self.is_array()
    }

    /*
    pub fn is_window_configuration(self) -> bool {
        self.as_vectorlike().map_or(false, |v| {
            v.is_pseudovector(pvec_type::PVEC_WINDOW_CONFIGURATION)
        })
    }
    */

    pub fn is_process(self) -> bool {
        self.as_vectorlike()
            .map_or(false, |v| v.is_pseudovector(pvec_type::PVEC_PROCESS))
    }

    pub fn as_process(self) -> Option<LispProcessRef> {
        self.as_vectorlike().map_or(None, |v| v.as_process())
    }

    pub fn as_process_or_error(self) -> LispProcessRef {
        self.as_process()
            .unwrap_or_else(|| wrong_type!(Qprocessp, self))
    }

    pub fn is_window(self) -> bool {
        self.as_vectorlike()
            .map_or(false, |v| v.is_pseudovector(pvec_type::PVEC_WINDOW))
    }

    pub fn as_window(self) -> Option<LispWindowRef> {
        self.as_vectorlike().map_or(None, |v| v.as_window())
    }

    pub fn as_window_or_error(self) -> LispWindowRef {
        self.as_window()
            .unwrap_or_else(|| wrong_type!(Qwindowp, self))
    }

    pub fn as_minibuffer_or_error(self) -> LispWindowRef {
        let w = self.as_window()
            .unwrap_or_else(|| wrong_type!(Qwindowp, self));
        if !w.is_minibuffer() {
            error!("Window is not a minibuffer window");
        }
        w
    }

    pub fn as_live_window(self) -> Option<LispWindowRef> {
        self.as_window()
            .and_then(|w| if w.is_live() { Some(w) } else { None })
    }

    pub fn as_live_window_or_error(self) -> LispWindowRef {
        self.as_live_window()
            .unwrap_or_else(|| wrong_type!(Qwindow_live_p, self))
    }

    pub fn as_valid_window(self) -> Option<LispWindowRef> {
        self.as_window()
            .and_then(|w| if w.is_valid() { Some(w) } else { None })
    }

    pub fn as_valid_window_or_error(self) -> LispWindowRef {
        self.as_valid_window()
            .unwrap_or_else(|| wrong_type!(Qwindow_valid_p, self))
    }

    /*
    pub fn is_frame(self) -> bool {
        self.as_vectorlike()
            .map_or(false, |v| v.is_pseudovector(pvec_type::PVEC_FRAME))
    }
    */

    pub fn as_frame(self) -> Option<LispFrameRef> {
        self.as_vectorlike().map_or(None, |v| v.as_frame())
    }

    pub fn as_frame_or_error(self) -> LispFrameRef {
        self.as_frame()
            .unwrap_or_else(|| wrong_type!(Qframep, self))
    }

    pub fn as_live_frame(self) -> Option<LispFrameRef> {
        self.as_frame()
            .and_then(|f| if f.is_live() { Some(f) } else { None })
    }

    pub fn as_live_frame_or_error(self) -> LispFrameRef {
        self.as_live_frame()
            .unwrap_or_else(|| wrong_type!(Qframe_live_p, self))
    }

    pub fn is_hash_table(self) -> bool {
        self.as_vectorlike()
            .map_or(false, |v| v.is_pseudovector(pvec_type::PVEC_HASH_TABLE))
    }

    /*
    pub fn is_font(self) -> bool {
        self.as_vectorlike()
            .map_or(false, |v| v.is_pseudovector(pvec_type::PVEC_FONT))
    }
    */

    pub fn as_font(self) -> Option<LispFontRef> {
        self.as_vectorlike().map_or(None, |v| {
            if v.is_pseudovector(pvec_type::PVEC_FONT) {
                Some(LispFontRef::from_vectorlike(v))
            } else {
                None
            }
        })
    }

    pub fn is_record(self) -> bool {
        self.as_vectorlike()
            .map_or(false, |v| v.is_pseudovector(pvec_type::PVEC_RECORD))
    }
}

impl LispObject {
    pub fn as_hash_table_or_error(&self) -> LispHashTableRef {
        if self.is_hash_table() {
            LispHashTableRef::new(unsafe { mem::transmute(self.get_untaggedptr()) })
        } else {
            wrong_type!(Qhash_table_p, *self);
        }
    }

    /*
    pub fn as_hash_table(&self) -> Option<LispHashTableRef> {
        if self.is_hash_table() {
            Some(LispHashTableRef::new(
                unsafe { mem::transmute(self.get_untaggedptr()) },
            ))
        } else {
            None
        }
    }
    */

    pub fn from_hash_table(hashtable: LispHashTableRef) -> LispObject {
        let object = LispObject::tag_ptr(hashtable, Lisp_Type::Lisp_Vectorlike);
        debug_assert!(
            object.is_vectorlike() && object.get_untaggedptr() == hashtable.as_ptr() as *mut c_void
        );

        debug_assert!(object.is_hash_table());
        object
    }
}

// Cons support (LispType == 6 | 3)

/// From `FOR_EACH_TAIL_INTERNAL` in `lisp.h`
pub struct TailsIter {
    list: LispObject,
    tail: LispObject,
    tortoise: LispObject,
    errsym: Option<Lisp_Object>,
    max: isize,
    n: isize,
    q: u16,
}

impl TailsIter {
    fn new(list: LispObject, errsym: Option<Lisp_Object>) -> Self {
        Self {
            list,
            tail: list,
            tortoise: list,
            errsym,
            max: 2,
            n: 0,
            q: 2,
        }
    }

    fn circular(&self) -> Option<LispCons> {
        if self.errsym.is_some() {
            circular_list(self.tail);
        } else {
            None
        }
    }
}

impl Iterator for TailsIter {
    type Item = LispCons;

    fn next(&mut self) -> Option<Self::Item> {
        match self.tail.as_cons() {
            None => {
                if self.errsym.is_some() && self.tail.is_not_nil() {
                    wrong_type!(self.errsym.clone().unwrap(), self.list)
                }
                None
            }
            Some(tail_cons) => {
                self.tail = tail_cons.cdr();
                self.q = self.q.wrapping_sub(1);
                if self.q != 0 {
                    if self.tail == self.tortoise {
                        return self.circular();
                    }
                } else {
                    self.n = self.n.wrapping_sub(1);
                    if self.n > 0 {
                        if self.tail == self.tortoise {
                            return self.circular();
                        }
                    } else {
                        self.max <<= 1;
                        self.q = self.max as u16;
                        self.n = self.max >> 16;
                        self.tortoise = self.tail;
                    }
                }
                Some(tail_cons)
            }
        }
    }
}

impl LispObject {
    #[inline]
    pub fn cons(car: LispObject, cdr: LispObject) -> Self {
        unsafe { LispObject::from(Fcons(car.to_raw(), cdr.to_raw())) }
    }

    #[inline]
    pub fn is_cons(self) -> bool {
        self.get_type() == Lisp_Type::Lisp_Cons
    }

    #[inline]
    pub fn as_cons(self) -> Option<LispCons> {
        if self.is_cons() {
            Some(LispCons(self))
        } else {
            None
        }
    }

    #[inline]
    pub fn as_cons_or_error(self) -> LispCons {
        if self.is_cons() {
            LispCons(self)
        } else {
            wrong_type!(Qconsp, self)
        }
    }

    #[inline]
    pub fn is_list(self) -> bool {
        self.is_cons() || self.is_nil()
    }

    /// Iterate over all tails of self.  self should be a list, i.e. a chain
    /// of cons cells ending in nil.  Otherwise a wrong-type-argument error
    /// will be signaled.
    pub fn iter_tails(self) -> TailsIter {
        TailsIter::new(self, Some(unsafe { Qlistp }))
    }

    /// Iterate over all tails of self.  If self is not a cons-chain,
    /// iteration will stop at the first non-cons without signaling.
    pub fn iter_tails_safe(self) -> TailsIter {
        TailsIter::new(self, None)
    }

    /// Iterate over all tails of self.  self should be a plist, i.e. a chain
    /// of cons cells ending in nil.  Otherwise a wrong-type-argument error
    /// will be signaled.
    pub fn iter_tails_plist(self) -> TailsIter {
        TailsIter::new(self, Some(unsafe { Qplistp }))
    }
}

/// A newtype for objects we know are conses.
#[derive(Clone, Copy)]
pub struct LispCons(LispObject);

impl LispCons {
    pub fn as_obj(self) -> LispObject {
        self.0
    }

    fn _extract(self) -> *mut Lisp_Cons {
        unsafe { mem::transmute(self.0.get_untaggedptr()) }
    }

    /// Return the car (first cell).
    pub fn car(self) -> LispObject {
        LispObject::from(unsafe { (*self._extract()).car })
    }

    /// Return the cdr (second cell).
    pub fn cdr(self) -> LispObject {
        LispObject::from(unsafe { (*self._extract()).u.cdr })
    }

    /// Set the car of the cons cell.
    pub fn set_car(self, n: LispObject) {
        unsafe {
            (*self._extract()).car = n.to_raw();
        }
    }

    /// Set the car of the cons cell.
    pub fn set_cdr(self, n: LispObject) {
        unsafe {
            (*self._extract()).u.cdr = n.to_raw();
        }
    }

    /// Check that "self" is an impure (i.e. not readonly) cons cell.
    pub fn check_impure(self) {
        unsafe {
            CHECK_IMPURE(self.0.to_raw(), self._extract() as *const c_void);
        }
    }
}

// Float support (LispType == Lisp_Float == 7 )

#[test]
fn test_lisp_float_size() {
    let double_size = mem::size_of::<EmacsDouble>();
    let ptr_size = mem::size_of::<*const Lisp_Float>();

    assert!(mem::size_of::<Lisp_Float>() == max(double_size, ptr_size));
}

pub type LispFloatRef = ExternalPtr<Lisp_Float>;

impl LispFloatRef {
    pub fn as_data(&self) -> &EmacsDouble {
        unsafe { &self.u.data }
    }
}

impl LispObject {
    #[inline]
    pub fn is_float(self) -> bool {
        self.get_type() == Lisp_Type::Lisp_Float
    }

    #[inline]
    unsafe fn to_float_unchecked(self) -> LispFloatRef {
        debug_assert!(self.is_float());
        LispFloatRef::new(mem::transmute(self.get_untaggedptr()))
    }

    unsafe fn get_float_data_unchecked(self) -> EmacsDouble {
        *self.to_float_unchecked().as_data()
    }

    pub fn as_float(self) -> Option<EmacsDouble> {
        if self.is_float() {
            Some(unsafe { self.get_float_data_unchecked() })
        } else {
            None
        }
    }

    pub fn as_float_or_error(self) -> EmacsDouble {
        if self.is_float() {
            unsafe { self.get_float_data_unchecked() }
        } else {
            wrong_type!(Qfloatp, self)
        }
    }

    /*
    /// If the LispObject is a number (of any kind), get a floating point value for it
    pub fn any_to_float(self) -> Option<EmacsDouble> {
        self.as_float()
            .or_else(|| self.as_fixnum().map(|i| i as EmacsDouble))
    }
    */

    pub fn any_to_float_or_error(self) -> EmacsDouble {
        self.as_float().unwrap_or_else(|| {
            self.as_fixnum()
                .unwrap_or_else(|| wrong_type!(Qnumberp, self)) as EmacsDouble
        })
    }
}

// String support (LispType == 4)

impl LispObject {
    #[inline]
    pub fn is_string(self) -> bool {
        self.get_type() == Lisp_Type::Lisp_String
    }

    #[inline]
    pub fn as_string(self) -> Option<LispStringRef> {
        if self.is_string() {
            Some(LispStringRef::new(
                unsafe { mem::transmute(self.get_untaggedptr()) },
            ))
        } else {
            None
        }
    }

    #[inline]
    pub fn as_string_or_error(self) -> LispStringRef {
        if self.is_string() {
            LispStringRef::new(unsafe { mem::transmute(self.get_untaggedptr()) })
        } else {
            wrong_type!(Qstringp, self)
        }
    }
}

// Other functions

pub enum LispNumber {
    Fixnum(EmacsInt),
    Float(f64),
}

impl LispObject {
    #[inline]
    pub fn is_number(self) -> bool {
        self.is_fixnum() || self.is_float()
    }

    /*
    #[inline]
    pub fn as_number_or_error(self) -> LispNumber {
        if let Some(n) = self.as_fixnum() {
            LispNumber::Fixnum(n)
        } else if let Some(f) = self.as_float() {
            LispNumber::Float(f)
        } else {
            wrong_type!(Qnumberp, self)
        }
    }
    */

    #[inline]
    pub fn as_number_coerce_marker_or_error(self) -> LispNumber {
        if let Some(n) = self.as_fixnum() {
            LispNumber::Fixnum(n)
        } else if let Some(f) = self.as_float() {
            LispNumber::Float(f)
        } else if let Some(m) = self.as_marker() {
            LispNumber::Fixnum(m.charpos_or_error() as EmacsInt)
        } else {
            wrong_type!(Qnumber_or_marker_p, self)
        }
    }

    #[inline]
    pub fn is_nil(self) -> bool {
        self.to_raw() == unsafe { Qnil }
    }

    #[inline]
    pub fn is_not_nil(self) -> bool {
        self.to_raw() != unsafe { Qnil }
    }

    #[inline]
    pub fn is_t(self) -> bool {
        self.to_raw() == unsafe { Qt }
    }

    #[inline]
    pub fn is_marker(self) -> bool {
        self.as_misc()
            .map_or(false, |m| m.type_() == Lisp_Misc_Type::Lisp_Misc_Marker)
    }

    #[inline]
    pub fn as_marker(self) -> Option<LispMarkerRef> {
        self.as_misc().and_then(|m| {
            if m.type_() == Lisp_Misc_Type::Lisp_Misc_Marker {
                unsafe { Some(mem::transmute(m)) }
            } else {
                None
            }
        })
    }

    pub fn as_marker_or_error(self) -> LispMarkerRef {
        self.as_marker()
            .unwrap_or_else(|| wrong_type!(Qmarkerp, self))
    }

    /// Nonzero iff X is a character.
    pub fn is_character(self) -> bool {
        self.as_fixnum()
            .map_or(false, |i| 0 <= i && i <= MAX_CHAR as EmacsInt)
    }

    /// Check if Lisp object is a character or not and return the codepoint
    /// Similar to CHECK_CHARACTER
    #[inline]
    pub fn as_character_or_error(self) -> Codepoint {
        if !self.is_character() {
            wrong_type!(Qcharacterp, self)
        }
        self.as_fixnum().unwrap() as Codepoint
    }

    #[inline]
    pub fn is_overlay(self) -> bool {
        self.as_misc()
            .map_or(false, |m| m.type_() == Lisp_Misc_Type::Lisp_Misc_Overlay)
    }

    pub fn as_overlay(self) -> Option<LispOverlayRef> {
        self.as_misc().and_then(|m| {
            if m.type_() == Lisp_Misc_Type::Lisp_Misc_Overlay {
                unsafe { Some(mem::transmute(m)) }
            } else {
                None
            }
        })
    }

    pub fn as_overlay_or_error(self) -> LispOverlayRef {
        self.as_overlay()
            .unwrap_or_else(|| wrong_type!(Qoverlayp, self))
    }

    // The three Emacs Lisp comparison functions.

    #[inline]
    pub fn eq(self, other: LispObject) -> bool {
        self == other
    }

    #[inline]
    pub fn eql(self, other: LispObject) -> bool {
        if self.is_float() {
            self.equal_no_quit(other)
        } else {
            self.eq(other)
        }
    }

    #[inline]
    pub fn equal(self, other: LispObject) -> bool {
        unsafe { internal_equal(self.to_raw(), other.to_raw(), EqualKind::Plain, 0, Qnil) }
    }

    #[inline]
    pub fn equal_no_quit(self, other: LispObject) -> bool {
        unsafe { internal_equal(self.to_raw(), other.to_raw(), EqualKind::NoQuit, 0, Qnil) }
    }
}

/// Used to denote functions that have no limit on the maximum number
/// of arguments.
pub const MANY: i16 = -2;

/// Internal function to get a displayable string out of a Lisp string.
fn display_string(obj: LispObject) -> String {
    let s = obj.as_string().unwrap();
    let slice = unsafe { slice::from_raw_parts(s.const_data_ptr(), s.len_bytes() as usize) };
    String::from_utf8_lossy(slice).into_owned()
}

impl Debug for LispObject {
    fn fmt(&self, f: &mut Formatter) -> Result<(), Error> {
        let ty = self.get_type();
        let self_ptr = &self as *const _ as usize;
        if ty as u8 >= 8 {
            write!(
                f,
                "#<INVALID-OBJECT @ {:#X}: VAL({:#X})>",
                self_ptr,
                self.to_raw()
            )?;
            return Ok(());
        }
        if self.is_nil() {
            return write!(f, "nil");
        }
        match ty {
            Lisp_Type::Lisp_Symbol => {
                let name = self.as_symbol_or_error().symbol_name();
                write!(f, "'{}", display_string(name))?;
            }
            Lisp_Type::Lisp_Cons => {
                let mut cdr = *self;
                write!(f, "'(")?;
                while let Some(cons) = cdr.as_cons() {
                    write!(f, "{:?} ", cons.car())?;
                    cdr = cons.cdr();
                }
                if cdr.is_nil() {
                    write!(f, ")")?;
                } else {
                    write!(f, ". {:?}", cdr)?;
                }
            }
            Lisp_Type::Lisp_Float => {
                write!(f, "{}", self.as_float().unwrap())?;
            }
            Lisp_Type::Lisp_Vectorlike => {
                let vl = self.as_vectorlike().unwrap();
                if vl.is_vector() {
                    write!(f, "[")?;
                    for el in vl.as_vector().unwrap().as_slice() {
                        write!(f, "{:?} ", el)?;
                    }
                    write!(f, "]")?;
                } else {
                    write!(
                        f,
                        "#<VECTOR-LIKE @ {:#X}: VAL({:#X})>",
                        self_ptr,
                        self.to_raw()
                    )?;
                }
            }
            Lisp_Type::Lisp_Int0 | Lisp_Type::Lisp_Int1 => {
                write!(f, "{}", self.as_fixnum().unwrap())?;
            }
            Lisp_Type::Lisp_Misc => {
                write!(f, "#<MISC @ {:#X}: VAL({:#X})>", self_ptr, self.to_raw())?;
            }
            Lisp_Type::Lisp_String => {
                write!(f, "{:?}", display_string(*self))?;
            }
        }
        Ok(())
    }
}

/// Intern (e.g. create a symbol from) a string.
pub fn intern<T: AsRef<str>>(string: T) -> LispObject {
    let s = string.as_ref();
    LispObarrayRef::constant_obarray()
        .intern_cstring(s.as_ptr() as *const c_char, s.len() as ptrdiff_t)
}

extern "C" {
    pub fn defsubr(sname: *const Lisp_Subr);
}

macro_rules! export_lisp_fns {
    ($($f:ident),+) => {
        pub fn rust_init_syms() {
            unsafe {
                $(
                    defsubr(concat_idents!(S, $f).as_ptr());
                )+
            }
        }
    }
}

#[test]
fn test_basic_float() {
    let val = 8.0;
<<<<<<< HEAD
    let mock = ExternCMocks::method_make_float()
        .called_once()
        .return_result_of(move || {
            // Fake an allocated float by just putting it on the heap and leaking it.
            let boxed = Box::new(Lisp_Float {
                u: Lisp_Float__bindgen_ty_1 {
                    data: unsafe { mem::transmute(val) },
                },
            });
            let raw = ExternalPtr::new(Box::into_raw(boxed));
            LispObject::tag_ptr(raw, Lisp_Type::Lisp_Float).to_raw()
        });

    ExternCMocks::set_make_float(mock);

    let result = LispObject::from_float(val);
=======
    let result = mock_float!(val);
>>>>>>> cabe1b0c
    assert!(result.is_float() && result.as_float() == Some(val));
}<|MERGE_RESOLUTION|>--- conflicted
+++ resolved
@@ -1187,25 +1187,6 @@
 #[test]
 fn test_basic_float() {
     let val = 8.0;
-<<<<<<< HEAD
-    let mock = ExternCMocks::method_make_float()
-        .called_once()
-        .return_result_of(move || {
-            // Fake an allocated float by just putting it on the heap and leaking it.
-            let boxed = Box::new(Lisp_Float {
-                u: Lisp_Float__bindgen_ty_1 {
-                    data: unsafe { mem::transmute(val) },
-                },
-            });
-            let raw = ExternalPtr::new(Box::into_raw(boxed));
-            LispObject::tag_ptr(raw, Lisp_Type::Lisp_Float).to_raw()
-        });
-
-    ExternCMocks::set_make_float(mock);
-
-    let result = LispObject::from_float(val);
-=======
     let result = mock_float!(val);
->>>>>>> cabe1b0c
     assert!(result.is_float() && result.as_float() == Some(val));
 }